--- conflicted
+++ resolved
@@ -27,13 +27,8 @@
 
 static char *group_replication_switch_to_multi_primary_mode(
     UDF_INIT *, UDF_ARGS *, char *result, unsigned long *length,
-<<<<<<< HEAD
-    unsigned char *, unsigned char *) {
+    unsigned char *is_null, unsigned char *error) {
   DBUG_TRACE;
-=======
-    unsigned char *is_null, unsigned char *error) {
-  DBUG_ENTER("group_replication_switch_to_multi_primary_mode");
->>>>>>> c6856a7c
 
   *is_null = 0;  // result is not null
   *error = 0;
@@ -74,7 +69,7 @@
   */
   if (get_plugin_is_stopping()) {
     std::snprintf(message, MYSQL_ERRMSG_SIZE, member_offline_or_minority_str);
-    DBUG_RETURN(true);
+    return true;
   }
   UDF_counter udf_counter;
 

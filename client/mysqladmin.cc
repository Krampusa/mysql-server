/*
   Copyright (c) 2000, 2016, Oracle and/or its affiliates. All rights reserved.

   This program is free software; you can redistribute it and/or modify
   it under the terms of the GNU General Public License as published by
   the Free Software Foundation; version 2 of the License.

   This program is distributed in the hope that it will be useful,
   but WITHOUT ANY WARRANTY; without even the implied warranty of
   MERCHANTABILITY or FITNESS FOR A PARTICULAR PURPOSE.  See the
   GNU General Public License for more details.

   You should have received a copy of the GNU General Public License
   along with this program; if not, write to the Free Software
   Foundation, Inc., 51 Franklin St, Fifth Floor, Boston, MA 02110-1301  USA
*/

/* maintaince of mysql databases */

#include "client_priv.h"
#include "my_default.h"
#include <signal.h>
#include <my_thread.h>				/* because of signal()	*/
#include <sys/stat.h>
#include <mysql.h>
#include <sql_common.h>
#include <welcome_copyright_notice.h>           /* ORACLE_WELCOME_COPYRIGHT_NOTICE */
#include <mysqld_error.h>                       /* to check server error codes */
#include <string>  /* std::string */

#define ADMIN_VERSION "8.42"
#define MAX_MYSQL_VAR 512
#define SHUTDOWN_DEF_TIMEOUT 3600		/* Wait for shutdown */
#define MAX_TRUNC_LENGTH 3

char *host= NULL, *user= 0, *opt_password= 0,
     *default_charset= (char*) MYSQL_AUTODETECT_CHARSET_NAME;
char truncated_var_names[MAX_MYSQL_VAR][MAX_TRUNC_LENGTH];
char ex_var_names[MAX_MYSQL_VAR][FN_REFLEN];
ulonglong last_values[MAX_MYSQL_VAR];
static int interval=0;
static my_bool option_force=0,interrupted=0,new_line=0,
               opt_compress=0, opt_relative=0, opt_verbose=0, opt_vertical=0,
               tty_password= 0, opt_nobeep, opt_secure_auth= TRUE;
static my_bool debug_info_flag= 0, debug_check_flag= 0;
static uint tcp_port = 0, option_wait = 0, option_silent=0, nr_iterations;
static uint opt_count_iterations= 0, my_end_arg;
static char *opt_bind_addr = NULL;
static ulong opt_connect_timeout, opt_shutdown_timeout;
static char * unix_port=0;
static char *opt_plugin_dir= 0, *opt_default_auth= 0;
static uint opt_enable_cleartext_plugin= 0;
static my_bool using_opt_enable_cleartext_plugin= 0;
static my_bool opt_show_warnings= 0;

#if defined (_WIN32) && !defined (EMBEDDED_LIBRARY)
static char *shared_memory_base_name=0;
#endif
static uint opt_protocol=0;
static myf error_flags; /* flags to pass to my_printf_error, like ME_BELL */

/*
  When using extended-status relatively, ex_val_max_len is the estimated
  maximum length for any relative value printed by extended-status. The
  idea is to try to keep the length of output as short as possible.
*/

static uint ex_val_max_len[MAX_MYSQL_VAR];
static my_bool ex_status_printed = 0; /* First output is not relative. */
static uint ex_var_count, max_var_length, max_val_length;

#include <sslopt-vars.h>

static void print_version(void);
static void usage(void);
extern "C" my_bool get_one_option(int optid, const struct my_option *opt,
                                  char *argument);
static my_bool sql_connect(MYSQL *mysql, uint wait);
static int execute_commands(MYSQL *mysql,int argc, char **argv);
static char **mask_password(int argc, char ***argv);
static int drop_db(MYSQL *mysql,const char *db);
extern "C" void endprog(int signal_number);
static void nice_time(ulong sec,char *buff);
static void print_header(MYSQL_RES *result);
static void print_top(MYSQL_RES *result);
static void print_row(MYSQL_RES *result,MYSQL_ROW cur, uint row);
static void print_relative_row(MYSQL_RES *result, MYSQL_ROW cur, uint row);
static void print_relative_row_vert(MYSQL_RES *result, MYSQL_ROW cur, uint row);
static void print_relative_header();
static void print_relative_line();
static void truncate_names();
static my_bool get_pidfile(MYSQL *mysql, char *pidfile);
static my_bool wait_pidfile(char *pidfile, time_t last_modified,
			    struct stat *pidfile_status);
static void store_values(MYSQL_RES *result);
static void print_warnings(MYSQL *mysql);

/*
  The order of commands must be the same as command_names,
  except ADMIN_ERROR
*/
enum commands {
  ADMIN_ERROR,
  ADMIN_CREATE,           ADMIN_DROP,            ADMIN_SHUTDOWN,
  ADMIN_RELOAD,           ADMIN_REFRESH,         ADMIN_VER,
  ADMIN_PROCESSLIST,      ADMIN_STATUS,          ADMIN_KILL,
  ADMIN_DEBUG,            ADMIN_VARIABLES,       ADMIN_FLUSH_LOGS,
  ADMIN_FLUSH_HOSTS,      ADMIN_FLUSH_TABLES,    ADMIN_PASSWORD,
  ADMIN_PING,             ADMIN_EXTENDED_STATUS, ADMIN_FLUSH_STATUS,
  ADMIN_FLUSH_PRIVILEGES, ADMIN_START_SLAVE,     ADMIN_STOP_SLAVE,
  ADMIN_FLUSH_THREADS
};
static const char *command_names[]= {
  "create",               "drop",                "shutdown",
  "reload",               "refresh",             "version",
  "processlist",          "status",              "kill",
  "debug",                "variables",           "flush-logs",
  "flush-hosts",          "flush-tables",        "password",
  "ping",                 "extended-status",     "flush-status",
  "flush-privileges",     "start-slave",         "stop-slave",
  "flush-threads",
  NullS
};

static TYPELIB command_typelib=
{ array_elements(command_names)-1,"commands", command_names, NULL};

static struct my_option my_long_options[] =
{
  {"bind-address", 0, "IP address to bind to.",
   (uchar**) &opt_bind_addr, (uchar**) &opt_bind_addr, 0, GET_STR,
   REQUIRED_ARG, 0, 0, 0, 0, 0, 0},
  {"count", 'c',
   "Number of iterations to make. This works with -i (--sleep) only.",
   &nr_iterations, &nr_iterations, 0, GET_UINT,
   REQUIRED_ARG, 0, 0, 0, 0, 0, 0},
#ifdef DBUG_OFF
  {"debug", '#', "This is a non-debug version. Catch this and exit.",
   0, 0, 0, GET_DISABLED, OPT_ARG, 0, 0, 0, 0, 0, 0},
  {"debug-check", OPT_DEBUG_CHECK, "This is a non-debug version. Catch this and exit.",
   0, 0, 0,
   GET_DISABLED, NO_ARG, 0, 0, 0, 0, 0, 0},
  {"debug-info", OPT_DEBUG_INFO, "This is a non-debug version. Catch this and exit.", 0,
   0, 0, GET_DISABLED, NO_ARG, 0, 0, 0, 0, 0, 0},
#else
  {"debug", '#', "Output debug log. Often this is 'd:t:o,filename'.",
   0, 0, 0, GET_STR, OPT_ARG, 0, 0, 0, 0, 0, 0},
  {"debug-check", OPT_DEBUG_CHECK, "Check memory and open file usage at exit.",
   &debug_check_flag, &debug_check_flag, 0,
   GET_BOOL, NO_ARG, 0, 0, 0, 0, 0, 0},
  {"debug-info", OPT_DEBUG_INFO, "Print some debug info at exit.",
   &debug_info_flag, &debug_info_flag,
   0, GET_BOOL, NO_ARG, 0, 0, 0, 0, 0, 0},
#endif
  {"force", 'f',
   "Don't ask for confirmation on drop database; with multiple commands, "
   "continue even if an error occurs.",
   &option_force, &option_force, 0, GET_BOOL, NO_ARG, 0, 0,
   0, 0, 0, 0},
  {"compress", 'C', "Use compression in server/client protocol.",
   &opt_compress, &opt_compress, 0, GET_BOOL, NO_ARG, 0, 0, 0,
   0, 0, 0},
  {"character-sets-dir", OPT_CHARSETS_DIR,
   "Directory for character set files.", &charsets_dir,
   &charsets_dir, 0, GET_STR, REQUIRED_ARG, 0, 0, 0, 0, 0, 0},
  {"default-character-set", OPT_DEFAULT_CHARSET,
   "Set the default character set.", &default_charset,
   &default_charset, 0, GET_STR, REQUIRED_ARG, 0, 0, 0, 0, 0, 0},
  {"help", '?', "Display this help and exit.", 0, 0, 0, GET_NO_ARG,
   NO_ARG, 0, 0, 0, 0, 0, 0},
  {"host", 'h', "Connect to host.", &host, &host, 0, GET_STR,
   REQUIRED_ARG, 0, 0, 0, 0, 0, 0},
  {"no-beep", 'b', "Turn off beep on error.", &opt_nobeep,
   &opt_nobeep, 0, GET_BOOL, NO_ARG, 0, 0, 0, 0, 0, 0}, 
  {"password", 'p',
   "Password to use when connecting to server. If password is not given it's asked from the tty.",
   0, 0, 0, GET_PASSWORD, OPT_ARG, 0, 0, 0, 0, 0, 0},
#ifdef _WIN32
  {"pipe", 'W', "Use named pipes to connect to server.", 0, 0, 0, GET_NO_ARG,
   NO_ARG, 0, 0, 0, 0, 0, 0},
#endif
  {"port", 'P', "Port number to use for connection or 0 for default to, in "
   "order of preference, my.cnf, $MYSQL_TCP_PORT, "
#if MYSQL_PORT_DEFAULT == 0
   "/etc/services, "
#endif
   "built-in default (" STRINGIFY_ARG(MYSQL_PORT) ").",
   &tcp_port, &tcp_port, 0, GET_UINT, REQUIRED_ARG, 0, 0, 0, 0, 0, 0},
  {"protocol", OPT_MYSQL_PROTOCOL, "The protocol to use for connection (tcp, socket, pipe, memory).",
    0, 0, 0, GET_STR,  REQUIRED_ARG, 0, 0, 0, 0, 0, 0},
  {"relative", 'r',
   "Show difference between current and previous values when used with -i. "
   "Currently only works with extended-status.",
   &opt_relative, &opt_relative, 0, GET_BOOL, NO_ARG, 0, 0, 0,
  0, 0, 0},
  {"secure-auth", OPT_SECURE_AUTH, "Refuse client connecting to server if it"
    " uses old (pre-4.1.1) protocol. Deprecated. Always TRUE",
    &opt_secure_auth, &opt_secure_auth, 0, GET_BOOL, NO_ARG, 1, 0, 0, 0, 0, 0},
#if defined (_WIN32) && !defined (EMBEDDED_LIBRARY)
  {"shared-memory-base-name", OPT_SHARED_MEMORY_BASE_NAME,
   "Base name of shared memory.", &shared_memory_base_name, &shared_memory_base_name,
   0, GET_STR_ALLOC, REQUIRED_ARG, 0, 0, 0, 0, 0, 0},
#endif
  {"silent", 's', "Silently exit if one can't connect to server.",
   0, 0, 0, GET_NO_ARG, NO_ARG, 0, 0, 0, 0, 0, 0},
  {"socket", 'S', "The socket file to use for connection.",
   &unix_port, &unix_port, 0, GET_STR, REQUIRED_ARG, 0, 0, 0,
   0, 0, 0},
  {"sleep", 'i', "Execute commands repeatedly with a sleep between.",
   &interval, &interval, 0, GET_INT, REQUIRED_ARG, 0, 0, 0, 0,
   0, 0},
#include <sslopt-longopts.h>
  {"user", 'u', "User for login if not current user.", &user,
   &user, 0, GET_STR_ALLOC, REQUIRED_ARG, 0, 0, 0, 0, 0, 0},
  {"verbose", 'v', "Write more information.", &opt_verbose,
   &opt_verbose, 0, GET_BOOL, NO_ARG, 0, 0, 0, 0, 0, 0},
  {"version", 'V', "Output version information and exit.", 0, 0, 0, GET_NO_ARG,
   NO_ARG, 0, 0, 0, 0, 0, 0},
  {"vertical", 'E',
   "Print output vertically. Is similar to --relative, but prints output vertically.",
   &opt_vertical, &opt_vertical, 0, GET_BOOL, NO_ARG, 0, 0, 0,
   0, 0, 0},
  {"wait", 'w', "Wait and retry if connection is down.", 0, 0, 0, GET_UINT,
   OPT_ARG, 0, 0, 0, 0, 0, 0},
  {"connect_timeout", OPT_CONNECT_TIMEOUT, "", &opt_connect_timeout,
   &opt_connect_timeout, 0, GET_ULONG, REQUIRED_ARG, 3600*12, 0,
   3600*12, 0, 1, 0},
  {"shutdown_timeout", OPT_SHUTDOWN_TIMEOUT, "", &opt_shutdown_timeout,
   &opt_shutdown_timeout, 0, GET_ULONG, REQUIRED_ARG,
   SHUTDOWN_DEF_TIMEOUT, 0, 3600*12, 0, 1, 0},
  {"plugin_dir", OPT_PLUGIN_DIR, "Directory for client-side plugins.",
    &opt_plugin_dir, &opt_plugin_dir, 0,
   GET_STR, REQUIRED_ARG, 0, 0, 0, 0, 0, 0},
  {"default_auth", OPT_DEFAULT_AUTH,
   "Default authentication client-side plugin to use.",
   &opt_default_auth, &opt_default_auth, 0,
   GET_STR, REQUIRED_ARG, 0, 0, 0, 0, 0, 0},
  {"enable_cleartext_plugin", OPT_ENABLE_CLEARTEXT_PLUGIN, 
    "Enable/disable the clear text authentication plugin.",
   &opt_enable_cleartext_plugin, &opt_enable_cleartext_plugin, 
   0, GET_BOOL, OPT_ARG, 0, 0, 0, 0, 0, 0},
  {"show_warnings", OPT_SHOW_WARNINGS,
   "Show warnings after execution",
   &opt_show_warnings, &opt_show_warnings,
   0, GET_BOOL, NO_ARG, 0, 0, 0, 0, 0, 0},
  { 0, 0, 0, 0, 0, 0, GET_NO_ARG, NO_ARG, 0, 0, 0, 0, 0, 0}
};


static const char *load_default_groups[]= { "mysqladmin","client",0 };

my_bool
get_one_option(int optid, const struct my_option *opt MY_ATTRIBUTE((unused)),
	       char *argument)
{
  int error = 0;

  switch(optid) {
  case 'c':
    opt_count_iterations= 1;
    break;
  case 'p':
    if (argument == disabled_my_option)
      argument= (char*) "";			// Don't require password
    if (argument)
    {
      char *start=argument;
      my_free(opt_password);
      opt_password=my_strdup(PSI_NOT_INSTRUMENTED,
                             argument,MYF(MY_FAE));
      while (*argument) *argument++= 'x';		/* Destroy argument */
      if (*start)
	start[1]=0;				/* Cut length of argument */
      tty_password= 0;
    }
    else
      tty_password=1;
    break;
  case 's':
    option_silent++;
    break;
  case 'W':
#ifdef _WIN32
    opt_protocol = MYSQL_PROTOCOL_PIPE;
#endif
    break;
  case '#':
    DBUG_PUSH(argument ? argument : "d:t:o,/tmp/mysqladmin.trace");
    break;
#include <sslopt-case.h>
  case 'V':
    print_version();
    exit(0);
    break;
  case 'w':
    if (argument)
    {
      if ((option_wait=atoi(argument)) <= 0)
	option_wait=1;
    }
    else
      option_wait= ~(uint)0;
    break;
  case '?':
  case 'I':					/* Info */
    error++;
    break;
  case OPT_CHARSETS_DIR:
    charsets_dir = argument;
    break;
  case OPT_MYSQL_PROTOCOL:
    opt_protocol= find_type_or_exit(argument, &sql_protocol_typelib,
                                    opt->name);
    break;
  case OPT_ENABLE_CLEARTEXT_PLUGIN:
    using_opt_enable_cleartext_plugin= TRUE;
    break;
  case OPT_SECURE_AUTH:
    /* --secure-auth is a zombie option. */
    if (!opt_secure_auth)
    {
      fprintf(stderr, "mysqladmin: [ERROR] --skip-secure-auth is not supported.\n");
      exit(1);
    }
    else
      CLIENT_WARN_DEPRECATED_NO_REPLACEMENT("--secure-auth");
    break;
  }
  if (error)
  {
    usage();
    exit(1);
  }
  return 0;
}


int main(int argc,char *argv[])
{
  int error= 0, ho_error, temp_argc;
  int first_command;
  my_bool can_handle_passwords;
  MYSQL mysql;
  char **commands, **save_argv, **temp_argv;

  MY_INIT(argv[0]);
  mysql_init(&mysql);
  my_getopt_use_args_separator= TRUE;
  if (load_defaults("my",load_default_groups,&argc,&argv))
   exit(1); 
  my_getopt_use_args_separator= FALSE;

  save_argv = argv;				/* Save for free_defaults */
  if ((ho_error=handle_options(&argc, &argv, my_long_options, get_one_option)))
  {
    free_defaults(save_argv);
    exit(ho_error);
  }

  if (debug_info_flag)
    my_end_arg= MY_CHECK_ERROR | MY_GIVE_INFO;
  if (debug_check_flag)
    my_end_arg= MY_CHECK_ERROR;

  if (argc == 0)
  {
    usage();
    exit(1);
  }

  temp_argv= mask_password(argc, &argv);
  temp_argc= argc;

  commands = temp_argv;
  if (tty_password)
    opt_password = get_tty_password(NullS);

  (void) signal(SIGINT,endprog);			/* Here if abort */
  (void) signal(SIGTERM,endprog);		/* Here if abort */

  if (opt_bind_addr)
    mysql_options(&mysql,MYSQL_OPT_BIND,opt_bind_addr);
  if (opt_compress)
    mysql_options(&mysql,MYSQL_OPT_COMPRESS,NullS);
  if (opt_connect_timeout)
  {
    uint tmp=opt_connect_timeout;
    mysql_options(&mysql,MYSQL_OPT_CONNECT_TIMEOUT, (char*) &tmp);
  }
  SSL_SET_OPTIONS(&mysql);
  if (opt_protocol)
    mysql_options(&mysql,MYSQL_OPT_PROTOCOL,(char*)&opt_protocol);
#if defined (_WIN32) && !defined (EMBEDDED_LIBRARY)
  if (shared_memory_base_name)
    mysql_options(&mysql,MYSQL_SHARED_MEMORY_BASE_NAME,shared_memory_base_name);
#endif
  mysql_options(&mysql, MYSQL_SET_CHARSET_NAME, default_charset);
  error_flags= (myf)(opt_nobeep ? 0 : ME_BELL);

  if (opt_plugin_dir && *opt_plugin_dir)
    mysql_options(&mysql, MYSQL_PLUGIN_DIR, opt_plugin_dir);

  if (opt_default_auth && *opt_default_auth)
    mysql_options(&mysql, MYSQL_DEFAULT_AUTH, opt_default_auth);

  mysql_options(&mysql, MYSQL_OPT_CONNECT_ATTR_RESET, 0);
  mysql_options4(&mysql, MYSQL_OPT_CONNECT_ATTR_ADD,
                 "program_name", "mysqladmin");
  if (using_opt_enable_cleartext_plugin)
    mysql_options(&mysql, MYSQL_ENABLE_CLEARTEXT_PLUGIN, 
                  (char*) &opt_enable_cleartext_plugin);

  first_command= find_type(argv[0], &command_typelib, FIND_TYPE_BASIC);
  can_handle_passwords= first_command == ADMIN_PASSWORD ?
    TRUE : FALSE;
  mysql_options(&mysql, MYSQL_OPT_CAN_HANDLE_EXPIRED_PASSWORDS,
                &can_handle_passwords);

  if (sql_connect(&mysql, option_wait))
  {
    /*
      We couldn't get an initial connection and will definitely exit.
      The following just determines the exit-code we'll give.
    */

    unsigned int err= mysql_errno(&mysql);
    if (err >= CR_MIN_ERROR && err <= CR_MAX_ERROR)
      error= 1;
    else
    {
      /* Return 0 if all commands are PING */
      for (; argc > 0; argv++, argc--)
      {
        if (find_type(argv[0], &command_typelib, FIND_TYPE_BASIC) !=
            ADMIN_PING)
        {
          error= 1;
          break;
        }
      }
    }
  }
  else
  {
    /*
      --count=0 aborts right here. Otherwise iff --sleep=t ("interval")
      is given a t!=0, we get an endless loop, or n iterations if --count=n
      was given an n!=0. If --sleep wasn't given, we get one iteration.

      To wit, --wait loops the connection-attempts, while --sleep loops
      the command execution (endlessly if no --count is given).
    */

    while (!interrupted && (!opt_count_iterations || nr_iterations))
    {
      new_line = 0;

      if ((error= execute_commands(&mysql,argc,commands)))
      {
        /*
          Unknown/malformed command always aborts and can't be --forced.
          If the user got confused about the syntax, proceeding would be
          dangerous ...
        */
	if (error > 0)
	  break;

        /*
          Command was well-formed, but failed on the server. Might succeed
          on retry (if conditions on server change etc.), but needs --force
          to retry.
        */
        if (!option_force)
          break;
      }                                         /* if((error= ... */

      if (interval)                             /* --sleep=interval given */
      {
        if (opt_count_iterations && --nr_iterations == 0)
          break;

        /*
          If connection was dropped (unintentionally, or due to SHUTDOWN),
          re-establish it if --wait ("retry-connect") was given and user
          didn't signal for us to die. Otherwise, signal failure.
        */

	if (mysql.net.vio == 0)
	{
	  if (option_wait && !interrupted)
	  {
	    sleep(1);
	    sql_connect(&mysql, option_wait);
	    /*
	      continue normally and decrease counters so that
	      "mysqladmin --count=1 --wait=1 shutdown"
	      cannot loop endlessly.
	    */
	  }
	  else
	  {
	    /*
	      connexion broke, and we have no order to re-establish it. fail.
	    */
	    if (!option_force)
	      error= 1;
	    break;
	  }
	}                                       /* lost connection */

	sleep(interval);
	if (new_line)
	  puts("");
      }
      else
        break;                                  /* no --sleep, done looping */
    }                                           /* command-loop */
  }                                             /* got connection */

  mysql_close(&mysql);
  my_free(opt_password);
  my_free(user);
#if defined (_WIN32) && !defined (EMBEDDED_LIBRARY)
  my_free(shared_memory_base_name);
#endif
  free_defaults(save_argv);
  temp_argc--;
  while(temp_argc >= 0)
  {
    my_free(temp_argv[temp_argc]);
    temp_argc--;
  }
  my_free(temp_argv);
  my_end(my_end_arg);
  exit(error ? 1 : 0);
  return 0;
}


void endprog(int signal_number MY_ATTRIBUTE((unused)))
{
  interrupted=1;
}

/**
   @brief connect to server, optionally waiting for same to come up

   @param  mysql     connection struct
   @param  wait      wait for server to come up?
                     (0: no, ~0: forever, n: cycles)

   @return Operation result
   @retval 0         success
   @retval 1         failure
*/

static my_bool sql_connect(MYSQL *mysql, uint wait)
{
  my_bool info=0;

  for (;;)
  {
    if (mysql_real_connect(mysql,host,user,opt_password,NullS,tcp_port,
			   unix_port, CLIENT_REMEMBER_OPTIONS))
    {
      mysql->reconnect= 1;
      if (info)
      {
	fputs("\n",stderr);
	(void) fflush(stderr);
      }
      return 0;
    }

    if (!wait)                                  // was or reached 0, fail
    {
      if (!option_silent)                       // print diagnostics
      {
	if (!host)
	  host= (char*) LOCAL_HOST;
	my_printf_error(0,"connect to server at '%s' failed\nerror: '%s'",
			error_flags, host, mysql_error(mysql));
	if (mysql_errno(mysql) == CR_CONNECTION_ERROR)
	{
	  fprintf(stderr,
		  "Check that mysqld is running and that the socket: '%s' exists!\n",
		  unix_port ? unix_port : mysql_unix_port);
	}
	else if (mysql_errno(mysql) == CR_CONN_HOST_ERROR ||
		 mysql_errno(mysql) == CR_UNKNOWN_HOST)
	{
	  fprintf(stderr,"Check that mysqld is running on %s",host);
	  fprintf(stderr," and that the port is %d.\n",
		  tcp_port ? tcp_port: mysql_port);
	  fprintf(stderr,"You can check this by doing 'telnet %s %d'\n",
		  host, tcp_port ? tcp_port: mysql_port);
	}
      }
      return 1;
    }

    if (wait != (uint) ~0)
      wait--;				/* count down, one less retry */

    if ((mysql_errno(mysql) != CR_CONN_HOST_ERROR) &&
	(mysql_errno(mysql) != CR_CONNECTION_ERROR))
    {
      /*
        Error is worse than "server doesn't answer (yet?)";
        fail even if we still have "wait-coins" unless --force
        was also given.
      */
      fprintf(stderr,"Got error: %s\n", mysql_error(mysql));
      if (!option_force)
	return 1;
    }
    else if (!option_silent)
    {
      if (!info)
      {
	info=1;
	fputs("Waiting for MySQL server to answer",stderr);
	(void) fflush(stderr);
      }
      else
      {
	putc('.',stderr);
	(void) fflush(stderr);
      }
    }
    sleep(5);
  }
}


/**
   @brief Execute all commands

   @details We try to execute all commands we were given, in the order
            given, but return with non-zero as soon as we encounter trouble.
            By that token, individual commands can be considered a conjunction
            with boolean short-cut.

   @return success?
   @retval 0       Yes!  ALL commands worked!
   @retval 1       No, one failed and will never work (malformed): fatal error!
   @retval -1      No, one failed on the server, may work next time!
*/

static int execute_commands(MYSQL *mysql,int argc, char **argv)
{
  const char *status;
  /*
    MySQL documentation relies on the fact that mysqladmin will
    execute commands in the order specified, e.g.
    mysqladmin -u root flush-privileges password "newpassword"
    to reset a lost root password.
    If this behaviour is ever changed, Docs should be notified.
  */

  struct rand_struct rand_st;

  for (; argc > 0 ; argv++,argc--)
  {
    int option;
    bool log_warnings= true;
    switch (option= find_type(argv[0], &command_typelib, FIND_TYPE_BASIC)) {
    case ADMIN_CREATE:
    {
      char buff[FN_REFLEN+20];
      if (argc < 2)
      {
	my_printf_error(0, "Too few arguments to create", error_flags);
	return 1;
      }
      sprintf(buff,"create database `%.*s`",FN_REFLEN,argv[1]);
      if (mysql_query(mysql,buff))
      {
	my_printf_error(0,"CREATE DATABASE failed; error: '%-.200s'",
			error_flags, mysql_error(mysql));
	return -1;
      }
      argc--; argv++;
      break;
    }
    case ADMIN_DROP:
    {
      if (argc < 2)
      {
	my_printf_error(0, "Too few arguments to drop", error_flags);
	return 1;
      }
      if (drop_db(mysql,argv[1]))
	return -1;
      argc--; argv++;
      break;
    }
    case ADMIN_SHUTDOWN:
    {
      char pidfile[FN_REFLEN];
      my_bool got_pidfile= 0;
      time_t last_modified= 0;
      struct stat pidfile_status;

      /*
	Only wait for pidfile on local connections
	If pidfile doesn't exist, continue without pid file checking
      */
      if (mysql->unix_socket && (got_pidfile= !get_pidfile(mysql, pidfile)) &&
	  !stat(pidfile, &pidfile_status))
	last_modified= pidfile_status.st_mtime;

      /* Issue COM_SHUTDOWN if server version is older then 5.7*/
      int resShutdown= 1;
      if(mysql_get_server_version(mysql) < 50709)
        resShutdown= mysql_shutdown(mysql, SHUTDOWN_DEFAULT);
      else
        resShutdown= mysql_query(mysql, "shutdown");

      if(resShutdown)
      {
        my_printf_error(0, "shutdown failed; error: '%s'", error_flags,
        mysql_error(mysql));
        return -1;
      }

      argc=1;                   /* force SHUTDOWN to be the last command    */
      if (got_pidfile)
      {
	if (opt_verbose)
	  printf("Shutdown signal sent to server;  Waiting for pid file to disappear\n");

	/* Wait until pid file is gone */
	if (wait_pidfile(pidfile, last_modified, &pidfile_status))
	  return -1;
      }
      /* Do not try to print warning as server has gone away */
      log_warnings= false;
      break;
    }
    case ADMIN_FLUSH_PRIVILEGES:
    case ADMIN_RELOAD:
      if (mysql_query(mysql,"flush privileges"))
      {
	my_printf_error(0, "reload failed; error: '%s'", error_flags,
			mysql_error(mysql));
	return -1;
      }
      break;
    case ADMIN_REFRESH:
      if (mysql_refresh(mysql,
			(uint) ~(REFRESH_GRANT | REFRESH_STATUS |
				 REFRESH_READ_LOCK | REFRESH_SLAVE |
				 REFRESH_MASTER)))
      {
	my_printf_error(0, "refresh failed; error: '%s'", error_flags,
			mysql_error(mysql));
	return -1;
      }
      break;
    case ADMIN_FLUSH_THREADS:
      if (mysql_refresh(mysql,(uint) REFRESH_THREADS))
      {
	my_printf_error(0, "refresh failed; error: '%s'", error_flags,
			mysql_error(mysql));
	return -1;
      }
      break;
    case ADMIN_VER:
      new_line=1;
      print_version();
      puts(ORACLE_WELCOME_COPYRIGHT_NOTICE("2000"));
      printf("Server version\t\t%s\n", mysql_get_server_info(mysql));
      printf("Protocol version\t%d\n", mysql_get_proto_info(mysql));
      printf("Connection\t\t%s\n",mysql_get_host_info(mysql));
      if (mysql->unix_socket)
	printf("UNIX socket\t\t%s\n", mysql->unix_socket);
      else
	printf("TCP port\t\t%d\n", mysql->port);
      status=mysql_stat(mysql);
      {
	char *pos,buff[40];
	ulong sec;
	pos= (char*) strchr(status,' ');
	*pos++=0;
	printf("%s\t\t\t",status);			/* print label */
	if ((status=str2int(pos,10,0,LONG_MAX,(long*) &sec)))
	{
	  nice_time(sec,buff);
	  puts(buff);				/* print nice time */
	  while (*status == ' ') status++;	/* to next info */
	}
      }
      putc('\n',stdout);
      if (status)
	puts(status);
      break;
    case ADMIN_PROCESSLIST:
    {
      MYSQL_RES *result;
      MYSQL_ROW row;

      if (mysql_query(mysql, (opt_verbose ? "show full processlist" :
			      "show processlist")) ||
	  !(result = mysql_store_result(mysql)))
      {
	my_printf_error(0, "process list failed; error: '%s'", error_flags,
			mysql_error(mysql));
	return -1;
      }
      print_header(result);
      while ((row=mysql_fetch_row(result)))
	print_row(result,row,0);
      print_top(result);
      mysql_free_result(result);
      new_line=1;
      break;
    }
    case ADMIN_STATUS:
      status=mysql_stat(mysql);
      if (status)
	puts(status);
      break;
    case ADMIN_KILL:
      {
	uint error=0;
	char *pos;
	if (argc < 2)
	{
	  my_printf_error(0, "Too few arguments to 'kill'", error_flags);
	  return 1;
	}
	pos=argv[1];
	for (;;)
	{
          /* We don't use mysql_kill(), since it only handles 32-bit IDs. */
          char buff[26], *out; /* "KILL " + max 20 digs + NUL */
          out= strxmov(buff, "KILL ", NullS);
          ullstr(my_strtoull(pos, NULL, 0), out);

          if (mysql_query(mysql, buff))
	  {
            /* out still points to just the number */
	    my_printf_error(0, "kill failed on %s; error: '%s'", error_flags,
			    out, mysql_error(mysql));
	    error=1;
	  }
	  if (!(pos=strchr(pos,',')))
	    break;
	  pos++;
	}
	argc--; argv++;
	if (error)
	  return -1;
	break;
      }
    case ADMIN_DEBUG:
      if (mysql_dump_debug_info(mysql))
      {
	my_printf_error(0, "debug failed; error: '%s'", error_flags,
			mysql_error(mysql));
	return -1;
      }
      break;
    case ADMIN_VARIABLES:
    {
      MYSQL_RES *res;
      MYSQL_ROW row;

      new_line=1;
      if (mysql_query(mysql,"show /*!40003 GLOBAL */ variables") ||
	  !(res=mysql_store_result(mysql)))
      {
	my_printf_error(0, "unable to show variables; error: '%s'", error_flags,
			mysql_error(mysql));
	return -1;
      }
      print_header(res);
      while ((row=mysql_fetch_row(res)))
	print_row(res,row,0);
      print_top(res);
      mysql_free_result(res);
      break;
    }
    case ADMIN_EXTENDED_STATUS:
    {
      MYSQL_RES *res;
      MYSQL_ROW row;
      uint rownr = 0;
      void (*func) (MYSQL_RES*, MYSQL_ROW, uint);

      new_line = 1;
      if (mysql_query(mysql, "show /*!50002 GLOBAL */ status") ||
	  !(res = mysql_store_result(mysql)))
      {
	my_printf_error(0, "unable to show status; error: '%s'", error_flags,
			mysql_error(mysql));
	return -1;
      }

      DBUG_ASSERT(mysql_num_rows(res) < MAX_MYSQL_VAR);

      if (!opt_vertical)
	print_header(res);
      else
      {
	if (!ex_status_printed)
	{
	  store_values(res);
	  truncate_names();   /* Does some printing also */
	}
	else
	{
	  print_relative_line();
	  print_relative_header();
	  print_relative_line();
	}
      }

      /*      void (*func) (MYSQL_RES*, MYSQL_ROW, uint); */
      if (opt_relative && !opt_vertical)
	func = print_relative_row;
      else if (opt_vertical)
	func = print_relative_row_vert;
      else
	func = print_row;

      while ((row = mysql_fetch_row(res)))
	(*func)(res, row, rownr++);
      if (opt_vertical)
      {
	if (ex_status_printed)
	{
	  putchar('\n');
	  print_relative_line();
	}
      }
      else
	print_top(res);

      ex_status_printed = 1; /* From now on the output will be relative */
      mysql_free_result(res);
      break;
    }
    case ADMIN_FLUSH_LOGS:
    {
      std::string command;
      if (argc > 1)
      {
        bool first_arg= true;
        for (command= "FLUSH "; argc > 1; argc--, argv++)
        {
          if (!first_arg)
            command+= ",";

          if (!my_strcasecmp(&my_charset_latin1, argv[1], "binary"))
            command+= " BINARY LOGS";
          else if (!my_strcasecmp(&my_charset_latin1, argv[1], "engine"))
            command+= " ENGINE LOGS";
          else if (!my_strcasecmp(&my_charset_latin1, argv[1], "error"))
            command+= " ERROR LOGS";
          else if (!my_strcasecmp(&my_charset_latin1, argv[1], "general"))
            command+= " GENERAL LOGS";
          else if (!my_strcasecmp(&my_charset_latin1, argv[1], "relay"))
            command+= " RELAY LOGS";
          else if (!my_strcasecmp(&my_charset_latin1, argv[1], "slow"))
            command+= " SLOW LOGS";
          else
          {
            /*
              Not a valid log type, assume it's the next command.
              Remove the trailing comma if any of the log types is specified
              or flush all if no specific log type is specified.
            */
            if (!first_arg)
              command.resize(command.size() - 1);
            else
              command= "FLUSH LOGS";
            break;
          }

          if (first_arg)
            first_arg= false;
        }
      }
      else
        command= "FLUSH LOGS";
      if (mysql_query(mysql, command.c_str()))
      {
	my_printf_error(0, "refresh failed; error: '%s'", error_flags,
			mysql_error(mysql));
	return -1;
      }
      break;
    }
    case ADMIN_FLUSH_HOSTS:
    {
      if (mysql_query(mysql,"flush hosts"))
      {
	my_printf_error(0, "refresh failed; error: '%s'", error_flags,
			mysql_error(mysql));
	return -1;
      }
      break;
    }
    case ADMIN_FLUSH_TABLES:
    {
      if (mysql_query(mysql,"flush tables"))
      {
	my_printf_error(0, "refresh failed; error: '%s'", error_flags,
			mysql_error(mysql));
	return -1;
      }
      break;
    }
    case ADMIN_FLUSH_STATUS:
    {
      if (mysql_query(mysql,"flush status"))
      {
	my_printf_error(0, "refresh failed; error: '%s'", error_flags,
			mysql_error(mysql));
	return -1;
      }
      break;
    }
    case ADMIN_PASSWORD:
    {
      char buff[128];
      time_t start_time;
      char *typed_password= NULL, *verified= NULL, *tmp= NULL;
      bool log_off= true, err= false;
      size_t password_len;

      /* Do initialization the same way as we do in mysqld */
      start_time=time((time_t*) 0);
      randominit(&rand_st,(ulong) start_time,(ulong) start_time/2);

      if (argc < 1)
      {
	my_printf_error(0, "Too few arguments to change password", error_flags);
	return 1;
      }
      else if (argc == 1)
      {
        /* prompt for password */
        typed_password= get_tty_password("New password: ");
        verified= get_tty_password("Confirm new password: ");
        if (strcmp(typed_password, verified) != 0)
        {
          my_printf_error(0,"Passwords don't match",MYF(ME_BELL));
          err= true;
          goto error;
        }
        /* escape quotes if password has any special characters */
        password_len= strlen(typed_password);
        tmp= (char*) my_malloc(PSI_NOT_INSTRUMENTED, password_len*2+1, MYF(MY_WME));
        mysql_real_escape_string(mysql, tmp, typed_password, password_len);
        typed_password= tmp;
      }
      else
      {
        print_cmdline_password_warning();
        typed_password= argv[1];
      }

      if (typed_password[0])
      {
#ifdef _WIN32
        size_t pw_len= strlen(typed_password);
        if (pw_len > 1 && typed_password[0] == '\'' &&
            typed_password[pw_len-1] == '\'')
          printf("Warning: single quotes were not trimmed from the password by"
                 " your command\nline client, as you might have expected.\n");
#endif
        /* turn logging off if we can */
        if (mysql_query(mysql, "set sql_log_off=1"))
        {
          if (opt_verbose)
            fprintf(stderr, "Note: Can't turn off logging; '%s'", mysql_error(mysql));
          log_off= false;
        }

        /*
          In case the password_expired flag is set ('Y'), then there is no way
          to determine the password format. So, assume that setting the
          password using the server's default authentication format
          (mysql_native_password) will work.
          TODO: make sure this always uses SSL and then let the server
          calculate the scramble.
        */
<<<<<<< HEAD
=======
        if (old)
        {
          make_scrambled_password_323(crypted_pw, typed_password);
          sprintf(buffer, "set password='%s'", crypted_pw);
        }
        else if (version < 50700)
        {
          make_scrambled_password(crypted_pw, typed_password);
          sprintf(buffer, "set password='%s'", crypted_pw);
        }
        else
        {
          printf("Warning: Server version is 5.7 or greater. "
                 "The password will be sent to server in plain text. "
                 "Upgrade the mysqladmin to a version "
                 "that matches the server's version.\n");

          int offset= sprintf(buffer, "ALTER USER USER() IDENTIFIED BY '");
          int length= (int)mysql_real_escape_string(mysql, buffer + offset,
                                                    typed_password, (ulong)
                                                    strlen(typed_password));
          if (length == -1)
          {
            /* Should never fail. Buffer should be long enough.*/
            err= true;
            goto error;
          }

          sprintf(buffer + offset + length, "'");
        }
>>>>>>> ab3d743c
      }

      /* Warn about password being set in non ssl connection */
#if defined(HAVE_OPENSSL) && !defined(EMBEDDED_LIBRARY)
      uint ssl_mode;
      if (!mysql_get_option(mysql, MYSQL_OPT_SSL_MODE, &ssl_mode) &&
          ssl_mode <= SSL_MODE_PREFERRED)
      {
        fprintf(stderr, "Warning: Since password will be sent to server in "
                "plain text, use ssl connection to ensure password safety.\n");
      }
#endif
      memset(buff, 0, sizeof(buff));
      sprintf(buff, "ALTER USER USER() IDENTIFIED BY '%s'", typed_password);

      if (mysql_query(mysql,buff))
      {
	if (mysql_errno(mysql)!=1290)
	{
	  my_printf_error(0,"unable to change password; error: '%s'",
			  error_flags, mysql_error(mysql));
          err= true;
          goto error;
	}
	else
	{
	  /*
	    We don't try to execute 'update mysql.user set..'
	    because we can't perfectly find out the host
	   */
	  my_printf_error(0,"\n"
			  "You cannot use 'password' command as mysqld runs\n"
			  " with grant tables disabled (was started with"
			  " --skip-grant-tables).\n"
			  "Use: \"mysqladmin flush-privileges password '*'\""
			  " instead", error_flags);
          err= true;
          goto error;
	}
      }
      /*
        We may call set sql_log_off after this so check for warnings here.
      */
      if (opt_show_warnings)
      {
        print_warnings(mysql);
        log_warnings= false;
      }
      if (log_off && mysql_query(mysql, "set sql_log_off=0"))
      {
        if (opt_verbose)
          fprintf(stderr, "Note: Can't turn on logging; '%s'", mysql_error(mysql));
      }
error:
      /* free up memory from prompted password */
      if (typed_password != argv[1]) 
      {
        my_free(typed_password);
        my_free(verified);
      }
      if (err)
        return -1;

      argc--; argv++;
      break;
    }

    case ADMIN_START_SLAVE:
      if (mysql_query(mysql, "START SLAVE"))
      {
	my_printf_error(0, "Error starting slave: %s", error_flags,
			mysql_error(mysql));
	return -1;
      }
      else
	puts("Slave started");
      break;
    case ADMIN_STOP_SLAVE:
      if (mysql_query(mysql, "STOP SLAVE"))
      {
	  my_printf_error(0, "Error stopping slave: %s", error_flags,
			  mysql_error(mysql));
	  return -1;
      }
      else
	puts("Slave stopped");
      break;

    case ADMIN_PING:
      mysql->reconnect=0;	/* We want to know of reconnects */
      if (!mysql_ping(mysql))
      {
	if (option_silent < 2)
	  puts("mysqld is alive");
      }
      else
      {
	if (mysql_errno(mysql) == CR_SERVER_GONE_ERROR)
	{
	  mysql->reconnect=1;
	  if (!mysql_ping(mysql))
	    puts("connection was down, but mysqld is now alive");
	}
	else
	{
	  my_printf_error(0,"mysqld doesn't answer to ping, error: '%s'",
			  error_flags, mysql_error(mysql));
	  return -1;
	}
      }
      mysql->reconnect=1;	/* Automatic reconnect is default */
      break;
    default:
      my_printf_error(0, "Unknown command: '%-.60s'", error_flags, argv[0]);
      return 1;
    }
    if (opt_show_warnings && log_warnings)
      print_warnings(mysql);
  }
  return 0;
}

/**
   @brief Masking the password if it is passed as command line argument.

   @details It works in Linux and changes cmdline in ps and /proc/pid/cmdline,
            but it won't work for history file of shell.
            The command line arguments are copied to another array and the
            password in the argv is masked. This function is called just after
            "handle_options" because in "handle_options", the agrv pointers
            are altered which makes freeing of dynamically allocated memory
            difficult. The password masking is done before all other operations
            in order to minimise the time frame of password visibility via cmdline.

   @param argc            command line options (count)
   @param argv            command line options (values)

   @return temp_argv      copy of argv
*/

static char **mask_password(int argc, char ***argv)
{
  char **temp_argv;
  temp_argv= (char **)(my_malloc(PSI_NOT_INSTRUMENTED, sizeof(char *) * argc, MYF(MY_WME)));
  argc--;
  while (argc > 0)
  {
    temp_argv[argc]= my_strdup(PSI_NOT_INSTRUMENTED, (*argv)[argc], MYF(MY_FAE));
    if (find_type((*argv)[argc - 1],&command_typelib, FIND_TYPE_BASIC) == ADMIN_PASSWORD)
    {
      char *start= (*argv)[argc];
      while (*start)
        *start++= 'x';
      start= (*argv)[argc];
      if (*start)
        start[1]= 0;                         /* Cut length of argument */
     }
    argc--;
  }
  temp_argv[argc]= my_strdup(PSI_NOT_INSTRUMENTED, (*argv)[argc], MYF(MY_FAE));
  return(temp_argv);
}

static void print_version(void)
{
  printf("%s  Ver %s Distrib %s, for %s on %s\n",my_progname,ADMIN_VERSION,
	 MYSQL_SERVER_VERSION,SYSTEM_TYPE,MACHINE_TYPE);
}


static void usage(void)
{
  print_version();
  puts(ORACLE_WELCOME_COPYRIGHT_NOTICE("2000"));
  puts("Administration program for the mysqld daemon.");
  printf("Usage: %s [OPTIONS] command command....\n", my_progname);
  /*
    Turn default for zombies off so that the help on how to 
    turn them off text won't show up.
    This is safe to do since it's followed by a call to exit().
  */
  for (struct my_option *optp= my_long_options; optp->name; optp++)
  {
    if (optp->id == OPT_SECURE_AUTH)
    {
      optp->def_value= 0;
      break;
    }
  }
  my_print_help(my_long_options);
  my_print_variables(my_long_options);
  print_defaults("my",load_default_groups);
  puts("\nWhere command is a one or more of: (Commands may be shortened)\n\
  create databasename	Create a new database\n\
  debug			Instruct server to write debug information to log\n\
  drop databasename	Delete a database and all its tables\n\
  extended-status       Gives an extended status message from the server\n\
  flush-hosts           Flush all cached hosts\n\
  flush-logs            Flush all logs\n\
  flush-status		Clear status variables\n\
  flush-tables          Flush all tables\n\
  flush-threads         Flush the thread cache\n\
  flush-privileges      Reload grant tables (same as reload)\n\
  kill id,id,...	Kill mysql threads");
  puts("\
  password [new-password] Change old password to new-password in current format");
  puts("\
  ping			Check if mysqld is alive\n\
  processlist		Show list of active threads in server\n\
  reload		Reload grant tables\n\
  refresh		Flush all tables and close and open logfiles\n\
  shutdown		Take server down\n\
  status		Gives a short status message from the server\n\
  start-slave		Start slave\n\
  stop-slave		Stop slave\n\
  variables             Prints variables available\n\
  version		Get version info from server");
}


static int drop_db(MYSQL *mysql, const char *db)
{
  char name_buff[FN_REFLEN+20], buf[10];
  char *input;

  if (!option_force)
  {
    puts("Dropping the database is potentially a very bad thing to do.");
    puts("Any data stored in the database will be destroyed.\n");
    printf("Do you really want to drop the '%s' database [y/N] ",db);
    fflush(stdout);
    input= fgets(buf, sizeof(buf)-1, stdin);
    if (!input || ((*input != 'y') && (*input != 'Y')))
    {
      puts("\nOK, aborting database drop!");
      return -1;
    }
  }
  sprintf(name_buff,"drop database `%.*s`",FN_REFLEN,db);
  if (mysql_query(mysql,name_buff))
  {
    my_printf_error(0, "DROP DATABASE %s failed;\nerror: '%s'", error_flags,
		    db,mysql_error(mysql));
    return 1;
  }
  printf("Database \"%s\" dropped\n",db);
  return 0;
}


static void nice_time(ulong sec,char *buff)
{
  ulong tmp;

  if (sec >= 3600L*24)
  {
    tmp=sec/(3600L*24);
    sec-=3600L*24*tmp;
    buff=int10_to_str(tmp, buff, 10);
    buff=my_stpcpy(buff,tmp > 1 ? " days " : " day ");
  }
  if (sec >= 3600L)
  {
    tmp=sec/3600L;
    sec-=3600L*tmp;
    buff=int10_to_str(tmp, buff, 10);
    buff=my_stpcpy(buff,tmp > 1 ? " hours " : " hour ");
  }
  if (sec >= 60)
  {
    tmp=sec/60;
    sec-=60*tmp;
    buff=int10_to_str(tmp, buff, 10);
    buff=my_stpcpy(buff," min ");
  }
  my_stpcpy(int10_to_str(sec, buff, 10)," sec");
}


static void print_header(MYSQL_RES *result)
{
  MYSQL_FIELD *field;

  print_top(result);
  mysql_field_seek(result,0);
  putchar('|');
  while ((field = mysql_fetch_field(result)))
  {
    printf(" %-*s|",(int) field->max_length+1,field->name);
  }
  putchar('\n');
  print_top(result);
}


static void print_top(MYSQL_RES *result)
{
  uint i,length;
  MYSQL_FIELD *field;

  putchar('+');
  mysql_field_seek(result,0);
  while((field = mysql_fetch_field(result)))
  {
    if ((length=(uint) strlen(field->name)) > field->max_length)
      field->max_length=length;
    else
      length=field->max_length;
    for (i=length+2 ; i--> 0 ; )
      putchar('-');
    putchar('+');
  }
  putchar('\n');
}


/* 3.rd argument, uint row, is not in use. Don't remove! */
static void print_row(MYSQL_RES *result, MYSQL_ROW cur,
		      uint row MY_ATTRIBUTE((unused)))
{
  uint i,length;
  MYSQL_FIELD *field;

  putchar('|');
  mysql_field_seek(result,0);
  for (i=0 ; i < mysql_num_fields(result); i++)
  {
    field = mysql_fetch_field(result);
    length=field->max_length;
    printf(" %-*s|",length+1,cur[i] ? (char*) cur[i] : "");
  }
  putchar('\n');
}


static void print_relative_row(MYSQL_RES *result, MYSQL_ROW cur, uint row)
{
  ulonglong tmp;
  char buff[22];
  MYSQL_FIELD *field;

  mysql_field_seek(result, 0);
  field = mysql_fetch_field(result);
  printf("| %-*s|", (int) field->max_length + 1, cur[0]);

  field = mysql_fetch_field(result);
  tmp = cur[1] ? my_strtoull(cur[1], NULL, 10) : (ulonglong) 0;
  printf(" %-*s|\n", (int) field->max_length + 1,
	 llstr((tmp - last_values[row]), buff));
  last_values[row] = tmp;
}


static void print_relative_row_vert(MYSQL_RES *result MY_ATTRIBUTE((unused)),
				    MYSQL_ROW cur,
				    uint row MY_ATTRIBUTE((unused)))
{
  uint length;
  ulonglong tmp;
  char buff[22];

  if (!row)
    putchar('|');

  tmp = cur[1] ? my_strtoull(cur[1], NULL, 10) : (ulonglong) 0;
  printf(" %-*s|", ex_val_max_len[row] + 1,
	 llstr((tmp - last_values[row]), buff));

  /* Find the minimum row length needed to output the relative value */
  if ((length=(uint) strlen(buff) > ex_val_max_len[row]) && ex_status_printed)
    ex_val_max_len[row] = length;
  last_values[row] = tmp;
}


static void store_values(MYSQL_RES *result)
{
  uint i;
  MYSQL_ROW row;
  MYSQL_FIELD *field;

  field = mysql_fetch_field(result);
  max_var_length = field->max_length;
  field = mysql_fetch_field(result);
  max_val_length = field->max_length;

  for (i = 0; (row = mysql_fetch_row(result)); i++)
  {
    my_stpcpy(ex_var_names[i], row[0]);
    last_values[i]= my_strtoull(row[1],NULL,10);
    ex_val_max_len[i]=2;		/* Default print width for values */
  }
  ex_var_count = i;
  return;
}


static void print_relative_header()
{
  uint i;

  putchar('|');
  for (i = 0; i < ex_var_count; i++)
    printf(" %-*s|", ex_val_max_len[i] + 1, truncated_var_names[i]);
  putchar('\n');
}


static void print_relative_line()
{
  uint i;

  putchar('+');
  for (i = 0; i < ex_var_count; i++)
  {
    uint j;
    for (j = 0; j < ex_val_max_len[i] + 2; j++)
      putchar('-');
    putchar('+');
  }
  putchar('\n');
}


static void truncate_names()
{
  uint i;
  char *ptr,top_line[MAX_TRUNC_LENGTH+4+NAME_LEN+22+1],buff[22];

  ptr=top_line;
  *ptr++='+';
  ptr=strfill(ptr,max_var_length+2,'-');
  *ptr++='+';
  ptr=strfill(ptr,MAX_TRUNC_LENGTH+2,'-');
  *ptr++='+';
  ptr=strfill(ptr,max_val_length+2,'-');
  *ptr++='+';
  *ptr=0;
  puts(top_line);

  for (i = 0 ; i < ex_var_count; i++)
  {
    uint sfx=1,j;
    printf("| %-*s|", max_var_length + 1, ex_var_names[i]);
    ptr = ex_var_names[i];
    /* Make sure no two same truncated names will become */
    for (j = 0; j < i; j++)
      if (*truncated_var_names[j] == *ptr)
	sfx++;

    truncated_var_names[i][0]= *ptr;		/* Copy first var char */
    int10_to_str(sfx, truncated_var_names[i]+1,10);
    printf(" %-*s|", MAX_TRUNC_LENGTH + 1, truncated_var_names[i]);
    printf(" %-*s|\n", max_val_length + 1, llstr(last_values[i],buff));
  }
  puts(top_line);
  return;
}


static my_bool get_pidfile(MYSQL *mysql, char *pidfile)
{
  MYSQL_RES* result;

  if (mysql_query(mysql, "SHOW VARIABLES LIKE 'pid_file'"))
  {
    my_printf_error(0, "query failed; error: '%s'", error_flags,
		    mysql_error(mysql));
  }
  result = mysql_store_result(mysql);
  if (result)
  {
    MYSQL_ROW row=mysql_fetch_row(result);
    if (row)
      my_stpcpy(pidfile, row[1]);
    mysql_free_result(result);
    return row == 0;				/* Error if row = 0 */
  }
  return 1;					/* Error */
}

/*
  Return 1 if pid file didn't disappear or change
*/

static my_bool wait_pidfile(char *pidfile, time_t last_modified,
			    struct stat *pidfile_status)
{
  char buff[FN_REFLEN];
  int error= 1;
  uint count= 0;
  DBUG_ENTER("wait_pidfile");

  system_filename(buff, pidfile);
  do
  {
    int fd;
    if ((fd= my_open(buff, O_RDONLY, MYF(0))) < 0)
    {
      error= 0;
      break;
    }
    (void) my_close(fd,MYF(0));
    if (last_modified && !stat(pidfile, pidfile_status))
    {
      if (last_modified != pidfile_status->st_mtime)
      {
	/* File changed;  Let's assume that mysqld did restart */
	if (opt_verbose)
	  printf("pid file '%s' changed while waiting for it to disappear!\nmysqld did probably restart\n",
		 buff);
	error= 0;
	break;
      }
    }
    if (count++ == opt_shutdown_timeout)
      break;
    sleep(1);
  } while (!interrupted);

  if (error)
  {
    DBUG_PRINT("warning",("Pid file didn't disappear"));
    fprintf(stderr,
	    "Warning;  Aborted waiting on pid file: '%s' after %d seconds\n",
	    buff, count-1);
  }
  DBUG_RETURN(error);
}

/*
  Print warning(s) generated by a statement execution
*/
static void print_warnings(MYSQL *mysql)
{
  const char   *query;
  MYSQL_RES    *result= NULL;
  MYSQL_ROW    cur;
  my_ulonglong num_rows;
  uint         error;

  /* Save current error before calling "show warnings" */
  error= mysql_errno(mysql);

  /* Get the warnings */
  query= "show warnings";
  if (mysql_real_query(mysql, query, static_cast<ulong>(strlen(query))) ||
      !(result= mysql_store_result(mysql)))
  {
    my_printf_error(0,"Could not print warnings; error: '%-.200s'",
                    error_flags, mysql_error(mysql));
  }

  /* Bail out when no warnings */
  if (!(num_rows= mysql_num_rows(result)))
    goto end;

  cur= mysql_fetch_row(result);

  /*
    Don't print a duplicate of the current error.  It is possible for SHOW
    WARNINGS to return multiple errors with the same code, but different
    messages.  To be safe, skip printing the duplicate only if it is the only
    warning.
  */
  if (!cur || (num_rows == 1 && error == (uint) strtoul(cur[1], NULL, 10)))
    goto end;

  do
  {
    printf("%s (Code %s): %s\n", cur[0], cur[1], cur[2]);
  } while ((cur= mysql_fetch_row(result)));

end:
  mysql_free_result(result);
}<|MERGE_RESOLUTION|>--- conflicted
+++ resolved
@@ -1054,7 +1054,7 @@
         /* escape quotes if password has any special characters */
         password_len= strlen(typed_password);
         tmp= (char*) my_malloc(PSI_NOT_INSTRUMENTED, password_len*2+1, MYF(MY_WME));
-        mysql_real_escape_string(mysql, tmp, typed_password, password_len);
+        mysql_real_escape_string(mysql, tmp, typed_password, (ulong)password_len);
         typed_password= tmp;
       }
       else
@@ -1088,39 +1088,6 @@
           TODO: make sure this always uses SSL and then let the server
           calculate the scramble.
         */
-<<<<<<< HEAD
-=======
-        if (old)
-        {
-          make_scrambled_password_323(crypted_pw, typed_password);
-          sprintf(buffer, "set password='%s'", crypted_pw);
-        }
-        else if (version < 50700)
-        {
-          make_scrambled_password(crypted_pw, typed_password);
-          sprintf(buffer, "set password='%s'", crypted_pw);
-        }
-        else
-        {
-          printf("Warning: Server version is 5.7 or greater. "
-                 "The password will be sent to server in plain text. "
-                 "Upgrade the mysqladmin to a version "
-                 "that matches the server's version.\n");
-
-          int offset= sprintf(buffer, "ALTER USER USER() IDENTIFIED BY '");
-          int length= (int)mysql_real_escape_string(mysql, buffer + offset,
-                                                    typed_password, (ulong)
-                                                    strlen(typed_password));
-          if (length == -1)
-          {
-            /* Should never fail. Buffer should be long enough.*/
-            err= true;
-            goto error;
-          }
-
-          sprintf(buffer + offset + length, "'");
-        }
->>>>>>> ab3d743c
       }
 
       /* Warn about password being set in non ssl connection */

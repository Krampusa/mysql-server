--- conflicted
+++ resolved
@@ -88,15 +88,12 @@
 */
 struct PSI_table_locker;
 
-<<<<<<< HEAD
-=======
 /**
   Interface for an instrumented statement.
   This is an opaque structure.
 */
 struct PSI_statement_locker;
 
->>>>>>> fcf11a4c
 /** Entry point for the performance schema interface. */
 struct PSI_bootstrap
 {
@@ -1281,37 +1278,10 @@
 
 /**
   Record a table instrumentation io wait start event.
-<<<<<<< HEAD
   @param locker a table locker for the running thread
   @param file the source file name
   @param line the source line number
 */
-typedef void (*start_table_io_wait_v1_t)
-  (struct PSI_table_locker *locker, const char *src_file, uint src_line);
-
-/**
-  Record a table instrumentation io wait end event.
-  @param locker a table locker for the running thread
-*/
-typedef void (*end_table_io_wait_v1_t)(struct PSI_table_locker *locker);
-
-/**
-  Record a table instrumentation lock wait start event.
-=======
->>>>>>> fcf11a4c
-  @param locker a table locker for the running thread
-  @param file the source file name
-  @param line the source line number
-*/
-<<<<<<< HEAD
-typedef void (*start_table_lock_wait_v1_t)
-  (struct PSI_table_locker *locker, const char *src_file, uint src_line);
-
-/**
-  Record a table instrumentation lock wait end event.
-  @param locker a table locker for the running thread
-*/
-=======
 typedef void (*start_table_io_wait_v1_t)
   (struct PSI_table_locker *locker, const char *src_file, uint src_line);
 
@@ -1334,7 +1304,6 @@
   Record a table instrumentation lock wait end event.
   @param locker a table locker for the running thread
 */
->>>>>>> fcf11a4c
 typedef void (*end_table_lock_wait_v1_t)(struct PSI_table_locker *locker);
 
 /**

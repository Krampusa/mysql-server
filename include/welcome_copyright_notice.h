--- conflicted
+++ resolved
@@ -23,17 +23,13 @@
 #ifndef _welcome_copyright_notice_h_
 #define _welcome_copyright_notice_h_
 
-<<<<<<< HEAD
 /**
   @file include/welcome_copyright_notice.h
 */
 
 #include <string.h>
 
-#define COPYRIGHT_NOTICE_CURRENT_YEAR "2018"
-=======
 #define COPYRIGHT_NOTICE_CURRENT_YEAR "2019"
->>>>>>> 3929cdce
 
 /*
   This define specifies copyright notice which is displayed by every MySQL

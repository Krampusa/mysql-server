--- conflicted
+++ resolved
@@ -1,10 +1,6 @@
-<<<<<<< HEAD
-# Copyright (C) 2003, 2005 MySQL AB
-#
-=======
 # Copyright (c) 2004, 2005 MySQL AB
 # 
->>>>>>> c066c308
+
 # This program is free software; you can redistribute it and/or modify
 # it under the terms of the GNU General Public License as published by
 # the Free Software Foundation; version 2 of the License.

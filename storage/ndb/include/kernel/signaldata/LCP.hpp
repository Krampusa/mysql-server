/*
   Copyright (c) 2003, 2013, Oracle and/or its affiliates. All rights reserved.

   This program is free software; you can redistribute it and/or modify
   it under the terms of the GNU General Public License as published by
   the Free Software Foundation; version 2 of the License.

   This program is distributed in the hope that it will be useful,
   but WITHOUT ANY WARRANTY; without even the implied warranty of
   MERCHANTABILITY or FITNESS FOR A PARTICULAR PURPOSE.  See the
   GNU General Public License for more details.

   You should have received a copy of the GNU General Public License
   along with this program; if not, write to the Free Software
   Foundation, Inc., 51 Franklin St, Fifth Floor, Boston, MA 02110-1301  USA
*/

#ifndef LCP_SIGNAL_DATA_HPP
#define LCP_SIGNAL_DATA_HPP

#include "SignalData.hpp"
#include <NodeBitmask.hpp>

#define JAM_FILE_ID 170


struct StartLcpReq {
  /**
   * Sender(s)
   */
  friend class Dbdih;
  
  /**
   * Sender(s) / Receiver(s)
   */
  
  /**
   * Receiver(s)
   */
  friend class Dblqh;

  friend bool printSTART_LCP_REQ(FILE *, const Uint32 *, Uint32, Uint16);  
public:

  STATIC_CONST( SignalLength = 2 + 2 * NdbNodeBitmask::Size );
  Uint32 senderRef;
  Uint32 lcpId;
  
  NdbNodeBitmask participatingDIH;
  NdbNodeBitmask participatingLQH;
};

class StartLcpConf {
  /**
   * Sender(s)
   */
  friend class Dblqh;
  
  /**
   * Sender(s) / Receiver(s)
   */
  
  /**
   * Receiver(s)
   */
  friend class Dbdih;

  friend bool printSTART_LCP_CONF(FILE *, const Uint32 *, Uint32, Uint16);  
public:
  
  STATIC_CONST( SignalLength = 2 );
private:
  Uint32 senderRef;
  Uint32 lcpId;
};

/**
 * This signals is sent by Dbdih to Dblqh
 * to order checkpointing of a certain
 * fragment.
 */
class LcpFragOrd {
  /**
   * Sender(s)
   */
  friend class Dbdih;
  friend class Lgman;
  friend class Pgman;
  friend class Dbtup;

  /**
   * Sender(s) / Receiver(s)
   */
  
  /**
   * Receiver(s)
   */
  friend class Dblqh;
  friend class DblqhProxy;
  friend class PgmanProxy;

  friend bool printLCP_FRAG_ORD(FILE *, const Uint32 *, Uint32, Uint16);  
public:
  STATIC_CONST( SignalLength = 6 );
private:
  
  Uint32 tableId;
  Uint32 fragmentId;
  Uint32 lcpNo;
  Uint32 lcpId;
  Uint32 lastFragmentFlag;
  Uint32 keepGci;
};


struct LcpFragRep {
  /**
   * Sender(s) and receiver(s)
   */
  friend class Dbdih;

  /**
   * Sender(s)
   */
  friend class Dblqh;
  friend class DblqhProxy;

  friend bool printLCP_FRAG_REP(FILE *, const Uint32 *, Uint32, Uint16);  

  STATIC_CONST( SignalLength = 7 );
  STATIC_CONST( BROADCAST_REQ = 0 );

  Uint32 nodeId;
  Uint32 lcpId;
  Uint32 lcpNo;
  Uint32 tableId;
  Uint32 fragId;
  Uint32 maxGciCompleted;
  Uint32 maxGciStarted;
};

class LcpCompleteRep {
  /**
   * Sender(s) and receiver(s)
   */
  friend class Dbdih;
  
  /**
   * Sender(s)
   */
  friend class Dblqh;
  friend class DblqhProxy;

  friend bool printLCP_COMPLETE_REP(FILE *, const Uint32 *, Uint32, Uint16);  
public:
  STATIC_CONST( SignalLength = 3 );
  
private:
  Uint32 nodeId;
  Uint32 blockNo;
  Uint32 lcpId;
};

struct LcpPrepareReq 
{
  Uint32 senderData;
  Uint32 senderRef;
  Uint32 lcpNo;
  Uint32 tableId;
  Uint32 fragmentId;
  Uint32 lcpId;
  Uint32 backupPtr;
  Uint32 backupId;

  STATIC_CONST( SignalLength = 8 );
};

struct LcpPrepareRef
{
  Uint32 senderData;
  Uint32 senderRef;
  Uint32 tableId;
  Uint32 fragmentId;
  Uint32 errorCode;
  
  STATIC_CONST( SignalLength = 5 );
};

struct LcpPrepareConf 
{
  Uint32 senderData;
  Uint32 senderRef;
  Uint32 tableId;
  Uint32 fragmentId;
  
  STATIC_CONST( SignalLength = 4 );
};

struct EndLcpReq 
{
  Uint32 senderData;
  Uint32 senderRef;
  Uint32 backupPtr;
  Uint32 backupId;
  // extra word for LQH worker to proxy
  Uint32 proxyBlockNo;

  STATIC_CONST( SignalLength = 4 );
};

struct EndLcpRef 
{
  Uint32 senderData;
  Uint32 senderRef;
  Uint32 errorCode;
  
  STATIC_CONST( SignalLength = 3 );
};

struct EndLcpConf
{
  Uint32 senderData;
  Uint32 senderRef;
  
  STATIC_CONST( SignalLength = 2 );
};

struct LcpStatusReq
{
  /** 
   * Sender(s)
   */
  friend class Dblqh;
  
  /**
   * Sender(s) / Receiver(s)
   */

  /**
   * Receiver(s)
   */
  friend class Backup;

  friend bool printLCP_STATUS_REQ(FILE *, const Uint32 *, Uint32, Uint16);
public:
  
  STATIC_CONST( SignalLength = 2 );

private:
  Uint32 senderRef;
  Uint32 senderData;
};

struct LcpStatusConf
{
  /** 
   * Sender(s)
   */
  friend class Backup;
  
  /**
   * Sender(s) / Receiver(s)
   */

  /**
   * Receiver(s)
   */
  friend class Dblqh;

  friend bool printLCP_STATUS_CONF(FILE *, const Uint32 *, Uint32, Uint16);  
public:
  STATIC_CONST( SignalLength = 11 );

  enum LcpState
  {
    LCP_IDLE       = 0,
    LCP_PREPARED   = 1,
    LCP_SCANNING   = 2,
    LCP_SCANNED    = 3
  };
private:
  Uint32 senderRef;
  Uint32 senderData;
  /* Backup stuff */
  Uint32 lcpState;
  /* In lcpState == LCP_IDLE, refers to prev LCP
   * otherwise, refers to current running LCP
   */
  Uint32 lcpDoneRowsHi;
  Uint32 lcpDoneRowsLo;
  Uint32 lcpDoneBytesHi;
  Uint32 lcpDoneBytesLo;
  
  Uint32 tableId;
  Uint32 fragId;
  /* Backup stuff valid iff lcpState == LCP_SCANNING or
   * LCP_SCANNED
   * For LCP_SCANNING contains row count of rows scanned
   *  (Increases as scan proceeds)
   * For LCP_SCANNED contains bytes remaining to be flushed
   * to file.
   *  (Decreases as buffer drains to file)
   */
  Uint32 completionStateHi;
  Uint32 completionStateLo;
};

struct LcpStatusRef
{
  /** 
   * Sender(s)
   */
  friend class Backup;
  
  /**
   * Sender(s) / Receiver(s)
   */

  /**
   * Receiver(s)
   */
  friend class Dblqh;

  friend bool printLCP_STATUS_REF(FILE *, const Uint32 *, Uint32, Uint16);  
public:
  STATIC_CONST( SignalLength = 3 );
  
  enum StatusFailCodes
  {
    NoLCPRecord    = 1,
    NoTableRecord  = 2,
    NoFileRecord   = 3
  };

private:
  Uint32 senderRef;
  Uint32 senderData;
  Uint32 error;
};

<<<<<<< HEAD
=======

#undef JAM_FILE_ID

>>>>>>> e6ffef75
#endif<|MERGE_RESOLUTION|>--- conflicted
+++ resolved
@@ -338,10 +338,7 @@
   Uint32 error;
 };
 
-<<<<<<< HEAD
-=======
 
 #undef JAM_FILE_ID
 
->>>>>>> e6ffef75
 #endif
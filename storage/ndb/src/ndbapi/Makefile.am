# Copyright (C) 2004-2006 MySQL AB
# 
# This program is free software; you can redistribute it and/or modify
# it under the terms of the GNU General Public License as published by
# the Free Software Foundation; version 2 of the License.
# 
# This program is distributed in the hope that it will be useful,
# but WITHOUT ANY WARRANTY; without even the implied warranty of
# MERCHANTABILITY or FITNESS FOR A PARTICULAR PURPOSE.  See the
# GNU General Public License for more details.
# 
# You should have received a copy of the GNU General Public License
# along with this program; if not, write to the Free Software
# Foundation, Inc., 51 Franklin St, Fifth Floor, Boston, MA  02110-1301  USA

<<<<<<< HEAD
#SUBDIRS = signal-sender
EXTRA_DIST = CMakeLists.txt
=======
noinst_PROGRAMS = ndberror_check-t
>>>>>>> 78aafc99

ndberror_check_t_SOURCES = ndberror_check.cpp

noinst_LTLIBRARIES = libndbapi.la

libndbapi_la_SOURCES = \
        TransporterFacade.cpp   \
        ClusterMgr.cpp  \
        Ndb.cpp \
        NdbPoolImpl.cpp \
        NdbPool.cpp \
        Ndblist.cpp     \
        Ndbif.cpp       \
        Ndbinit.cpp     \
        Ndberr.cpp    \
        ndberror.c    \
        NdbErrorOut.cpp    \
        NdbTransaction.cpp       \
        NdbTransactionScan.cpp \
        NdbOperation.cpp        \
        NdbOperationSearch.cpp  \
        NdbOperationScan.cpp    \
        NdbOperationInt.cpp     \
        NdbOperationDefine.cpp  \
        NdbOperationExec.cpp    \
        NdbScanOperation.cpp    NdbScanFilter.cpp \
        NdbIndexOperation.cpp   \
        NdbEventOperation.cpp   \
        NdbEventOperationImpl.cpp   \
        NdbApiSignal.cpp        \
        NdbRecAttr.cpp  \
        NdbUtil.cpp \
        NdbReceiver.cpp \
        NdbDictionary.cpp \
        NdbDictionaryImpl.cpp \
        DictCache.cpp \
        ndb_cluster_connection.cpp \
	NdbBlob.cpp \
	NdbIndexStat.cpp \
        SignalSender.cpp \
        ObjectMap.cpp \
	NdbInterpretedCode.cpp

INCLUDES_LOC = -I$(top_srcdir)/storage/ndb/src/mgmapi

# Ndbapi cannot handle -O3
NDB_CXXFLAGS_RELEASE_LOC = -O2

include $(top_srcdir)/storage/ndb/config/common.mk.am
include $(top_srcdir)/storage/ndb/config/type_ndbapi.mk.am

# Don't update the files from bitkeeper
%::SCCS/s.%

EXTRA_PROGRAMS = testSectionIterators

testSectionIterators_CXXFLAGS = -DUNIT_TEST
testSectionIterators_SOURCES = TransporterFacade.cpp
testSectionIterators_LDFLAGS = @ndb_bin_am_ldflags@	 \
  $(top_builddir)/storage/ndb/src/libndbclient.la<|MERGE_RESOLUTION|>--- conflicted
+++ resolved
@@ -13,12 +13,9 @@
 # along with this program; if not, write to the Free Software
 # Foundation, Inc., 51 Franklin St, Fifth Floor, Boston, MA  02110-1301  USA
 
-<<<<<<< HEAD
-#SUBDIRS = signal-sender
 EXTRA_DIST = CMakeLists.txt
-=======
+
 noinst_PROGRAMS = ndberror_check-t
->>>>>>> 78aafc99
 
 ndberror_check_t_SOURCES = ndberror_check.cpp
 

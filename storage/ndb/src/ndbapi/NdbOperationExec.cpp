--- conflicted
+++ resolved
@@ -357,7 +357,6 @@
   TcKeyReq * const tcKeyReq = CAST_PTR(TcKeyReq, theTCREQ->getDataPtrSend());
   Uint32 cols = m_currentTable->m_columns.size();
 
-  /* Build bitmask for ATTRINFO in TCKEYREQ signal */
   Uint32 *ptr = tcKeyReq->attrInfo;
   for (i = 0; len && i < 5; i++, len--)
   {
@@ -373,17 +372,8 @@
     }
     prevId = id;
     mask.set(id);
-<<<<<<< HEAD
-    /* check==0 if cols are in ascending attrId order
-     * as (id-maxId) == 0
-     */
-    maxId = (id > maxId) ? id : maxId;
-    check |= (id - maxId);
-=======
->>>>>>> 6ac705de
-  }
-
-  /* Build bitmask for ATTRINFO in extra ATTRINFO signals */
+  }
+
   Uint32 cnt = 0;
   while (len)
   {
@@ -404,15 +394,6 @@
       prevId = id;
       
       mask.set(id);
-<<<<<<< HEAD
-
-      /* check==0 if cols are in ascending attrId order
-       * as (id-maxId) == 0
-       */
-      maxId = (id > maxId) ? id : maxId;
-      check |= (id - maxId);
-=======
->>>>>>> 6ac705de
     }
     tSignal = tSignal->next();
   }

--- conflicted
+++ resolved
@@ -2919,11 +2919,7 @@
   unlock(&sb->m_send_lock);
 
   /**
-<<<<<<< HEAD
-   * release buffers fron local pool to global pool prior to checking
-=======
    * release buffers from local pool to global pool prior to checking
->>>>>>> 77556b25
    * m_force_send
    */
   pool->release_global(rep->m_mm, RG_TRANSPORTER_BUFFERS);

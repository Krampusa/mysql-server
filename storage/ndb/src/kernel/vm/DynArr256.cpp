/*
   Copyright (c) 2006, 2014, Oracle and/or its affiliates. All rights reserved.

   This program is free software; you can redistribute it and/or modify
   it under the terms of the GNU General Public License as published by
   the Free Software Foundation; version 2 of the License.

   This program is distributed in the hope that it will be useful,
   but WITHOUT ANY WARRANTY; without even the implied warranty of
   MERCHANTABILITY or FITNESS FOR A PARTICULAR PURPOSE.  See the
   GNU General Public License for more details.

   You should have received a copy of the GNU General Public License
   along with this program; if not, write to the Free Software
   Foundation, Inc., 51 Franklin St, Fifth Floor, Boston, MA 02110-1301  USA
*/

#include "DynArr256.hpp"
#include <stdio.h>
#include <assert.h>
#include <NdbOut.hpp>

#define DA256_BITS  5
#define DA256_MASK 31

struct DA256CL
{
  Uint32 m_magic;
  Uint32 m_data[15];
};

struct DA256Free
{
  Uint32 m_magic;
  Uint32 m_next_free;
  Uint32 m_prev_free;
};

struct DA256Node
{
  struct DA256CL m_lines[17];
};

struct DA256Page
{
  struct DA256CL m_header[2];
  struct DA256Node m_nodes[30];

  bool get(Uint32 node, Uint32 idx, Uint32 type_id, Uint32*& val_ptr) const;
  bool is_empty() const;
  bool is_full() const;
  Uint32 first_free() const;
  Uint32 last_free() const;
};

inline
bool DA256Page::is_empty() const
{
  return !(0x7fff & (m_header[0].m_magic | m_header[1].m_magic));
}

inline
bool DA256Page::is_full() const
{
  return !(0x7fff & ~(m_header[0].m_magic & m_header[1].m_magic));
}

inline
Uint32 DA256Page::first_free() const
{
  Uint32 node = BitmaskImpl::ctz(~m_header[0].m_magic | 0x8000);
  if (node == 15)
    node = 15 + BitmaskImpl::ctz(~m_header[1].m_magic | 0x8000);
  return node;
}

inline
Uint32 DA256Page::last_free() const
{
  Uint32 node = 29 - BitmaskImpl::clz((~m_header[1].m_magic << 17) | 0x10000);
  if (node == 14)
    node = 14 - BitmaskImpl::clz((~m_header[0].m_magic << 17) | 0x10000);
  return node;
}


#undef require
#define require(x) require_exit_or_core_with_printer((x), 0, ndbout_printer)
//#define DA256_USE_PX
//#define DA256_USE_PREFETCH
#define DA256_EXTRA_SAFE

#ifdef TAP_TEST
#define UNIT_TEST
#include "NdbTap.hpp"
#endif

#ifdef UNIT_TEST
#include "my_sys.h"
#ifdef USE_CALLGRIND
#include <valgrind/callgrind.h>
#else
#define CALLGRIND_TOGGLE_COLLECT()
#endif
Uint32 verbose = 0;
Uint32 allocatedpages = 0;
Uint32 releasedpages = 0;
Uint32 maxallocatedpages = 0;
Uint32 allocatednodes = 0;
Uint32 releasednodes = 0;
Uint32 maxallocatednodes = 0;
#endif

static
inline
Uint32 div15(Uint32 x)
{
  return ((x << 8) + (x << 4) + x + 255) >> 12;
}

inline
void
require_impl(bool x, int line)
{
  if (!x)
  {
    ndbout_c("LINE: %d", line);
    abort();
  }
}

DynArr256Pool::DynArr256Pool()
{
  m_type_id = RNIL;
  m_first_free = RNIL;
  m_last_free = RNIL;
  m_memroot = 0;
  m_inuse_nodes = 0;
  m_pg_count = 0;
<<<<<<< HEAD
=======
  m_used = 0;
  m_usedHi = 0;
>>>>>>> 91d37cbe
}

void
DynArr256Pool::init(Uint32 type_id, const Pool_context & pc)
{
  init(0, type_id, pc);
}

void
DynArr256Pool::init(NdbMutex* m, Uint32 type_id, const Pool_context & pc)
{
  m_ctx = pc;
  m_type_id = type_id;
  m_memroot = (DA256Page*)m_ctx.get_memroot();
  m_mutex = m;
}

inline
bool
DA256Page::get(Uint32 node, Uint32 idx, Uint32 type_id, Uint32*& val_ptr) const
{
  Uint32 *magic_ptr, p;
  if (idx != 255)
  {
    Uint32 line = div15(idx);
    Uint32* ptr = (Uint32*)(m_nodes + node);

    p = 0;
    val_ptr = (ptr + 1 + idx + line);
    magic_ptr =(ptr + (idx & ~15));
  }
  else
  {
    Uint32 b = (node + 1) >> 4;
    Uint32 * ptr = (Uint32*)(m_header+b);

    p = node - (b << 4) + b;
    val_ptr = (ptr + 1 + p);
    magic_ptr = ptr;
  }

  Uint32 magic = *magic_ptr;

  return ((magic & (1 << p)) && (magic >> 16) == type_id);
}

Uint32 DynArr256::Head::getByteSize() const
{
  assert(m_no_of_nodes >= 0);
  return static_cast<Uint32>(m_no_of_nodes) * sizeof(DA256Node);
}

static const Uint32 g_max_sizes[5] = { 0, 256, 65536, 16777216, 4294967295U };

/**
 * sz = 0     =     1 - 0 level
 * sz = 1     = 256^1 - 1 level
 * sz = 2     = 256^2 - 2 level
 * sz = 3     = 256^3 - 3 level
 * sz = 4     = 256^4 - 4 level
 */
Uint32 *
DynArr256::get_dirty(Uint32 pos) const
{
  Uint32 sz = m_head.m_sz;
  Uint32 ptrI = m_head.m_ptr_i;
  DA256Page * memroot = m_pool.m_memroot;
  Uint32 type_id = (~m_pool.m_type_id) & 0xFFFF;
  
  if (unlikely(pos >= g_max_sizes[sz]))
  {
    return 0;
  }
  
#ifdef VM_TRACE
  require((m_head.m_sz > 0) && (pos <= m_head.m_high_pos));
#endif
#ifdef DA256_USE_PX
  Uint32 px[4] = { (pos >> 24) & 255, 
		   (pos >> 16) & 255, 
		   (pos >> 8)  & 255,
		   (pos >> 0)  & 255 };
#endif

  Uint32* retVal = &m_head.m_ptr_i;
  for(; sz --;)
  {
    if (unlikely(ptrI == RNIL))
    {
      return 0;
    }
#ifdef DA256_USE_PX
    Uint32 p0 = px[sz];
#else
    Uint32 shr = sz << 3;
    Uint32 p0 = (pos >> shr) & 255;
#endif
    Uint32 page_no = ptrI >> DA256_BITS;
    Uint32 page_idx = ptrI & DA256_MASK;
    DA256Page * page = memroot + page_no;

    if (unlikely(! page->get(page_idx, p0, type_id, retVal)))
      goto err;

    ptrI = *retVal;
  }

  return retVal;
err:
  require(false);
  return 0;
}

Uint32 *
DynArr256::set(Uint32 pos)
{
  Uint32 sz = m_head.m_sz;
  Uint32 type_id = (~m_pool.m_type_id) & 0xFFFF;  
  DA256Page * memroot = m_pool.m_memroot;
  
  if (unlikely(pos >= g_max_sizes[sz]))
  {
    if (unlikely(!expand(pos)))
    {
      return 0;
    }
    sz = m_head.m_sz;
  }
  
#ifdef DA256_USE_PX  
  Uint32 px[4] = { (pos >> 24) & 255, 
		   (pos >> 16) & 255, 
		   (pos >> 8)  & 255,
		   (pos >> 0)  & 255 };
#endif

  Uint32 ptrI = m_head.m_ptr_i;
  Uint32 *retVal = &m_head.m_ptr_i;
  for(; sz --;)
  {
#ifdef DA256_USE_PX
    Uint32 p0 = px[sz];
#else
    Uint32 shr = sz << 3;
    Uint32 p0 = (pos >> shr) & 255;
#endif
    if (ptrI == RNIL)
    {
      if (unlikely((ptrI = m_pool.seize()) == RNIL))
      {
	return 0;
      }
      m_head.m_no_of_nodes++;
      * retVal = ptrI;
    }
    
    Uint32 page_no = ptrI >> DA256_BITS;
    Uint32 page_idx = ptrI & DA256_MASK;
    DA256Page * page = memroot + page_no;
    
    if (unlikely(! page->get(page_idx, p0, type_id, retVal)))
      goto err;

    ptrI = * retVal;
  } 
  
<<<<<<< HEAD
#ifdef VM_TRACE
=======
#if defined VM_TRACE || defined ERROR_INSERT
>>>>>>> 91d37cbe
  if (pos > m_head.m_high_pos)
    m_head.m_high_pos = pos;
#endif

  return retVal;
  
err:
  require(false);
  return 0;
}

static
inline
void
initpage(DA256Page* p, Uint32 page_no, Uint32 type_id)
{
  Uint32 i, j;
#ifdef DA256_USE_PREFETCH
#if defined(__GNUC__) && !(__GNUC__ == 2 && __GNUC_MINOR__ < 96)
#ifdef DA256_EXTRA_SAFE
  for (i = 0; i<(30 * 17 + 2); i++)
  {
    __builtin_prefetch (p->m_header + i, 1);    
  }
#else
  {
    __builtin_prefetch (p->m_header + 0, 1);    
    __builtin_prefetch (p->m_header + 1, 1);    
    for (i = 0; i<30; i++)
    {
      __builtin_prefetch (p->m_nodes + i, 1);
    }
  }
#endif
#endif
#endif
  DA256CL* cl;
  for  (i = 0; i<2; i++)
  {
    cl = p->m_header + i;
    cl->m_magic = (~type_id << 16);
  }
  
  DA256Free* free;
  
  for (i = 0; i<30; i++)
  {
    free = (DA256Free*)(p->m_nodes+i);
    free->m_magic = type_id;
    free->m_next_free = RNIL;
    free->m_prev_free = RNIL;
#ifdef DA256_EXTRA_SAFE
    DA256Node* node = p->m_nodes+i;
    for (j = 0; j<17; j++)
      node->m_lines[j].m_magic = type_id;
#endif
  }
}

bool
DynArr256::expand(Uint32 pos)
{
  Uint32 i;
  Uint32 idx = 0;
  Uint32 alloc[5];
  Uint32 sz = m_head.m_sz;

  for (; pos >= g_max_sizes[sz]; sz++);

  if (m_head.m_sz == 0)
  {
    m_head.m_sz = sz;
    return true;
  }

  sz =  m_head.m_sz;
  for (; pos >= g_max_sizes[sz]; sz++)
  {
    Uint32 ptrI = m_pool.seize();
    if (unlikely(ptrI == RNIL))
      goto err;
    m_head.m_no_of_nodes++;
    alloc[idx++] = ptrI;
  }
  
  alloc[idx] = m_head.m_ptr_i;
  m_head.m_sz = 1;
  for (i = 0; i<idx; i++)
  {
    m_head.m_ptr_i = alloc[i];
    Uint32 * ptr = get(0);
    * ptr = alloc[i + 1];
  }

  m_head.m_sz = sz;
  m_head.m_ptr_i = alloc[0];
  
  return true;
  
err:
  for (i = 0; i<idx; i++)
    m_pool.release(alloc[i]);

  m_head.m_no_of_nodes -= idx;
  assert(m_head.m_no_of_nodes >= 0);
  return false;
}

void
DynArr256::init(ReleaseIterator &iter)
{
  iter.m_sz = 1;
  iter.m_pos = ~(~0U << (8 * m_head.m_sz));
  iter.m_ptr_i[1] = m_head.m_ptr_i;
  iter.m_ptr_i[2] = RNIL;
  iter.m_ptr_i[3] = RNIL;
  iter.m_ptr_i[4] = RNIL;
}

/**
 * Iter is in next pos
 *
 * 0 - done
 * 1 - data
 * 2 - no data
 *
 * if ptrVal is NULL, truncate work in trim mode and will stop
 * (return 0) as soon value is not RNIL
 */
Uint32
DynArr256::truncate(Uint32 trunc_pos, ReleaseIterator& iter, Uint32* ptrVal)
{
  Uint32 type_id = (~m_pool.m_type_id) & 0xFFFF;
  DA256Page * memroot = m_pool.m_memroot;

  for (;;)
  {
    if (iter.m_sz == 0 ||
        iter.m_pos < trunc_pos ||
        m_head.m_sz == 0)
    {
      return 0;
    }

    Uint32* refPtr;
    Uint32 ptrI = iter.m_ptr_i[iter.m_sz];
    Uint32 page_no = ptrI >> DA256_BITS;
    Uint32 page_idx = (ptrI & DA256_MASK) ;
    DA256Page* page = memroot + page_no;
    Uint32 node_addr = (iter.m_pos >> (8 * (m_head.m_sz - iter.m_sz)));
    Uint32 node_index = node_addr & 255;
    bool is_value = (iter.m_sz == m_head.m_sz);

    if (unlikely(! page->get(page_idx, node_index, type_id, refPtr)))
    {
      require(false);
    }
    assert(refPtr != NULL);
    if (ptrVal != NULL)
    {
      *ptrVal = *refPtr;
    }
    else if (is_value && *refPtr != RNIL)
    {
      return 0;
    }

    if (iter.m_sz == 1 &&
        node_addr == 0)
    {
      assert(iter.m_ptr_i[iter.m_sz] == m_head.m_ptr_i);
      assert(iter.m_ptr_i[iter.m_sz + 1] == RNIL);
      iter.m_ptr_i[iter.m_sz] = is_value ? RNIL : *refPtr;
      m_pool.release(m_head.m_ptr_i);
      m_head.m_sz --;
      m_head.m_no_of_nodes--;
      assert(m_head.m_no_of_nodes >= 0);
      m_head.m_ptr_i = iter.m_ptr_i[iter.m_sz];
      if (is_value)
        return 1;
    }
    else if (is_value || iter.m_ptr_i[iter.m_sz + 1] == *refPtr)
    { // sz--
      Uint32 ptrI = *refPtr;
      if (!is_value)
      {
        if (ptrI != RNIL)
        {
          m_pool.release(ptrI);
          m_head.m_no_of_nodes--;
          assert(m_head.m_no_of_nodes >= 0);
          *refPtr = iter.m_ptr_i[iter.m_sz+1] = RNIL;
        }
      }
      if (node_index == 0)
      {
        iter.m_sz --;
      }
      else if (!is_value && ptrI == RNIL)
      {
        assert((~iter.m_pos & ~(0xffffffff << (8 * (m_head.m_sz - iter.m_sz)))) == 0);
        iter.m_pos -= 1U << (8 * (m_head.m_sz - iter.m_sz));
      }
      else
      {
        assert((iter.m_pos & ~(0xffffffff << (8 * (m_head.m_sz - iter.m_sz)))) == 0);
        iter.m_pos --;
      }
<<<<<<< HEAD
#ifdef VM_TRACE
=======
#if defined VM_TRACE || defined ERROR_INSERT
>>>>>>> 91d37cbe
      if (iter.m_pos < m_head.m_high_pos)
        m_head.m_high_pos = iter.m_pos;
#endif
      if (is_value && ptrVal != NULL)
        return 1;
    }
    else
    { // sz++
      assert(iter.m_ptr_i[iter.m_sz + 1] == RNIL);
      iter.m_sz ++;
      iter.m_ptr_i[iter.m_sz] = *refPtr;
      return 2;
    }
  }
}

static
inline
bool
seizenode(DA256Page* page, Uint32 idx, Uint32 type_id)
{
  Uint32 i;
  Uint32 b = (idx + 1) >> 4;
  Uint32 p = idx - (b << 4) + b;
  
  DA256Node * ptr = (DA256Node*)(page->m_nodes + idx);  

#ifdef DA256_USE_PREFETCH
#if defined(__GNUC__) && !(__GNUC__ == 2 && __GNUC_MINOR__ < 96)
  __builtin_prefetch (page->m_header + b, 1); 
  for (i = 0; i<17; i++)
  {
    __builtin_prefetch (ptr->m_lines+i, 1);    
  }
#endif
#endif

#ifdef DA256_EXTRA_SAFE
  Uint32 check = type_id;
#endif
  type_id = ((~type_id) << 16) | 0xFFFF;
  
#ifdef DA256_EXTRA_SAFE
  if (unlikely(((page->m_header + b)->m_magic & (1 << p)) != 0))
  {
    return false;
  }
#endif

  (page->m_header + b)->m_magic |= (1 << p);
  (page->m_header + b)->m_data[p] = RNIL;
  for (i = 0; i<17; i++)
  {
    DA256CL * line = ptr->m_lines + i;
#ifdef DA256_EXTRA_SAFE
    if (unlikely(line->m_magic != check))
    {
      return false;
    }
#endif
    line->m_magic = type_id;
    for (Uint32 j = 0; j<15; j++)
      line->m_data[j] = RNIL;
  }

#ifdef UNIT_TEST
  allocatednodes++;
  if (allocatednodes - releasednodes > maxallocatednodes)
    maxallocatednodes = allocatednodes - releasednodes;
#endif
  return true;
}

static
bool
releasenode(DA256Page* page, Uint32 idx, Uint32 type_id)
{
  Uint32 i;
  Uint32 b = (idx + 1) >> 4;
  Uint32 p = idx - (b << 4) + b;
  
  DA256Node * ptr = (DA256Node*)(page->m_nodes + idx);  

#ifdef DA256_USE_PREFETCH
#if defined(__GNUC__) && !(__GNUC__ == 2 && __GNUC_MINOR__ < 96)
  __builtin_prefetch (page->m_header + b, 1); 
  for (i = 0; i<17; i++)
  {
    __builtin_prefetch (ptr->m_lines+i, 1);    
  }
#endif
#endif

#ifdef DA256_EXTRA_SAFE
  Uint32 check = ((~type_id) << 16) | 0xFFFF;
#endif

#ifdef DA256_EXTRA_SAFE
  if (unlikely((((page->m_header + b)->m_magic & (1 << p)) == 0)))
  {
    return false;
  }
#endif

  (page->m_header + b)->m_magic ^= (1 << p);
  for (i = 0; i<17; i++)
  {
    DA256CL * line = ptr->m_lines + i;
#ifdef DA256_EXTRA_SAFE
    if (unlikely(line->m_magic != check))
    {
      return false;
    }
#endif
    line->m_magic = type_id;
  }

#ifdef UNIT_TEST
  releasednodes++;
#endif

  return true;
}

Uint32
DynArr256Pool::seize()
{
  Uint32 type_id = m_type_id;
  DA256Page* page;
  DA256Page * memroot = m_memroot;

  Guard2 g(m_mutex);
  Uint32 ff = m_first_free;
  if (ff == RNIL)
  { 
    Uint32 page_no;
    if (likely((page = (DA256Page*)m_ctx.alloc_page(type_id, &page_no)) != 0))
    {
      initpage(page, page_no, type_id);
      m_pg_count++;
#ifdef UNIT_TEST
      allocatedpages++;
      if (allocatedpages - releasedpages > maxallocatedpages)
        maxallocatedpages = allocatedpages - releasedpages;
#endif
    }
    else
    {
      return RNIL;
    }
    m_last_free = m_first_free = ff = page_no;
  }
  else
  {
    page = memroot + ff;
  }
  
  Uint32 idx = page->first_free();
  DA256Free * ptr = (DA256Free*)(page->m_nodes + idx);
  if (likely(ptr->m_magic == type_id))
  {
    Uint32 last_free = page->last_free();
    Uint32 next_page = ((DA256Free*)(page->m_nodes + last_free))->m_next_free;
    if (likely(seizenode(page, idx, type_id)))
    {
      m_inuse_nodes++;
      if (page->is_full())
      {
        assert(m_first_free == ff);
        m_first_free = next_page;
        if (m_first_free == RNIL)
        {
          assert(m_last_free == ff);
          m_last_free = RNIL;
        }
        else
        {
          page = memroot + next_page;
          ((DA256Free*)(page->m_nodes + page->last_free()))->m_prev_free = RNIL;
        }
      }
<<<<<<< HEAD
=======

      m_used++;
      if (m_used < m_usedHi)
        m_usedHi = m_used;

>>>>>>> 91d37cbe
      return (ff << DA256_BITS) | idx;
    }
  }
  
//error:
  require(false);
  return 0;
}

void
DynArr256Pool::release(Uint32 ptrI)
{
  Uint32 type_id = m_type_id;

  Uint32 page_no = ptrI >> DA256_BITS;
  Uint32 page_idx = ptrI & DA256_MASK;
  DA256Page * memroot = m_memroot;
  DA256Page * page = memroot + page_no;
  DA256Free * ptr = (DA256Free*)(page->m_nodes + page_idx);

  Guard2 g(m_mutex);
  Uint32 last_free = page->last_free();
  if (likely(releasenode(page, page_idx, type_id)))
  {
    m_inuse_nodes--;
    ptr->m_magic = type_id;
    if (last_free > 29)
    { // Add last to page free list
      Uint32 lf = m_last_free;
      ptr->m_prev_free = lf;
      ptr->m_next_free = RNIL;
      m_last_free = page_no;
      if (m_first_free == RNIL)
        m_first_free = page_no;

      if (lf != RNIL)
      {
        page = memroot + lf;
        DA256Free* pptr = (DA256Free*)(page->m_nodes + page->last_free());
        pptr->m_next_free = page_no;
      }
    }
    else if (page->is_empty())
    {
      // TODO msundell: release_page
      // unlink from free page list
      Uint32 nextpage = ((DA256Free*)(page->m_nodes + last_free))->m_next_free;
      Uint32 prevpage = ((DA256Free*)(page->m_nodes + last_free))->m_prev_free;
      m_ctx.release_page(type_id, page_no);
      m_pg_count--;
#ifdef UNIT_TEST
      releasedpages ++;
#endif
      if (nextpage != RNIL)
      {
        page = memroot + nextpage;
        ((DA256Free*)(page->m_nodes + page->last_free()))->m_prev_free = prevpage;
      }
      if (prevpage != RNIL)
      {
        page = memroot + prevpage;
        ((DA256Free*)(page->m_nodes + page->last_free()))->m_next_free = nextpage;
      }
      if (m_first_free == page_no)
      {
        m_first_free = nextpage;
      }
      if (m_last_free == page_no)
        m_last_free = prevpage;
    }
    else if (page_idx > last_free)
    { // last free node in page tracks free page list links
      ptr->m_next_free = ((DA256Free*)(page->m_nodes + last_free))->m_next_free;
      ptr->m_prev_free = ((DA256Free*)(page->m_nodes + last_free))->m_prev_free;
    }
<<<<<<< HEAD
=======
    assert(m_used);
    m_used--;
>>>>>>> 91d37cbe
    return;
  }
  require(false);
}

const DynArr256Pool::Info
DynArr256Pool::getInfo() const
{
  Info info;
  info.pg_count = m_pg_count;
  info.pg_byte_sz = static_cast<Uint32>(sizeof(DA256Page));
  info.inuse_nodes = m_inuse_nodes;
  info.node_byte_sz = static_cast<Uint32>(sizeof(DA256Node));
  info.nodes_per_page = 30;
  
  return info;
};

#ifdef UNIT_TEST

static
bool
release(DynArr256& arr)
{
  DynArr256::ReleaseIterator iter;
  arr.init(iter);
  Uint32 val;
  Uint32 cnt=0;
  Uint64 start;
  if (verbose > 2)
    ndbout_c("allocatedpages: %d (max %d) releasedpages: %d allocatednodes: %d (max %d) releasednodes: %d",
           allocatedpages, maxallocatedpages,
           releasedpages,
           allocatednodes, maxallocatednodes,
           releasednodes);
  start = my_micro_time();
  while (arr.release(iter, &val))
    cnt++;
  start = my_micro_time() - start;
  if (verbose > 1)
    ndbout_c("allocatedpages: %d (max %d) releasedpages: %d allocatednodes: %d (max %d) releasednodes: %d (%llu us)"
             " releasecnt: %d",
             allocatedpages, maxallocatedpages,
             releasedpages,
             allocatednodes, maxallocatednodes,
             releasednodes,
             start, cnt);
  return true;
}

static
bool
simple(DynArr256 & arr, int argc, char* argv[])
{
  if (verbose) ndbout_c("argc: %d", argc);
  for (Uint32 i = 1; i<(Uint32)argc; i++)
  {
    Uint32 * s = arr.set(atoi(argv[i]));
    {
      bool found = false;
      for (Uint32 j = 1; j<i; j++)
      {
	if (atoi(argv[i]) == atoi(argv[j]))
	{
	  found = true;
	  break;
	}
      }  
      if (!found)
	* s = i;
    }
    
    Uint32 * g = arr.get(atoi(argv[i]));
    Uint32 v = g ? *g : ~0;
    if (verbose) ndbout_c("p: %p %p %d", s, g, v);
  }
  return true;
}

static
bool
basic(DynArr256& arr, int argc, char* argv[])
{
#define MAXLEN 65536
  
  Uint32 len = 0;
  Uint32 save[2*MAXLEN];
  for (Uint32 i = 0; i<MAXLEN; i++)
  {
    int op = (rand() % 100) > 50;
    if (len == 0)
      op = 1;
    if (len == MAXLEN)
      op = 0;
    switch(op){
    case 0:{ // get
      Uint32 item = (rand() % len) << 1;
      Uint32 idx = save[item];
      Uint32 val = save[item+1];
      //ndbout_c("get(%d)", idx);
      Uint32 *p = arr.get(idx);
      require(p);
      require(* p == val);
      break;
    }
    case 1:{ // set
      Uint32 item = len << 1;
      Uint32 idx = i; //rand() & 0xFFFFF; // & 0xFFFFF; //rand(); //(65536*i) / 10000;
      Uint32 val = rand();
#if 0
      for(Uint32 j = 0; j < item; j += 2)
      {
	if (save[j] == idx)
	{
	  item = j;
	  break;
	}
      }
#endif
      //ndbout_c("set(%d, %x)", idx, val);
      Uint32 *p = arr.set(idx);
      require(p);
      if (item == (len << 1))
      {
	*p = val;
	len++;
      }
      else
      {
	require(* p == save[item+1]);
	* p = val;
      }
      save[item] = idx;
      save[item+1] = val;
    }
    }
  }
  return true;
}

static
bool
read(DynArr256& arr, int argc, char ** argv)
{
  Uint32 cnt = 100000;
  Uint64 mbytes = 16*1024;
  Uint32 seed = (Uint32) time(0);
  Uint32 seq = 0, seqmask = 0;

  for (int i = 1; i < argc; i++)
  {
    if (strncmp(argv[i], "--mbytes=", sizeof("--mbytes=")-1) == 0)
    {
      mbytes = atoi(argv[i]+sizeof("--mbytes=")-1);
      if (argv[i][strlen(argv[i])-1] == 'g' ||
	  argv[i][strlen(argv[i])-1] == 'G')
	mbytes *= 1024;
    }
    else if (strncmp(argv[i], "--cnt=", sizeof("--cnt=")-1) == 0)
    {
      cnt = atoi(argv[i]+sizeof("--cnt=")-1);
    }
    else if (strncmp(argv[i], "--seq", sizeof("--seq")-1) == 0)
    {
      seq = 1;
    }
  }
  
  /**
   * Populate with 5Mb
   */

  if (mbytes >= 134217720)
  {
    ndberr.println("--mbytes must be less than 134217720");
    return false;
  }
  Uint32 maxidx = (Uint32)((1024*mbytes+31) / 32);
  Uint32 nodes = (maxidx+255) / 256;
  Uint32 pages = (nodes + 29)/ 30;
  if (verbose)
    ndbout_c("%lldmb data -> %d entries (%dkb)",
	   mbytes, maxidx, 32*pages);
  
  for (Uint32 i = 0; i<maxidx; i++)
  {
    Uint32 *ptr = arr.set(i);
    require(ptr);
    * ptr = i;
  }

  srand(seed);

  if (seq)
  {
    seq = rand();
    seqmask = ~(Uint32)0;
  }

  if (verbose)
    ndbout_c("Timing %d %s reads (seed: %u)", cnt,
	   seq ? "sequential" : "random", seed);

  for (Uint32 i = 0; i<10; i++)
  {
    Uint32 sum0 = 0, sum1 = 0;
    Uint64 start = my_micro_time();
    for (Uint32 i = 0; i<cnt; i++)
    {
      Uint32 idx = ((rand() & (~seqmask)) + ((i + seq) & seqmask)) % maxidx;
      Uint32 *ptr = arr.get(idx);
      sum0 += idx;
      sum1 += *ptr;
    }
    start = my_micro_time() - start;
    float uspg = (float)start; uspg /= cnt;
    if (verbose)
      ndbout_c("Elapsed %lldus diff: %d -> %f us/get", start, sum0 - sum1, uspg);
  }
  return true;
}

static
bool
write(DynArr256& arr, int argc, char ** argv)
{
  Uint32 seq = 0, seqmask = 0;
  Uint32 cnt = 100000;
  Uint64 mbytes = 16*1024;
  Uint32 seed = (Uint32) time(0);

  for (int i = 1; i<argc; i++)
  {
    if (strncmp(argv[i], "--mbytes=", sizeof("--mbytes=")-1) == 0)
    {
      mbytes = atoi(argv[i]+sizeof("--mbytes=")-1);
      if (argv[i][strlen(argv[i])-1] == 'g' ||
	  argv[i][strlen(argv[i])-1] == 'G')
	mbytes *= 1024;
    }
    else if (strncmp(argv[i], "--cnt=", sizeof("--cnt=")-1) == 0)
    {
      cnt = atoi(argv[i]+sizeof("--cnt=")-1);
    }
    else if (strncmp(argv[i], "--seq", sizeof("--seq")-1) == 0)
    {
      seq = 1;
    }
  }
  
  /**
   * Populate with 5Mb
   */

  if (mbytes >= 134217720)
  {
    ndberr.println("--mbytes must be less than 134217720");
    return false;
  }
  Uint32 maxidx = (Uint32)((1024*mbytes+31) / 32);
  Uint32 nodes = (maxidx+255) / 256;
  Uint32 pages = (nodes + 29)/ 30;
  if (verbose)
    ndbout_c("%lldmb data -> %d entries (%dkb)",
	   mbytes, maxidx, 32*pages);

  srand(seed);

  if (seq)
  {
    seq = rand();
    seqmask = ~(Uint32)0;
  }

  if (verbose)
    ndbout_c("Timing %d %s writes (seed: %u)", cnt,
	   seq ? "sequential" : "random", seed);
  for (Uint32 i = 0; i<10; i++)
  {
    Uint64 start = my_micro_time();
    for (Uint32 i = 0; i<cnt; i++)
    {
      Uint32 idx = ((rand() & (~seqmask)) + ((i + seq) & seqmask)) % maxidx;
      Uint32 *ptr = arr.set(idx);
      if (ptr == NULL) break; /* out of memory */
      *ptr = i;
    }
    start = my_micro_time() - start;
    float uspg = (float)start; uspg /= cnt;
    if (verbose)
      ndbout_c("Elapsed %lldus -> %f us/set", start, uspg);
    if (!release(arr))
      return false;
  }
  return true;
}

static
void
usage(FILE *f, int argc, char **argv)
{
  fprintf(stderr, "Usage:\n");
  fprintf(stderr, "\t%s --simple <index1> <index2> ... <indexN>\n", argv[0]);
  fprintf(stderr, "\t%s --basic\n", argv[0]);
  fprintf(stderr, "\t%s { --read | --write } [ --mbytes=<megabytes> | --mbytes=<gigabytes>[gG] ] [ --cnt=<count> ] [ --seq ]\n", argv[0]);
  fprintf(stderr, "defaults:\n");
  fprintf(stderr, "\t--mbytes=16g\n");
  fprintf(stderr, "\t--cnt=100000\n");
}

# include "test_context.hpp"

#ifdef TAP_TEST
static
char* flatten(int argc, char** argv) /* NOT MT-SAFE */
{
  static char buf[10000];
  size_t off = 0;
  for (; argc > 0; argc--, argv++)
  {
    int i = 0;
    if (off > 0 && (off + 1 < sizeof(buf)))
      buf[off++] = ' ';
    for (i = 0; (off + 1 < sizeof(buf)) && argv[0][i] != 0; i++, off++)
      buf[off] = argv[0][i];
    buf[off] = 0;
  }
  return buf;
}
#endif

int
main(int argc, char** argv)
{
#ifndef TAP_TEST
  verbose = 1;
  if (argc == 1) {
    usage(stderr, argc, argv);
    exit(2);
  }
#else
  verbose = 0;
#endif
  while (argc > 1 && strcmp(argv[1], "-v") == 0)
  {
    verbose++;
    argc--;
    argv++;
  }

  Pool_context pc = test_context(10000 /* pages */);

  DynArr256Pool pool;
  pool.init(0x2001, pc);

  DynArr256::Head head;
  DynArr256 arr(pool, head);

#ifdef TAP_TEST
  if (argc == 1)
  {
    char *argv[2] = { (char*)"dummy", NULL };
    plan(5);
    ok(simple(arr, 1, argv), "simple");
    ok(basic(arr, 1, argv), "basic");
    ok(read(arr, 1, argv), "read");
    ok(write(arr, 1, argv), "write");
  }
  else if (strcmp(argv[1], "--simple") == 0)
  {
    plan(2);
    ok(simple(arr, argc - 1, argv + 1), "simple %s", flatten(argc - 1, argv + 1));
  }
  else if (strcmp(argv[1], "--basic") == 0)
  {
    plan(2);
    ok(basic(arr, argc - 1, argv + 1), "basic %s", flatten(argc - 1, argv + 1));
  }
  else if (strcmp(argv[1], "--read") == 0)
  {
    plan(2);
    ok(read(arr, argc - 1, argv + 1), "read %s", flatten(argc - 1, argv + 1));
  }
  else if (strcmp(argv[1], "--write") == 0)
  {
    plan(2);
    ok(write(arr, argc - 1, argv + 1), "write %s", flatten(argc - 1, argv + 1));
  }
  else
  {
    usage(stderr, argc, argv);
    BAIL_OUT("Bad usage: %s %s", argv[0], flatten(argc - 1, argv + 1));
  }
#else
  if (strcmp(argv[1], "--simple") == 0)
    simple(arr, argc - 1, argv + 1);
  else if (strcmp(argv[1], "--basic") == 0)
    basic(arr, argc - 1, argv + 1);
  else if (strcmp(argv[1], "--read") == 0)
    read(arr, argc - 1, argv + 1);
  else if (strcmp(argv[1], "--write") == 0)
    write(arr, argc - 1, argv + 1);
  else
  {
    usage(stderr, argc, argv);
    exit(2);
  }
#endif

  release(arr);
  if (verbose)
    ndbout_c("allocatedpages: %d (max %d) releasedpages: %d allocatednodes: %d (max %d) releasednodes: %d",
           allocatedpages, maxallocatedpages,
           releasedpages,
           allocatednodes, maxallocatednodes,
           releasednodes);

#ifdef TAP_TEST
  ok(allocatednodes == releasednodes &&
     allocatedpages == releasedpages,
     "release");
  return exit_status();
#else
  return 0;
#endif
}

#endif

#define JAM_FILE_ID 233
<|MERGE_RESOLUTION|>--- conflicted
+++ resolved
@@ -137,11 +137,8 @@
   m_memroot = 0;
   m_inuse_nodes = 0;
   m_pg_count = 0;
-<<<<<<< HEAD
-=======
   m_used = 0;
   m_usedHi = 0;
->>>>>>> 91d37cbe
 }
 
 void
@@ -216,9 +213,6 @@
     return 0;
   }
   
-#ifdef VM_TRACE
-  require((m_head.m_sz > 0) && (pos <= m_head.m_high_pos));
-#endif
 #ifdef DA256_USE_PX
   Uint32 px[4] = { (pos >> 24) & 255, 
 		   (pos >> 16) & 255, 
@@ -308,11 +302,7 @@
     ptrI = * retVal;
   } 
   
-<<<<<<< HEAD
-#ifdef VM_TRACE
-=======
 #if defined VM_TRACE || defined ERROR_INSERT
->>>>>>> 91d37cbe
   if (pos > m_head.m_high_pos)
     m_head.m_high_pos = pos;
 #endif
@@ -521,11 +511,7 @@
         assert((iter.m_pos & ~(0xffffffff << (8 * (m_head.m_sz - iter.m_sz)))) == 0);
         iter.m_pos --;
       }
-<<<<<<< HEAD
-#ifdef VM_TRACE
-=======
 #if defined VM_TRACE || defined ERROR_INSERT
->>>>>>> 91d37cbe
       if (iter.m_pos < m_head.m_high_pos)
         m_head.m_high_pos = iter.m_pos;
 #endif
@@ -707,14 +693,11 @@
           ((DA256Free*)(page->m_nodes + page->last_free()))->m_prev_free = RNIL;
         }
       }
-<<<<<<< HEAD
-=======
 
       m_used++;
       if (m_used < m_usedHi)
         m_usedHi = m_used;
 
->>>>>>> 91d37cbe
       return (ff << DA256_BITS) | idx;
     }
   }
@@ -790,11 +773,8 @@
       ptr->m_next_free = ((DA256Free*)(page->m_nodes + last_free))->m_next_free;
       ptr->m_prev_free = ((DA256Free*)(page->m_nodes + last_free))->m_prev_free;
     }
-<<<<<<< HEAD
-=======
     assert(m_used);
     m_used--;
->>>>>>> 91d37cbe
     return;
   }
   require(false);

--- conflicted
+++ resolved
@@ -971,12 +971,9 @@
   Page8Ptr spPageptr;
   Uint32 cfirstfreepage;
   Uint32 cpagesize;
+  Uint32 cpageCount;
   Uint32 cnoOfAllocatedPages;
-<<<<<<< HEAD
   Uint32 cnoOfAllocatedPagesMax;
-=======
-  Uint32 cpageCount;
->>>>>>> 5bd31027
 /* --------------------------------------------------------------------------------- */
 /* ROOTFRAGMENTREC                                                                   */
 /*          DURING EXPAND FRAGMENT PROCESS, EACH FRAGMEND WILL BE EXPAND INTO TWO    */

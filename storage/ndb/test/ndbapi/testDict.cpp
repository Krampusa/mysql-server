--- conflicted
+++ resolved
@@ -5663,17 +5663,11 @@
 st_load_table(ST_Con& c, ST_Tab& tab, int rows = 1000)
 {
   g_info << tab.name << ": load data rows:" << rows << endl;
-<<<<<<< HEAD
-  require(tab.tab_r != 0);
-  HugoTransactions ht(*tab.tab_r);
-  chk1(ht.loadTable(c.ndb, rows) == 0);
-=======
   chk1(tab.tab_r != NULL);
   {
     HugoTransactions ht(*tab.tab_r);
     chk1(ht.loadTable(c.ndb, rows) == 0);
   }
->>>>>>> 3713de04
   return 0;
 err:
   return -1;

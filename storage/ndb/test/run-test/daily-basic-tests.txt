# Copyright (c) 2004, 2015, Oracle and/or its affiliates. All rights reserved.
#
# This program is free software; you can redistribute it and/or modify
# it under the terms of the GNU General Public License as published by
# the Free Software Foundation; version 2 of the License.
#
# This program is distributed in the hope that it will be useful,
# but WITHOUT ANY WARRANTY; without even the implied warranty of
# MERCHANTABILITY or FITNESS FOR A PARTICULAR PURPOSE.  See the
# GNU General Public License for more details.
#
# You should have received a copy of the GNU General Public License
# along with this program; if not, write to the Free Software
# Foundation, Inc., 51 Franklin St, Fifth Floor, Boston, MA 02110-1301  USA
max-time: 1800
cmd: testIndex
args: -n DeferredError

max-time: 900
cmd: testIndex
args: -n DeferredMixedLoad T1 T6 T13

max-time: 2000
cmd: testIndex
args: -n DeferredMixedLoadError T1 T6 T13

max-time: 900
cmd: testIndex
args: -n NF_DeferredMixed T1 T6 T13

max-time: 1800
cmd: testIndex
args: -n NF_Mixed T1 T6 T13

max-time: 900
cmd: testBasic
args: -r 5000 -n 899 T15 D1 D2

max-time: 600
cmd: atrt-testBackup
args: -n NFMaster T1

max-time: 600
cmd: testBasic
args: -n PkRead T1

max-time: 600
cmd: atrt-testBackup
args: -n NFMasterAsSlave T1

max-time: 600
cmd: testBasic
args: -n PkRead T1

max-time: 600
cmd: atrt-testBackup
args: -n NFSlave T1 

max-time: 600
cmd: testBasic
args: -n PkRead T1

max-time: 600
cmd: atrt-testBackup
args: -n FailMaster T1

max-time: 600
cmd: testBasic
args: -n PkRead T1

max-time: 600
cmd: atrt-testBackup
args: -n FailMasterAsSlave T1

max-time: 600
cmd: testBasic
args: -n PkRead T1

max-time: 600
cmd: atrt-testBackup
args: -n FailSlave T1

max-time: 600
cmd: testBasic
args: -n PkRead T1

max-time: 600
cmd: atrt-testBackup
args: -n BackupOne T1 T6 I3 D2

max-time: 600
cmd: atrt-testBackup
args: -n BackupDDL T1

max-time: 600
cmd: atrt-testBackup
args: -n Bug57650 T1

# Bug18379657 added on 17.04.2014
#max-time: 1000
#cmd: atrt-testBackup
#args: -n BackupBank T6
#
# BASIC FUNCTIONALITY
max-time: 500
cmd: testBasic
args: -n PkRead

max-time: 500
cmd: testBasic
args: -n PkSimpleRead

max-time: 500
cmd: testBasic
args: -n PkDirtyRead

max-time: 500
cmd: testBasic
args: -n PkUpdate 

max-time: 500
cmd: testBasic
args: -n PkDelete 

max-time: 500
cmd: testBasic
args: -n PkInsert 

max-time: 660
cmd: testBasic
args: -n UpdateAndRead 

max-time: 500
cmd: testBasic
args: -n DeleteRead

max-time: 500
cmd: testSpj
args: -n LookupJoin

max-time: 500
cmd: testSpj
args: -n ScanJoin

max-time: 500
cmd: testSpj
args: -n MixedJoin

max-time: 500
cmd: testSpj
args: -n FeatureDisabled T1

max-time: 500
cmd: testBasic
args: -n PkReadAndLocker T6 D1 D2

max-time: 500
cmd: testBasic
args: -n PkReadAndLocker2 T6 D1 D2

max-time: 500
cmd: testBasic
args: -n PkReadUpdateAndLocker T6 D1 D2

max-time: 500
cmd: testBasic
args: -n ReadWithLocksAndInserts T6 D1 D2

max-time: 500
cmd: testBasic
args: -n PkInsertTwice T1 T6 D1 D2

max-time: 1500
cmd: testBasic
args: -n Fill T13 

# Bug18408665 added on 17.04.2014
#max-time: 1500
#cmd: testBasic
#args: -n Fill T6 
#
max-time: 500
cmd: testBasic
args: -n NoCommitSleep T6 D1 D2

max-time: 500
cmd: testBasic
args: -n NoCommitAndClose T6 D1 D2

max-time: 500
cmd: testBasic
args: -n Commit626 T6 D1 D2

max-time: 500
cmd: testBasic
args: -n CommitTry626 T6 D1 D2

max-time: 500
cmd: testBasic
args: -n CommitAsMuch626 T6 D1 D2

max-time: 500
cmd: testBasic
args: -n NoCommit626 T6 D1 D2

max-time: 500
cmd: testBasic
args: -n NoCommitRollback626 T1 T6 D1 D2

max-time: 500
cmd: testBasic
args: -n Commit630 T1 T6 D1 D2

max-time: 500
cmd: testBasic
args: -n CommitTry630 T1 T6 D1 D2

max-time: 500
cmd: testBasic
args: -n CommitAsMuch630 T1 T6 D1 D2

max-time: 500
cmd: testBasic
args: -n NoCommit630 T1 T6 D1 D2

max-time: 500
cmd: testBasic
args: -n NoCommitRollback630 T1 T6 D1 D2 

max-time: 500
cmd: testBasic
args: -n NoCommitAndClose T1 T6 D1 D2 

max-time: 500
cmd: testBasic
args: -n RollbackUpdate T1 T6 D1 D2 

max-time: 500
cmd: testBasic
args: -n RollbackDeleteMultiple T1 T6 D1 D2 

max-time: 500
cmd: testBasic
args: -n ImplicitRollbackDelete T1 T6 D1 D2 

max-time: 500
cmd: testBasic
args: -n CommitDelete T1 T6 D1 D2 

max-time: 500
cmd: testBasic
args: -n RollbackNothing T1 T6 D1 D2 

max-time: 500
cmd: testBasicAsynch
args: -n PkInsertAsynch 

max-time: 500
cmd: testBasicAsynch
args: -n PkReadAsynch 

max-time: 500
cmd: testBasicAsynch
args: -n PkUpdateAsynch 

max-time: 500
cmd: testBasicAsynch
args: -n PkDeleteAsynch 

max-time: 1000
cmd: testBasic
args: -n MassiveRollback T1 T6 D1 D2

max-time: 500
cmd: testBasic
args: -n MassiveRollback2 T1 T6 D1 D2

max-time: 500
cmd: testBasic
args: -n MassiveRollback3 T1 T6 D1 D2

max-time: 500
cmd: testBasic
args: -n MassiveRollback4 T1 T6 D1 D2

max-time: 500
cmd: testBasic
args: -n TupError

max-time: 500
cmd: testBasic
args: -n InsertError T1

max-time: 500
cmd: testBasic
args: -n InsertError2 T1

# Bug18401439 added on 17.04.2014
#max-time: 600
#cmd: testTimeout
#args: T1
#
max-time: 500
cmd: testBasic
args: -n Bug25090 T1

max-time: 1000
cmd: testBasic
args: -n Bug27756

max-time: 500
cmd: testBasic
args: -n Bug28073

max-time: 500
cmd: testBasic
args: -n Bug20535

max-time: 500
cmd: testBasic
args: -n Bug54944 T1

max-time: 500
cmd: testBasic
args: -n Bug54944DATABUFFER T1

max-time: 600
cmd: testBasic
args: -r 10 -n Bug59496_case1 T2

max-time: 600
cmd: testBasic
args: -r 10 -n Bug59496_case2 T2

#
# INDEX
#
max-time: 1500
cmd: testIndex
args: -n CreateAll T1 T13 T14

max-time: 3600
cmd: testIndex
args: -n InsertDelete T1 

max-time: 3600
cmd: testIndex
args: -n CreateLoadDrop T1 

max-time: 500
cmd: testIndex
args: -n MixedTransaction T1 

max-time: 2500
cmd: testIndex
args: -n BuildDuring T6 

max-time: 2500
cmd: testIndex
args: -n BuildDuring_O T6 

max-time: 600
cmd: testIndex
args: -n Bug46069 T1

max-time: 600
cmd: testIndex
args: -n Bug50118 T1

max-time: 300
cmd: testIndex
args: -n FireTrigOverload T1

max-time: 500
cmd: testIndex
args: -n Bug25059 -r 3000 T1

max-time: 2500
cmd: testIndex
args: -l 2 -n SR1 T6 T13 

max-time: 2500
cmd: testIndex
args: -l 2 -n SR1_O T6 T13 

#
# SCAN TESTS
#
max-time: 500
cmd: testScan
args: -n ScanRead16 

max-time: 500
cmd: testScan
args: -n ScanRead240 

max-time: 500
cmd: testScan
args: -n ScanReadCommitted240 

max-time: 500
cmd: testScan
args: -n ScanUpdate 

max-time: 500
cmd: testScan
args: -n ScanUpdate2 T6 D1 D2

max-time: 500
cmd: testScan
args: -n ScanDelete 

max-time: 500
cmd: testScan
args: -n ScanDelete2 D1 D2

max-time: 500
cmd: testScan
args: -n ScanUpdateAndScanRead T6 D1 D2

max-time: 500
cmd: testScan
args: -n ScanReadAndLocker T6 D1 D2

max-time: 500
cmd: testScan
args: -n ScanReadAndPkRead T6 D1 D2

max-time: 500
cmd: testScan
args: -n ScanRead488 -l 10 T6 D1 D2

max-time: 500
cmd: testScan
args: -n ScanRead488O -l 10 T6 D1 D2 

max-time: 500
cmd: testScan
args: -n Bug42559 T6 D1 D2 

max-time: 1000
cmd: testScan
args: -n ScanRead488T -l 10 T6 D1 D2 

# Bug18408736 added on 17.04.2014
#max-time: 1000
#cmd: testScan
#args: -n ScanRead488_Mixed -l 10 T6 D1 D2
#
max-time: 500
cmd: testScan
args: -n ScanRead488Timeout -l 10 T6 D1 D2

max-time: 1200
cmd: testScan
args: -n ScanRead40 -l 100 T6 D1 D2 

# Bug18408709 added on 17.04.2014
#max-time: 1800
#cmd: testScan
#args: -n ScanRead100 -l 100 T1 D1 D2 
#
# Bug18408713 added on 17.04.2014
#max-time: 1800
#cmd: testScan
#args: -n TupScanRead100 -l 100 T1 D1 D2 
#
# Bug18408731 added on 17.04.2014
#max-time: 600
#cmd: testScan
#args: -n ScanRead40 -l 100 T1 D1 D2 
#
# Bug18408737 added on 17.04.2014
#max-time: 1800
#cmd: testScan
#args: -n ScanRead40RandomTable -l 100 T1 
#
max-time: 500
cmd: testScan
args: -n ScanWithLocksAndInserts T6 D1 D2

max-time: 500
cmd: testScan
args: -n ScanReadAbort T6 D1 D2 

max-time: 500
cmd: testScan
args: -n ScanReadAbort15 T6 D1 D2 

max-time: 500
cmd: testScan
args: -n ScanReadAbort240 T6 D1 D2 

max-time: 500
cmd: testScan
args: -n ScanUpdateAbort16 T6 D1 D2 

max-time: 3600
cmd: testScan
args: -n ScanReadRestart T1 T6 T13

max-time: 3600
cmd: testScan
args: -n ScanReadRestart D1 D2

max-time: 1200
cmd: testScan
args: -n ScanUpdateRestart T6

# Bug18408730 added on 17.04.2014
#max-time: 1200
#cmd: testScan
#args: -n ScanUpdateRestart D1 D2 
#
max-time: 500
cmd: testScan
args: -n CheckGetValue T6 D1 D2 

max-time: 500
cmd: testScan
args: -n CloseWithoutStop T6 D1 D2 

max-time: 500
cmd: testScan
args: -n NextScanWhenNoMore T6 D1 D2 

max-time: 500
cmd: testScan
args: -n ExecuteScanWithoutOpenScan T6 D1 D2 

max-time: 500
cmd: testScan
args: -n OnlyOpenScanOnce T6 D1 D2 

max-time: 500
cmd: testScan
args: -n OnlyOneOpInScanTrans T6 D1 D2 

max-time: 500
cmd: testScan
args: -n OnlyOneOpBeforeOpenScan T6 D1 D2 

max-time: 500
cmd: testScan
args: -n OnlyOneScanPerTrans T6 D1 D2 

max-time: 500
cmd: testScan
args: -n NoCloseTransaction T6 D1 D2 

max-time: 500
cmd: testScan
args: -n CloseRefresh T1

max-time: 500
cmd: testScan
args: -n CheckInactivityTimeOut T6 D1 D2 

max-time: 500
cmd: testScan
args: -n CheckInactivityBeforeClose T6 D1 D2 

max-time: 500
cmd: testScan
args: -n CheckAfterTerror T6 D1 D2 

# Bug18408747 added on 17.04.2014
#max-time: 500
#cmd: testScan
#args: -n ScanReadError5021 T1 D1 D2 
#
max-time: 500
cmd: testScan
args: -n ScanReaderror5022 T1 D1 D2 

max-time: 500
cmd: testScan
args: -n ScanReadError5023 T1 D1 D2 

max-time: 500
cmd: testScan
args: -n ScanReadError5024 T1 D1 D2 

max-time: 500
cmd: testScan
args: -n ScanReadError5025 T1 D1 D2 

max-time: 500
cmd: testScan
args: -n ScanReadError5030 T1 D1 D2 

max-time: 500
cmd: testScan
args: -n ScanReadError8081 T1 D1 D2

max-time: 500
cmd: testScan
args: -n Bug13394788 T1

max-time: 500
cmd: testScan
args: -n InsertDelete T1 T6 D1 D2 

max-time: 500
cmd: testScan
args: -n Bug48700 T1

max-time: 500
cmd: testScan
args: -n CheckAfterTerror T1 D1 D2 

max-time: 1200
cmd: testScan
args: -n ScanReadWhileNodeIsDown T1

max-time: 1200
cmd: testScan
args: -n ScanReadWhileNodeIsDown D1 D2 

max-time: 500
cmd: testScan
args: -l 100 -n Scan-bug8262 T6 D1 D2

max-time: 500
cmd: testScan
args: -n ScanParallelism

max-time: 500
cmd: testScan
args: -n Bug24447 T1

max-time: 1000
cmd: testScan
args: -n ScanVariants

max-time: 500
cmd: testScan
args: -n Bug36124 T1

max-time: 500
cmd: testScan
args: -n Bug54945 T1

# Bug18408745 added on 17.04.2014
#max-time: 600
#cmd: testScan
#args: -n Bug12324191 T1 T6 T13
#
# Bug18408732 added on 17.04.2014
#max-time: 1800
#cmd: testNodeRestart
#args: -n Bug27003 T1
#
max-time: 300
cmd: testSystemRestart
args: -n Bug29167 T1

max-time: 300
cmd: testSystemRestart
args: -l 2 -n Bug28770 T1

max-time: 1000
cmd: testNodeRestart
args: -n Bug27283 T1

max-time: 500
cmd: testNodeRestart
args: -n Bug15587 T1

max-time: 500
cmd: testNodeRestart
args: -n Bug15632 T1

max-time: 500
cmd: testNodeRestart
args: -n Bug15685 T1

#max-time: 500
#cmd: testSystemRestart
#args: -n Bug18385 T1
#
max-time: 1000
cmd: testNodeRestart
args: -n Bug18414 T1

#max-time: 1000
#cmd: testNodeRestart
#args: -n Bug18612 T1
#
max-time: 1000
cmd: testNodeRestart
args: -n Bug18612SR T1

max-time: 1000
cmd: testNodeRestart
args: -n Bug20185 T1

max-time: 1000
cmd: testNodeRestart
args: -n Bug21271 T6

max-time: 1000
cmd: testIndex
args: -n Bug21384

max-time: 1000
cmd: testNodeRestart
args: -n Bug24717 T1

max-time: 1000
cmd: testNodeRestart
args: -n Bug25364 T1

max-time: 1000
cmd: testNodeRestart
args: -n Bug25554 T1

max-time: 1000
cmd: testNodeRestart
args: -n Bug26457 T1

max-time: 1000
cmd: testNodeRestart
args: -n Bug26481 T1

max-time: 1000
cmd: testNodeRestart
args: -n Bug29364 T1

max-time: 1000
cmd: testNodeRestart
args: -n Bug28023 T6 D2

# Bug18401338 added on 17.04.2014
#max-time: 3000
#cmd: testNodeRestart
#args: -n Bug25984 T1
#
max-time: 300
cmd: testNodeRestart
args: -n Bug32160 T1

# Bug18408722 added on 17.04.2014
#max-time: 2500
#cmd: testNodeRestart
#args: -n MixedPkRead T6 T13 
#
# Bug18408630 added on 17.04.2014
#max-time: 2500
#cmd: testIndex
#args: -n NFNR1 T6 T13
#
# Bug18408719 added on 17.04.2014
#max-time: 2500
#cmd: testIndex
#args: -n NFNR1_O T6 T13 
#
max-time: 2500
cmd: testIndex
args: -n NFNR2 T6 T13 

max-time: 2500
cmd: testIndex
args: -n NFNR2_O T6 T13 

max-time: 2500
cmd: testSpj
args: -n NF_Join T6 T13

#
# DICT TESTS
max-time: 500
cmd: testDict
args: -n Bug29501 T1

max-time: 500
cmd: testDict
args: -n testDropDDObjects T1

max-time: 1500
cmd: testDict
args: -n CreateAndDrop 

max-time: 1000
cmd: testNodeRestart
args: -n Bug28717 T1

max-time: 1500
cmd: testDict
args: -n CreateAndDropAtRandom -l 200 T1

max-time: 1500
cmd: testDict
args: -n CreateAndDropIndexes -l 200 T1

max-time: 1500
cmd: testDict
args: -n CreateAndDropWithData 

max-time: 1500
cmd: testDict
args: -n CreateAndDropDuring T6 D1 D2

max-time: 1500
cmd: testDict
args: -n CreateInvalidTables T1 

max-time: 500
cmd: testDict
args: -n FragmentTypeSingle T1 

max-time: 1500
cmd: testDict
args: -n FragmentTypeAllSmall T1 T6

max-time: 1500
cmd: testDict
args: -n FragmentTypeAllLarge T1 T6

max-time: 1500
cmd: testDict
args: -n TemporaryTables T1 T6

max-time: 1500
cmd: testDict
args: -n Restart_NR2 T1 I3

max-time: 500
cmd: testDict
args: -n Bug21755 T1

max-time: 1500
cmd: testDict
args: -n TableAddAttrs

max-time: 1500
cmd: testDict
args: -n TableAddAttrsDuring T1 T6

max-time: 500
cmd: testDict
args: -n Bug24631 T1

max-time: 600
cmd: testDict
args: -n Bug41905 T1

max-time: 600
cmd: testDict
args: -n TableAddAttrsDuringError

# Bug18401543 added on 17.04.2014
#max-time: 1500
#cmd: testDict
#args: -l 25 -n DictRestart T1
#
max-time: 500
cmd: testDict
args: -n Bug54651 T1

max-time: 1500
cmd: testDict
args: -n CreateMaxTables T6 

#
# TEST NDBAPI
#
max-time: 500
cmd: testDataBuffers
args: 

# Testsuite: testNdbApi
# Number of tests: 5
max-time: 500
cmd: testNdbApi
args: -n MaxNdb T6 

max-time: 500
cmd: testNdbApi
args: -n MaxTransactions T1 T6 T13 

max-time: 500
cmd: testNdbApi
args: -n MaxGetValue T1 T6 T13 

max-time: 500
cmd: testNdbApi
args: -n MaxEqual 

max-time: 500
cmd: testNdbApi
args: -n DeleteNdb T1 T6 

max-time: 500
cmd: testNdbApi
args: -n WaitUntilReady T1 T6 T13 

max-time: 500
cmd: testNdbApi
args: -n GetOperationNoTab T6 

max-time: 500
cmd: testNdbApi
args: -n NdbErrorOperation T6 

max-time: 500
cmd: testNdbApi
args: -n MissingOperation T6 

max-time: 500
cmd: testNdbApi
args: -n GetValueInUpdate T6 

max-time: 500
cmd: testNdbApi
args: -n UpdateWithoutKeys T6 D1 D2 

max-time: 500
cmd: testNdbApi
args: -n UpdateWithoutValues T6 D1 D2 

max-time: 500
cmd: testNdbApi
args: -n ReadWithoutGetValue D1 D2 

max-time: 500
cmd: testNdbApi
args: -n Bug_11133 T1 D1 D2 

max-time: 500
cmd: testNdbApi
args: -n Scan_4006 T1 D1 D2 

max-time: 500
cmd: testNdbApi
args: -n Bug_WritePartialIgnoreError T1 

max-time: 500
cmd: testNdbApi
args: -n ExecuteAsynch T1

max-time: 1000
cmd: testNdbApi
args: -n Bug28443

max-time: 500
cmd: testNdbApi
args: -n BadColNameHandling T6

max-time: 500
cmd: testNdbApi
args: -n SimpleReadAbortOnError T1 T6 T15

max-time: 500
cmd: testNdbApi
args: -n NdbRecordPKAmbiguity T1 T6 T15

max-time: 500
cmd: testNdbApi
args: -n NdbRecordPKUpdate T1 T6 T15

max-time: 500
cmd: testNdbApi
args: -n NdbRecordCICharPKUpdate T1 

max-time: 500
cmd: testNdbApi
args: -n NdbRecordRowLength

max-time: 500
cmd: testNdbApi
args: -n Bug44065

# Bug18408700 added on 17.04.2014
#max-time: 1000
#cmd: testNdbApi
#args: -n Bug44065_org
#
max-time: 1000
cmd: testNdbApi
args: -n RecordSpecificationBackwardCompatibility

max-time: 500
cmd: testNdbApi
args: -n DeleteClusterConnectionWhileUsed T1

max-time: 500
cmd: testInterpreter
args: T1 

# Bug18401844 added on 17.04.2014
#max-time: 7200
#cmd: testOperations
#args:
#
# Bug18401553 added on 17.04.2014
#max-time: 7200
#cmd: testTransactions
#args:
#
max-time: 3000
cmd: testRestartGci
args: T6 D1

max-time: 1500
cmd: testBlobs
args: -version 1 -rows 25

max-time: 1500
cmd: testBlobs
args: -rows 25

max-time: 600
cmd: testBlobs
args: -bug 27018 -skip p

max-time: 600
cmd: testBlobs
args: -bug 27370 -skip p

max-time: 600
cmd: testBlobs
args: -bug 36756 -skip p

max-time: 300
cmd: testBlobs
args: -bug 45768 -skip p

max-time: 300
cmd: testBlobs
args: -bug 48040 -skip p

# Bug18401623 added on 17.04.2014
#max-time: 5000
#cmd: testOIBasic
#args: -case abcdefz
#
max-time: 2000
cmd: testOIBasic
args: -case gz

# Bug18408738 added on 17.04.2014
#max-time: 2000
#cmd: testOIBasic
#args: -case hz
#
max-time: 2500
cmd: testBitfield
args:

max-time: 2500
cmd: testPartitioning
args:

#
#
# SYSTEM RESTARTS
#
max-time: 1500
cmd: testSystemRestart
args: -n basic T1 

max-time: 5000
cmd: testSystemRestart
args: -n SR1 T1 

max-time: 5000
cmd: testSystemRestart
args: -n SR1 T6 

max-time: 5000
cmd: testSystemRestart
args: -n SR1 D1

max-time: 5000
cmd: testSystemRestart
args: -n SR1 D2 

max-time: 5000
cmd: testSystemRestart
args: -n SR2 T1 

max-time: 5000
cmd: testSystemRestart
args: -n SR2 T6 

max-time: 5000
cmd: testSystemRestart
args: -n SR2 D1

max-time: 5000
cmd: testSystemRestart
args: -n SR2 D2 

max-time: 5000
cmd: testSystemRestart
args: -n SR_UNDO T1 

max-time: 5000
cmd: testSystemRestart
args: -n SR_UNDO T6 

max-time: 1500
cmd: testSystemRestart
args: -n SR3 T6 

max-time: 1500
cmd: testSystemRestart
args: -n SR4 T6 

#
max-time: 5000
cmd: testSystemRestart
args: -l 1 -n SR6 T1 

max-time: 5000
cmd: testSystemRestart
args: -l 1 -n SR7 T1 

max-time: 5000
cmd: testSystemRestart
args: -l 1 -n SR8 T1 

max-time: 5000
cmd: testSystemRestart
args: -l 1 -n SR9 T1 

max-time: 300
cmd: testNodeRestart
args: -n Bug24543 T1

max-time: 1500
cmd: testSystemRestart
args: -n Bug24664

max-time: 1000
cmd: testNodeRestart
args: -n Bug25468 T1

max-time: 1000
cmd: testNodeRestart
args: -n Bug27466 T1

max-time: 1500
cmd: testSystemRestart
args: -n Bug27434 T1

# Bug18401475 added on 17.04.2014
#max-time: 1000
#cmd: test_event
#args: -l 10 -n Bug27169 T1
#
max-time: 1000
cmd: test_event
args: -n Bug12598496 T1

#
max-time: 1000
cmd: test_event
args: -n Bug18703871 T1

#
max-time: 600
cmd: test_event_merge
args: --no-implicit-nulls --separate-events --blob-version 1

#
max-time: 600
cmd: test_event_merge
args: --no-implicit-nulls --separate-events

#
max-time: 600
cmd: test_event_merge
args: --no-implicit-nulls --no-multiops --blob-version 1

#
max-time: 1000
cmd: test_event
args: -n NextEventRemoveInconsisEvent T1

#
max-time: 600
cmd: test_event_merge
args: --no-implicit-nulls --no-multiops

#
max-time: 3600
cmd: test_event
args: -n EventOperationApplier -l 2

#
# Bug18408741 added on 17.04.2014
#max-time: 3600
#cmd: test_event
#args: -n EventOperationApplier_NR -l 2
#
#
# Bug18408715 added on 17.04.2014
#max-time: 600
#cmd: test_event
#args: -n EventOperationApplier_NS T1
#
#
# Bug18408742 added on 17.04.2014
#max-time: 3600
#cmd: test_event
#args: -n MergeEventOperationApplier_NR -l 2
#
#
max-time: 2500
cmd: test_event
args: -n Multi

#
max-time: 3600
cmd: test_event
args: -n CreateDropNR T1

max-time: 600
cmd: testBasic
args: -n PkRead T1

max-time: 300
cmd: testNodeRestart
args: -n Bug31980 T1

max-time: 2500
cmd: testNodeRestart
args: -n CommittedRead T1

max-time: 2500
cmd: testNodeRestart
args: -n RestartRandomNode T6 T13 

max-time: 2500
cmd: testNodeRestart
args: -n LateCommit T1

max-time: 2500
cmd: testNodeRestart
args: -n RestartMasterNodeError T6 T13 

max-time: 2500
cmd: testNodeRestart
args: -n RestartAllNodes T6 T13 

max-time: 2500
cmd: testNodeRestart
args: -n RestartAllNodesAbort T6 T13 

max-time: 2500
cmd: testNodeRestart
args: -n RestartAllNodesError9999 T6 T13 

max-time: 2500
cmd: testNodeRestart
args: -n RestartRandomNodeInitial T6 T13 

max-time: 2500
cmd: testNodeRestart
args: -n NoLoad T6

max-time: 2500
cmd: testNodeRestart
args: -n TwoNodeFailure T6 T13 

max-time: 2500
cmd: testNodeRestart
args: -n TwoMasterNodeFailure T6 T13 

max-time: 2500
cmd: testNodeRestart
args: -n FiftyPercentFail T6 T13 

max-time: 2500
cmd: testNodeRestart
args: -n RestartRandomNodeError T6 T13 

# Bug18401299 added on 17.04.2014
#max-time: 2500
#cmd: testNodeRestart
#args: -l 1 -n MixedReadUpdateScan
#
# Bug18408728 added on 17.04.2014
#max-time: 2500
#cmd: testNodeRestart
#args: -n Terror T6 T13 
#
# Bug18408693 added on 17.04.2014
#max-time: 3600
#cmd: testNodeRestart
#args: -l 1 -n RestartNFDuringNR T6 T13 
#
# Bug18401836 added on 17.04.2014
#max-time: 3600
#cmd: testNodeRestart
#args: -n RestartNodeDuringLCP T6
#
max-time: 3600
cmd: testNodeRestart
args: -n LCPTakeOver T6 

max-time: 2500
cmd: testNodeRestart
args: -n FiftyPercentStopAndWait T6 T13 

#
# MGMAPI AND MGSRV
#
max-time: 1800
cmd: testSingleUserMode
args: T1

# OLD FLEX
max-time: 500
cmd: flexBench
args: -c 25 -t 10 

max-time: 500
cmd: flexHammer
args: -r 5 -t 32 

max-time: 2500
cmd: testNodeRestart
args: -n NF_Hammer -r 5 T1

max-time: 300
cmd: DbCreate
args:

max-time: 180
cmd: DbAsyncGenerator
args: -time 60 -p 1
type: bench

max-time: 180
cmd: DbAsyncGenerator
args: -time 60 -p 25
type: bench

max-time: 180
cmd: DbAsyncGenerator
args: -time 60 -p 100
type: bench

max-time: 180
cmd: DbAsyncGenerator
args: -time 60 -p 200
type: bench

max-time: 180
cmd: DbAsyncGenerator
args: -time 60 -p 1 -proc 25
type: bench

# Bug18401186 added on 17.04.2014
#max-time: 5000
#cmd: testNodeRestart
#args: -n GCP -l 1 T1
#
# Bug18401257 added on 17.04.2014
#max-time: 600
#cmd: testNodeRestart
#args: -n Bug57522 T1
#
max-time: 1200
cmd: testNodeRestart
args: -n Bug41469 T1

# Bug18401361 added on 17.04.2014
#max-time: 600
#cmd: testBasic
#args: -n Bug54986 D2
#
# Bug18379339 added on 17.04.2014
#max-time: 1500
#cmd: testSystemRestart
#args: -n SR_DD_1 D1
#
# Bug18401499 added on 17.04.2014
#max-time: 1500
#cmd: testSystemRestart
#args: -n SR_DD_1b D1
#
max-time: 1500
cmd: testSystemRestart
args: -n SR_DD_1 D2

# Bug18401521 added on 17.04.2014
#max-time: 1500
#cmd: testSystemRestart
#args: -n SR_DD_1b D2
#
max-time: 1500
cmd: testSystemRestart
args: -n SR_DD_1_LCP D1

# Bug18401529 added on 17.04.2014
#max-time: 1500
#cmd: testSystemRestart
#args: -n SR_DD_1b_LCP D1
#
max-time: 1500
cmd: testSystemRestart
args: -n SR_DD_1_LCP D2

# Bug18401375 added on 17.04.2014
#max-time: 1500
#cmd: testSystemRestart
#args: -n SR_DD_1b_LCP D2
#
# Bug18408708 added on 17.04.2014
#max-time: 1500
#cmd: testSystemRestart
#args: -n SR_DD_2 D1
#
# Bug18408696 added on 17.04.2014
#max-time: 1500
#cmd: testSystemRestart
#args: -n SR_DD_2b D1
#
# Bug18408646 added on 17.04.2014
#max-time: 1500
#cmd: testSystemRestart
#args: -n SR_DD_2 D2
#
max-time: 1500
cmd: testSystemRestart
args: -n SR_DD_2b D2

# Bug18408698 added on 17.04.2014
#max-time: 1500
#cmd: testSystemRestart
#args: -n SR_DD_2_LCP D1
#
# Bug18408635 added on 17.04.2014
#max-time: 1500
#cmd: testSystemRestart
#args: -n SR_DD_2b_LCP D1
#
max-time: 1500
cmd: testSystemRestart
args: -n SR_DD_2_LCP D2

# Bug18408639 added on 17.04.2014
#max-time: 1500
#cmd: testSystemRestart
#args: -n SR_DD_2b_LCP D2
#
# Bug18408626 added on 17.04.2014
#max-time: 1500
#cmd: testSystemRestart
#args: -n SR_DD_3 D1
#
max-time: 1500
cmd: testSystemRestart
args: -n SR_DD_3b D1

max-time: 1500
cmd: testSystemRestart
args: -n SR_DD_3 D2

max-time: 1500
cmd: testSystemRestart
args: -n SR_DD_3b D2

# Bug18408642 added on 17.04.2014
#max-time: 1500
#cmd: testSystemRestart
#args: -n SR_DD_3_LCP D1
#
max-time: 1500
cmd: testSystemRestart
args: -n SR_DD_3b_LCP D1

# Bug18408702 added on 17.04.2014
#max-time: 1500
#cmd: testSystemRestart
#args: -n SR_DD_3_LCP D2
#
# Bug18408649 added on 17.04.2014
#max-time: 1500
#cmd: testSystemRestart
#args: -n SR_DD_3b_LCP D2
#
max-time: 1500
cmd: testSystemRestart
args: -n Bug41915 D2

max-time: 3600
cmd: testSystemRestart
args: -n Bug48436 T1

max-time: 600
cmd: testSystemRestart
args: -n Bug54611 T1

max-time: 300
cmd: test_event
args: -n Bug31701 T1

max-time: 600
cmd: testSystemRestart
args: -n Bug22696 T1

max-time: 1000
cmd: testSRBank
args: -n SR -l 300 -r 15 T1

max-time: 600
cmd: testNodeRestart
args: -n pnr --nologging T1

# Bug18408638 added on 17.04.2014
#max-time: 600
#cmd: testNodeRestart
#args: -n pnr_lcp T1
#
max-time: 600
cmd: testSystemRestart
args: -n to T1

max-time: 600
cmd: testSystemRestart
args: -n to I3

# Bug18401154 added on 17.04.2014
#max-time: 600
#cmd: testSystemRestart
#args: -n to D2
#
max-time: 300
cmd: testNodeRestart
args: -n Bug32922 T1

max-time: 300
cmd: test_event
args: -n Bug33793 T1

# Bug18379632 added on 17.04.2014
#max-time: 1200
#cmd: testNodeRestart
#args: -n Bug34216 -l 10 T1 I3 D2
#
# Bug18408711 added on 17.04.2014
#max-time: 1800
#cmd: testNodeRestart
#args: -n mixedmultiop T1 I2 I3 D2
#
# Bug18401826 added on 17.04.2014
#max-time: 600
#cmd: testNodeRestart
#args: -n Bug34702 T1
#
max-time: 600
cmd: test_event
args: -n Bug35208 T1

max-time: 300
cmd: test_event
args: -n Bug37279 T1

max-time: 300
cmd: test_event
args: -n Bug37338 T1

max-time: 300
cmd: test_event
args: -n Bug37442 T1

# 2008-04-22
# Bug18408682 added on 17.04.2014
#max-time: 1500
#cmd: testNodeRestart
#args: -n MNF -l 15 T1
#
max-time: 300
cmd: testNodeRestart
args: -n Bug36199 T1

max-time: 300
cmd: testNodeRestart
args: -n Bug36246 T1

max-time: 300
cmd: testNodeRestart
args: -n Bug36247 T1

max-time: 300
cmd: testNodeRestart
args: -n Bug36276 T1

# 2008-04-25
max-time: 300
cmd: testNodeRestart
args: -n Bug36245 T1

max-time: 300
cmd: testNodeRestart
args: -n Bug58453 T1

max-time: 300
cmd: test_event
args: -n Bug34853 T1

# EOF 2008-04-25
# 2008-05-29
max-time: 1200
cmd: testDict
args: -l 1 -n FailAddFragment

# EOF 2008-05-29
# 2008-05-30
max-time: 1200
cmd: testDict
args: -l 1 -n FailCreateHashmap T1

# EOF 2008-05-30
# 2008-06-03
max-time: 1200
cmd: testNdbApi
args: -l 100 -n Bug37158

# EOF 2008-06-03
# 2008-06-05
max-time: 1200
cmd: testDict
args: -n FailAddPartition T1 I3

# EOF 2008-06-05
# Test data buffering for TCKEYREQ
max-time: 500
cmd: testLimits
args: -n ExhaustSegmentedSectionPk WIDE_2COL

# Test data buffering for TCINDXREQ
max-time: 500
cmd: testLimits
args: -n ExhaustSegmentedSectionIx WIDE_2COL_IX

# Run some tests on max size / max num cols tables
max-time: 500
cmd: testBasic
args: -n PkRead WIDE_MAXKEY_HUGO WIDE_MAXATTR_HUGO WIDE_MAXKEYMAXCOLS_HUGO WIDE_MINKEYMAXCOLS_HUGO

max-time: 500
cmd: testBasic
args: -n PkUpdate WIDE_MAXKEY_HUGO WIDE_MAXATTR_HUGO WIDE_MAXKEYMAXCOLS_HUGO WIDE_MINKEYMAXCOLS_HUGO

# EOF 2008-06-30
max-time: 500
cmd: test_event
args: -n bug37672 T1

#EOF 2008-07-04
max-time: 500
cmd: testScanFilter
args: T1

# Bug18401324 added on 17.04.2014
#EOF 2008-07-09
#max-time: 600
#cmd: test_event
#args: -r 5000 -n Bug30780 T1
#
#EOF 2008-08-11
# Test data buffering for SCANTABREQ
max-time: 500
cmd: testLimits
args: -n ExhaustSegmentedSectionScan WIDE_2COL

# Bug18401568 added on 17.04.2014
#EOF 2008-08-20
#max-time: 1200
#cmd: testNodeRestart
#args: -n Bug41295 T1
#
# Bug18379463 added on 17.04.2014
#max-time: 1200
#cmd: testNodeRestart
#args: -n Bug42422 -l 1 T1
#
max-time: 500
cmd: testLimits
args: -n DropSignalFragments T1

max-time: 500
cmd: testMgm
args:

max-time: 300
cmd: testScan
args: -n Bug42545 -l 1 T1

max-time: 600
cmd: testNodeRestart
args: -n -l 3 -n Bug43224 T1

max-time: 1200
cmd: testNodeRestart
args: -n Bug43888 T1

max-time: 600
cmd: testNodeRestart
args: -n Bug48474 T1

max-time: 1200
cmd: testNdbApi
args: -n Bug44015 T1

max-time: 1200
cmd: test_event
args: -n Bug44915 T1

max-time: 1200
cmd: test_event
args: -n Bug56579 T1

max-time: 1200
cmd: test_event
args: -n Bug57886 T1

max-time: 3600
cmd: testNodeRestart
args: -n Bug44952 T1

max-time: 600
cmd: testNodeRestart
args: -n Bug56044 T1

max-time: 600
cmd: testNodeRestart
args: -n Bug57767 T2

# Bug18401576 added on 17.04.2014
#max-time: 300
#cmd: testSystemRestart
#args: -n Bug45154 D1
#
max-time: 300
cmd: testDict
args: -n Bug36702 D1

max-time: 300
cmd: testDict
args: -n Bug46552 T1

# Bug18379518 added on 17.04.2014
#max-time: 900
#cmd: testDict
#args: -n Bug46585 T1 I3 D1
#
max-time: 300
cmd: testSystemRestart
args: -n Bug46651 T1

# Bug18408712 added on 17.04.2014
#max-time: 300
#cmd: testSystemRestart
#args: -n Bug46412 T1
#
# Test clean ApiFailReq behaviour
max-time: 300
cmd: testNdbApi
args: -n ApiFailReqBehaviour T1

max-time: 300
cmd: testNdbApi
args: -n ReadColumnDuplicates

max-time: 300
cmd: testNdbApi
args: -n Bug51775 T1

max-time: 300
cmd: testBasic
args: -n DDInsertFailUpdateBatch

max-time: 300
cmd: testBlobs
args: -skip hp -bug 28116

# Bug18408653 added on 17.04.2014
#max-time: 300
#cmd: testNdbApi
#args: -n FragmentedApiFailure T1
#
# Series of short (signal train) request generation/handling tests
# Start
max-time: 500
cmd: testBasic
args: --forceshortreqs -n PkUpdate

max-time: 300
cmd: testIndex
args: --forceshortreqs -n InsertDelete T2

max-time: 2500
cmd: testPartitioning
args: --forceshortreqs

# End of short (signal train) handling tests
max-time: 300
cmd: testIndex
args: -n ConstraintDetails

max-time: 900
cmd: testNdbinfo
args:

# Unlock row tests as of 22/01/10
max-time: 300
cmd: testNdbApi
args: -n UnlockBasic T1

max-time: 300
cmd: testNdbApi
args: -n UnlockRepeat T2

max-time: 300
cmd: testNdbApi
args: -n UnlockMulti T3

max-time: 300
cmd: testNdbApi
args: -n UnlockScan T1

max-time: 300
cmd: testBasic
args: -n UnlockBatch T6

max-time: 300
cmd: testBasic
args: -n DoubleUnlock T1

max-time: 300
cmd: testBasic
args: -n UnlockUpdateBatch T3

max-time: 600
cmd: testNodeRestart
args: -n MixReadUnlockRestart T1

max-time: 500
cmd: testNativeDefault
args: 

# Bug18408705 added on 17.04.2014
#max-time: 500
#cmd: testDict
#args: -n Bug53944 T1
#
max-time: 300
cmd: testIndex
args: -n Bug56829 T1

max-time: 300
cmd: testIndex
args: -n Bug12315582 T1

max-time: 300
cmd: testIndex
args: -n Bug60851 T1

max-time: 500
cmd: testNodeRestart
args: -n ForceStopAndRestart T1

max-time: 300
cmd: testDict
args: -n Bug58277 T1

max-time: 300
cmd: testDict
args: -n Bug57057 T1

# Bug18408654 added on 17.04.2014
#max-time: 600
#cmd: testNodeRestart
#args: -n ClusterSplitLatency T1
#
# Refresh tuple
# Bug18408692 added on 17.04.2014
#max-time: 300
#cmd: testBasic
#args: -n RefreshTuple T6 D1
#
max-time: 300
cmd: testIndex
args: -n RefreshWithOrderedIndex T2 D2

max-time: 300
cmd: testBasic
args: -n RefreshLocking D1

max-time: 300
cmd: testIndexStat
args:

max-time: 300
cmd: testBlobs
args: -bug 62321 -skip p

# async api extensions
max-time: 500
cmd: testAsynchMultiwait
args: -n AsynchMultiwaitPkRead T1

max-time: 500
cmd: testAsynchMultiwait
args: -n AsynchMultiwaitWakeup T1

max-time: 500
cmd: testAsynchMultiwait
args: -n AsynchMultiwait_Version2 T1

# alloc node id
max-time: 500
cmd: testNdbApi
args: -n NdbClusterConnect T1

max-time: 500
cmd: testNdbApi
args: -n NdbClusterConnectionConnect T1

max-time: 500
cmd: testNdbApi
args: -n NdbClusterConnectNR_non_master T1

max-time: 500
cmd: testNdbApi
args: -n NdbClusterConnectNR_slow T1

max-time: 500
cmd: testNdbApi
args: -n NdbClusterConnectSR T1

# Fragmented signal send
max-time: 1800
cmd: testNdbApi
args: -n TestFragmentedSend T1

max-time: 1800
cmd: testNdbApi
args: -n SchemaObjectOwnerCheck T1

max-time: 300
cmd: testNodeRestart
args: -n MasterFailSlowLCP T1

max-time:300
cmd: testScan
args: -nScanFragRecExhaust T1

max-time: 300
cmd: testDict
args: -n Bug13416603 I2

max-time: 300
cmd: testDict
args: -n IndexStatCreate T1

max-time: 300
cmd: testDict
args: -n DropWithTakeover T1

max-time: 300
cmd: testDict
args: -n GetTabInfoRef T1

max-time: 300
cmd: testBasic
args: -n LeakApiConnectObjects T1

<<<<<<< HEAD
# Bug18408726 added on 17.04.2014
#max-time: 300
#cmd: testScan
#args:  -n extraNextResultBug11748194 T1
#
=======
max-time: 300
cmd: testScan
args:  -n extraNextResultBug11748194 T1

max-time: 1200
cmd: testRedo
args: -nRedoFull T1

>>>>>>> 6526d517
# Bug18379486 added on 17.04.2014
#max-time: 600
#cmd: testRedo
#args: -n RestartFD -l 2 T1
#
# Bug18409942 added on 17.04.2014
#max-time : 300
#cmd: testScan
#args: -n ScanKeyInfoExhaust T1
#
max-time : 300
cmd: testDict
args: -n Bug14645319 T1

max-time : 1200
cmd: testLimits
args: -n SlowDihFileWrites T1

max-time : 300
cmd: testScan
args: -n TupCheckSumError T1

max-time : 300
cmd: testScan
args: -n InterpretNok6000 T1

# Bug18408671 added on 17.04.2014
#max-time : 300
#cmd: testDict
#args: -n FK_SRNR1 T1
#
# Bug18408666 added on 17.04.2014
#max-time : 300
#cmd: testDict
#args: -n FK_SRNR2 T1
#
max-time : 300
cmd: testBasic
args: -n Bug16834333 T1

max-time : 300
cmd: testNodeRestart
args: -n Bug16834416 T1

max-time : 600
cmd: testNodeRestart
args: -n Bug16944817 T1

# Bug18401792 added on 17.04.2014
#max-time : 600
#cmd: testDict
#args: -n DictTakeOver_1 T1
#
max-time : 300
cmd: testFK
args: -n CreateDrop T1

# Bug18408667 added on 17.04.2014
#max-time : 300
#cmd: testFK
#args: -n CreateDropWithData T1
#
# Bug18408662 added on 17.04.2014
#max-time : 300
#cmd: testFK
#args: -n CreateDropDuring T1
#
max-time : 300
cmd: testFK
args: -n CreateDropError T1

# Bug18408675 added on 17.04.2014
#max-time : 300
#cmd: testFK
#args: -n Basic1 T1
#
# Bug18408677 added on 17.04.2014
#max-time : 300
#cmd: testFK
#args: -n Basic5 T1
#
# Bug18408670 added on 17.04.2014
#max-time : 300
#cmd: testFK
#args: -n Basic55 T1
#
# Bug18408672 added on 17.04.2014
#max-time : 300
#cmd: testFK
#args: -n TransError T1 T15
#
max-time : 300
cmd: testFK
args: -n Cascade1 T1

# Bug18408680 added on 17.04.2014
#max-time : 300
#cmd: testFK
#args: -n Cascade10 T1
#
# Bug18408674 added on 17.04.2014
#max-time : 300
#cmd: testFK
#args: -n CascadeError T1
#
# Bug18379566 added on 17.04.2014
#max-time : 600
#cmd: testNodeRestart
#args: -n Bug16007980 T1
#
# Bug18408691 added on 17.04.2014
#max-time : 600
#cmd: testNodeRestart
#args: -n Bug16766493 D1
#
max-time : 300
cmd: testDict
args: -n FK_TRANS1 T1

max-time : 300
cmd: testDict
args: -n FK_TRANS2 T1

max-time : 300
cmd: testDict
args: -n FK_Bug18069680 T1

max-time : 600
cmd: testNodeRestart
args: -n Bug16895311 T1

max-time : 600
cmd: testNodeRestart
args: -n Bug18044717 T1

max-time : 600
cmd: testNodeRestart
args: -n GCPStopFalsePositive T1

max-time: 600
cmd: atrt-testBackup
args: -n Bug17882305 T1

max-time: 600
cmd: atrt-testBackup
args: -n Bug19202654 T1

max-time : 600
cmd: testNodeRestart
args: -n DeleteRestart T1

max-time : 600
cmd: testBasic
args: -n AccCommitOrder T1
<|MERGE_RESOLUTION|>--- conflicted
+++ resolved
@@ -1973,22 +1973,16 @@
 cmd: testBasic
 args: -n LeakApiConnectObjects T1
 
-<<<<<<< HEAD
 # Bug18408726 added on 17.04.2014
 #max-time: 300
 #cmd: testScan
 #args:  -n extraNextResultBug11748194 T1
 #
-=======
-max-time: 300
-cmd: testScan
-args:  -n extraNextResultBug11748194 T1
 
 max-time: 1200
 cmd: testRedo
 args: -nRedoFull T1
 
->>>>>>> 6526d517
 # Bug18379486 added on 17.04.2014
 #max-time: 600
 #cmd: testRedo

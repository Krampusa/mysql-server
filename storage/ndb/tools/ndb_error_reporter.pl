--- conflicted
+++ resolved
@@ -1,10 +1,6 @@
 #!/usr/bin/perl -w
 
-<<<<<<< HEAD
-# Copyright (c) 2006, 2015, Oracle and/or its affiliates. All rights reserved.
-=======
 # Copyright (C) 2006, 2017, Oracle and/or its affiliates. All rights reserved.
->>>>>>> 533b224c
 #
 # This program is free software; you can redistribute it and/or modify
 # it under the terms of the GNU General Public License as published by
@@ -89,10 +85,6 @@
 use File::Basename;
 my $dirname= dirname(__FILE__);
 my $ndb_config= "$dirname/ndb_config";
-<<<<<<< HEAD
-my @nodes= split ' ',`$ndb_config --config-file=$config_file --nodes --query=nodeid --type=ndbd`;
-push @nodes, split ' ',`$ndb_config --config-file=$config_file --nodes --query=nodeid --type=ndb_mgmd`;
-=======
 my $config_query = "$ndb_config --config-file=$config_file --nodes --query=nodeid ";
 my $ndbd_query_cmd = "$config_query --type=ndbd";
 my $mgmd_query_cmd = "$config_query --type=ndb_mgmd";
@@ -115,7 +107,6 @@
     print STDERR "Error extracting mgmd and data node ids from config file.";
     exit(1);
 }
->>>>>>> 533b224c
 
 sub config {
     my $nodeid= shift;

--- conflicted
+++ resolved
@@ -1,9 +1,5 @@
 /*
-<<<<<<< HEAD
    Copyright (c) 2003, 2013, Oracle and/or its affiliates. All rights reserved.
-=======
-   Copyright (c) 2003, 2015, Oracle and/or its affiliates. All rights reserved.
->>>>>>> 64c88599
 
    This program is free software; you can redistribute it and/or modify
    it under the terms of the GNU General Public License as published by
@@ -1526,12 +1522,7 @@
       if (!g_consumers[j]->fk(metaData.getObjType(i),
 			      metaData.getObjPtr(i)))
       {
-<<<<<<< HEAD
-        // no error is possible 
-        assert(false);
-=======
         exitHandler(NDBT_FAILED);
->>>>>>> 64c88599
       } 
   }
 

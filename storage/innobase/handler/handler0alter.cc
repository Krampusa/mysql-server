--- conflicted
+++ resolved
@@ -4136,7 +4136,8 @@
 
 	ctx->num_to_add_index = ha_alter_info->index_add_count;
 
-	ut_ad(ctx->prebuilt->trx->mysql_thd != NULL);
+	ut_ad(ctx->prebuilt->trx->mysql_thd !=NULL);
+
 	const char*	path = thd_innodb_tmpdir(
 		ctx->prebuilt->trx->mysql_thd);
 
@@ -4597,10 +4598,9 @@
 					error = DB_OUT_OF_MEMORY;
 					goto error_handling;);
 			rw_lock_x_lock(&ctx->add_index[a]->lock);
-
 			bool ok = row_log_allocate(ctx->add_index[a],
-						   NULL, true, NULL,
-						   NULL, path);
+						   NULL, true, NULL, NULL,
+						   path);
 			rw_lock_x_unlock(&ctx->add_index[a]->lock);
 
 			if (!ok) {
@@ -4624,18 +4624,8 @@
 		ctx->skip_pk_sort = innobase_pk_order_preserved(
 			ctx->col_map, clust_index, new_clust_index);
 
-<<<<<<< HEAD
 		DBUG_EXECUTE_IF("innodb_alter_table_pk_assert_no_sort",
 			DBUG_ASSERT(ctx->skip_pk_sort););
-=======
-		rw_lock_x_lock(&clust_index->lock);
-		bool ok = row_log_allocate(
-			clust_index, ctx->new_table,
-			!(ha_alter_info->handler_flags
-			  & Alter_inplace_info::ADD_PK_INDEX),
-			ctx->add_cols, ctx->col_map, path);
-		rw_lock_x_unlock(&clust_index->lock);
->>>>>>> 74768230
 
 		if (ctx->online) {
 			/* Allocate a log for online table rebuild. */
@@ -4644,7 +4634,7 @@
 				clust_index, ctx->new_table,
 				!(ha_alter_info->handler_flags
 				  & Alter_inplace_info::ADD_PK_INDEX),
-				ctx->add_cols, ctx->col_map);
+				ctx->add_cols, ctx->col_map, path);
 			rw_lock_x_unlock(&clust_index->lock);
 
 			if (!ok) {
@@ -5948,7 +5938,6 @@
 	files and merge sort. */
 	DBUG_EXECUTE_IF("innodb_OOM_inplace_alter",
 			error = DB_OUT_OF_MEMORY; goto oom;);
-
 	error = row_merge_build_indexes(
 		m_prebuilt->trx,
 		m_prebuilt->table, ctx->new_table,

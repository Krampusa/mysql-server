/*****************************************************************************

Copyright (c) 2000, 2013, Oracle and/or its affiliates. All rights reserved.
Copyright (c) 2008, 2009 Google Inc.
Copyright (c) 2009, Percona Inc.
Copyright (c) 2012, Facebook Inc.

Portions of this file contain modifications contributed and copyrighted by
Google, Inc. Those modifications are gratefully acknowledged and are described
briefly in the InnoDB documentation. The contributions by Google are
incorporated with their permission, and subject to the conditions contained in
the file COPYING.Google.

Portions of this file contain modifications contributed and copyrighted
by Percona Inc.. Those modifications are
gratefully acknowledged and are described briefly in the InnoDB
documentation. The contributions by Percona Inc. are incorporated with
their permission, and subject to the conditions contained in the file
COPYING.Percona.

This program is free software; you can redistribute it and/or modify it under
the terms of the GNU General Public License as published by the Free Software
Foundation; version 2 of the License.

This program is distributed in the hope that it will be useful, but WITHOUT
ANY WARRANTY; without even the implied warranty of MERCHANTABILITY or FITNESS
FOR A PARTICULAR PURPOSE. See the GNU General Public License for more details.

You should have received a copy of the GNU General Public License along with
this program; if not, write to the Free Software Foundation, Inc.,
51 Franklin Street, Suite 500, Boston, MA 02110-1335 USA

*****************************************************************************/

#include <sql_table.h>	// explain_filename, nz2, EXPLAIN_PARTITIONS_AS_COMMENT,
			// EXPLAIN_FILENAME_MAX_EXTRA_LENGTH

#include <sql_acl.h>	// PROCESS_ACL
#include <debug_sync.h> // DEBUG_SYNC
#include <my_base.h>	// HA_OPTION_*
#include <mysys_err.h>
#include <mysql/innodb_priv.h>

/** @file ha_innodb.cc */

/* Include necessary InnoDB headers */
#include "univ.i"
#include "buf0dump.h"
#include "buf0lru.h"
#include "buf0flu.h"
#include "buf0dblwr.h"
#include "btr0sea.h"
#include "os0file.h"
#include "os0thread.h"
#include "srv0start.h"
#include "srv0srv.h"
#include "trx0roll.h"
#include "trx0trx.h"

#include "trx0sys.h"
#include "mtr0mtr.h"
#include "rem0types.h"
#include "row0ins.h"
#include "row0mysql.h"
#include "row0sel.h"
#include "row0upd.h"
#include "log0log.h"
#include "lock0lock.h"
#include "dict0crea.h"
#include "btr0cur.h"
#include "btr0btr.h"
#include "fsp0fsp.h"
#include "sync0sync.h"
#include "fil0fil.h"
#include "trx0xa.h"
#include "row0merge.h"
#include "dict0boot.h"
#include "dict0stats.h"
#include "dict0stats_bg.h"
#include "ha_prototypes.h"
#include "ut0mem.h"
#include "ibuf0ibuf.h"
#include "dict0dict.h"
#include "srv0mon.h"
#include "api0api.h"
#include "api0misc.h"
#include "pars0pars.h"
#include "fts0fts.h"
#include "fts0types.h"
#include "row0import.h"
#include "row0quiesce.h"
#ifdef UNIV_DEBUG
#include "trx0purge.h"
#endif /* UNIV_DEBUG */
#include "fts0priv.h"
#include "page0zip.h"

#include "ha_innodb.h"
#include "i_s.h"

# ifndef MYSQL_PLUGIN_IMPORT
#  define MYSQL_PLUGIN_IMPORT /* nothing */
# endif /* MYSQL_PLUGIN_IMPORT */

/** to protect innobase_open_files */
static mysql_mutex_t innobase_share_mutex;
/** to force correct commit order in binlog */
static ulong commit_threads = 0;
static mysql_mutex_t commit_threads_m;
static mysql_cond_t commit_cond;
static mysql_mutex_t commit_cond_m;
static bool innodb_inited = 0;

#define INSIDE_HA_INNOBASE_CC

#define EQ_CURRENT_THD(thd) ((thd) == current_thd)

static struct handlerton* innodb_hton_ptr;

static const long AUTOINC_OLD_STYLE_LOCKING = 0;
static const long AUTOINC_NEW_STYLE_LOCKING = 1;
static const long AUTOINC_NO_LOCKING = 2;

static long innobase_mirrored_log_groups;
static long innobase_log_buffer_size;
static long innobase_additional_mem_pool_size;
static long innobase_file_io_threads;
static long innobase_open_files;
static long innobase_autoinc_lock_mode;
static ulong innobase_commit_concurrency = 0;
static ulong innobase_read_io_threads;
static ulong innobase_write_io_threads;
static long innobase_buffer_pool_instances = 1;

static long long innobase_buffer_pool_size, innobase_log_file_size;

/** Percentage of the buffer pool to reserve for 'old' blocks.
Connected to buf_LRU_old_ratio. */
static uint innobase_old_blocks_pct;

/** Maximum on-disk size of change buffer in terms of percentage
of the buffer pool. */
static uint innobase_change_buffer_max_size = CHANGE_BUFFER_DEFAULT_SIZE;

/* The default values for the following char* start-up parameters
are determined in innobase_init below: */

static char*	innobase_data_home_dir			= NULL;
static char*	innobase_data_file_path			= NULL;
static char*	innobase_file_format_name		= NULL;
static char*	innobase_change_buffering		= NULL;
static char*	innobase_enable_monitor_counter		= NULL;
static char*	innobase_disable_monitor_counter	= NULL;
static char*	innobase_reset_monitor_counter		= NULL;
static char*	innobase_reset_all_monitor_counter	= NULL;

/* The highest file format being used in the database. The value can be
set by user, however, it will be adjusted to the newer file format if
a table of such format is created/opened. */
static char*	innobase_file_format_max		= NULL;

static char*	innobase_file_flush_method		= NULL;

/* This variable can be set in the server configure file, specifying
stopword table to be used */
static char*	innobase_server_stopword_table		= NULL;

/* Below we have boolean-valued start-up parameters, and their default
values */

static ulong	innobase_fast_shutdown			= 1;
static my_bool	innobase_file_format_check		= TRUE;
#ifdef UNIV_LOG_ARCHIVE
static my_bool	innobase_log_archive			= FALSE;
static char*	innobase_log_arch_dir			= NULL;
#endif /* UNIV_LOG_ARCHIVE */
static my_bool	innobase_use_doublewrite		= TRUE;
static my_bool	innobase_use_checksums			= TRUE;
static my_bool	innobase_locks_unsafe_for_binlog	= FALSE;
static my_bool	innobase_rollback_on_timeout		= FALSE;
static my_bool	innobase_create_status_file		= FALSE;
static my_bool	innobase_stats_on_metadata		= TRUE;
static my_bool	innobase_large_prefix			= FALSE;
static my_bool	innodb_optimize_fulltext_only		= FALSE;

static char*	internal_innobase_data_file_path	= NULL;

static char*	innodb_version_str = (char*) INNODB_VERSION_STR;

static char*	fts_server_stopword_table		= NULL;

/** Possible values for system variable "innodb_stats_method". The values
are defined the same as its corresponding MyISAM system variable
"myisam_stats_method"(see "myisam_stats_method_names"), for better usability */
static const char* innodb_stats_method_names[] = {
	"nulls_equal",
	"nulls_unequal",
	"nulls_ignored",
	NullS
};

/** Used to define an enumerate type of the system variable innodb_stats_method.
This is the same as "myisam_stats_method_typelib" */
static TYPELIB innodb_stats_method_typelib = {
	array_elements(innodb_stats_method_names) - 1,
	"innodb_stats_method_typelib",
	innodb_stats_method_names,
	NULL
};

/** Possible values for system variable "innodb_checksum_algorithm". */
static const char* innodb_checksum_algorithm_names[] = {
	"crc32",
	"strict_crc32",
	"innodb",
	"strict_innodb",
	"none",
	"strict_none",
	NullS
};

/** Used to define an enumerate type of the system variable
innodb_checksum_algorithm. */
static TYPELIB innodb_checksum_algorithm_typelib = {
	array_elements(innodb_checksum_algorithm_names) - 1,
	"innodb_checksum_algorithm_typelib",
	innodb_checksum_algorithm_names,
	NULL
};

/* The following counter is used to convey information to InnoDB
about server activity: in selects it is not sensible to call
srv_active_wake_master_thread after each fetch or search, we only do
it every INNOBASE_WAKE_INTERVAL'th step. */

#define INNOBASE_WAKE_INTERVAL	32
static ulong	innobase_active_counter	= 0;

static hash_table_t*	innobase_open_tables;

/** Allowed values of innodb_change_buffering */
static const char* innobase_change_buffering_values[IBUF_USE_COUNT] = {
	"none",		/* IBUF_USE_NONE */
	"inserts",	/* IBUF_USE_INSERT */
	"deletes",	/* IBUF_USE_DELETE_MARK */
	"changes",	/* IBUF_USE_INSERT_DELETE_MARK */
	"purges",	/* IBUF_USE_DELETE */
	"all"		/* IBUF_USE_ALL */
};

/* Call back function array defined by MySQL and used to
retrieve FTS results. */
const struct _ft_vft ft_vft_result = {NULL,
				      innobase_fts_find_ranking,
				      innobase_fts_close_ranking,
				      innobase_fts_retrieve_ranking,
				      NULL};

const struct _ft_vft_ext ft_vft_ext_result = {innobase_fts_get_version,
					      innobase_fts_flags,
					      innobase_fts_retrieve_docid,
					      innobase_fts_count_matches};

#ifdef HAVE_PSI_INTERFACE
/* Keys to register pthread mutexes/cond in the current file with
performance schema */
static mysql_pfs_key_t	innobase_share_mutex_key;
static mysql_pfs_key_t	commit_threads_m_key;
static mysql_pfs_key_t	commit_cond_mutex_key;
static mysql_pfs_key_t	commit_cond_key;

static PSI_mutex_info	all_pthread_mutexes[] = {
	{&commit_threads_m_key, "commit_threads_m", 0},
	{&commit_cond_mutex_key, "commit_cond_mutex", 0},
	{&innobase_share_mutex_key, "innobase_share_mutex", 0}
};

static PSI_cond_info	all_innodb_conds[] = {
	{&commit_cond_key, "commit_cond", 0}
};

# ifdef UNIV_PFS_MUTEX
/* all_innodb_mutexes array contains mutexes that are
performance schema instrumented if "UNIV_PFS_MUTEX"
is defined */
static PSI_mutex_info all_innodb_mutexes[] = {
	{&autoinc_mutex_key, "autoinc_mutex", 0},
#  ifndef PFS_SKIP_BUFFER_MUTEX_RWLOCK
	{&buffer_block_mutex_key, "buffer_block_mutex", 0},
#  endif /* !PFS_SKIP_BUFFER_MUTEX_RWLOCK */
	{&buf_pool_mutex_key, "buf_pool_mutex", 0},
	{&buf_pool_zip_mutex_key, "buf_pool_zip_mutex", 0},
	{&cache_last_read_mutex_key, "cache_last_read_mutex", 0},
	{&dict_foreign_err_mutex_key, "dict_foreign_err_mutex", 0},
	{&dict_sys_mutex_key, "dict_sys_mutex", 0},
	{&file_format_max_mutex_key, "file_format_max_mutex", 0},
	{&fil_system_mutex_key, "fil_system_mutex", 0},
	{&flush_list_mutex_key, "flush_list_mutex", 0},
	{&fts_bg_threads_mutex_key, "fts_bg_threads_mutex", 0},
	{&fts_delete_mutex_key, "fts_delete_mutex", 0},
	{&fts_optimize_mutex_key, "fts_optimize_mutex", 0},
	{&fts_doc_id_mutex_key, "fts_doc_id_mutex", 0},
	{&log_flush_order_mutex_key, "log_flush_order_mutex", 0},
	{&hash_table_mutex_key, "hash_table_mutex", 0},
	{&ibuf_bitmap_mutex_key, "ibuf_bitmap_mutex", 0},
	{&ibuf_mutex_key, "ibuf_mutex", 0},
	{&ibuf_pessimistic_insert_mutex_key,
		 "ibuf_pessimistic_insert_mutex", 0},
#  ifndef HAVE_ATOMIC_BUILTINS
	{&server_mutex_key, "server_mutex", 0},
#  endif /* !HAVE_ATOMIC_BUILTINS */
	{&log_sys_mutex_key, "log_sys_mutex", 0},
#  ifdef UNIV_MEM_DEBUG
	{&mem_hash_mutex_key, "mem_hash_mutex", 0},
#  endif /* UNIV_MEM_DEBUG */
	{&mem_pool_mutex_key, "mem_pool_mutex", 0},
	{&mutex_list_mutex_key, "mutex_list_mutex", 0},
	{&page_zip_stat_per_index_mutex_key, "page_zip_stat_per_index_mutex", 0},
	{&purge_sys_bh_mutex_key, "purge_sys_bh_mutex", 0},
	{&recv_sys_mutex_key, "recv_sys_mutex", 0},
	{&recv_writer_mutex_key, "recv_writer_mutex", 0},
	{&rseg_mutex_key, "rseg_mutex", 0},
#  ifdef UNIV_SYNC_DEBUG
	{&rw_lock_debug_mutex_key, "rw_lock_debug_mutex", 0},
#  endif /* UNIV_SYNC_DEBUG */
	{&rw_lock_list_mutex_key, "rw_lock_list_mutex", 0},
	{&rw_lock_mutex_key, "rw_lock_mutex", 0},
	{&srv_dict_tmpfile_mutex_key, "srv_dict_tmpfile_mutex", 0},
	{&srv_innodb_monitor_mutex_key, "srv_innodb_monitor_mutex", 0},
	{&srv_misc_tmpfile_mutex_key, "srv_misc_tmpfile_mutex", 0},
	{&srv_monitor_file_mutex_key, "srv_monitor_file_mutex", 0},
#  ifdef UNIV_SYNC_DEBUG
	{&sync_thread_mutex_key, "sync_thread_mutex", 0},
#  endif /* UNIV_SYNC_DEBUG */
	{&buf_dblwr_mutex_key, "buf_dblwr_mutex", 0},
	{&trx_undo_mutex_key, "trx_undo_mutex", 0},
	{&srv_sys_mutex_key, "srv_sys_mutex", 0},
	{&lock_sys_mutex_key, "lock_mutex", 0},
	{&lock_sys_wait_mutex_key, "lock_wait_mutex", 0},
	{&trx_mutex_key, "trx_mutex", 0},
	{&srv_sys_tasks_mutex_key, "srv_threads_mutex", 0},
	/* mutex with os_fast_mutex_ interfaces */
#  ifndef PFS_SKIP_EVENT_MUTEX
	{&event_os_mutex_key, "event_os_mutex", 0},
#  endif /* PFS_SKIP_EVENT_MUTEX */
	{&os_mutex_key, "os_mutex", 0},
#ifndef HAVE_ATOMIC_BUILTINS
	{&srv_conc_mutex_key, "srv_conc_mutex", 0},
#endif /* !HAVE_ATOMIC_BUILTINS */
#ifndef HAVE_ATOMIC_BUILTINS_64
	{&monitor_mutex_key, "monitor_mutex", 0},
#endif /* !HAVE_ATOMIC_BUILTINS_64 */
	{&ut_list_mutex_key, "ut_list_mutex", 0},
	{&trx_sys_mutex_key, "trx_sys_mutex", 0},
	{&zip_pad_mutex_key, "zip_pad_mutex", 0},
};
# endif /* UNIV_PFS_MUTEX */

# ifdef UNIV_PFS_RWLOCK
/* all_innodb_rwlocks array contains rwlocks that are
performance schema instrumented if "UNIV_PFS_RWLOCK"
is defined */
static PSI_rwlock_info all_innodb_rwlocks[] = {
#  ifdef UNIV_LOG_ARCHIVE
	{&archive_lock_key, "archive_lock", 0},
#  endif /* UNIV_LOG_ARCHIVE */
	{&btr_search_latch_key, "btr_search_latch", 0},
#  ifndef PFS_SKIP_BUFFER_MUTEX_RWLOCK
	{&buf_block_lock_key, "buf_block_lock", 0},
#  endif /* !PFS_SKIP_BUFFER_MUTEX_RWLOCK */
#  ifdef UNIV_SYNC_DEBUG
	{&buf_block_debug_latch_key, "buf_block_debug_latch", 0},
#  endif /* UNIV_SYNC_DEBUG */
	{&dict_operation_lock_key, "dict_operation_lock", 0},
	{&fil_space_latch_key, "fil_space_latch", 0},
	{&checkpoint_lock_key, "checkpoint_lock", 0},
	{&fts_cache_rw_lock_key, "fts_cache_rw_lock", 0},
	{&fts_cache_init_rw_lock_key, "fts_cache_init_rw_lock", 0},
	{&trx_i_s_cache_lock_key, "trx_i_s_cache_lock", 0},
	{&trx_purge_latch_key, "trx_purge_latch", 0},
	{&index_tree_rw_lock_key, "index_tree_rw_lock", 0},
	{&index_online_log_key, "index_online_log", 0},
	{&dict_table_stats_latch_key, "dict_table_stats", 0},
	{&hash_table_rw_lock_key, "hash table locks", 0}
};
# endif /* UNIV_PFS_RWLOCK */

# ifdef UNIV_PFS_THREAD
/* all_innodb_threads array contains threads that are
performance schema instrumented if "UNIV_PFS_THREAD"
is defined */
static PSI_thread_info	all_innodb_threads[] = {
	{&trx_rollback_clean_thread_key, "trx_rollback_clean_thread", 0},
	{&io_handler_thread_key, "io_handler_thread", 0},
	{&srv_lock_timeout_thread_key, "srv_lock_timeout_thread", 0},
	{&srv_error_monitor_thread_key, "srv_error_monitor_thread", 0},
	{&srv_monitor_thread_key, "srv_monitor_thread", 0},
	{&srv_master_thread_key, "srv_master_thread", 0},
	{&srv_purge_thread_key, "srv_purge_thread", 0},
	{&buf_page_cleaner_thread_key, "page_cleaner_thread", 0},
	{&recv_writer_thread_key, "recovery writer thread", 0}
};
# endif /* UNIV_PFS_THREAD */

# ifdef UNIV_PFS_IO
/* all_innodb_files array contains the type of files that are
performance schema instrumented if "UNIV_PFS_IO" is defined */
static PSI_file_info	all_innodb_files[] = {
	{&innodb_file_data_key, "innodb_data_file", 0},
	{&innodb_file_log_key, "innodb_log_file", 0},
	{&innodb_file_temp_key, "innodb_temp_file", 0}
};
# endif /* UNIV_PFS_IO */
#endif /* HAVE_PSI_INTERFACE */

/** Always normalize table name to lower case on Windows */
#ifdef __WIN__
#define normalize_table_name(norm_name, name)           \
	normalize_table_name_low(norm_name, name, TRUE)
#else
#define normalize_table_name(norm_name, name)           \
	normalize_table_name_low(norm_name, name, FALSE)
#endif /* __WIN__ */

/** Set up InnoDB API callback function array */
ib_cb_t innodb_api_cb[] = {
	(ib_cb_t) ib_cursor_open_table,
	(ib_cb_t) ib_cursor_read_row,
	(ib_cb_t) ib_cursor_insert_row,
	(ib_cb_t) ib_cursor_delete_row,
	(ib_cb_t) ib_cursor_update_row,
	(ib_cb_t) ib_cursor_moveto,
	(ib_cb_t) ib_cursor_first,
	(ib_cb_t) ib_cursor_next,
	(ib_cb_t) ib_cursor_last,
	(ib_cb_t) ib_cursor_set_match_mode,
	(ib_cb_t) ib_sec_search_tuple_create,
	(ib_cb_t) ib_clust_read_tuple_create,
	(ib_cb_t) ib_tuple_delete,
	(ib_cb_t) ib_tuple_copy,
	(ib_cb_t) ib_tuple_read_u32,
	(ib_cb_t) ib_tuple_write_u32,
	(ib_cb_t) ib_tuple_read_u64,
	(ib_cb_t) ib_tuple_write_u64,
	(ib_cb_t) ib_tuple_read_i32,
	(ib_cb_t) ib_tuple_write_i32,
	(ib_cb_t) ib_tuple_read_i64,
	(ib_cb_t) ib_tuple_write_i64,
	(ib_cb_t) ib_tuple_get_n_cols,
	(ib_cb_t) ib_col_set_value,
	(ib_cb_t) ib_col_get_value,
	(ib_cb_t) ib_col_get_meta,
	(ib_cb_t) ib_trx_begin,
	(ib_cb_t) ib_trx_commit,
	(ib_cb_t) ib_trx_rollback,
	(ib_cb_t) ib_trx_start,
	(ib_cb_t) ib_trx_release,
	(ib_cb_t) ib_trx_state,
	(ib_cb_t) ib_cursor_lock,
	(ib_cb_t) ib_cursor_close,
	(ib_cb_t) ib_cursor_new_trx,
	(ib_cb_t) ib_cursor_reset,
	(ib_cb_t) ib_open_table_by_name,
	(ib_cb_t) ib_col_get_name,
	(ib_cb_t) ib_table_truncate,
	(ib_cb_t) ib_cursor_open_index_using_name,
	(ib_cb_t) ib_close_thd,
	(ib_cb_t) ib_cfg_get_cfg,
	(ib_cb_t) ib_cursor_set_cluster_access,
	(ib_cb_t) ib_cursor_commit_trx,
	(ib_cb_t) ib_cfg_trx_level,
	(ib_cb_t) ib_tuple_get_n_user_cols,
	(ib_cb_t) ib_cursor_set_lock_mode,
	(ib_cb_t) ib_cursor_clear_trx,
	(ib_cb_t) ib_get_idx_field_name,
	(ib_cb_t) ib_trx_get_start_time,
	(ib_cb_t) ib_cfg_bk_commit_interval
};

/*************************************************************//**
Check whether valid argument given to innodb_ft_*_stopword_table.
This function is registered as a callback with MySQL.
@return 0 for valid stopword table */
static
int
innodb_stopword_table_validate(
/*===========================*/
	THD*				thd,	/*!< in: thread handle */
	struct st_mysql_sys_var*	var,	/*!< in: pointer to system
						variable */
	void*				save,	/*!< out: immediate result
						for update function */
	struct st_mysql_value*		value);	/*!< in: incoming string */

/** "GEN_CLUST_INDEX" is the name reserved for InnoDB default
system clustered index when there is no primary key. */
const char innobase_index_reserve_name[] = "GEN_CLUST_INDEX";

static const char innobase_hton_name[]= "InnoDB";

static MYSQL_THDVAR_BOOL(support_xa, PLUGIN_VAR_OPCMDARG,
  "Enable InnoDB support for the XA two-phase commit",
  /* check_func */ NULL, /* update_func */ NULL,
  /* default */ TRUE);

static MYSQL_THDVAR_BOOL(table_locks, PLUGIN_VAR_OPCMDARG,
  "Enable InnoDB locking in LOCK TABLES",
  /* check_func */ NULL, /* update_func */ NULL,
  /* default */ TRUE);

static MYSQL_THDVAR_BOOL(strict_mode, PLUGIN_VAR_OPCMDARG,
  "Use strict mode when evaluating create options.",
  NULL, NULL, FALSE);

static MYSQL_THDVAR_BOOL(ft_enable_stopword, PLUGIN_VAR_OPCMDARG,
  "Create FTS index with stopword.",
  NULL, NULL,
  /* default */ TRUE);

static MYSQL_THDVAR_ULONG(lock_wait_timeout, PLUGIN_VAR_RQCMDARG,
  "Timeout in seconds an InnoDB transaction may wait for a lock before being rolled back. Values above 100000000 disable the timeout.",
  NULL, NULL, 50, 1, 1024 * 1024 * 1024, 0);

static MYSQL_THDVAR_STR(ft_user_stopword_table,
  PLUGIN_VAR_OPCMDARG|PLUGIN_VAR_MEMALLOC,
  "User supplied stopword table name, effective in the session level.",
  innodb_stopword_table_validate, NULL, NULL);

static SHOW_VAR innodb_status_variables[]= {
  {"buffer_pool_dump_status",
  (char*) &export_vars.innodb_buffer_pool_dump_status,	  SHOW_CHAR},
  {"buffer_pool_load_status",
  (char*) &export_vars.innodb_buffer_pool_load_status,	  SHOW_CHAR},
  {"buffer_pool_pages_data",
  (char*) &export_vars.innodb_buffer_pool_pages_data,	  SHOW_LONG},
  {"buffer_pool_bytes_data",
  (char*) &export_vars.innodb_buffer_pool_bytes_data,	  SHOW_LONG},
  {"buffer_pool_pages_dirty",
  (char*) &export_vars.innodb_buffer_pool_pages_dirty,	  SHOW_LONG},
  {"buffer_pool_bytes_dirty",
  (char*) &export_vars.innodb_buffer_pool_bytes_dirty,	  SHOW_LONG},
  {"buffer_pool_pages_flushed",
  (char*) &export_vars.innodb_buffer_pool_pages_flushed,  SHOW_LONG},
  {"buffer_pool_pages_free",
  (char*) &export_vars.innodb_buffer_pool_pages_free,	  SHOW_LONG},
#ifdef UNIV_DEBUG
  {"buffer_pool_pages_latched",
  (char*) &export_vars.innodb_buffer_pool_pages_latched,  SHOW_LONG},
#endif /* UNIV_DEBUG */
  {"buffer_pool_pages_misc",
  (char*) &export_vars.innodb_buffer_pool_pages_misc,	  SHOW_LONG},
  {"buffer_pool_pages_total",
  (char*) &export_vars.innodb_buffer_pool_pages_total,	  SHOW_LONG},
  {"buffer_pool_read_ahead_rnd",
  (char*) &export_vars.innodb_buffer_pool_read_ahead_rnd, SHOW_LONG},
  {"buffer_pool_read_ahead",
  (char*) &export_vars.innodb_buffer_pool_read_ahead,	  SHOW_LONG},
  {"buffer_pool_read_ahead_evicted",
  (char*) &export_vars.innodb_buffer_pool_read_ahead_evicted, SHOW_LONG},
  {"buffer_pool_read_requests",
  (char*) &export_vars.innodb_buffer_pool_read_requests,  SHOW_LONG},
  {"buffer_pool_reads",
  (char*) &export_vars.innodb_buffer_pool_reads,	  SHOW_LONG},
  {"buffer_pool_wait_free",
  (char*) &export_vars.innodb_buffer_pool_wait_free,	  SHOW_LONG},
  {"buffer_pool_write_requests",
  (char*) &export_vars.innodb_buffer_pool_write_requests, SHOW_LONG},
  {"data_fsyncs",
  (char*) &export_vars.innodb_data_fsyncs,		  SHOW_LONG},
  {"data_pending_fsyncs",
  (char*) &export_vars.innodb_data_pending_fsyncs,	  SHOW_LONG},
  {"data_pending_reads",
  (char*) &export_vars.innodb_data_pending_reads,	  SHOW_LONG},
  {"data_pending_writes",
  (char*) &export_vars.innodb_data_pending_writes,	  SHOW_LONG},
  {"data_read",
  (char*) &export_vars.innodb_data_read,		  SHOW_LONG},
  {"data_reads",
  (char*) &export_vars.innodb_data_reads,		  SHOW_LONG},
  {"data_writes",
  (char*) &export_vars.innodb_data_writes,		  SHOW_LONG},
  {"data_written",
  (char*) &export_vars.innodb_data_written,		  SHOW_LONG},
  {"dblwr_pages_written",
  (char*) &export_vars.innodb_dblwr_pages_written,	  SHOW_LONG},
  {"dblwr_writes",
  (char*) &export_vars.innodb_dblwr_writes,		  SHOW_LONG},
  {"have_atomic_builtins",
  (char*) &export_vars.innodb_have_atomic_builtins,	  SHOW_BOOL},
  {"log_waits",
  (char*) &export_vars.innodb_log_waits,		  SHOW_LONG},
  {"log_write_requests",
  (char*) &export_vars.innodb_log_write_requests,	  SHOW_LONG},
  {"log_writes",
  (char*) &export_vars.innodb_log_writes,		  SHOW_LONG},
  {"os_log_fsyncs",
  (char*) &export_vars.innodb_os_log_fsyncs,		  SHOW_LONG},
  {"os_log_pending_fsyncs",
  (char*) &export_vars.innodb_os_log_pending_fsyncs,	  SHOW_LONG},
  {"os_log_pending_writes",
  (char*) &export_vars.innodb_os_log_pending_writes,	  SHOW_LONG},
  {"os_log_written",
  (char*) &export_vars.innodb_os_log_written,		  SHOW_LONGLONG},
  {"page_size",
  (char*) &export_vars.innodb_page_size,		  SHOW_LONG},
  {"pages_created",
  (char*) &export_vars.innodb_pages_created,		  SHOW_LONG},
  {"pages_read",
  (char*) &export_vars.innodb_pages_read,		  SHOW_LONG},
  {"pages_written",
  (char*) &export_vars.innodb_pages_written,		  SHOW_LONG},
  {"row_lock_current_waits",
  (char*) &export_vars.innodb_row_lock_current_waits,	  SHOW_LONG},
  {"row_lock_time",
  (char*) &export_vars.innodb_row_lock_time,		  SHOW_LONGLONG},
  {"row_lock_time_avg",
  (char*) &export_vars.innodb_row_lock_time_avg,	  SHOW_LONG},
  {"row_lock_time_max",
  (char*) &export_vars.innodb_row_lock_time_max,	  SHOW_LONG},
  {"row_lock_waits",
  (char*) &export_vars.innodb_row_lock_waits,		  SHOW_LONG},
  {"rows_deleted",
  (char*) &export_vars.innodb_rows_deleted,		  SHOW_LONG},
  {"rows_inserted",
  (char*) &export_vars.innodb_rows_inserted,		  SHOW_LONG},
  {"rows_read",
  (char*) &export_vars.innodb_rows_read,		  SHOW_LONG},
  {"rows_updated",
  (char*) &export_vars.innodb_rows_updated,		  SHOW_LONG},
  {"num_open_files",
  (char*) &export_vars.innodb_num_open_files,		  SHOW_LONG},
  {"truncated_status_writes",
  (char*) &export_vars.innodb_truncated_status_writes,	  SHOW_LONG},
  {"available_undo_logs",
  (char*) &export_vars.innodb_available_undo_logs,        SHOW_LONG},
#ifdef UNIV_DEBUG
  {"purge_trx_id_age",
  (char*) &export_vars.innodb_purge_trx_id_age,           SHOW_LONG},
  {"purge_view_trx_id_age",
  (char*) &export_vars.innodb_purge_view_trx_id_age,      SHOW_LONG},
#endif /* UNIV_DEBUG */
  {NullS, NullS, SHOW_LONG}
};

/************************************************************************//**
Handling the shared INNOBASE_SHARE structure that is needed to provide table
locking. Register the table name if it doesn't exist in the hash table. */
static
INNOBASE_SHARE*
get_share(
/*======*/
	const char*	table_name);	/*!< in: table to lookup */

/************************************************************************//**
Free the shared object that was registered with get_share(). */
static
void
free_share(
/*=======*/
	INNOBASE_SHARE*	share);		/*!< in/own: share to free */

/*****************************************************************//**
Frees a possible InnoDB trx object associated with the current THD.
@return	0 or error number */
static
int
innobase_close_connection(
/*======================*/
	handlerton*	hton,		/*!< in/out: Innodb handlerton */
	THD*		thd);		/*!< in: MySQL thread handle for
					which to close the connection */

/*****************************************************************//**
Commits a transaction in an InnoDB database or marks an SQL statement
ended.
@return	0 */
static
int
innobase_commit(
/*============*/
	handlerton*	hton,		/*!< in/out: Innodb handlerton */
	THD*		thd,		/*!< in: MySQL thread handle of the
					user for whom the transaction should
					be committed */
	bool		commit_trx);	/*!< in: true - commit transaction
					false - the current SQL statement
					ended */

/*****************************************************************//**
Rolls back a transaction to a savepoint.
@return 0 if success, HA_ERR_NO_SAVEPOINT if no savepoint with the
given name */
static
int
innobase_rollback(
/*==============*/
	handlerton*	hton,		/*!< in/out: Innodb handlerton */
	THD*		thd,		/*!< in: handle to the MySQL thread
					of the user whose transaction should
					be rolled back */
	bool		rollback_trx);	/*!< in: TRUE - rollback entire
					transaction FALSE - rollback the current
					statement only */

/*****************************************************************//**
Rolls back a transaction to a savepoint.
@return 0 if success, HA_ERR_NO_SAVEPOINT if no savepoint with the
given name */
static
int
innobase_rollback_to_savepoint(
/*===========================*/
	handlerton*	hton,		/*!< in/out: InnoDB handlerton */
	THD*		thd,		/*!< in: handle to the MySQL thread of
					the user whose XA transaction should
					be rolled back to savepoint */
	void*		savepoint);	/*!< in: savepoint data */

/*****************************************************************//**
Sets a transaction savepoint.
@return	always 0, that is, always succeeds */
static
int
innobase_savepoint(
/*===============*/
	handlerton*	hton,		/*!< in/out: InnoDB handlerton */
	THD*		thd,		/*!< in: handle to the MySQL thread of
					the user's XA transaction for which
					we need to take a savepoint */
	void*		savepoint);	/*!< in: savepoint data */

/*****************************************************************//**
Release transaction savepoint name.
@return 0 if success, HA_ERR_NO_SAVEPOINT if no savepoint with the
given name */
static
int
innobase_release_savepoint(
/*=======================*/
	handlerton*	hton,		/*!< in/out: handlerton for Innodb */
	THD*		thd,		/*!< in: handle to the MySQL thread
					of the user whose transaction's
					savepoint should be released */
	void*		savepoint);	/*!< in: savepoint data */

/************************************************************************//**
Function for constructing an InnoDB table handler instance. */
static
handler*
innobase_create_handler(
/*====================*/
	handlerton*	hton,		/*!< in/out: handlerton for Innodb */
	TABLE_SHARE*	table,
	MEM_ROOT*	mem_root);

/** @brief Initialize the default value of innodb_commit_concurrency.

Once InnoDB is running, the innodb_commit_concurrency must not change
from zero to nonzero. (Bug #42101)

The initial default value is 0, and without this extra initialization,
SET GLOBAL innodb_commit_concurrency=DEFAULT would set the parameter
to 0, even if it was initially set to nonzero at the command line
or configuration file. */
static
void
innobase_commit_concurrency_init_default();
/*=======================================*/

/** @brief Initialize the default and max value of innodb_undo_logs.

Once InnoDB is running, the default value and the max value of
innodb_undo_logs must be equal to the available undo logs,
given by srv_available_undo_logs. */
static
void
innobase_undo_logs_init_default_max();
/*==================================*/

/************************************************************//**
Validate the file format name and return its corresponding id.
@return	valid file format id */
static
uint
innobase_file_format_name_lookup(
/*=============================*/
	const char*	format_name);	/*!< in: pointer to file format
					name */
/************************************************************//**
Validate the file format check config parameters, as a side effect it
sets the srv_max_file_format_at_startup variable.
@return	the format_id if valid config value, otherwise, return -1 */
static
int
innobase_file_format_validate_and_set(
/*==================================*/
	const char*	format_max);	/*!< in: parameter value */

/*******************************************************************//**
This function is used to prepare an X/Open XA distributed transaction.
@return	0 or error number */
static
int
innobase_xa_prepare(
/*================*/
	handlerton*	hton,		/*!< in: InnoDB handlerton */
	THD*		thd,		/*!< in: handle to the MySQL thread of
					the user whose XA transaction should
					be prepared */
	bool		all);		/*!< in: true - prepare transaction
					false - the current SQL statement
					ended */
/*******************************************************************//**
This function is used to recover X/Open XA distributed transactions.
@return	number of prepared transactions stored in xid_list */
static
int
innobase_xa_recover(
/*================*/
	handlerton*	hton,		/*!< in: InnoDB handlerton */
	XID*		xid_list,	/*!< in/out: prepared transactions */
	uint		len);		/*!< in: number of slots in xid_list */
/*******************************************************************//**
This function is used to commit one X/Open XA distributed transaction
which is in the prepared state
@return	0 or error number */
static
int
innobase_commit_by_xid(
/*===================*/
	handlerton*	hton,		/*!< in: InnoDB handlerton */
	XID*		xid);		/*!< in: X/Open XA transaction
					identification */
/*******************************************************************//**
This function is used to rollback one X/Open XA distributed transaction
which is in the prepared state
@return	0 or error number */
static
int
innobase_rollback_by_xid(
/*=====================*/
	handlerton*	hton,		/*!< in: InnoDB handlerton */
	XID*		xid);		/*!< in: X/Open XA transaction
					identification */
/*******************************************************************//**
Create a consistent view for a cursor based on current transaction
which is created if the corresponding MySQL thread still lacks one.
This consistent view is then used inside of MySQL when accessing records
using a cursor.
@return	pointer to cursor view or NULL */
static
void*
innobase_create_cursor_view(
/*========================*/
	handlerton*	hton,		/*!< in: innobase hton */
	THD*		thd);		/*!< in: user thread handle */
/*******************************************************************//**
Set the given consistent cursor view to a transaction which is created
if the corresponding MySQL thread still lacks one. If the given
consistent cursor view is NULL global read view of a transaction is
restored to a transaction read view. */
static
void
innobase_set_cursor_view(
/*=====================*/
	handlerton*	hton,		/*!< in: handlerton of Innodb */
	THD*		thd,		/*!< in: user thread handle */
	void*		curview);	/*!< in: Consistent cursor view to
					be set */
/*******************************************************************//**
Close the given consistent cursor view of a transaction and restore
global read view to a transaction read view. Transaction is created if the
corresponding MySQL thread still lacks one. */
static
void
innobase_close_cursor_view(
/*=======================*/
	handlerton*	hton,		/*!< in: handlerton of Innodb */
	THD*		thd,		/*!< in: user thread handle */
	void*		curview);	/*!< in: Consistent read view to be
					closed */
/*****************************************************************//**
Removes all tables in the named database inside InnoDB. */
static
void
innobase_drop_database(
/*===================*/
	handlerton*	hton,		/*!< in: handlerton of Innodb */
	char*		path);		/*!< in: database path; inside InnoDB
					the name of the last directory in
					the path is used as the database name:
					for example, in 'mysql/data/test' the
					database name is 'test' */
/*******************************************************************//**
Closes an InnoDB database. */
static
int
innobase_end(
/*=========*/
	handlerton*		hton,	/* in: Innodb handlerton */
	ha_panic_function	type);

/*****************************************************************//**
Creates an InnoDB transaction struct for the thd if it does not yet have one.
Starts a new InnoDB transaction if a transaction is not yet started. And
assigns a new snapshot for a consistent read if the transaction does not yet
have one.
@return	0 */
static
int
innobase_start_trx_and_assign_read_view(
/*====================================*/
	handlerton*	hton,		/* in: Innodb handlerton */
	THD*		thd);		/* in: MySQL thread handle of the
					user for whom the transaction should
					be committed */
/****************************************************************//**
Flushes InnoDB logs to disk and makes a checkpoint. Really, a commit flushes
the logs, and the name of this function should be innobase_checkpoint.
@return	TRUE if error */
static
bool
innobase_flush_logs(
/*================*/
	handlerton*	hton);		/*!< in: InnoDB handlerton */

/************************************************************************//**
Implements the SHOW ENGINE INNODB STATUS command. Sends the output of the
InnoDB Monitor to the client.
@return 0 on success */
static
int
innodb_show_status(
/*===============*/
	handlerton*	hton,		/*!< in: the innodb handlerton */
	THD*		thd,		/*!< in: the MySQL query thread of
					the caller */
	stat_print_fn*	stat_print);
/************************************************************************//**
Return 0 on success and non-zero on failure. Note: the bool return type
seems to be abused here, should be an int. */
static
bool
innobase_show_status(
/*=================*/
	handlerton*		hton,	/*!< in: the innodb handlerton */
	THD*			thd,	/*!< in: the MySQL query thread of
					the caller */
	stat_print_fn*		stat_print,
	enum ha_stat_type	stat_type);

/*****************************************************************//**
Commits a transaction in an InnoDB database. */
static
void
innobase_commit_low(
/*================*/
	trx_t*	trx);	/*!< in: transaction handle */

/****************************************************************//**
Parse and enable InnoDB monitor counters during server startup.
User can enable monitor counters/groups by specifying
"loose-innodb_monitor_enable = monitor_name1;monitor_name2..."
in server configuration file or at the command line. */
static
void
innodb_enable_monitor_at_startup(
/*=============================*/
	char*	str);	/*!< in: monitor counter enable list */

/*********************************************************************
Normalizes a table name string. A normalized name consists of the
database name catenated to '/' and table name. An example:
test/mytable. On Windows normalization puts both the database name and the
table name always to lower case if "set_lower_case" is set to TRUE. */
static
void
normalize_table_name_low(
/*=====================*/
	char*           norm_name,      /* out: normalized name as a
					null-terminated string */
	const char*     name,           /* in: table name string */
	ibool           set_lower_case); /* in: TRUE if we want to set
					 name to lower case */

/*************************************************************//**
Check for a valid value of innobase_commit_concurrency.
@return	0 for valid innodb_commit_concurrency */
static
int
innobase_commit_concurrency_validate(
/*=================================*/
	THD*				thd,	/*!< in: thread handle */
	struct st_mysql_sys_var*	var,	/*!< in: pointer to system
						variable */
	void*				save,	/*!< out: immediate result
						for update function */
	struct st_mysql_value*		value)	/*!< in: incoming string */
{
	long long	intbuf;
	ulong		commit_concurrency;

	DBUG_ENTER("innobase_commit_concurrency_validate");

	if (value->val_int(value, &intbuf)) {
		/* The value is NULL. That is invalid. */
		DBUG_RETURN(1);
	}

	*reinterpret_cast<ulong*>(save) = commit_concurrency
		= static_cast<ulong>(intbuf);

	/* Allow the value to be updated, as long as it remains zero
	or nonzero. */
	DBUG_RETURN(!(!commit_concurrency == !innobase_commit_concurrency));
}

/*******************************************************************//**
Function for constructing an InnoDB table handler instance. */
static
handler*
innobase_create_handler(
/*====================*/
	handlerton*	hton,	/*!< in: InnoDB handlerton */
	TABLE_SHARE*	table,
	MEM_ROOT*	mem_root)
{
	return(new (mem_root) ha_innobase(hton, table));
}

/* General functions */

/*************************************************************//**
Check that a page_size is correct for InnoDB.  If correct, set the
associated page_size_shift which is the power of 2 for this page size.
@return	an associated page_size_shift if valid, 0 if invalid. */
inline
int
innodb_page_size_validate(
/*======================*/
	ulong	page_size)		/*!< in: Page Size to evaluate */
{
	ulong		n;

	DBUG_ENTER("innodb_page_size_validate");

	for (n = UNIV_PAGE_SIZE_SHIFT_MIN;
	     n <= UNIV_PAGE_SIZE_SHIFT_MAX;
	     n++) {
		if (page_size == (ulong) (1 << n)) {
			DBUG_RETURN(n);
		}
	}

	DBUG_RETURN(0);
}

/******************************************************************//**
Returns true if the thread is the replication thread on the slave
server. Used in srv_conc_enter_innodb() to determine if the thread
should be allowed to enter InnoDB - the replication thread is treated
differently than other threads. Also used in
srv_conc_force_exit_innodb().
@return	true if thd is the replication thread */
UNIV_INTERN
ibool
thd_is_replication_slave_thread(
/*============================*/
	THD*	thd)	/*!< in: thread handle */
{
	return((ibool) thd_slave_thread(thd));
}

/******************************************************************//**
Gets information on the durability property requested by thread.
Used when writing either a prepare or commit record to the log
buffer. @return the durability property. */
UNIV_INTERN
enum durability_properties
thd_requested_durability(
/*=====================*/
	const THD* thd)	/*!< in: thread handle */
{
	return(thd_get_durability_property(thd));
}

/******************************************************************//**
Returns true if transaction should be flagged as read-only.
@return	true if the thd is marked as read-only */
UNIV_INTERN
ibool
thd_trx_is_read_only(
/*=================*/
	THD*	thd)	/*!< in: thread handle */
{
	return(thd != 0 && thd_tx_is_read_only(thd));
}

/******************************************************************//**
Check if the transaction is an auto-commit transaction. TRUE also
implies that it is a SELECT (read-only) transaction.
@return	true if the transaction is an auto commit read-only transaction. */
UNIV_INTERN
ibool
thd_trx_is_auto_commit(
/*===================*/
	THD*	thd)	/*!< in: thread handle, can be NULL */
{
	return(thd != NULL
	       && !thd_test_options(
		       thd,
		       OPTION_NOT_AUTOCOMMIT | OPTION_BEGIN)
	       && thd_is_select(thd));
}

/******************************************************************//**
Save some CPU by testing the value of srv_thread_concurrency in inline
functions. */
static inline
void
innobase_srv_conc_enter_innodb(
/*===========================*/
	trx_t*	trx)	/*!< in: transaction handle */
{
	if (srv_thread_concurrency) {
		if (trx->n_tickets_to_enter_innodb > 0) {

			/* If trx has 'free tickets' to enter the engine left,
			then use one such ticket */

			--trx->n_tickets_to_enter_innodb;

		} else if (trx->mysql_thd != NULL
			   && thd_is_replication_slave_thread(trx->mysql_thd)) {

			UT_WAIT_FOR(
				srv_conc_get_active_threads()
				< srv_thread_concurrency,
				srv_replication_delay * 1000);

		}  else {
			srv_conc_enter_innodb(trx);
		}
	}
}

/******************************************************************//**
Note that the thread wants to leave InnoDB only if it doesn't have
any spare tickets. */
static inline
void
innobase_srv_conc_exit_innodb(
/*==========================*/
	trx_t*	trx)	/*!< in: transaction handle */
{
#ifdef UNIV_SYNC_DEBUG
	ut_ad(!sync_thread_levels_nonempty_trx(trx->has_search_latch));
#endif /* UNIV_SYNC_DEBUG */

	/* This is to avoid making an unnecessary function call. */
	if (trx->declared_to_be_inside_innodb
	    && trx->n_tickets_to_enter_innodb == 0) {

		srv_conc_force_exit_innodb(trx);
	}
}

/******************************************************************//**
Force a thread to leave InnoDB even if it has spare tickets. */
static inline
void
innobase_srv_conc_force_exit_innodb(
/*================================*/
	trx_t*	trx)	/*!< in: transaction handle */
{
#ifdef UNIV_SYNC_DEBUG
	ut_ad(!sync_thread_levels_nonempty_trx(trx->has_search_latch));
#endif /* UNIV_SYNC_DEBUG */

	/* This is to avoid making an unnecessary function call. */
	if (trx->declared_to_be_inside_innodb) {
		srv_conc_force_exit_innodb(trx);
	}
}

/******************************************************************//**
Returns the NUL terminated value of glob_hostname.
@return	pointer to glob_hostname. */
UNIV_INTERN
const char*
server_get_hostname()
/*=================*/
{
	return(glob_hostname);
}

/******************************************************************//**
Returns true if the transaction this thread is processing has edited
non-transactional tables. Used by the deadlock detector when deciding
which transaction to rollback in case of a deadlock - we try to avoid
rolling back transactions that have edited non-transactional tables.
@return	true if non-transactional tables have been edited */
UNIV_INTERN
ibool
thd_has_edited_nontrans_tables(
/*===========================*/
	THD*	thd)	/*!< in: thread handle */
{
	return((ibool) thd_non_transactional_update(thd));
}

/******************************************************************//**
Returns true if the thread is executing a SELECT statement.
@return	true if thd is executing SELECT */
UNIV_INTERN
ibool
thd_is_select(
/*==========*/
	const THD*	thd)	/*!< in: thread handle */
{
	return(thd_sql_command(thd) == SQLCOM_SELECT);
}

/******************************************************************//**
Returns true if the thread supports XA,
global value of innodb_supports_xa if thd is NULL.
@return	true if thd has XA support */
UNIV_INTERN
ibool
thd_supports_xa(
/*============*/
	THD*	thd)	/*!< in: thread handle, or NULL to query
			the global innodb_supports_xa */
{
	return(THDVAR(thd, support_xa));
}

/******************************************************************//**
Returns the lock wait timeout for the current connection.
@return	the lock wait timeout, in seconds */
UNIV_INTERN
ulong
thd_lock_wait_timeout(
/*==================*/
	THD*	thd)	/*!< in: thread handle, or NULL to query
			the global innodb_lock_wait_timeout */
{
	/* According to <mysql/plugin.h>, passing thd == NULL
	returns the global value of the session variable. */
	return(THDVAR(thd, lock_wait_timeout));
}

/******************************************************************//**
Set the time waited for the lock for the current query. */
UNIV_INTERN
void
thd_set_lock_wait_time(
/*===================*/
	THD*	thd,	/*!< in/out: thread handle */
	ulint	value)	/*!< in: time waited for the lock */
{
	if (thd) {
		thd_storage_lock_wait(thd, value);
	}
}

/********************************************************************//**
Obtain the InnoDB transaction of a MySQL thread.
@return	reference to transaction pointer */
__attribute__((warn_unused_result, nonnull))
static inline
trx_t*&
thd_to_trx(
/*=======*/
	THD*	thd)	/*!< in: MySQL thread */
{
	return(*(trx_t**) thd_ha_data(thd, innodb_hton_ptr));
}

/********************************************************************//**
Call this function when mysqld passes control to the client. That is to
avoid deadlocks on the adaptive hash S-latch possibly held by thd. For more
documentation, see handler.cc.
@return	0 */
static
int
innobase_release_temporary_latches(
/*===============================*/
	handlerton*	hton,	/*!< in: handlerton */
	THD*		thd)	/*!< in: MySQL thread */
{
	DBUG_ASSERT(hton == innodb_hton_ptr);

	if (!innodb_inited) {

		return(0);
	}

	trx_t*	trx = thd_to_trx(thd);

	if (trx != NULL) {
		trx_search_latch_release_if_reserved(trx);
	}

	return(0);
}

/********************************************************************//**
Increments innobase_active_counter and every INNOBASE_WAKE_INTERVALth
time calls srv_active_wake_master_thread. This function should be used
when a single database operation may introduce a small need for
server utility activity, like checkpointing. */
static inline
void
innobase_active_small(void)
/*=======================*/
{
	innobase_active_counter++;

	if ((innobase_active_counter % INNOBASE_WAKE_INTERVAL) == 0) {
		srv_active_wake_master_thread();
	}
}

/********************************************************************//**
Converts an InnoDB error code to a MySQL error code and also tells to MySQL
about a possible transaction rollback inside InnoDB caused by a lock wait
timeout or a deadlock.
@return	MySQL error code */
static
int
convert_error_code_to_mysql(
/*========================*/
	dberr_t	error,	/*!< in: InnoDB error code */
	ulint	flags,  /*!< in: InnoDB table flags, or 0 */
	THD*	thd)	/*!< in: user thread handle or NULL */
{
	switch (error) {
	case DB_SUCCESS:
		return(0);

	case DB_INTERRUPTED:
		my_error(ER_QUERY_INTERRUPTED, MYF(0));
		/* fall through */

	case DB_FOREIGN_EXCEED_MAX_CASCADE:
		ut_ad(thd);
		push_warning_printf(thd, Sql_condition::WARN_LEVEL_WARN,
				    HA_ERR_ROW_IS_REFERENCED,
				    "InnoDB: Cannot delete/update "
				    "rows with cascading foreign key "
				    "constraints that exceed max "
				    "depth of %d. Please "
				    "drop extra constraints and try "
				    "again", DICT_FK_MAX_RECURSIVE_LOAD);

		/* fall through */

	case DB_ERROR:
	default:
		return(-1); /* unspecified error */

	case DB_DUPLICATE_KEY:
		/* Be cautious with returning this error, since
		mysql could re-enter the storage layer to get
		duplicated key info, the operation requires a
		valid table handle and/or transaction information,
		which might not always be available in the error
		handling stage. */
		return(HA_ERR_FOUND_DUPP_KEY);

	case DB_READ_ONLY:
		return(HA_ERR_TABLE_READONLY);

	case DB_FOREIGN_DUPLICATE_KEY:
		return(HA_ERR_FOREIGN_DUPLICATE_KEY);

	case DB_MISSING_HISTORY:
		return(HA_ERR_TABLE_DEF_CHANGED);

	case DB_RECORD_NOT_FOUND:
		return(HA_ERR_NO_ACTIVE_RECORD);

	case DB_DEADLOCK:
		/* Since we rolled back the whole transaction, we must
		tell it also to MySQL so that MySQL knows to empty the
		cached binlog for this transaction */

		if (thd) {
			thd_mark_transaction_to_rollback(thd, TRUE);
		}

		return(HA_ERR_LOCK_DEADLOCK);

	case DB_LOCK_WAIT_TIMEOUT:
		/* Starting from 5.0.13, we let MySQL just roll back the
		latest SQL statement in a lock wait timeout. Previously, we
		rolled back the whole transaction. */

		if (thd) {
			thd_mark_transaction_to_rollback(
				thd, (bool) row_rollback_on_timeout);
		}

		return(HA_ERR_LOCK_WAIT_TIMEOUT);

	case DB_NO_REFERENCED_ROW:
		return(HA_ERR_NO_REFERENCED_ROW);

	case DB_ROW_IS_REFERENCED:
		return(HA_ERR_ROW_IS_REFERENCED);

	case DB_CANNOT_ADD_CONSTRAINT:
	case DB_CHILD_NO_INDEX:
	case DB_PARENT_NO_INDEX:
		return(HA_ERR_CANNOT_ADD_FOREIGN);

	case DB_CANNOT_DROP_CONSTRAINT:

		return(HA_ERR_ROW_IS_REFERENCED); /* TODO: This is a bit
						misleading, a new MySQL error
						code should be introduced */

	case DB_CORRUPTION:
		return(HA_ERR_CRASHED);

	case DB_OUT_OF_FILE_SPACE:
		return(HA_ERR_RECORD_FILE_FULL);

	case DB_TABLE_IN_FK_CHECK:
		return(HA_ERR_TABLE_IN_FK_CHECK);

	case DB_TABLE_IS_BEING_USED:
		return(HA_ERR_WRONG_COMMAND);

	case DB_TABLESPACE_DELETED:
	case DB_TABLE_NOT_FOUND:
		return(HA_ERR_NO_SUCH_TABLE);

	case DB_TABLESPACE_NOT_FOUND:
		return(HA_ERR_NO_SUCH_TABLE);

	case DB_TOO_BIG_RECORD: {
		/* If prefix is true then a 768-byte prefix is stored
		locally for BLOB fields. Refer to dict_table_get_format() */
		bool prefix = (dict_tf_get_format(flags) == UNIV_FORMAT_A);
		my_printf_error(ER_TOO_BIG_ROWSIZE,
			"Row size too large (> %lu). Changing some columns "
			"to TEXT or BLOB %smay help. In current row "
			"format, BLOB prefix of %d bytes is stored inline.",
			MYF(0),
			page_get_free_space_of_empty(flags &
				DICT_TF_COMPACT) / 2,
			prefix ? "or using ROW_FORMAT=DYNAMIC "
			"or ROW_FORMAT=COMPRESSED ": "",
			prefix ? DICT_MAX_FIXED_COL_LEN : 0);
		return(HA_ERR_TO_BIG_ROW);
	}

	case DB_TOO_BIG_INDEX_COL:
		my_error(ER_INDEX_COLUMN_TOO_LONG, MYF(0),
			 DICT_MAX_FIELD_LEN_BY_FORMAT_FLAG(flags));
		return(HA_ERR_INDEX_COL_TOO_LONG);

	case DB_NO_SAVEPOINT:
		return(HA_ERR_NO_SAVEPOINT);

	case DB_LOCK_TABLE_FULL:
		/* Since we rolled back the whole transaction, we must
		tell it also to MySQL so that MySQL knows to empty the
		cached binlog for this transaction */

		if (thd) {
			thd_mark_transaction_to_rollback(thd, TRUE);
		}

		return(HA_ERR_LOCK_TABLE_FULL);

	case DB_FTS_INVALID_DOCID:
		return(HA_FTS_INVALID_DOCID);

	case DB_TOO_MANY_CONCURRENT_TRXS:
		return(HA_ERR_TOO_MANY_CONCURRENT_TRXS);
	case DB_UNSUPPORTED:
		return(HA_ERR_UNSUPPORTED);
	case DB_INDEX_CORRUPT:
		return(HA_ERR_INDEX_CORRUPT);
	case DB_UNDO_RECORD_TOO_BIG:
		return(HA_ERR_UNDO_REC_TOO_BIG);
	case DB_OUT_OF_MEMORY:
		return(HA_ERR_OUT_OF_MEM);
	case DB_TABLESPACE_EXISTS:
		return(HA_ERR_TABLESPACE_EXISTS);
	case DB_IDENTIFIER_TOO_LONG:
		my_error(ER_TOO_LONG_IDENT, MYF(0));
		return(HA_ERR_INTERNAL_ERROR);
	}
}

/*************************************************************//**
Prints info of a THD object (== user session thread) to the given file. */
UNIV_INTERN
void
innobase_mysql_print_thd(
/*=====================*/
	FILE*	f,		/*!< in: output stream */
	THD*	thd,		/*!< in: MySQL THD object */
	uint	max_query_len)	/*!< in: max query length to print, or 0 to
				use the default max length */
{
	char	buffer[1024];

	fputs(thd_security_context(thd, buffer, sizeof buffer,
				   max_query_len), f);
	putc('\n', f);
}

/******************************************************************//**
Get the error message format string.
@return the format string or 0 if not found. */
UNIV_INTERN
const char*
innobase_get_err_msg(
/*=================*/
	int	error_code)	/*!< in: MySQL error code */
{
	return(my_get_err_msg(error_code));
}

/******************************************************************//**
Get the variable length bounds of the given character set. */
UNIV_INTERN
void
innobase_get_cset_width(
/*====================*/
	ulint	cset,		/*!< in: MySQL charset-collation code */
	ulint*	mbminlen,	/*!< out: minimum length of a char (in bytes) */
	ulint*	mbmaxlen)	/*!< out: maximum length of a char (in bytes) */
{
	CHARSET_INFO*	cs;
	ut_ad(cset <= MAX_CHAR_COLL_NUM);
	ut_ad(mbminlen);
	ut_ad(mbmaxlen);

	cs = all_charsets[cset];
	if (cs) {
		*mbminlen = cs->mbminlen;
		*mbmaxlen = cs->mbmaxlen;
		ut_ad(*mbminlen < DATA_MBMAX);
		ut_ad(*mbmaxlen < DATA_MBMAX);
	} else {
		THD*	thd = current_thd;

		if (thd && thd_sql_command(thd) == SQLCOM_DROP_TABLE) {

			/* Fix bug#46256: allow tables to be dropped if the
			collation is not found, but issue a warning. */
			if ((log_warnings)
			    && (cset != 0)){

				sql_print_warning(
					"Unknown collation #%lu.", cset);
			}
		} else {

			ut_a(cset == 0);
		}

		*mbminlen = *mbmaxlen = 0;
	}
}

/******************************************************************//**
Converts an identifier to a table name. */
UNIV_INTERN
void
innobase_convert_from_table_id(
/*===========================*/
	struct charset_info_st*	cs,	/*!< in: the 'from' character set */
	char*			to,	/*!< out: converted identifier */
	const char*		from,	/*!< in: identifier to convert */
	ulint			len)	/*!< in: length of 'to', in bytes */
{
	uint	errors;

	strconvert(cs, from, &my_charset_filename, to, (uint) len, &errors);
}

/**********************************************************************
Check if the length of the identifier exceeds the maximum allowed.
The input to this function is an identifier in charset my_charset_filename.
return true when length of identifier is too long. */
UNIV_INTERN
my_bool
innobase_check_identifier_length(
/*=============================*/
	const char*	id)	/* in: identifier to check.  it must belong
				to charset my_charset_filename */
{
	char		tmp[MAX_TABLE_NAME_LEN + 10];
	uint		errors;
	uint		len;
	int		well_formed_error = 0;
	CHARSET_INFO*	cs1 = &my_charset_filename;
	CHARSET_INFO*	cs2 = thd_charset(current_thd);

	len = strconvert(cs1, id, cs2, tmp, MAX_TABLE_NAME_LEN + 10, &errors);

	uint res = cs2->cset->well_formed_len(cs2, tmp, tmp + len,
					      NAME_CHAR_LEN,
					      &well_formed_error);

	if (well_formed_error || res != len) {
		my_error(ER_TOO_LONG_IDENT, MYF(0), tmp);
		return(true);
	}
	return(false);
}

/******************************************************************//**
Converts an identifier to UTF-8. */
UNIV_INTERN
void
innobase_convert_from_id(
/*=====================*/
	struct charset_info_st*	cs,	/*!< in: the 'from' character set */
	char*			to,	/*!< out: converted identifier */
	const char*		from,	/*!< in: identifier to convert */
	ulint			len)	/*!< in: length of 'to', in bytes */
{
	uint	errors;

	strconvert(cs, from, system_charset_info, to, (uint) len, &errors);
}

/******************************************************************//**
Compares NUL-terminated UTF-8 strings case insensitively.
@return	0 if a=b, <0 if a<b, >1 if a>b */
UNIV_INTERN
int
innobase_strcasecmp(
/*================*/
	const char*	a,	/*!< in: first string to compare */
	const char*	b)	/*!< in: second string to compare */
{
	if (!a) {
		if (!b) {
			return(0);
		} else {
			return(-1);
		}
	} else if (!b) {
		return(1);
	}

	return(my_strcasecmp(system_charset_info, a, b));
}

/******************************************************************//**
Compares NUL-terminated UTF-8 strings case insensitively. The
second string contains wildcards.
@return 0 if a match is found, 1 if not */
UNIV_INTERN
int
innobase_wildcasecmp(
/*=================*/
	const char*	a,	/*!< in: string to compare */
	const char*	b)	/*!< in: wildcard string to compare */
{
	return(wild_case_compare(system_charset_info, a, b));
}

/******************************************************************//**
Strip dir name from a full path name and return only the file name
@return file name or "null" if no file name */
UNIV_INTERN
const char*
innobase_basename(
/*==============*/
	const char*	path_name)	/*!< in: full path name */
{
	const char*	name = base_name(path_name);

	return((name) ? name : "null");
}

/******************************************************************//**
Makes all characters in a NUL-terminated UTF-8 string lower case. */
UNIV_INTERN
void
innobase_casedn_str(
/*================*/
	char*	a)	/*!< in/out: string to put in lower case */
{
	my_casedn_str(system_charset_info, a);
}

/**********************************************************************//**
Determines the connection character set.
@return	connection character set */
UNIV_INTERN
struct charset_info_st*
innobase_get_charset(
/*=================*/
	THD*	mysql_thd)	/*!< in: MySQL thread handle */
{
	return(thd_charset(mysql_thd));
}

/**********************************************************************//**
Determines the current SQL statement.
@return	SQL statement string */
UNIV_INTERN
const char*
innobase_get_stmt(
/*==============*/
	THD*	thd,		/*!< in: MySQL thread handle */
	size_t*	length)		/*!< out: length of the SQL statement */
{
	LEX_STRING* stmt;

	stmt = thd_query_string(thd);
	*length = stmt->length;
	return(stmt->str);
}

/**********************************************************************//**
Get the current setting of the table_def_size global parameter. We do
a dirty read because for one there is no synchronization object and
secondly there is little harm in doing so even if we get a torn read.
@return	value of table_def_size */
UNIV_INTERN
ulint
innobase_get_table_cache_size(void)
/*===============================*/
{
	return(table_def_size);
}

/**********************************************************************//**
Get the current setting of the lower_case_table_names global parameter from
mysqld.cc. We do a dirty read because for one there is no synchronization
object and secondly there is little harm in doing so even if we get a torn
read.
@return	value of lower_case_table_names */
UNIV_INTERN
ulint
innobase_get_lower_case_table_names(void)
/*=====================================*/
{
	return(lower_case_table_names);
}

/*********************************************************************//**
Creates a temporary file.
@return	temporary file descriptor, or < 0 on error */
UNIV_INTERN
int
innobase_mysql_tmpfile(void)
/*========================*/
{
	int	fd2 = -1;
	File	fd;

	DBUG_EXECUTE_IF(
		"innobase_tmpfile_creation_failure",
		return(-1);
	);

	fd = mysql_tmpfile("ib");

	if (fd >= 0) {
		/* Copy the file descriptor, so that the additional resources
		allocated by create_temp_file() can be freed by invoking
		my_close().

		Because the file descriptor returned by this function
		will be passed to fdopen(), it will be closed by invoking
		fclose(), which in turn will invoke close() instead of
		my_close(). */

#ifdef _WIN32
		/* Note that on Windows, the integer returned by mysql_tmpfile
		has no relation to C runtime file descriptor. Here, we need
		to call my_get_osfhandle to get the HANDLE and then convert it
		to C runtime filedescriptor. */
		{
			HANDLE hFile = my_get_osfhandle(fd);
			HANDLE hDup;
			BOOL bOK = DuplicateHandle(
					GetCurrentProcess(),
					hFile, GetCurrentProcess(),
					&hDup, 0, FALSE, DUPLICATE_SAME_ACCESS);
			if (bOK) {
				fd2 = _open_osfhandle((intptr_t) hDup, 0);
			} else {
				my_osmaperr(GetLastError());
				fd2 = -1;
			}
		}
#else
		fd2 = dup(fd);
#endif
		if (fd2 < 0) {
			char errbuf[MYSYS_STRERROR_SIZE];
			DBUG_PRINT("error",("Got error %d on dup",fd2));
			my_errno=errno;
			my_error(EE_OUT_OF_FILERESOURCES,
				 MYF(ME_BELL+ME_WAITTANG),
				 "ib*", my_errno,
				 my_strerror(errbuf, sizeof(errbuf), my_errno));
		}
		my_close(fd, MYF(MY_WME));
	}
	return(fd2);
}

/*********************************************************************//**
Wrapper around MySQL's copy_and_convert function.
@return	number of bytes copied to 'to' */
UNIV_INTERN
ulint
innobase_convert_string(
/*====================*/
	void*		to,		/*!< out: converted string */
	ulint		to_length,	/*!< in: number of bytes reserved
					for the converted string */
	CHARSET_INFO*	to_cs,		/*!< in: character set to convert to */
	const void*	from,		/*!< in: string to convert */
	ulint		from_length,	/*!< in: number of bytes to convert */
	CHARSET_INFO*	from_cs,	/*!< in: character set to convert
					from */
	uint*		errors)		/*!< out: number of errors encountered
					during the conversion */
{
	return(copy_and_convert(
			(char*) to, (uint32) to_length, to_cs,
			(const char*) from, (uint32) from_length, from_cs,
			errors));
}

/*******************************************************************//**
Formats the raw data in "data" (in InnoDB on-disk format) that is of
type DATA_(CHAR|VARCHAR|MYSQL|VARMYSQL) using "charset_coll" and writes
the result to "buf". The result is converted to "system_charset_info".
Not more than "buf_size" bytes are written to "buf".
The result is always NUL-terminated (provided buf_size > 0) and the
number of bytes that were written to "buf" is returned (including the
terminating NUL).
@return	number of bytes that were written */
UNIV_INTERN
ulint
innobase_raw_format(
/*================*/
	const char*	data,		/*!< in: raw data */
	ulint		data_len,	/*!< in: raw data length
					in bytes */
	ulint		charset_coll,	/*!< in: charset collation */
	char*		buf,		/*!< out: output buffer */
	ulint		buf_size)	/*!< in: output buffer size
					in bytes */
{
	/* XXX we use a hard limit instead of allocating
	but_size bytes from the heap */
	CHARSET_INFO*	data_cs;
	char		buf_tmp[8192];
	ulint		buf_tmp_used;
	uint		num_errors;

	data_cs = all_charsets[charset_coll];

	buf_tmp_used = innobase_convert_string(buf_tmp, sizeof(buf_tmp),
					       system_charset_info,
					       data, data_len, data_cs,
					       &num_errors);

	return(ut_str_sql_format(buf_tmp, buf_tmp_used, buf, buf_size));
}

/*********************************************************************//**
Compute the next autoinc value.

For MySQL replication the autoincrement values can be partitioned among
the nodes. The offset is the start or origin of the autoincrement value
for a particular node. For n nodes the increment will be n and the offset
will be in the interval [1, n]. The formula tries to allocate the next
value for a particular node.

Note: This function is also called with increment set to the number of
values we want to reserve for multi-value inserts e.g.,

	INSERT INTO T VALUES(), (), ();

innobase_next_autoinc() will be called with increment set to 3 where
autoinc_lock_mode != TRADITIONAL because we want to reserve 3 values for
the multi-value INSERT above.
@return	the next value */
UNIV_INTERN
ulonglong
innobase_next_autoinc(
/*==================*/
	ulonglong	current,	/*!< in: Current value */
	ulonglong	need,		/*!< in: count of values needed */
	ulonglong	step,		/*!< in: AUTOINC increment step */
	ulonglong	offset,		/*!< in: AUTOINC offset */
	ulonglong	max_value)	/*!< in: max value for type */
{
	ulonglong	next_value;
	ulonglong	block = need * step;

	/* Should never be 0. */
	ut_a(need > 0);
	ut_a(block > 0);
	ut_a(max_value > 0);

	/* According to MySQL documentation, if the offset is greater than
	the step then the offset is ignored. */
	if (offset > block) {
		offset = 0;
	}

	/* Check for overflow. Current can be > max_value if the value is
	in reality a negative value.The visual studio compilers converts
	large double values automatically into unsigned long long datatype
	maximum value */

	if (block >= max_value
	    || offset > max_value
	    || current >= max_value
	    || max_value - offset <= offset) {

		next_value = max_value;
	} else {
		ut_a(max_value > current);

		ulonglong	free = max_value - current;

		if (free < offset || free - offset <= block) {
			next_value = max_value;
		} else {
			next_value = 0;
		}
	}

	if (next_value == 0) {
		ulonglong	next;

		if (current > offset) {
			next = (current - offset) / step;
		} else {
			next = (offset - current) / step;
		}

		ut_a(max_value > next);
		next_value = next * step;
		/* Check for multiplication overflow. */
		ut_a(next_value >= next);
		ut_a(max_value > next_value);

		/* Check for overflow */
		if (max_value - next_value >= block) {

			next_value += block;

			if (max_value - next_value >= offset) {
				next_value += offset;
			} else {
				next_value = max_value;
			}
		} else {
			next_value = max_value;
		}
	}

	ut_a(next_value != 0);
	ut_a(next_value <= max_value);

	return(next_value);
}

/*********************************************************************//**
Initializes some fields in an InnoDB transaction object. */
static
void
innobase_trx_init(
/*==============*/
	THD*	thd,	/*!< in: user thread handle */
	trx_t*	trx)	/*!< in/out: InnoDB transaction handle */
{
	DBUG_ENTER("innobase_trx_init");
	DBUG_ASSERT(EQ_CURRENT_THD(thd));
	DBUG_ASSERT(thd == trx->mysql_thd);

	trx->check_foreigns = !thd_test_options(
		thd, OPTION_NO_FOREIGN_KEY_CHECKS);

	trx->check_unique_secondary = !thd_test_options(
		thd, OPTION_RELAXED_UNIQUE_CHECKS);

	DBUG_VOID_RETURN;
}

/*********************************************************************//**
Allocates an InnoDB transaction for a MySQL handler object for DML.
@return	InnoDB transaction handle */
UNIV_INTERN
trx_t*
innobase_trx_allocate(
/*==================*/
	THD*	thd)	/*!< in: user thread handle */
{
	trx_t*	trx;

	DBUG_ENTER("innobase_trx_allocate");
	DBUG_ASSERT(thd != NULL);
	DBUG_ASSERT(EQ_CURRENT_THD(thd));

	trx = trx_allocate_for_mysql();

	trx->mysql_thd = thd;

	innobase_trx_init(thd, trx);

	DBUG_RETURN(trx);
}

/*********************************************************************//**
Gets the InnoDB transaction handle for a MySQL handler object, creates
an InnoDB transaction struct if the corresponding MySQL thread struct still
lacks one.
@return	InnoDB transaction handle */
static inline
trx_t*
check_trx_exists(
/*=============*/
	THD*	thd)	/*!< in: user thread handle */
{
	trx_t*&	trx = thd_to_trx(thd);

	ut_ad(EQ_CURRENT_THD(thd));

	if (trx == NULL) {
		trx = innobase_trx_allocate(thd);
	} else if (UNIV_UNLIKELY(trx->magic_n != TRX_MAGIC_N)) {
		mem_analyze_corruption(trx);
		ut_error;
	}

	innobase_trx_init(thd, trx);

	return(trx);
}

/*********************************************************************//**
Note that a transaction has been registered with MySQL.
@return true if transaction is registered with MySQL 2PC coordinator */
static inline
bool
trx_is_registered_for_2pc(
/*=========================*/
	const trx_t*	trx)	/* in: transaction */
{
	return(trx->is_registered == 1);
}

/*********************************************************************//**
Note that a transaction has been registered with MySQL 2PC coordinator. */
static inline
void
trx_register_for_2pc(
/*==================*/
	trx_t*	trx)	/* in: transaction */
{
	trx->is_registered = 1;
	ut_ad(trx->owns_prepare_mutex == 0);
}

/*********************************************************************//**
Note that a transaction has been deregistered. */
static inline
void
trx_deregister_from_2pc(
/*====================*/
	trx_t*	trx)	/* in: transaction */
{
	trx->is_registered = 0;
	trx->owns_prepare_mutex = 0;
}


/*********************************************************************//**
Check if transaction is started.
@reutrn true if transaction is in state started */
static
bool
trx_is_started(
/*===========*/
	trx_t*	trx)	/* in: transaction */
{
	return(trx->state != TRX_STATE_NOT_STARTED);
}

/*********************************************************************//**
Copy table flags from MySQL's HA_CREATE_INFO into an InnoDB table object.
Those flags are stored in .frm file and end up in the MySQL table object,
but are frequently used inside InnoDB so we keep their copies into the
InnoDB table object. */
UNIV_INTERN
void
innobase_copy_frm_flags_from_create_info(
/*=====================================*/
	dict_table_t*		innodb_table,	/*!< in/out: InnoDB table */
	const HA_CREATE_INFO*	create_info)	/*!< in: create info */
{
	ibool	ps_on;
	ibool	ps_off;

	if (dict_table_is_temporary(innodb_table) || srv_read_only_mode) {
		/* Temp tables do not use persistent stats. */
		ps_on = FALSE;
		ps_off = TRUE;
	} else {
		ps_on = create_info->table_options
			& HA_OPTION_STATS_PERSISTENT;
		ps_off = create_info->table_options
			& HA_OPTION_NO_STATS_PERSISTENT;
	}

	dict_stats_set_persistent(innodb_table, ps_on, ps_off);

	dict_stats_auto_recalc_set(
		innodb_table,
		create_info->stats_auto_recalc == HA_STATS_AUTO_RECALC_ON,
		create_info->stats_auto_recalc == HA_STATS_AUTO_RECALC_OFF);

	innodb_table->stats_sample_pages = create_info->stats_sample_pages;
}

/*********************************************************************//**
Copy table flags from MySQL's TABLE_SHARE into an InnoDB table object.
Those flags are stored in .frm file and end up in the MySQL table object,
but are frequently used inside InnoDB so we keep their copies into the
InnoDB table object. */
UNIV_INTERN
void
innobase_copy_frm_flags_from_table_share(
/*=====================================*/
	dict_table_t*		innodb_table,	/*!< in/out: InnoDB table */
	const TABLE_SHARE*	table_share)	/*!< in: table share */
{
	ibool	ps_on;
	ibool	ps_off;

	if (dict_table_is_temporary(innodb_table) || srv_read_only_mode) {
		/* Temp tables do not use persistent stats */
		ps_on = FALSE;
		ps_off = TRUE;
	} else {
		ps_on = table_share->db_create_options
			& HA_OPTION_STATS_PERSISTENT;
		ps_off = table_share->db_create_options
			& HA_OPTION_NO_STATS_PERSISTENT;
	}

	dict_stats_set_persistent(innodb_table, ps_on, ps_off);

	dict_stats_auto_recalc_set(
		innodb_table,
		table_share->stats_auto_recalc == HA_STATS_AUTO_RECALC_ON,
		table_share->stats_auto_recalc == HA_STATS_AUTO_RECALC_OFF);

	innodb_table->stats_sample_pages = table_share->stats_sample_pages;
}

/*********************************************************************//**
Construct ha_innobase handler. */
UNIV_INTERN
ha_innobase::ha_innobase(
/*=====================*/
	handlerton*	hton,
	TABLE_SHARE*	table_arg)
	:handler(hton, table_arg),
	int_table_flags(HA_REC_NOT_IN_SEQ |
		  HA_NULL_IN_KEY |
		  HA_CAN_INDEX_BLOBS |
		  HA_CAN_SQL_HANDLER |
		  HA_PRIMARY_KEY_REQUIRED_FOR_POSITION |
		  HA_PRIMARY_KEY_IN_READ_INDEX |
		  HA_BINLOG_ROW_CAPABLE |
		  HA_CAN_GEOMETRY | HA_PARTIAL_COLUMN_READ |
		  HA_TABLE_SCAN_ON_INDEX | HA_CAN_FULLTEXT |
		  HA_CAN_FULLTEXT_EXT | HA_CAN_EXPORT),
	start_of_scan(0),
	num_write_row(0)
{}

/*********************************************************************//**
Destruct ha_innobase handler. */
UNIV_INTERN
ha_innobase::~ha_innobase()
/*======================*/
{
}

/*********************************************************************//**
Updates the user_thd field in a handle and also allocates a new InnoDB
transaction handle if needed, and updates the transaction fields in the
prebuilt struct. */
UNIV_INTERN inline
void
ha_innobase::update_thd(
/*====================*/
	THD*	thd)	/*!< in: thd to use the handle */
{
	trx_t*		trx;

	/* The table should have been opened in ha_innobase::open(). */
	DBUG_ASSERT(prebuilt->table->n_ref_count > 0);

	trx = check_trx_exists(thd);

	if (prebuilt->trx != trx) {

		row_update_prebuilt_trx(prebuilt, trx);
	}

	user_thd = thd;
}

/*********************************************************************//**
Updates the user_thd field in a handle and also allocates a new InnoDB
transaction handle if needed, and updates the transaction fields in the
prebuilt struct. */
UNIV_INTERN
void
ha_innobase::update_thd()
/*=====================*/
{
	THD*	thd = ha_thd();

	ut_ad(EQ_CURRENT_THD(thd));
	update_thd(thd);
}

/*********************************************************************//**
Registers an InnoDB transaction with the MySQL 2PC coordinator, so that
the MySQL XA code knows to call the InnoDB prepare and commit, or rollback
for the transaction. This MUST be called for every transaction for which
the user may call commit or rollback. Calling this several times to register
the same transaction is allowed, too. This function also registers the
current SQL statement. */
static inline
void
innobase_register_trx(
/*==================*/
	handlerton*	hton,	/* in: Innobase handlerton */
	THD*		thd,	/* in: MySQL thd (connection) object */
	trx_t*		trx)	/* in: transaction to register */
{
	trans_register_ha(thd, FALSE, hton);

	if (!trx_is_registered_for_2pc(trx)
	    && thd_test_options(thd, OPTION_NOT_AUTOCOMMIT | OPTION_BEGIN)) {

		trans_register_ha(thd, TRUE, hton);
	}

	trx_register_for_2pc(trx);
}

/*	BACKGROUND INFO: HOW THE MYSQL QUERY CACHE WORKS WITH INNODB
	------------------------------------------------------------

1) The use of the query cache for TBL is disabled when there is an
uncommitted change to TBL.

2) When a change to TBL commits, InnoDB stores the current value of
its global trx id counter, let us denote it by INV_TRX_ID, to the table object
in the InnoDB data dictionary, and does only allow such transactions whose
id <= INV_TRX_ID to use the query cache.

3) When InnoDB does an INSERT/DELETE/UPDATE to a table TBL, or an implicit
modification because an ON DELETE CASCADE, we invalidate the MySQL query cache
of TBL immediately.

How this is implemented inside InnoDB:

1) Since every modification always sets an IX type table lock on the InnoDB
table, it is easy to check if there can be uncommitted modifications for a
table: just check if there are locks in the lock list of the table.

2) When a transaction inside InnoDB commits, it reads the global trx id
counter and stores the value INV_TRX_ID to the tables on which it had a lock.

3) If there is an implicit table change from ON DELETE CASCADE or SET NULL,
InnoDB calls an invalidate method for the MySQL query cache for that table.

How this is implemented inside sql_cache.cc:

1) The query cache for an InnoDB table TBL is invalidated immediately at an
INSERT/UPDATE/DELETE, just like in the case of MyISAM. No need to delay
invalidation to the transaction commit.

2) To store or retrieve a value from the query cache of an InnoDB table TBL,
any query must first ask InnoDB's permission. We must pass the thd as a
parameter because InnoDB will look at the trx id, if any, associated with
that thd. Also the full_name which is used as key to search for the table
object. The full_name is a string containing the normalized path to the
table in the canonical format.

3) Use of the query cache for InnoDB tables is now allowed also when
AUTOCOMMIT==0 or we are inside BEGIN ... COMMIT. Thus transactions no longer
put restrictions on the use of the query cache.
*/

/******************************************************************//**
The MySQL query cache uses this to check from InnoDB if the query cache at
the moment is allowed to operate on an InnoDB table. The SQL query must
be a non-locking SELECT.

The query cache is allowed to operate on certain query only if this function
returns TRUE for all tables in the query.

If thd is not in the autocommit state, this function also starts a new
transaction for thd if there is no active trx yet, and assigns a consistent
read view to it if there is no read view yet.

Why a deadlock of threads is not possible: the query cache calls this function
at the start of a SELECT processing. Then the calling thread cannot be
holding any InnoDB semaphores. The calling thread is holding the
query cache mutex, and this function will reserve the InnoDB trx_sys->mutex.
Thus, the 'rank' in sync0sync.h of the MySQL query cache mutex is above
the InnoDB trx_sys->mutex.
@return TRUE if permitted, FALSE if not; note that the value FALSE
does not mean we should invalidate the query cache: invalidation is
called explicitly */
static
my_bool
innobase_query_caching_of_table_permitted(
/*======================================*/
	THD*	thd,		/*!< in: thd of the user who is trying to
				store a result to the query cache or
				retrieve it */
	char*	full_name,	/*!< in: normalized path to the table */
	uint	full_name_len,	/*!< in: length of the normalized path 
                                to the table */
	ulonglong *unused)	/*!< unused for this engine */
{
	ibool	is_autocommit;
	trx_t*	trx;
	char	norm_name[1000];

	ut_a(full_name_len < 999);

	trx = check_trx_exists(thd);

	if (trx->isolation_level == TRX_ISO_SERIALIZABLE) {
		/* In the SERIALIZABLE mode we add LOCK IN SHARE MODE to every
		plain SELECT if AUTOCOMMIT is not on. */

		return((my_bool)FALSE);
	}

	if (UNIV_UNLIKELY(trx->has_search_latch)) {
		sql_print_error("The calling thread is holding the adaptive "
				"search, latch though calling "
				"innobase_query_caching_of_table_permitted.");
		trx_print(stderr, trx, 1024);
	}

	trx_search_latch_release_if_reserved(trx);

	innobase_srv_conc_force_exit_innodb(trx);

	if (!thd_test_options(thd, OPTION_NOT_AUTOCOMMIT | OPTION_BEGIN)) {

		is_autocommit = TRUE;
	} else {
		is_autocommit = FALSE;

	}

	if (is_autocommit && trx->n_mysql_tables_in_use == 0) {
		/* We are going to retrieve the query result from the query
		cache. This cannot be a store operation to the query cache
		because then MySQL would have locks on tables already.

		TODO: if the user has used LOCK TABLES to lock the table,
		then we open a transaction in the call of row_.. below.
		That trx can stay open until UNLOCK TABLES. The same problem
		exists even if we do not use the query cache. MySQL should be
		modified so that it ALWAYS calls some cleanup function when
		the processing of a query ends!

		We can imagine we instantaneously serialize this consistent
		read trx to the current trx id counter. If trx2 would have
		changed the tables of a query result stored in the cache, and
		trx2 would have already committed, making the result obsolete,
		then trx2 would have already invalidated the cache. Thus we
		can trust the result in the cache is ok for this query. */

		return((my_bool)TRUE);
	}

	/* Normalize the table name to InnoDB format */
	normalize_table_name(norm_name, full_name);

	innobase_register_trx(innodb_hton_ptr, thd, trx);

	if (row_search_check_if_query_cache_permitted(trx, norm_name)) {

		/* printf("Query cache for %s permitted\n", norm_name); */

		return((my_bool)TRUE);
	}

	/* printf("Query cache for %s NOT permitted\n", norm_name); */

	return((my_bool)FALSE);
}

/*****************************************************************//**
Invalidates the MySQL query cache for the table. */
UNIV_INTERN
void
innobase_invalidate_query_cache(
/*============================*/
	trx_t*		trx,		/*!< in: transaction which
					modifies the table */
	const char*	full_name,	/*!< in: concatenation of
					database name, null char NUL,
					table name, null char NUL;
					NOTE that in Windows this is
					always in LOWER CASE! */
	ulint		full_name_len)	/*!< in: full name length where
					also the null chars count */
{
	/* Note that the sync0sync.h rank of the query cache mutex is just
	above the InnoDB trx_sys_t->lock. The caller of this function must
	not have latches of a lower rank. */

	/* Argument TRUE below means we are using transactions */
#ifdef HAVE_QUERY_CACHE
	mysql_query_cache_invalidate4(trx->mysql_thd,
				      full_name,
				      (uint32) full_name_len,
				      TRUE);
#endif
}

/*****************************************************************//**
Convert an SQL identifier to the MySQL system_charset_info (UTF-8)
and quote it if needed.
@return	pointer to the end of buf */
static
char*
innobase_convert_identifier(
/*========================*/
	char*		buf,	/*!< out: buffer for converted identifier */
	ulint		buflen,	/*!< in: length of buf, in bytes */
	const char*	id,	/*!< in: identifier to convert */
	ulint		idlen,	/*!< in: length of id, in bytes */
	THD*		thd,	/*!< in: MySQL connection thread, or NULL */
	ibool		file_id)/*!< in: TRUE=id is a table or database name;
				FALSE=id is an UTF-8 string */
{
	char nz[NAME_LEN + 1];
	char nz2[NAME_LEN + 1 + EXPLAIN_FILENAME_MAX_EXTRA_LENGTH];

	const char*	s	= id;
	int		q;

	if (file_id) {
		/* Decode the table name.  The MySQL function expects
		a NUL-terminated string.  The input and output strings
		buffers must not be shared. */

		if (UNIV_UNLIKELY(idlen > (sizeof nz) - 1)) {
			idlen = (sizeof nz) - 1;
		}

		memcpy(nz, id, idlen);
		nz[idlen] = 0;

		s = nz2;
		idlen = explain_filename(thd, nz, nz2, sizeof nz2,
					 EXPLAIN_PARTITIONS_AS_COMMENT);
		goto no_quote;
	}

	/* See if the identifier needs to be quoted. */
	if (UNIV_UNLIKELY(!thd)) {
		q = '"';
	} else {
		q = get_quote_char_for_identifier(thd, s, (int) idlen);
	}

	if (q == EOF) {
no_quote:
		if (UNIV_UNLIKELY(idlen > buflen)) {
			idlen = buflen;
		}
		memcpy(buf, s, idlen);
		return(buf + idlen);
	}

	/* Quote the identifier. */
	if (buflen < 2) {
		return(buf);
	}

	*buf++ = q;
	buflen--;

	for (; idlen; idlen--) {
		int	c = *s++;
		if (UNIV_UNLIKELY(c == q)) {
			if (UNIV_UNLIKELY(buflen < 3)) {
				break;
			}

			*buf++ = c;
			*buf++ = c;
			buflen -= 2;
		} else {
			if (UNIV_UNLIKELY(buflen < 2)) {
				break;
			}

			*buf++ = c;
			buflen--;
		}
	}

	*buf++ = q;
	return(buf);
}

/*****************************************************************//**
Convert a table or index name to the MySQL system_charset_info (UTF-8)
and quote it if needed.
@return	pointer to the end of buf */
UNIV_INTERN
char*
innobase_convert_name(
/*==================*/
	char*		buf,	/*!< out: buffer for converted identifier */
	ulint		buflen,	/*!< in: length of buf, in bytes */
	const char*	id,	/*!< in: identifier to convert */
	ulint		idlen,	/*!< in: length of id, in bytes */
	THD*		thd,	/*!< in: MySQL connection thread, or NULL */
	ibool		table_id)/*!< in: TRUE=id is a table or database name;
				FALSE=id is an index name */
{
	char*		s	= buf;
	const char*	bufend	= buf + buflen;

	if (table_id) {
		const char*	slash = (const char*) memchr(id, '/', idlen);
		if (!slash) {

			goto no_db_name;
		}

		/* Print the database name and table name separately. */
		s = innobase_convert_identifier(s, bufend - s, id, slash - id,
						thd, TRUE);
		if (UNIV_LIKELY(s < bufend)) {
			*s++ = '.';
			s = innobase_convert_identifier(s, bufend - s,
							slash + 1, idlen
							- (slash - id) - 1,
							thd, TRUE);
		}
	} else if (UNIV_UNLIKELY(*id == TEMP_INDEX_PREFIX)) {
		/* Temporary index name (smart ALTER TABLE) */
		const char temp_index_suffix[]= "--temporary--";

		s = innobase_convert_identifier(buf, buflen, id + 1, idlen - 1,
						thd, FALSE);
		if (s - buf + (sizeof temp_index_suffix - 1) < buflen) {
			memcpy(s, temp_index_suffix,
			       sizeof temp_index_suffix - 1);
			s += sizeof temp_index_suffix - 1;
		}
	} else {
no_db_name:
		s = innobase_convert_identifier(buf, buflen, id, idlen,
						thd, table_id);
	}

	return(s);
}

/*****************************************************************//**
A wrapper function of innobase_convert_name(), convert a table or
index name to the MySQL system_charset_info (UTF-8) and quote it if needed.
@return	pointer to the end of buf */
UNIV_INTERN
void
innobase_format_name(
/*==================*/
	char*		buf,	/*!< out: buffer for converted identifier */
	ulint		buflen,	/*!< in: length of buf, in bytes */
	const char*	name,	/*!< in: index or table name to format */
	ibool		is_index_name) /*!< in: index name */
{
	const char*     bufend;

	bufend = innobase_convert_name(buf, buflen, name, strlen(name),
				       NULL, !is_index_name);

	ut_ad((ulint) (bufend - buf) < buflen);

	buf[bufend - buf] = '\0';
}

/**********************************************************************//**
Determines if the currently running transaction has been interrupted.
@return	TRUE if interrupted */
UNIV_INTERN
ibool
trx_is_interrupted(
/*===============*/
	const trx_t*	trx)	/*!< in: transaction */
{
	return(trx && trx->mysql_thd && thd_killed(trx->mysql_thd));
}

/**********************************************************************//**
Determines if the currently running transaction is in strict mode.
@return	TRUE if strict */
UNIV_INTERN
ibool
trx_is_strict(
/*==========*/
	trx_t*	trx)	/*!< in: transaction */
{
	return(trx && trx->mysql_thd && THDVAR(trx->mysql_thd, strict_mode));
}

/**********************************************************************//**
Determines if the current MySQL thread is running in strict mode.
If thd==NULL, THDVAR returns the global value of innodb-strict-mode.
@return	TRUE if strict */
UNIV_INLINE
ibool
thd_is_strict(
/*==========*/
	THD*	thd)	/*!< in: MySQL thread descriptor */
{
	return(THDVAR(thd, strict_mode));
}

/**************************************************************//**
Resets some fields of a prebuilt struct. The template is used in fast
retrieval of just those column values MySQL needs in its processing. */
inline
void
ha_innobase::reset_template(void)
/*=============================*/
{
	ut_ad(prebuilt->magic_n == ROW_PREBUILT_ALLOCATED);
	ut_ad(prebuilt->magic_n2 == prebuilt->magic_n);

	prebuilt->keep_other_fields_on_keyread = 0;
	prebuilt->read_just_key = 0;
	prebuilt->in_fts_query = 0;
	/* Reset index condition pushdown state. */
	if (prebuilt->idx_cond) {
		prebuilt->idx_cond = NULL;
		prebuilt->idx_cond_n_cols = 0;
		/* Invalidate prebuilt->mysql_template
		in ha_innobase::write_row(). */
		prebuilt->template_type = ROW_MYSQL_NO_TEMPLATE;
	}
}

/*****************************************************************//**
Call this when you have opened a new table handle in HANDLER, before you
call index_read_idx() etc. Actually, we can let the cursor stay open even
over a transaction commit! Then you should call this before every operation,
fetch next etc. This function inits the necessary things even after a
transaction commit. */
UNIV_INTERN
void
ha_innobase::init_table_handle_for_HANDLER(void)
/*============================================*/
{
	/* If current thd does not yet have a trx struct, create one.
	If the current handle does not yet have a prebuilt struct, create
	one. Update the trx pointers in the prebuilt struct. Normally
	this operation is done in external_lock. */

	update_thd(ha_thd());

	/* Initialize the prebuilt struct much like it would be inited in
	external_lock */

	trx_search_latch_release_if_reserved(prebuilt->trx);

	innobase_srv_conc_force_exit_innodb(prebuilt->trx);

	/* If the transaction is not started yet, start it */

	trx_start_if_not_started_xa(prebuilt->trx);

	/* Assign a read view if the transaction does not have it yet */

	trx_assign_read_view(prebuilt->trx);

	innobase_register_trx(ht, user_thd, prebuilt->trx);

	/* We did the necessary inits in this function, no need to repeat them
	in row_search_for_mysql */

	prebuilt->sql_stat_start = FALSE;

	/* We let HANDLER always to do the reads as consistent reads, even
	if the trx isolation level would have been specified as SERIALIZABLE */

	prebuilt->select_lock_type = LOCK_NONE;
	prebuilt->stored_select_lock_type = LOCK_NONE;

	/* Always fetch all columns in the index record */

	prebuilt->hint_need_to_fetch_extra_cols = ROW_RETRIEVE_ALL_COLS;

	/* We want always to fetch all columns in the whole row? Or do
	we???? */

	prebuilt->used_in_HANDLER = TRUE;
	reset_template();
}

/*********************************************************************//**
Opens an InnoDB database.
@return	0 on success, error code on failure */
static
int
innobase_init(
/*==========*/
	void	*p)	/*!< in: InnoDB handlerton */
{
	static char	current_dir[3];		/*!< Set if using current lib */
	int		err;
	bool		ret;
	char		*default_path;
	uint		format_id;
	ulong		num_pll_degree;

	DBUG_ENTER("innobase_init");
	handlerton *innobase_hton= (handlerton*) p;
	innodb_hton_ptr = innobase_hton;

	innobase_hton->state = SHOW_OPTION_YES;
	innobase_hton->db_type= DB_TYPE_INNODB;
	innobase_hton->savepoint_offset = sizeof(trx_named_savept_t);
	innobase_hton->close_connection = innobase_close_connection;
	innobase_hton->savepoint_set = innobase_savepoint;
	innobase_hton->savepoint_rollback = innobase_rollback_to_savepoint;
	innobase_hton->savepoint_release = innobase_release_savepoint;
	innobase_hton->commit = innobase_commit;
	innobase_hton->rollback = innobase_rollback;
	innobase_hton->prepare = innobase_xa_prepare;
	innobase_hton->recover = innobase_xa_recover;
	innobase_hton->commit_by_xid = innobase_commit_by_xid;
	innobase_hton->rollback_by_xid = innobase_rollback_by_xid;
	innobase_hton->create_cursor_read_view = innobase_create_cursor_view;
	innobase_hton->set_cursor_read_view = innobase_set_cursor_view;
	innobase_hton->close_cursor_read_view = innobase_close_cursor_view;
	innobase_hton->create = innobase_create_handler;
	innobase_hton->drop_database = innobase_drop_database;
	innobase_hton->panic = innobase_end;

	innobase_hton->start_consistent_snapshot =
		innobase_start_trx_and_assign_read_view;

	innobase_hton->flush_logs = innobase_flush_logs;
	innobase_hton->show_status = innobase_show_status;
	innobase_hton->flags = HTON_NO_FLAGS;

	innobase_hton->release_temporary_latches =
		innobase_release_temporary_latches;

	innobase_hton->data = &innodb_api_cb;

	ut_a(DATA_MYSQL_TRUE_VARCHAR == (ulint)MYSQL_TYPE_VARCHAR);

#ifndef DBUG_OFF
	static const char	test_filename[] = "-@";
	char			test_tablename[sizeof test_filename
				+ sizeof(srv_mysql50_table_name_prefix) - 1];
	if ((sizeof(test_tablename)) - 1
			!= filename_to_tablename(test_filename,
						 test_tablename,
						 sizeof(test_tablename), true)
			|| strncmp(test_tablename,
				   srv_mysql50_table_name_prefix,
				   sizeof(srv_mysql50_table_name_prefix) - 1)
			|| strcmp(test_tablename
				  + sizeof(srv_mysql50_table_name_prefix) - 1,
				  test_filename)) {

		sql_print_error("tablename encoding has been changed");

		goto error;
	}
#endif /* DBUG_OFF */

	/* Check that values don't overflow on 32-bit systems. */
	if (sizeof(ulint) == 4) {
		if (innobase_buffer_pool_size > UINT_MAX32) {
			sql_print_error(
				"innobase_buffer_pool_size can't be over 4GB"
				" on 32-bit systems");

			goto error;
		}
	}

	os_innodb_umask = (ulint) my_umask;

	/* First calculate the default path for innodb_data_home_dir etc.,
	in case the user has not given any value.

	Note that when using the embedded server, the datadirectory is not
	necessarily the current directory of this program. */

	if (mysqld_embedded) {
		default_path = mysql_real_data_home;
		fil_path_to_mysql_datadir = mysql_real_data_home;
	} else {
		/* It's better to use current lib, to keep paths short */
		current_dir[0] = FN_CURLIB;
		current_dir[1] = FN_LIBCHAR;
		current_dir[2] = 0;
		default_path = current_dir;
	}

	ut_a(default_path);

	/* Set InnoDB initialization parameters according to the values
	read from MySQL .cnf file */

	/*--------------- Data files -------------------------*/

	/* The default dir for data files is the datadir of MySQL */

	srv_data_home = (innobase_data_home_dir ? innobase_data_home_dir :
			 default_path);

	/* Set default InnoDB data file size to 12 MB and let it be
	auto-extending. Thus users can use InnoDB in >= 4.0 without having
	to specify any startup options. */

	if (!innobase_data_file_path) {
		innobase_data_file_path = (char*) "ibdata1:12M:autoextend";
	}

	/* Since InnoDB edits the argument in the next call, we make another
	copy of it: */

	internal_innobase_data_file_path = my_strdup(innobase_data_file_path,
						   MYF(MY_FAE));

	ret = (bool) srv_parse_data_file_paths_and_sizes(
		internal_innobase_data_file_path);
	if (ret == FALSE) {
		sql_print_error(
			"InnoDB: syntax error in innodb_data_file_path");
mem_free_and_error:
		srv_free_paths_and_sizes();
		my_free(internal_innobase_data_file_path);
		goto error;
	}

	/* -------------- All log files ---------------------------*/

	/* The default dir for log files is the datadir of MySQL */

	if (!srv_log_group_home_dir) {
		srv_log_group_home_dir = default_path;
	}

#ifdef UNIV_LOG_ARCHIVE
	/* Since innodb_log_arch_dir has no relevance under MySQL,
	starting from 4.0.6 we always set it the same as
	innodb_log_group_home_dir: */

	innobase_log_arch_dir = innobase_log_group_home_dir;

	srv_arch_dir = innobase_log_arch_dir;
#endif /* UNIG_LOG_ARCHIVE */

	srv_normalize_path_for_win(srv_log_group_home_dir);

	if (strchr(srv_log_group_home_dir, ';')
	    || innobase_mirrored_log_groups != 1) {
		sql_print_error("syntax error in innodb_log_group_home_dir, "
				"or a wrong number of mirrored log groups");

		goto mem_free_and_error;
	}

	/* Validate the file format by animal name */
	if (innobase_file_format_name != NULL) {

		format_id = innobase_file_format_name_lookup(
			innobase_file_format_name);

		if (format_id > UNIV_FORMAT_MAX) {

			sql_print_error("InnoDB: wrong innodb_file_format.");

			goto mem_free_and_error;
		}
	} else {
		/* Set it to the default file format id. Though this
		should never happen. */
		format_id = 0;
	}

	srv_file_format = format_id;

	/* Given the type of innobase_file_format_name we have little
	choice but to cast away the constness from the returned name.
	innobase_file_format_name is used in the MySQL set variable
	interface and so can't be const. */

	innobase_file_format_name =
		(char*) trx_sys_file_format_id_to_name(format_id);

	/* Check innobase_file_format_check variable */
	if (!innobase_file_format_check) {

		/* Set the value to disable checking. */
		srv_max_file_format_at_startup = UNIV_FORMAT_MAX + 1;

	} else {

		/* Set the value to the lowest supported format. */
		srv_max_file_format_at_startup = UNIV_FORMAT_MIN;
	}

	/* Did the user specify a format name that we support?
	As a side effect it will update the variable
	srv_max_file_format_at_startup */
	if (innobase_file_format_validate_and_set(
			innobase_file_format_max) < 0) {

		sql_print_error("InnoDB: invalid "
				"innodb_file_format_max value: "
				"should be any value up to %s or its "
				"equivalent numeric id",
				trx_sys_file_format_id_to_name(
					UNIV_FORMAT_MAX));

		goto mem_free_and_error;
	}

	/* Remember stopword table name supplied at startup */
	if (innobase_server_stopword_table) {
		fts_server_stopword_table =
			my_strdup(innobase_server_stopword_table,  MYF(0));
	}

	if (innobase_change_buffering) {
		ulint	use;

		for (use = 0;
		     use < UT_ARR_SIZE(innobase_change_buffering_values);
		     use++) {
			if (!innobase_strcasecmp(
				    innobase_change_buffering,
				    innobase_change_buffering_values[use])) {
				ibuf_use = (ibuf_use_t) use;
				goto innobase_change_buffering_inited_ok;
			}
		}

		sql_print_error("InnoDB: invalid value "
				"innodb_change_buffering=%s",
				innobase_change_buffering);
		goto mem_free_and_error;
	}

innobase_change_buffering_inited_ok:
	ut_a((ulint) ibuf_use < UT_ARR_SIZE(innobase_change_buffering_values));
	innobase_change_buffering = (char*)
		innobase_change_buffering_values[ibuf_use];

	/* Check that interdependent parameters have sane values. */
	if (srv_max_buf_pool_modified_pct < srv_max_dirty_pages_pct_lwm) {
		sql_print_warning("InnoDB: innodb_max_dirty_pages_pct_lwm"
				  " cannot be set higher than"
				  " innodb_max_dirty_pages_pct.\n"
				  "InnoDB: Setting"
				  " innodb_max_dirty_pages_pct_lwm to %lu\n",
				  srv_max_buf_pool_modified_pct);

		srv_max_dirty_pages_pct_lwm = srv_max_buf_pool_modified_pct;
	}

	if (srv_max_io_capacity == SRV_MAX_IO_CAPACITY_DUMMY_DEFAULT) {

		if (srv_io_capacity >= SRV_MAX_IO_CAPACITY_LIMIT / 2) {
			/* Avoid overflow. */
			srv_max_io_capacity = SRV_MAX_IO_CAPACITY_LIMIT;
		} else {
			/* The user has not set the value. We should
			set it based on innodb_io_capacity. */
			srv_max_io_capacity =
				ut_max(2 * srv_io_capacity, 2000);
		}

	} else if (srv_max_io_capacity < srv_io_capacity) {
		sql_print_warning("InnoDB: innodb_io_capacity"
				  " cannot be set higher than"
				  " innodb_io_capacity_max.\n"
				  "InnoDB: Setting"
				  " innodb_io_capacity to %lu\n",
				  srv_max_io_capacity);

		srv_io_capacity = srv_max_io_capacity;
	}

	if (!is_filename_allowed(srv_buf_dump_filename,
				 strlen(srv_buf_dump_filename), FALSE)) {
		sql_print_error("InnoDB: innodb_buffer_pool_filename"
			" cannot have colon (:) in the file name.");
		goto mem_free_and_error;
	}

	/* --------------------------------------------------*/

	srv_file_flush_method_str = innobase_file_flush_method;

	srv_log_file_size = (ib_uint64_t) innobase_log_file_size;

#ifdef UNIV_LOG_ARCHIVE
	srv_log_archive_on = (ulint) innobase_log_archive;
#endif /* UNIV_LOG_ARCHIVE */

	/* Check that the value of system variable innodb_page_size was
	set correctly.  Its value was put into srv_page_size. If valid,
	return the associated srv_page_size_shift.*/
	srv_page_size_shift = innodb_page_size_validate(srv_page_size);
	if (!srv_page_size_shift) {
		sql_print_error("InnoDB: Invalid page size=%lu.\n",
				srv_page_size);
		goto mem_free_and_error;
	}
	if (UNIV_PAGE_SIZE_DEF != srv_page_size) {
		ut_print_timestamp(stderr);
		fprintf(stderr,
			" InnoDB: innodb-page-size has been changed"
			" from the default value %d to %lu.\n",
			UNIV_PAGE_SIZE_DEF, srv_page_size);
	}

	srv_log_buffer_size = (ulint) innobase_log_buffer_size;

	if (innobase_buffer_pool_instances == 0) {
		innobase_buffer_pool_instances = 8;

#if defined(__WIN__) && !defined(_WIN64)
		if (innobase_buffer_pool_size > 1331 * 1024 * 1024) {
			innobase_buffer_pool_instances
				= ut_min(MAX_BUFFER_POOLS,
					(long) (innobase_buffer_pool_size
					/ (128 * 1024 * 1024)));
		}
#endif /* defined(__WIN__) && !defined(_WIN64) */
	}
	srv_buf_pool_size = (ulint) innobase_buffer_pool_size;
	srv_buf_pool_instances = (ulint) innobase_buffer_pool_instances;

	srv_mem_pool_size = (ulint) innobase_additional_mem_pool_size;

	if (innobase_additional_mem_pool_size
	    != 8*1024*1024L /* the default */ ) {

		ut_print_timestamp(stderr);
		fprintf(stderr,
			" InnoDB: Warning: Using "
			"innodb_additional_mem_pool_size is DEPRECATED. "
			"This option may be removed in future releases, "
			"together with the option innodb_use_sys_malloc "
			"and with the InnoDB's internal memory "
			"allocator.\n");
	}

	if (!srv_use_sys_malloc ) {
		ut_print_timestamp(stderr);
		fprintf(stderr,
			" InnoDB: Warning: Setting "
			"innodb_use_sys_malloc to FALSE is DEPRECATED. "
			"This option may be removed in future releases, "
			"together with the InnoDB's internal memory "
			"allocator.\n");
	}

	srv_n_file_io_threads = (ulint) innobase_file_io_threads;
	srv_n_read_io_threads = (ulint) innobase_read_io_threads;
	srv_n_write_io_threads = (ulint) innobase_write_io_threads;

	srv_use_doublewrite_buf = (ibool) innobase_use_doublewrite;

	if (!innobase_use_checksums) {
		ut_print_timestamp(stderr);
		fprintf(stderr,
			" InnoDB: Warning: Setting "
			"innodb_checksums to OFF is DEPRECATED. "
			"This option may be removed in future releases. "
			"You should set innodb_checksum_algorithm=NONE "
			"instead.\n");
		srv_checksum_algorithm = SRV_CHECKSUM_ALGORITHM_NONE;
	}

#ifdef HAVE_LARGE_PAGES
	if ((os_use_large_pages = (ibool) my_use_large_pages)) {
		os_large_page_size = (ulint) opt_large_page_size;
	}
#endif

	row_rollback_on_timeout = (ibool) innobase_rollback_on_timeout;

	srv_locks_unsafe_for_binlog = (ibool) innobase_locks_unsafe_for_binlog;
	if (innobase_locks_unsafe_for_binlog) {
		ut_print_timestamp(stderr);
		fprintf(stderr,
			" InnoDB: Warning: Using "
			"innodb_locks_unsafe_for_binlog is DEPRECATED. "
			"This option may be removed in future releases. "
			"Please use READ COMMITTED transaction isolation "
			"level instead, see " REFMAN "set-transaction.html.\n");
	}

	if (innobase_open_files < 10) {
		innobase_open_files = 300;
		if (srv_file_per_table && table_cache_size > 300) {
			innobase_open_files = table_cache_size;
		}
	}
	srv_max_n_open_files = (ulint) innobase_open_files;
	srv_innodb_status = (ibool) innobase_create_status_file;

	srv_print_verbose_log = mysqld_embedded ? 0 : 1;

	/* Round up fts_sort_pll_degree to nearest power of 2 number */
	for (num_pll_degree = 1;
	     num_pll_degree < fts_sort_pll_degree;
	     num_pll_degree <<= 1) {

		/* No op */
	}

	fts_sort_pll_degree = num_pll_degree;

	/* Store the default charset-collation number of this MySQL
	installation */

	data_mysql_default_charset_coll = (ulint) default_charset_info->number;

	ut_a(DATA_MYSQL_LATIN1_SWEDISH_CHARSET_COLL ==
					my_charset_latin1.number);
	ut_a(DATA_MYSQL_BINARY_CHARSET_COLL == my_charset_bin.number);

	/* Store the latin1_swedish_ci character ordering table to InnoDB. For
	non-latin1_swedish_ci charsets we use the MySQL comparison functions,
	and consequently we do not need to know the ordering internally in
	InnoDB. */

	ut_a(0 == strcmp(my_charset_latin1.name, "latin1_swedish_ci"));
	srv_latin1_ordering = my_charset_latin1.sort_order;

	innobase_commit_concurrency_init_default();

#ifdef HAVE_PSI_INTERFACE
	/* Register keys with MySQL performance schema */
	int	count;

	count = array_elements(all_pthread_mutexes);
 	mysql_mutex_register("innodb", all_pthread_mutexes, count);

# ifdef UNIV_PFS_MUTEX
	count = array_elements(all_innodb_mutexes);
	mysql_mutex_register("innodb", all_innodb_mutexes, count);
# endif /* UNIV_PFS_MUTEX */

# ifdef UNIV_PFS_RWLOCK
	count = array_elements(all_innodb_rwlocks);
	mysql_rwlock_register("innodb", all_innodb_rwlocks, count);
# endif /* UNIV_PFS_MUTEX */

# ifdef UNIV_PFS_THREAD
	count = array_elements(all_innodb_threads);
	mysql_thread_register("innodb", all_innodb_threads, count);
# endif /* UNIV_PFS_THREAD */

# ifdef UNIV_PFS_IO
	count = array_elements(all_innodb_files);
	mysql_file_register("innodb", all_innodb_files, count);
# endif /* UNIV_PFS_IO */

	count = array_elements(all_innodb_conds);
	mysql_cond_register("innodb", all_innodb_conds, count);
#endif /* HAVE_PSI_INTERFACE */

	/* Since we in this module access directly the fields of a trx
	struct, and due to different headers and flags it might happen that
	ib_mutex_t has a different size in this module and in InnoDB
	modules, we check at run time that the size is the same in
	these compilation modules. */

<<<<<<< HEAD
	err = innobase_start_or_create_for_mysql();
=======
	case DB_TOO_MANY_CONCURRENT_TRXS:
		/* New error code HA_ERR_TOO_MANY_CONCURRENT_TRXS is only
		available in 5.1.38 and later, but the plugin should still
		work with previous versions of MySQL. */
#ifdef HA_ERR_TOO_MANY_CONCURRENT_TRXS
		return(HA_ERR_TOO_MANY_CONCURRENT_TRXS);
#else /* HA_ERR_TOO_MANY_CONCURRENT_TRXS */
		return(HA_ERR_RECORD_FILE_FULL);
#endif /* HA_ERR_TOO_MANY_CONCURRENT_TRXS */
	case DB_UNSUPPORTED:
		return(HA_ERR_UNSUPPORTED);
	case DB_INDEX_CORRUPT:
		return(HA_ERR_INDEX_CORRUPT);
	case DB_UNDO_RECORD_TOO_BIG:
		return(HA_ERR_UNDO_REC_TOO_BIG);
	case DB_OUT_OF_MEMORY:
		return(HA_ERR_OUT_OF_MEM);
	case DB_IDENTIFIER_TOO_LONG:
		return(HA_ERR_INTERNAL_ERROR);
	}
}
>>>>>>> c0333739

	if (err != DB_SUCCESS) {
		goto mem_free_and_error;
	}

	/* Adjust the innodb_undo_logs config object */
	innobase_undo_logs_init_default_max();

	innobase_old_blocks_pct = buf_LRU_old_ratio_update(
		innobase_old_blocks_pct, TRUE);

	ibuf_max_size_update(innobase_change_buffer_max_size);

	innobase_open_tables = hash_create(200);
	mysql_mutex_init(innobase_share_mutex_key,
			 &innobase_share_mutex,
			 MY_MUTEX_INIT_FAST);
	mysql_mutex_init(commit_threads_m_key,
			 &commit_threads_m, MY_MUTEX_INIT_FAST);
	mysql_mutex_init(commit_cond_mutex_key,
			 &commit_cond_m, MY_MUTEX_INIT_FAST);
	mysql_cond_init(commit_cond_key, &commit_cond, NULL);
	innodb_inited= 1;
#ifdef MYSQL_DYNAMIC_PLUGIN
	if (innobase_hton != p) {
		innobase_hton = reinterpret_cast<handlerton*>(p);
		*innobase_hton = *innodb_hton_ptr;
	}
#endif /* MYSQL_DYNAMIC_PLUGIN */

	/* Get the current high water mark format. */
	innobase_file_format_max = (char*) trx_sys_file_format_max_get();

	/* Currently, monitor counter information are not persistent. */
	memset(monitor_set_tbl, 0, sizeof monitor_set_tbl);

	memset(innodb_counter_value, 0, sizeof innodb_counter_value);

	/* Do this as late as possible so server is fully starts up,
	since  we might get some initial stats if user choose to turn
	on some counters from start up */
	if (innobase_enable_monitor_counter) {
		innodb_enable_monitor_at_startup(
			innobase_enable_monitor_counter);
	}

	/* Turn on monitor counters that are default on */
	srv_mon_default_on();

	DBUG_RETURN(FALSE);
error:
	DBUG_RETURN(TRUE);
}

/*******************************************************************//**
Closes an InnoDB database.
@return	TRUE if error */
static
int
innobase_end(
/*=========*/
	handlerton*		hton,	/*!< in/out: InnoDB handlerton */
	ha_panic_function	type __attribute__((unused)))
					/*!< in: ha_panic() parameter */
{
	int	err= 0;

	DBUG_ENTER("innobase_end");
	DBUG_ASSERT(hton == innodb_hton_ptr);

	if (innodb_inited) {

		srv_fast_shutdown = (ulint) innobase_fast_shutdown;

		innodb_inited = 0;
		hash_table_free(innobase_open_tables);
		innobase_open_tables = NULL;
		if (innobase_shutdown_for_mysql() != DB_SUCCESS) {
			err = 1;
		}
		srv_free_paths_and_sizes();
		my_free(internal_innobase_data_file_path);
		mysql_mutex_destroy(&innobase_share_mutex);
		mysql_mutex_destroy(&commit_threads_m);
		mysql_mutex_destroy(&commit_cond_m);
		mysql_cond_destroy(&commit_cond);
	}

	DBUG_RETURN(err);
}

/****************************************************************//**
Flushes InnoDB logs to disk and makes a checkpoint. Really, a commit flushes
the logs, and the name of this function should be innobase_checkpoint.
@return	TRUE if error */
static
bool
innobase_flush_logs(
/*================*/
	handlerton*	hton)	/*!< in/out: InnoDB handlerton */
{
	bool	result = 0;

	DBUG_ENTER("innobase_flush_logs");
	DBUG_ASSERT(hton == innodb_hton_ptr);

	if (!srv_read_only_mode) {
		log_buffer_flush_to_disk();
	}

	DBUG_RETURN(result);
}

/*****************************************************************//**
Commits a transaction in an InnoDB database. */
static
void
innobase_commit_low(
/*================*/
	trx_t*	trx)	/*!< in: transaction handle */
{
	if (trx_is_started(trx)) {

		trx_commit_for_mysql(trx);
	}
}

/*****************************************************************//**
Creates an InnoDB transaction struct for the thd if it does not yet have one.
Starts a new InnoDB transaction if a transaction is not yet started. And
assigns a new snapshot for a consistent read if the transaction does not yet
have one.
@return	0 */
static
int
innobase_start_trx_and_assign_read_view(
/*====================================*/
	handlerton*	hton,	/*!< in: Innodb handlerton */
	THD*		thd)	/*!< in: MySQL thread handle of the user for
				whom the transaction should be committed */
{
	trx_t*	trx;

	DBUG_ENTER("innobase_start_trx_and_assign_read_view");
	DBUG_ASSERT(hton == innodb_hton_ptr);

	/* Create a new trx struct for thd, if it does not yet have one */

	trx = check_trx_exists(thd);

	/* This is just to play safe: release a possible FIFO ticket and
	search latch. Since we can potentially reserve the trx_sys->mutex,
	we have to release the search system latch first to obey the latching
	order. */

	trx_search_latch_release_if_reserved(trx);

	innobase_srv_conc_force_exit_innodb(trx);

	/* If the transaction is not started yet, start it */

	trx_start_if_not_started_xa(trx);

	/* Assign a read view if the transaction does not have it yet */

	trx_assign_read_view(trx);

	/* Set the MySQL flag to mark that there is an active transaction */

	innobase_register_trx(hton, current_thd, trx);

	DBUG_RETURN(0);
}

/*****************************************************************//**
Commits a transaction in an InnoDB database or marks an SQL statement
ended.
@return	0 */
static
int
innobase_commit(
/*============*/
	handlerton*	hton,		/*!< in: Innodb handlerton */
	THD*		thd,		/*!< in: MySQL thread handle of the
					user for whom the transaction should
					be committed */
	bool		commit_trx)	/*!< in: true - commit transaction
					false - the current SQL statement
					ended */
{
	trx_t*		trx;

	DBUG_ENTER("innobase_commit");
	DBUG_ASSERT(hton == innodb_hton_ptr);
	DBUG_PRINT("trans", ("ending transaction"));

	trx = check_trx_exists(thd);

	/* Since we will reserve the trx_sys->mutex, we have to release
	the search system latch first to obey the latching order. */

	if (trx->has_search_latch) {
		trx_search_latch_release_if_reserved(trx);
	}

	/* Transaction is deregistered only in a commit or a rollback. If
	it is deregistered we know there cannot be resources to be freed
	and we could return immediately.  For the time being, we play safe
	and do the cleanup though there should be nothing to clean up. */

	if (!trx_is_registered_for_2pc(trx) && trx_is_started(trx)) {

		sql_print_error("Transaction not registered for MySQL 2PC, "
				"but transaction is active");
	}

	if (commit_trx
	    || (!thd_test_options(thd, OPTION_NOT_AUTOCOMMIT | OPTION_BEGIN))) {

		/* We were instructed to commit the whole transaction, or
		this is an SQL statement end and autocommit is on */

		/* We need current binlog position for ibbackup to work. */
retry:
		if (innobase_commit_concurrency > 0) {
			mysql_mutex_lock(&commit_cond_m);
			commit_threads++;

			if (commit_threads > innobase_commit_concurrency) {
				commit_threads--;
				mysql_cond_wait(&commit_cond,
					&commit_cond_m);
				mysql_mutex_unlock(&commit_cond_m);
				goto retry;
			}
			else {
				mysql_mutex_unlock(&commit_cond_m);
			}
		}

		/* The following call read the binary log position of
		the transaction being committed.

                Binary logging of other engines is not relevant to
		InnoDB as all InnoDB requires is that committing
		InnoDB transactions appear in the same order in the
		MySQL binary log as they appear in InnoDB logs, which
		is guaranteed by the server.

                If the binary log is not enabled, or the transaction
                is not written to the binary log, the file name will
                be a NULL pointer. */
                unsigned long long pos;
                thd_binlog_pos(thd, &trx->mysql_log_file_name, &pos);
                trx->mysql_log_offset= static_cast<ib_int64_t>(pos);
		/* Don't do write + flush right now. For group commit
		to work we want to do the flush later. */
		trx->flush_log_later = TRUE;
		innobase_commit_low(trx);
		trx->flush_log_later = FALSE;

		if (innobase_commit_concurrency > 0) {
			mysql_mutex_lock(&commit_cond_m);
			commit_threads--;
			mysql_cond_signal(&commit_cond);
			mysql_mutex_unlock(&commit_cond_m);
		}

		trx_deregister_from_2pc(trx);

		/* Now do a write + flush of logs. */
		trx_commit_complete_for_mysql(trx);
	} else {
		/* We just mark the SQL statement ended and do not do a
		transaction commit */

		/* If we had reserved the auto-inc lock for some
		table in this SQL statement we release it now */

		lock_unlock_table_autoinc(trx);

		/* Store the current undo_no of the transaction so that we
		know where to roll back if we have to roll back the next
		SQL statement */

		trx_mark_sql_stat_end(trx);
	}

	trx->n_autoinc_rows = 0; /* Reset the number AUTO-INC rows required */

	/* This is a statement level variable. */
	trx->fts_next_doc_id = 0;

	innobase_srv_conc_force_exit_innodb(trx);

	/* Tell the InnoDB server that there might be work for utility
	threads: */
	srv_active_wake_master_thread();

	DBUG_RETURN(0);
}

/*****************************************************************//**
Rolls back a transaction or the latest SQL statement.
@return	0 or error number */
static
int
innobase_rollback(
/*==============*/
	handlerton*	hton,		/*!< in: Innodb handlerton */
	THD*		thd,		/*!< in: handle to the MySQL thread
					of the user whose transaction should
					be rolled back */
	bool		rollback_trx)	/*!< in: TRUE - rollback entire
					transaction FALSE - rollback the current
					statement only */
{
	dberr_t	error;
	trx_t*	trx;

	DBUG_ENTER("innobase_rollback");
	DBUG_ASSERT(hton == innodb_hton_ptr);
	DBUG_PRINT("trans", ("aborting transaction"));

	trx = check_trx_exists(thd);

	/* Release a possible FIFO ticket and search latch. Since we will
	reserve the trx_sys->mutex, we have to release the search system
	latch first to obey the latching order. */

	trx_search_latch_release_if_reserved(trx);

	innobase_srv_conc_force_exit_innodb(trx);

	trx->n_autoinc_rows = 0; /* Reset the number AUTO-INC rows required */

	/* If we had reserved the auto-inc lock for some table (if
	we come here to roll back the latest SQL statement) we
	release it now before a possibly lengthy rollback */

	lock_unlock_table_autoinc(trx);

	/* This is a statement level variable. */
	trx->fts_next_doc_id = 0;

	if (rollback_trx
	    || !thd_test_options(thd, OPTION_NOT_AUTOCOMMIT | OPTION_BEGIN)) {

		error = trx_rollback_for_mysql(trx);
		trx_deregister_from_2pc(trx);
	} else {
		error = trx_rollback_last_sql_stat_for_mysql(trx);
	}

	DBUG_RETURN(convert_error_code_to_mysql(error, 0, NULL));
}

/*****************************************************************//**
Rolls back a transaction
@return	0 or error number */
static
int
innobase_rollback_trx(
/*==================*/
	trx_t*	trx)	/*!< in: transaction */
{
	dberr_t	error = DB_SUCCESS;

	DBUG_ENTER("innobase_rollback_trx");
	DBUG_PRINT("trans", ("aborting transaction"));

	/* Release a possible FIFO ticket and search latch. Since we will
	reserve the trx_sys->mutex, we have to release the search system
	latch first to obey the latching order. */

	trx_search_latch_release_if_reserved(trx);

	innobase_srv_conc_force_exit_innodb(trx);

	/* If we had reserved the auto-inc lock for some table (if
	we come here to roll back the latest SQL statement) we
	release it now before a possibly lengthy rollback */

	lock_unlock_table_autoinc(trx);

	if (!trx->read_only) {
		error = trx_rollback_for_mysql(trx);
	}

	DBUG_RETURN(convert_error_code_to_mysql(error, 0, NULL));
}

/*****************************************************************//**
Rolls back a transaction to a savepoint.
@return 0 if success, HA_ERR_NO_SAVEPOINT if no savepoint with the
given name */
static
int
innobase_rollback_to_savepoint(
/*===========================*/
	handlerton*	hton,		/*!< in: Innodb handlerton */
	THD*		thd,		/*!< in: handle to the MySQL thread
					of the user whose transaction should
					be rolled back to savepoint */
	void*		savepoint)	/*!< in: savepoint data */
{
	ib_int64_t	mysql_binlog_cache_pos;
	dberr_t		error;
	trx_t*		trx;
	char		name[64];

	DBUG_ENTER("innobase_rollback_to_savepoint");
	DBUG_ASSERT(hton == innodb_hton_ptr);

	trx = check_trx_exists(thd);

	/* Release a possible FIFO ticket and search latch. Since we will
	reserve the trx_sys->mutex, we have to release the search system
	latch first to obey the latching order. */

	trx_search_latch_release_if_reserved(trx);

	innobase_srv_conc_force_exit_innodb(trx);

	/* TODO: use provided savepoint data area to store savepoint data */

	longlong2str((ulint) savepoint, name, 36);

	error = trx_rollback_to_savepoint_for_mysql(
		trx, name, &mysql_binlog_cache_pos);

	if (error == DB_SUCCESS && trx->fts_trx != NULL) {
		fts_savepoint_rollback(trx, name);
	}

	DBUG_RETURN(convert_error_code_to_mysql(error, 0, NULL));
}

/*****************************************************************//**
Release transaction savepoint name.
@return 0 if success, HA_ERR_NO_SAVEPOINT if no savepoint with the
given name */
static
int
innobase_release_savepoint(
/*=======================*/
	handlerton*	hton,		/*!< in: handlerton for Innodb */
	THD*		thd,		/*!< in: handle to the MySQL thread
					of the user whose transaction's
					savepoint should be released */
	void*		savepoint)	/*!< in: savepoint data */
{
	dberr_t		error;
	trx_t*		trx;
	char		name[64];

	DBUG_ENTER("innobase_release_savepoint");
	DBUG_ASSERT(hton == innodb_hton_ptr);

	trx = check_trx_exists(thd);

	/* TODO: use provided savepoint data area to store savepoint data */

	longlong2str((ulint) savepoint, name, 36);

	error = trx_release_savepoint_for_mysql(trx, name);

	if (error == DB_SUCCESS && trx->fts_trx != NULL) {
		fts_savepoint_release(trx, name);
	}

	DBUG_RETURN(convert_error_code_to_mysql(error, 0, NULL));
}

/*****************************************************************//**
Sets a transaction savepoint.
@return	always 0, that is, always succeeds */
static
int
innobase_savepoint(
/*===============*/
	handlerton*	hton,	/*!< in: handle to the Innodb handlerton */
	THD*	thd,		/*!< in: handle to the MySQL thread */
	void*	savepoint)	/*!< in: savepoint data */
{
	dberr_t	error;
	trx_t*	trx;

	DBUG_ENTER("innobase_savepoint");
	DBUG_ASSERT(hton == innodb_hton_ptr);

	/* In the autocommit mode there is no sense to set a savepoint
	(unless we are in sub-statement), so SQL layer ensures that
	this method is never called in such situation.  */

	trx = check_trx_exists(thd);

	/* Release a possible FIFO ticket and search latch. Since we will
	reserve the trx_sys->mutex, we have to release the search system
	latch first to obey the latching order. */

	trx_search_latch_release_if_reserved(trx);

	innobase_srv_conc_force_exit_innodb(trx);

	/* Cannot happen outside of transaction */
	DBUG_ASSERT(trx_is_registered_for_2pc(trx));

	/* TODO: use provided savepoint data area to store savepoint data */
	char name[64];
	longlong2str((ulint) savepoint,name,36);

	error = trx_savepoint_for_mysql(trx, name, (ib_int64_t)0);

	if (error == DB_SUCCESS && trx->fts_trx != NULL) {
		fts_savepoint_take(trx, name);
	}

	DBUG_RETURN(convert_error_code_to_mysql(error, 0, NULL));
}

/*****************************************************************//**
Frees a possible InnoDB trx object associated with the current THD.
@return	0 or error number */
static
int
innobase_close_connection(
/*======================*/
	handlerton*	hton,	/*!< in: innobase handlerton */
	THD*		thd)	/*!< in: handle to the MySQL thread of the user
				whose resources should be free'd */
{
	trx_t*	trx;

	DBUG_ENTER("innobase_close_connection");
	DBUG_ASSERT(hton == innodb_hton_ptr);
	trx = thd_to_trx(thd);

	ut_a(trx);

	if (!trx_is_registered_for_2pc(trx) && trx_is_started(trx)) {

		sql_print_error("Transaction not registered for MySQL 2PC, "
				"but transaction is active");
	}

	if (trx_is_started(trx) && log_warnings) {

		sql_print_warning(
			"MySQL is closing a connection that has an active "
			"InnoDB transaction.  "TRX_ID_FMT" row modifications "
			"will roll back.",
			trx->undo_no);
	}

	innobase_rollback_trx(trx);

	trx_free_for_mysql(trx);

	DBUG_RETURN(0);
}

/*****************************************************************//**
Frees a possible InnoDB trx object associated with the current THD.
@return	0 or error number */
UNIV_INTERN
int
innobase_close_thd(
/*===============*/
	THD*		thd)	/*!< in: handle to the MySQL thread of the user
				whose resources should be free'd */
{
	trx_t*	trx = thd_to_trx(thd);

	if (!trx) {
		return(0);
	}

	return(innobase_close_connection(innodb_hton_ptr, thd));
}

/*************************************************************************//**
** InnoDB database tables
*****************************************************************************/

/****************************************************************//**
Get the record format from the data dictionary.
@return one of ROW_TYPE_REDUNDANT, ROW_TYPE_COMPACT,
ROW_TYPE_COMPRESSED, ROW_TYPE_DYNAMIC */
UNIV_INTERN
enum row_type
ha_innobase::get_row_type() const
/*=============================*/
{
	if (prebuilt && prebuilt->table) {
		const ulint	flags = prebuilt->table->flags;

		switch (dict_tf_get_rec_format(flags)) {
		case REC_FORMAT_REDUNDANT:
			return(ROW_TYPE_REDUNDANT);
		case REC_FORMAT_COMPACT:
			return(ROW_TYPE_COMPACT);
		case REC_FORMAT_COMPRESSED:
			return(ROW_TYPE_COMPRESSED);
		case REC_FORMAT_DYNAMIC:
			return(ROW_TYPE_DYNAMIC);
		}
	}
	ut_ad(0);
	return(ROW_TYPE_NOT_USED);
}



/****************************************************************//**
Get the table flags to use for the statement.
@return	table flags */
UNIV_INTERN
handler::Table_flags
ha_innobase::table_flags() const
/*============================*/
{
	/* Need to use tx_isolation here since table flags is (also)
	called before prebuilt is inited. */
	ulong const tx_isolation = thd_tx_isolation(ha_thd());

	if (tx_isolation <= ISO_READ_COMMITTED) {
		return(int_table_flags);
	}

	return(int_table_flags | HA_BINLOG_STMT_CAPABLE);
}

/****************************************************************//**
Gives the file extension of an InnoDB single-table tablespace. */
static const char* ha_innobase_exts[] = {
	".ibd",
	NullS
};

/****************************************************************//**
Returns the table type (storage engine name).
@return	table type */
UNIV_INTERN
const char*
ha_innobase::table_type() const
/*===========================*/
{
	return(innobase_hton_name);
}

/****************************************************************//**
Returns the index type.
@return index type */
UNIV_INTERN
const char*
ha_innobase::index_type(
/*====================*/
	uint	keynr)		/*!< : index number */
{
	dict_index_t*	index = innobase_get_index(keynr);

	if (index && index->type & DICT_FTS) {
		return("FULLTEXT");
	} else {
		return("BTREE");
	}
}

/****************************************************************//**
Returns the table file name extension.
@return	file extension string */
UNIV_INTERN
const char**
ha_innobase::bas_ext() const
/*========================*/
{
	return(ha_innobase_exts);
}

/****************************************************************//**
Returns the operations supported for indexes.
@return	flags of supported operations */
UNIV_INTERN
ulong
ha_innobase::index_flags(
/*=====================*/
	uint	key,
	uint,
	bool) const
{
	return((table_share->key_info[key].algorithm == HA_KEY_ALG_FULLTEXT)
		 ? 0
		 : (HA_READ_NEXT | HA_READ_PREV | HA_READ_ORDER
		  | HA_READ_RANGE | HA_KEYREAD_ONLY
		  | HA_DO_INDEX_COND_PUSHDOWN));
}

/****************************************************************//**
Returns the maximum number of keys.
@return	MAX_KEY */
UNIV_INTERN
uint
ha_innobase::max_supported_keys() const
/*===================================*/
{
	return(MAX_KEY);
}

/****************************************************************//**
Returns the maximum key length.
@return	maximum supported key length, in bytes */
UNIV_INTERN
uint
ha_innobase::max_supported_key_length() const
/*=========================================*/
{
	/* An InnoDB page must store >= 2 keys; a secondary key record
	must also contain the primary key value.  Therefore, if both
	the primary key and the secondary key are at this maximum length,
	it must be less than 1/4th of the free space on a page including
	record overhead.

	MySQL imposes its own limit to this number; MAX_KEY_LENGTH = 3072.

	For page sizes = 16k, InnoDB historically reported 3500 bytes here,
	But the MySQL limit of 3072 was always used through the handler
	interface. */

	switch (UNIV_PAGE_SIZE) {
	case 4096:
		return(768);
	case 8192:
		return(1536);
	default:
		return(3500);
	}
}

/****************************************************************//**
Returns the key map of keys that are usable for scanning.
@return	key_map_full */
UNIV_INTERN
const key_map*
ha_innobase::keys_to_use_for_scanning()
/*===================================*/
{
	return(&key_map_full);
}

/****************************************************************//**
Determines if table caching is supported.
@return	HA_CACHE_TBL_ASKTRANSACT */
UNIV_INTERN
uint8
ha_innobase::table_cache_type()
/*===========================*/
{
	return(HA_CACHE_TBL_ASKTRANSACT);
}

/****************************************************************//**
Determines if the primary key is clustered index.
@return	true */
UNIV_INTERN
bool
ha_innobase::primary_key_is_clustered()
/*===================================*/
{
	return(true);
}

/*****************************************************************//**
Normalizes a table name string. A normalized name consists of the
database name catenated to '/' and table name. Example: test/mytable.
On Windows normalization puts both the database name and the
table name always to lower case if "set_lower_case" is set to TRUE. */
static
void
normalize_table_name_low(
/*=====================*/
	char*		norm_name,	/*!< out: normalized name as a
					null-terminated string */
	const char*	name,		/*!< in: table name string */
	ibool		set_lower_case)	/*!< in: TRUE if we want to set name
					to lower case */
{
	char*	name_ptr;
	ulint	name_len;
	char*	db_ptr;
	ulint	db_len;
	char*	ptr;
	ulint	norm_len;

	/* Scan name from the end */

	ptr = strend(name) - 1;

	/* seek to the last path separator */
	while (ptr >= name && *ptr != '\\' && *ptr != '/') {
		ptr--;
	}

	name_ptr = ptr + 1;
	name_len = strlen(name_ptr);

	/* skip any number of path separators */
	while (ptr >= name && (*ptr == '\\' || *ptr == '/')) {
		ptr--;
	}

	DBUG_ASSERT(ptr >= name);

	/* seek to the last but one path separator or one char before
	the beginning of name */
	db_len = 0;
	while (ptr >= name && *ptr != '\\' && *ptr != '/') {
		ptr--;
		db_len++;
	}

	db_ptr = ptr + 1;

	norm_len = db_len + name_len + sizeof "/";
	ut_a(norm_len < FN_REFLEN - 1);

	memcpy(norm_name, db_ptr, db_len);

	norm_name[db_len] = '/';

	/* Copy the name and null-byte. */
	memcpy(norm_name + db_len + 1, name_ptr, name_len + 1);

	if (set_lower_case) {
		innobase_casedn_str(norm_name);
	}
}

#if !defined(DBUG_OFF)
/*********************************************************************
Test normalize_table_name_low(). */
static
void
test_normalize_table_name_low()
/*===========================*/
{
	char		norm_name[FN_REFLEN];
	const char*	test_data[][2] = {
		/* input, expected result */
		{"./mysqltest/t1", "mysqltest/t1"},
		{"./test/#sql-842b_2", "test/#sql-842b_2"},
		{"./test/#sql-85a3_10", "test/#sql-85a3_10"},
		{"./test/#sql2-842b-2", "test/#sql2-842b-2"},
		{"./test/bug29807", "test/bug29807"},
		{"./test/foo", "test/foo"},
		{"./test/innodb_bug52663", "test/innodb_bug52663"},
		{"./test/t", "test/t"},
		{"./test/t1", "test/t1"},
		{"./test/t10", "test/t10"},
		{"/a/b/db/table", "db/table"},
		{"/a/b/db///////table", "db/table"},
		{"/a/b////db///////table", "db/table"},
		{"/var/tmp/mysqld.1/#sql842b_2_10", "mysqld.1/#sql842b_2_10"},
		{"db/table", "db/table"},
		{"ddd/t", "ddd/t"},
		{"d/ttt", "d/ttt"},
		{"d/t", "d/t"},
		{".\\mysqltest\\t1", "mysqltest/t1"},
		{".\\test\\#sql-842b_2", "test/#sql-842b_2"},
		{".\\test\\#sql-85a3_10", "test/#sql-85a3_10"},
		{".\\test\\#sql2-842b-2", "test/#sql2-842b-2"},
		{".\\test\\bug29807", "test/bug29807"},
		{".\\test\\foo", "test/foo"},
		{".\\test\\innodb_bug52663", "test/innodb_bug52663"},
		{".\\test\\t", "test/t"},
		{".\\test\\t1", "test/t1"},
		{".\\test\\t10", "test/t10"},
		{"C:\\a\\b\\db\\table", "db/table"},
		{"C:\\a\\b\\db\\\\\\\\\\\\\\table", "db/table"},
		{"C:\\a\\b\\\\\\\\db\\\\\\\\\\\\\\table", "db/table"},
		{"C:\\var\\tmp\\mysqld.1\\#sql842b_2_10", "mysqld.1/#sql842b_2_10"},
		{"db\\table", "db/table"},
		{"ddd\\t", "ddd/t"},
		{"d\\ttt", "d/ttt"},
		{"d\\t", "d/t"},
	};

	for (size_t i = 0; i < UT_ARR_SIZE(test_data); i++) {
		printf("test_normalize_table_name_low(): "
		       "testing \"%s\", expected \"%s\"... ",
		       test_data[i][0], test_data[i][1]);

		normalize_table_name_low(norm_name, test_data[i][0], FALSE);

		if (strcmp(norm_name, test_data[i][1]) == 0) {
			printf("ok\n");
		} else {
			printf("got \"%s\"\n", norm_name);
			ut_error;
		}
	}
}

/*********************************************************************
Test ut_format_name(). */
static
void
test_ut_format_name()
/*=================*/
{
	char		buf[NAME_LEN * 3];

	struct {
		const char*	name;
		ibool		is_table;
		ulint		buf_size;
		const char*	expected;
	} test_data[] = {
		{"test/t1",	TRUE,	sizeof(buf),	"\"test\".\"t1\""},
		{"test/t1",	TRUE,	12,		"\"test\".\"t1\""},
		{"test/t1",	TRUE,	11,		"\"test\".\"t1"},
		{"test/t1",	TRUE,	10,		"\"test\".\"t"},
		{"test/t1",	TRUE,	9,		"\"test\".\""},
		{"test/t1",	TRUE,	8,		"\"test\"."},
		{"test/t1",	TRUE,	7,		"\"test\""},
		{"test/t1",	TRUE,	6,		"\"test"},
		{"test/t1",	TRUE,	5,		"\"tes"},
		{"test/t1",	TRUE,	4,		"\"te"},
		{"test/t1",	TRUE,	3,		"\"t"},
		{"test/t1",	TRUE,	2,		"\""},
		{"test/t1",	TRUE,	1,		""},
		{"test/t1",	TRUE,	0,		"BUF_NOT_CHANGED"},
		{"table",	TRUE,	sizeof(buf),	"\"table\""},
		{"ta'le",	TRUE,	sizeof(buf),	"\"ta'le\""},
		{"ta\"le",	TRUE,	sizeof(buf),	"\"ta\"\"le\""},
		{"ta`le",	TRUE,	sizeof(buf),	"\"ta`le\""},
		{"index",	FALSE,	sizeof(buf),	"\"index\""},
		{"ind/ex",	FALSE,	sizeof(buf),	"\"ind/ex\""},
	};

	for (size_t i = 0; i < UT_ARR_SIZE(test_data); i++) {

		memcpy(buf, "BUF_NOT_CHANGED", strlen("BUF_NOT_CHANGED") + 1);

		char*	ret;

		ret = ut_format_name(test_data[i].name,
				     test_data[i].is_table,
				     buf,
				     test_data[i].buf_size);

		ut_a(ret == buf);

		if (strcmp(buf, test_data[i].expected) == 0) {
			fprintf(stderr,
				"ut_format_name(%s, %s, buf, %lu), "
				"expected %s, OK\n",
				test_data[i].name,
				test_data[i].is_table ? "TRUE" : "FALSE",
				test_data[i].buf_size,
				test_data[i].expected);
		} else {
			fprintf(stderr,
				"ut_format_name(%s, %s, buf, %lu), "
				"expected %s, ERROR: got %s\n",
				test_data[i].name,
				test_data[i].is_table ? "TRUE" : "FALSE",
				test_data[i].buf_size,
				test_data[i].expected,
				buf);
			ut_error;
		}
	}
}
#endif /* !DBUG_OFF */

/********************************************************************//**
Get the upper limit of the MySQL integral and floating-point type.
@return maximum allowed value for the field */
UNIV_INTERN
ulonglong
innobase_get_int_col_max_value(
/*===========================*/
	const Field*	field)	/*!< in: MySQL field */
{
	ulonglong	max_value = 0;

	switch (field->key_type()) {
	/* TINY */
	case HA_KEYTYPE_BINARY:
		max_value = 0xFFULL;
		break;
	case HA_KEYTYPE_INT8:
		max_value = 0x7FULL;
		break;
	/* SHORT */
	case HA_KEYTYPE_USHORT_INT:
		max_value = 0xFFFFULL;
		break;
	case HA_KEYTYPE_SHORT_INT:
		max_value = 0x7FFFULL;
		break;
	/* MEDIUM */
	case HA_KEYTYPE_UINT24:
		max_value = 0xFFFFFFULL;
		break;
	case HA_KEYTYPE_INT24:
		max_value = 0x7FFFFFULL;
		break;
	/* LONG */
	case HA_KEYTYPE_ULONG_INT:
		max_value = 0xFFFFFFFFULL;
		break;
	case HA_KEYTYPE_LONG_INT:
		max_value = 0x7FFFFFFFULL;
		break;
	/* BIG */
	case HA_KEYTYPE_ULONGLONG:
		max_value = 0xFFFFFFFFFFFFFFFFULL;
		break;
	case HA_KEYTYPE_LONGLONG:
		max_value = 0x7FFFFFFFFFFFFFFFULL;
		break;
	case HA_KEYTYPE_FLOAT:
		/* We use the maximum as per IEEE754-2008 standard, 2^24 */
		max_value = 0x1000000ULL;
		break;
	case HA_KEYTYPE_DOUBLE:
		/* We use the maximum as per IEEE754-2008 standard, 2^53 */
		max_value = 0x20000000000000ULL;
		break;
	default:
		ut_error;
	}

	return(max_value);
}

/*******************************************************************//**
This function checks whether the index column information
is consistent between KEY info from mysql and that from innodb index.
@return TRUE if all column types match. */
static
ibool
innobase_match_index_columns(
/*=========================*/
	const KEY*		key_info,	/*!< in: Index info
						from mysql */
	const dict_index_t*	index_info)	/*!< in: Index info
						from Innodb */
{
	const KEY_PART_INFO*	key_part;
	const KEY_PART_INFO*	key_end;
	const dict_field_t*	innodb_idx_fld;
	const dict_field_t*	innodb_idx_fld_end;

	DBUG_ENTER("innobase_match_index_columns");

	/* Check whether user defined index column count matches */
	if (key_info->user_defined_key_parts !=
		index_info->n_user_defined_cols) {
		DBUG_RETURN(FALSE);
	}

	key_part = key_info->key_part;
	key_end = key_part + key_info->user_defined_key_parts;
	innodb_idx_fld = index_info->fields;
	innodb_idx_fld_end = index_info->fields + index_info->n_fields;

	/* Check each index column's datatype. We do not check
	column name because there exists case that index
	column name got modified in mysql but such change does not
	propagate to InnoDB.
	One hidden assumption here is that the index column sequences
	are matched up between those in mysql and Innodb. */
	for (; key_part != key_end; ++key_part) {
		ulint	col_type;
		ibool	is_unsigned;
		ulint	mtype = innodb_idx_fld->col->mtype;

		/* Need to translate to InnoDB column type before
		comparison. */
		col_type = get_innobase_type_from_mysql_type(&is_unsigned,
							     key_part->field);

		/* Ignore Innodb specific system columns. */
		while (mtype == DATA_SYS) {
			innodb_idx_fld++;

			if (innodb_idx_fld >= innodb_idx_fld_end) {
				DBUG_RETURN(FALSE);
			}
		}

		if (col_type != mtype) {
			/* Column Type mismatches */
			DBUG_RETURN(FALSE);
		}

		innodb_idx_fld++;
	}

	DBUG_RETURN(TRUE);
}

/*******************************************************************//**
This function builds a translation table in INNOBASE_SHARE
structure for fast index location with mysql array number from its
table->key_info structure. This also provides the necessary translation
between the key order in mysql key_info and Innodb ib_table->indexes if
they are not fully matched with each other.
Note we do not have any mutex protecting the translation table
building based on the assumption that there is no concurrent
index creation/drop and DMLs that requires index lookup. All table
handle will be closed before the index creation/drop.
@return TRUE if index translation table built successfully */
static
ibool
innobase_build_index_translation(
/*=============================*/
	const TABLE*		table,	/*!< in: table in MySQL data
					dictionary */
	dict_table_t*		ib_table,/*!< in: table in Innodb data
					dictionary */
	INNOBASE_SHARE*		share)	/*!< in/out: share structure
					where index translation table
					will be constructed in. */
{
	ulint		mysql_num_index;
	ulint		ib_num_index;
	dict_index_t**	index_mapping;
	ibool		ret = TRUE;

	DBUG_ENTER("innobase_build_index_translation");

	mutex_enter(&dict_sys->mutex);

	mysql_num_index = table->s->keys;
	ib_num_index = UT_LIST_GET_LEN(ib_table->indexes);

	index_mapping = share->idx_trans_tbl.index_mapping;

	/* If there exists inconsistency between MySQL and InnoDB dictionary
	(metadata) information, the number of index defined in MySQL
	could exceed that in InnoDB, do not build index translation
	table in such case */
	if (UNIV_UNLIKELY(ib_num_index < mysql_num_index)) {
		ret = FALSE;
		goto func_exit;
	}

	/* If index entry count is non-zero, nothing has
	changed since last update, directly return TRUE */
	if (share->idx_trans_tbl.index_count) {
		/* Index entry count should still match mysql_num_index */
		ut_a(share->idx_trans_tbl.index_count == mysql_num_index);
		goto func_exit;
	}

	/* The number of index increased, rebuild the mapping table */
	if (mysql_num_index > share->idx_trans_tbl.array_size) {
		index_mapping = (dict_index_t**) my_realloc(index_mapping,
							mysql_num_index *
							sizeof(*index_mapping),
							MYF(MY_ALLOW_ZERO_PTR));

		if (!index_mapping) {
			/* Report an error if index_mapping continues to be
			NULL and mysql_num_index is a non-zero value */
			sql_print_error("InnoDB: fail to allocate memory for "
					"index translation table. Number of "
					"Index:%lu, array size:%lu",
					mysql_num_index,
					share->idx_trans_tbl.array_size);
			ret = FALSE;
			goto func_exit;
		}

		share->idx_trans_tbl.array_size = mysql_num_index;
	}

	/* For each index in the mysql key_info array, fetch its
	corresponding InnoDB index pointer into index_mapping
	array. */
	for (ulint count = 0; count < mysql_num_index; count++) {

		/* Fetch index pointers into index_mapping according to mysql
		index sequence */
		index_mapping[count] = dict_table_get_index_on_name(
			ib_table, table->key_info[count].name);

		if (!index_mapping[count]) {
			sql_print_error("Cannot find index %s in InnoDB "
					"index dictionary.",
					table->key_info[count].name);
			ret = FALSE;
			goto func_exit;
		}

		/* Double check fetched index has the same
		column info as those in mysql key_info. */
		if (!innobase_match_index_columns(&table->key_info[count],
					          index_mapping[count])) {
			sql_print_error("Found index %s whose column info "
					"does not match that of MySQL.",
					table->key_info[count].name);
			ret = FALSE;
			goto func_exit;
		}
	}

	/* Successfully built the translation table */
	share->idx_trans_tbl.index_count = mysql_num_index;

func_exit:
	if (!ret) {
		/* Build translation table failed. */
		my_free(index_mapping);

		share->idx_trans_tbl.array_size = 0;
		share->idx_trans_tbl.index_count = 0;
		index_mapping = NULL;
	}

	share->idx_trans_tbl.index_mapping = index_mapping;

	mutex_exit(&dict_sys->mutex);

	DBUG_RETURN(ret);
}

/*******************************************************************//**
This function uses index translation table to quickly locate the
requested index structure.
Note we do not have mutex protection for the index translatoin table
access, it is based on the assumption that there is no concurrent
translation table rebuild (fter create/drop index) and DMLs that
require index lookup.
@return dict_index_t structure for requested index. NULL if
fail to locate the index structure. */
static
dict_index_t*
innobase_index_lookup(
/*==================*/
	INNOBASE_SHARE*	share,	/*!< in: share structure for index
				translation table. */
	uint		keynr)	/*!< in: index number for the requested
				index */
{
	if (!share->idx_trans_tbl.index_mapping
	    || keynr >= share->idx_trans_tbl.index_count) {
		return(NULL);
	}

	return(share->idx_trans_tbl.index_mapping[keynr]);
}

/************************************************************************
Set the autoinc column max value. This should only be called once from
ha_innobase::open(). Therefore there's no need for a covering lock. */
UNIV_INTERN
void
ha_innobase::innobase_initialize_autoinc()
/*======================================*/
{
	ulonglong	auto_inc;
	const Field*	field = table->found_next_number_field;

	if (field != NULL) {
		auto_inc = innobase_get_int_col_max_value(field);
	} else {
		/* We have no idea what's been passed in to us as the
		autoinc column. We set it to the 0, effectively disabling
		updates to the table. */
		auto_inc = 0;

		ut_print_timestamp(stderr);
		fprintf(stderr, "  InnoDB: Unable to determine the AUTOINC "
				"column name\n");
	}

	if (srv_force_recovery >= SRV_FORCE_NO_IBUF_MERGE) {
		/* If the recovery level is set so high that writes
		are disabled we force the AUTOINC counter to 0
		value effectively disabling writes to the table.
		Secondly, we avoid reading the table in case the read
		results in failure due to a corrupted table/index.

		We will not return an error to the client, so that the
		tables can be dumped with minimal hassle.  If an error
		were returned in this case, the first attempt to read
		the table would fail and subsequent SELECTs would succeed. */
		auto_inc = 0;
	} else if (field == NULL) {
		/* This is a far more serious error, best to avoid
		opening the table and return failure. */
		my_error(ER_AUTOINC_READ_FAILED, MYF(0));
	} else {
		dict_index_t*	index;
		const char*	col_name;
		ib_uint64_t	read_auto_inc;
		ulint		err;

		update_thd(ha_thd());

		ut_a(prebuilt->trx == thd_to_trx(user_thd));

		col_name = field->field_name;
		index = innobase_get_index(table->s->next_number_index);

		/* Execute SELECT MAX(col_name) FROM TABLE; */
		err = row_search_max_autoinc(index, col_name, &read_auto_inc);

		switch (err) {
		case DB_SUCCESS: {
			ulonglong	col_max_value;

			col_max_value = innobase_get_int_col_max_value(field);

			/* At the this stage we do not know the increment
			nor the offset, so use a default increment of 1. */

			auto_inc = innobase_next_autoinc(
				read_auto_inc, 1, 1, 0, col_max_value);

			break;
		}
		case DB_RECORD_NOT_FOUND:
			ut_print_timestamp(stderr);
			fprintf(stderr, "  InnoDB: MySQL and InnoDB data "
				"dictionaries are out of sync.\n"
				"InnoDB: Unable to find the AUTOINC column "
				"%s in the InnoDB table %s.\n"
				"InnoDB: We set the next AUTOINC column "
				"value to 0,\n"
				"InnoDB: in effect disabling the AUTOINC "
				"next value generation.\n"
				"InnoDB: You can either set the next "
				"AUTOINC value explicitly using ALTER TABLE\n"
				"InnoDB: or fix the data dictionary by "
				"recreating the table.\n",
				col_name, index->table->name);

			/* This will disable the AUTOINC generation. */
			auto_inc = 0;

			/* We want the open to succeed, so that the user can
			take corrective action. ie. reads should succeed but
			updates should fail. */
			err = DB_SUCCESS;
			break;
		default:
			/* row_search_max_autoinc() should only return
			one of DB_SUCCESS or DB_RECORD_NOT_FOUND. */
			ut_error;
		}
	}

	dict_table_autoinc_initialize(prebuilt->table, auto_inc);
}

/*****************************************************************//**
Creates and opens a handle to a table which already exists in an InnoDB
database.
@return	1 if error, 0 if success */
UNIV_INTERN
int
ha_innobase::open(
/*==============*/
	const char*	name,		/*!< in: table name */
	int		mode,		/*!< in: not used */
	uint		test_if_locked)	/*!< in: not used */
{
	dict_table_t*	ib_table;
	char		norm_name[FN_REFLEN];
	THD*		thd;
	ulint		retries = 0;
	char*		is_part = NULL;
	ibool		par_case_name_set = FALSE;
	char		par_case_name[FN_REFLEN];

	DBUG_ENTER("ha_innobase::open");

	UT_NOT_USED(mode);
	UT_NOT_USED(test_if_locked);

	thd = ha_thd();

	/* Under some cases MySQL seems to call this function while
	holding btr_search_latch. This breaks the latching order as
	we acquire dict_sys->mutex below and leads to a deadlock. */
	if (thd != NULL) {
		innobase_release_temporary_latches(ht, thd);
	}

	normalize_table_name(norm_name, name);

	user_thd = NULL;

	if (!(share=get_share(name))) {

		DBUG_RETURN(1);
	}

	/* Will be allocated if it is needed in ::update_row() */
	upd_buf = NULL;
	upd_buf_size = 0;

	/* We look for pattern #P# to see if the table is partitioned
	MySQL table. The retry logic for partitioned tables is a
	workaround for http://bugs.mysql.com/bug.php?id=33349. Look
	at support issue https://support.mysql.com/view.php?id=21080
	for more details. */
#ifdef __WIN__
	is_part = strstr(norm_name, "#p#");
#else
	is_part = strstr(norm_name, "#P#");
#endif /* __WIN__ */

retry:
	/* Get pointer to a table object in InnoDB dictionary cache */
	ib_table = dict_table_open_on_name(norm_name, FALSE, TRUE,
					   DICT_ERR_IGNORE_NONE);

	if (ib_table
	    && ((!DICT_TF2_FLAG_IS_SET(ib_table, DICT_TF2_FTS_HAS_DOC_ID)
		 && table->s->fields != dict_table_get_n_user_cols(ib_table))
		|| (DICT_TF2_FLAG_IS_SET(ib_table, DICT_TF2_FTS_HAS_DOC_ID)
		    && (table->s->fields
			!= dict_table_get_n_user_cols(ib_table) - 1)))) {
		ib_logf(IB_LOG_LEVEL_WARN,
			"table %s contains %lu user defined columns "
			"in InnoDB, but %lu columns in MySQL. Please "
			"check INFORMATION_SCHEMA.INNODB_SYS_COLUMNS and "
			REFMAN "innodb-troubleshooting.html "
			"for how to resolve it",
			norm_name, (ulong) dict_table_get_n_user_cols(ib_table),
			(ulong) table->s->fields);

		/* Mark this table as corrupted, so the drop table
		or force recovery can still use it, but not others. */
		ib_table->corrupted = true;
		dict_table_close(ib_table, FALSE, FALSE);
		ib_table = NULL;
		is_part = NULL;
	}

	if (NULL == ib_table) {
		if (is_part && retries < 10) {
			/* MySQL partition engine hard codes the file name
			separator as "#P#". The text case is fixed even if
			lower_case_table_names is set to 1 or 2. This is true
			for sub-partition names as well. InnoDB always
			normalises file names to lower case on Windows, this
			can potentially cause problems when copying/moving
			tables between platforms.

			1) If boot against an installation from Windows
			platform, then its partition table name could
			be in lower case in system tables. So we will
			need to check lower case name when load table.

			2) If we boot an installation from other case
			sensitive platform in Windows, we might need to
			check the existence of table name without lower
			case in the system table. */
			if (innobase_get_lower_case_table_names() == 1) {

				if (!par_case_name_set) {
#ifndef __WIN__
					/* Check for the table using lower
					case name, including the partition
					separator "P" */
					strcpy(par_case_name, norm_name);
					innobase_casedn_str(par_case_name);
#else
					/* On Windows platfrom, check
					whether there exists table name in
					system table whose name is
					not being normalized to lower case */
					normalize_table_name_low(
						par_case_name, name, FALSE);
#endif
					par_case_name_set = TRUE;
				}

				ib_table = dict_table_open_on_name(
					par_case_name, FALSE, TRUE,
					DICT_ERR_IGNORE_NONE);
			}

			if (!ib_table) {
				++retries;
				os_thread_sleep(100000);
				goto retry;
			} else {
#ifndef __WIN__
				sql_print_warning("Partition table %s opened "
						  "after converting to lower "
						  "case. The table may have "
						  "been moved from a case "
						  "in-sensitive file system. "
						  "Please recreate table in "
						  "the current file system\n",
						  norm_name);
#else
				sql_print_warning("Partition table %s opened "
						  "after skipping the step to "
						  "lower case the table name. "
						  "The table may have been "
						  "moved from a case sensitive "
						  "file system. Please "
						  "recreate table in the "
						  "current file system\n",
						  norm_name);
#endif
				goto table_opened;
			}
		}

		if (is_part) {
			sql_print_error("Failed to open table %s after "
					"%lu attempts.\n", norm_name,
					retries);
		}

		ib_logf(IB_LOG_LEVEL_WARN,
			"Cannot open table %s from the internal data "
			"dictionary of InnoDB though the .frm file "
			"for the table exists. See "
			REFMAN "innodb-troubleshooting.html for how "
			"you can resolve the problem.", norm_name);

		free_share(share);
		my_errno = ENOENT;

		DBUG_RETURN(HA_ERR_NO_SUCH_TABLE);
	}

table_opened:

	innobase_copy_frm_flags_from_table_share(ib_table, table->s);

	dict_stats_init(ib_table);

	MONITOR_INC(MONITOR_TABLE_OPEN);

	bool	no_tablespace;

	if (dict_table_is_discarded(ib_table)) {

		ib_senderrf(thd,
			IB_LOG_LEVEL_WARN, ER_TABLESPACE_DISCARDED,
			table->s->table_name.str);

		/* Allow an open because a proper DISCARD should have set
		all the flags and index root page numbers to FIL_NULL that
		should prevent any DML from running but it should allow DDL
		operations. */

		no_tablespace = false;

	} else if (ib_table->ibd_file_missing) {

		ib_senderrf(
			thd, IB_LOG_LEVEL_WARN,
			ER_TABLESPACE_MISSING, norm_name);

		/* This means we have no idea what happened to the tablespace
		file, best to play it safe. */

		no_tablespace = true;
	} else {
		no_tablespace = false;
	}

	if (!thd_tablespace_op(thd) && no_tablespace) {
		free_share(share);
		my_errno = ENOENT;

		dict_table_close(ib_table, FALSE, FALSE);

		DBUG_RETURN(HA_ERR_NO_SUCH_TABLE);
	}

	prebuilt = row_create_prebuilt(ib_table, table->s->reclength);

	prebuilt->default_rec = table->s->default_values;
	ut_ad(prebuilt->default_rec);

	/* Looks like MySQL-3.23 sometimes has primary key number != 0 */
	primary_key = table->s->primary_key;
	key_used_on_scan = primary_key;

	if (!innobase_build_index_translation(table, ib_table, share)) {
		  sql_print_error("Build InnoDB index translation table for"
				  " Table %s failed", name);
	}

	/* Allocate a buffer for a 'row reference'. A row reference is
	a string of bytes of length ref_length which uniquely specifies
	a row in our table. Note that MySQL may also compare two row
	references for equality by doing a simple memcmp on the strings
	of length ref_length! */

	if (!row_table_got_default_clust_index(ib_table)) {

		prebuilt->clust_index_was_generated = FALSE;

		if (UNIV_UNLIKELY(primary_key >= MAX_KEY)) {
			sql_print_error("Table %s has a primary key in "
					"InnoDB data dictionary, but not "
					"in MySQL!", name);

			/* This mismatch could cause further problems
			if not attended, bring this to the user's attention
			by printing a warning in addition to log a message
			in the errorlog */
			push_warning_printf(thd, Sql_condition::WARN_LEVEL_WARN,
					    ER_NO_SUCH_INDEX,
					    "InnoDB: Table %s has a "
					    "primary key in InnoDB data "
					    "dictionary, but not in "
					    "MySQL!", name);

			/* If primary_key >= MAX_KEY, its (primary_key)
			value could be out of bound if continue to index
			into key_info[] array. Find InnoDB primary index,
			and assign its key_length to ref_length.
			In addition, since MySQL indexes are sorted starting
			with primary index, unique index etc., initialize
			ref_length to the first index key length in
			case we fail to find InnoDB cluster index.

			Please note, this will not resolve the primary
			index mismatch problem, other side effects are
			possible if users continue to use the table.
			However, we allow this table to be opened so
			that user can adopt necessary measures for the
			mismatch while still being accessible to the table
			date. */
			if (!table->key_info) {
				ut_ad(!table->s->keys);
				ref_length = 0;
			} else {
				ref_length = table->key_info[0].key_length;
			}

			/* Find corresponding cluster index
			key length in MySQL's key_info[] array */
			for (ulint i = 0; i < table->s->keys; i++) {
				dict_index_t*	index;
				index = innobase_get_index(i);
				if (dict_index_is_clust(index)) {
					ref_length =
						 table->key_info[i].key_length;
				}
			}
		} else {
			/* MySQL allocates the buffer for ref.
			key_info->key_length includes space for all key
			columns + one byte for each column that may be
			NULL. ref_length must be as exact as possible to
			save space, because all row reference buffers are
			allocated based on ref_length. */

			ref_length = table->key_info[primary_key].key_length;
		}
	} else {
		if (primary_key != MAX_KEY) {
			sql_print_error(
				"Table %s has no primary key in InnoDB data "
				"dictionary, but has one in MySQL! If you "
				"created the table with a MySQL version < "
				"3.23.54 and did not define a primary key, "
				"but defined a unique key with all non-NULL "
				"columns, then MySQL internally treats that "
				"key as the primary key. You can fix this "
				"error by dump + DROP + CREATE + reimport "
				"of the table.", name);

			/* This mismatch could cause further problems
			if not attended, bring this to the user attention
			by printing a warning in addition to log a message
			in the errorlog */
			push_warning_printf(thd, Sql_condition::WARN_LEVEL_WARN,
					    ER_NO_SUCH_INDEX,
					    "InnoDB: Table %s has no "
					    "primary key in InnoDB data "
					    "dictionary, but has one in "
					    "MySQL!", name);
		}

		prebuilt->clust_index_was_generated = TRUE;

		ref_length = DATA_ROW_ID_LEN;

		/* If we automatically created the clustered index, then
		MySQL does not know about it, and MySQL must NOT be aware
		of the index used on scan, to make it avoid checking if we
		update the column of the index. That is why we assert below
		that key_used_on_scan is the undefined value MAX_KEY.
		The column is the row id in the automatical generation case,
		and it will never be updated anyway. */

		if (key_used_on_scan != MAX_KEY) {
			sql_print_warning(
				"Table %s key_used_on_scan is %lu even "
				"though there is no primary key inside "
				"InnoDB.", name, (ulong) key_used_on_scan);
		}
	}

	/* Index block size in InnoDB: used by MySQL in query optimization */
	stats.block_size = UNIV_PAGE_SIZE;

	/* Init table lock structure */
	thr_lock_data_init(&share->lock,&lock,(void*) 0);

	if (prebuilt->table) {
		/* We update the highest file format in the system table
		space, if this table has higher file format setting. */

		trx_sys_file_format_max_upgrade(
			(const char**) &innobase_file_format_max,
			dict_table_get_format(prebuilt->table));
	}

	/* Only if the table has an AUTOINC column. */
	if (prebuilt->table != NULL
	    && !prebuilt->table->ibd_file_missing
	    && table->found_next_number_field != NULL) {
		dict_table_autoinc_lock(prebuilt->table);

		/* Since a table can already be "open" in InnoDB's internal
		data dictionary, we only init the autoinc counter once, the
		first time the table is loaded. We can safely reuse the
		autoinc value from a previous MySQL open. */
		if (dict_table_autoinc_read(prebuilt->table) == 0) {

			innobase_initialize_autoinc();
		}

		dict_table_autoinc_unlock(prebuilt->table);
	}

	info(HA_STATUS_NO_LOCK | HA_STATUS_VARIABLE | HA_STATUS_CONST);

	DBUG_RETURN(0);
}

UNIV_INTERN
handler*
ha_innobase::clone(
/*===============*/
	const char*	name,		/*!< in: table name */
	MEM_ROOT*	mem_root)	/*!< in: memory context */
{
	ha_innobase* new_handler;

	DBUG_ENTER("ha_innobase::clone");

	new_handler = static_cast<ha_innobase*>(handler::clone(name,
							       mem_root));
	if (new_handler) {
		DBUG_ASSERT(new_handler->prebuilt != NULL);
		DBUG_ASSERT(new_handler->user_thd == user_thd);
		DBUG_ASSERT(new_handler->prebuilt->trx == prebuilt->trx);

		new_handler->prebuilt->select_lock_type
			= prebuilt->select_lock_type;
	}

	DBUG_RETURN(new_handler);
}

UNIV_INTERN
uint
ha_innobase::max_supported_key_part_length() const
/*==============================================*/
{
	/* A table format specific index column length check will be performed
	at ha_innobase::add_index() and row_create_index_for_mysql() */
	return(innobase_large_prefix
		? REC_VERSION_56_MAX_INDEX_COL_LEN
		: REC_ANTELOPE_MAX_INDEX_COL_LEN - 1);
}

/******************************************************************//**
Closes a handle to an InnoDB table.
@return	0 */
UNIV_INTERN
int
ha_innobase::close()
/*================*/
{
	THD*	thd;

	DBUG_ENTER("ha_innobase::close");

	thd = ha_thd();
	if (thd != NULL) {
		innobase_release_temporary_latches(ht, thd);
	}

	row_prebuilt_free(prebuilt, FALSE);

	if (upd_buf != NULL) {
		ut_ad(upd_buf_size != 0);
		my_free(upd_buf);
		upd_buf = NULL;
		upd_buf_size = 0;
	}

	free_share(share);

	MONITOR_INC(MONITOR_TABLE_CLOSE);

	/* Tell InnoDB server that there might be work for
	utility threads: */

	srv_active_wake_master_thread();

	DBUG_RETURN(0);
}

/* The following accessor functions should really be inside MySQL code! */

/**************************************************************//**
Gets field offset for a field in a table.
@return	offset */
static inline
uint
get_field_offset(
/*=============*/
	const TABLE*	table,	/*!< in: MySQL table object */
	const Field*	field)	/*!< in: MySQL field object */
{
	return((uint) (field->ptr - table->record[0]));
}

/*************************************************************//**
InnoDB uses this function to compare two data fields for which the data type
is such that we must use MySQL code to compare them. NOTE that the prototype
of this function is in rem0cmp.cc in InnoDB source code! If you change this
function, remember to update the prototype there!
@return	1, 0, -1, if a is greater, equal, less than b, respectively */
UNIV_INTERN
int
innobase_mysql_cmp(
/*===============*/
	int		mysql_type,	/*!< in: MySQL type */
	uint		charset_number,	/*!< in: number of the charset */
	const unsigned char* a,		/*!< in: data field */
	unsigned int	a_length,	/*!< in: data field length,
					not UNIV_SQL_NULL */
	const unsigned char* b,		/*!< in: data field */
	unsigned int	b_length)	/*!< in: data field length,
					not UNIV_SQL_NULL */
{
	CHARSET_INFO*		charset;
	enum_field_types	mysql_tp;
	int			ret;

	DBUG_ASSERT(a_length != UNIV_SQL_NULL);
	DBUG_ASSERT(b_length != UNIV_SQL_NULL);

	mysql_tp = (enum_field_types) mysql_type;

	switch (mysql_tp) {

	case MYSQL_TYPE_BIT:
	case MYSQL_TYPE_STRING:
	case MYSQL_TYPE_VAR_STRING:
	case MYSQL_TYPE_TINY_BLOB:
	case MYSQL_TYPE_MEDIUM_BLOB:
	case MYSQL_TYPE_BLOB:
	case MYSQL_TYPE_LONG_BLOB:
	case MYSQL_TYPE_VARCHAR:
		/* Use the charset number to pick the right charset struct for
		the comparison. Since the MySQL function get_charset may be
		slow before Bar removes the mutex operation there, we first
		look at 2 common charsets directly. */

		if (charset_number == default_charset_info->number) {
			charset = default_charset_info;
		} else if (charset_number == my_charset_latin1.number) {
			charset = &my_charset_latin1;
		} else {
			charset = get_charset(charset_number, MYF(MY_WME));

			if (charset == NULL) {
			  sql_print_error("InnoDB needs charset %lu for doing "
					  "a comparison, but MySQL cannot "
					  "find that charset.",
					  (ulong) charset_number);
				ut_a(0);
			}
		}

		/* Starting from 4.1.3, we use strnncollsp() in comparisons of
		non-latin1_swedish_ci strings. NOTE that the collation order
		changes then: 'b\0\0...' is ordered BEFORE 'b  ...'. Users
		having indexes on such data need to rebuild their tables! */

		ret = charset->coll->strnncollsp(
			charset, a, a_length, b, b_length, 0);

		if (ret < 0) {
			return(-1);
		} else if (ret > 0) {
			return(1);
		} else {
			return(0);
		}
	default:
		ut_error;
	}

	return(0);
}


/*************************************************************//**
Get the next token from the given string and store it in *token. */
UNIV_INTERN
CHARSET_INFO*
innobase_get_fts_charset(
/*=====================*/
	int		mysql_type,	/*!< in: MySQL type */
	uint		charset_number)	/*!< in: number of the charset */
{
	enum_field_types	mysql_tp;
	CHARSET_INFO*		charset;

	mysql_tp = (enum_field_types) mysql_type;

	switch (mysql_tp) {

	case MYSQL_TYPE_BIT:
	case MYSQL_TYPE_STRING:
	case MYSQL_TYPE_VAR_STRING:
	case MYSQL_TYPE_TINY_BLOB:
	case MYSQL_TYPE_MEDIUM_BLOB:
	case MYSQL_TYPE_BLOB:
	case MYSQL_TYPE_LONG_BLOB:
	case MYSQL_TYPE_VARCHAR:
		/* Use the charset number to pick the right charset struct for
		the comparison. Since the MySQL function get_charset may be
		slow before Bar removes the mutex operation there, we first
		look at 2 common charsets directly. */

		if (charset_number == default_charset_info->number) {
			charset = default_charset_info;
		} else if (charset_number == my_charset_latin1.number) {
			charset = &my_charset_latin1;
		} else {
			charset = get_charset(charset_number, MYF(MY_WME));

			if (charset == NULL) {
			  sql_print_error("InnoDB needs charset %lu for doing "
					  "a comparison, but MySQL cannot "
					  "find that charset.",
					  (ulong) charset_number);
				ut_a(0);
			}
		}
		break;
	default:
		ut_error;
	}

	return(charset);
}

/*************************************************************//**
InnoDB uses this function to compare two data fields for which the data type
is such that we must use MySQL code to compare them. NOTE that the prototype
of this function is in rem0cmp.c in InnoDB source code! If you change this
function, remember to update the prototype there!
@return	1, 0, -1, if a is greater, equal, less than b, respectively */
UNIV_INTERN
int
innobase_mysql_cmp_prefix(
/*======================*/
	int		mysql_type,	/*!< in: MySQL type */
	uint		charset_number,	/*!< in: number of the charset */
	const unsigned char* a,		/*!< in: data field */
	unsigned int	a_length,	/*!< in: data field length,
					not UNIV_SQL_NULL */
	const unsigned char* b,		/*!< in: data field */
	unsigned int	b_length)	/*!< in: data field length,
					not UNIV_SQL_NULL */
{
	CHARSET_INFO*		charset;
	int			result;

	charset = innobase_get_fts_charset(mysql_type, charset_number);

	result = ha_compare_text(charset, (uchar*) a, a_length,
				 (uchar*) b, b_length, 1, 0);

	return(result);
}
/******************************************************************//**
compare two character string according to their charset. */
UNIV_INTERN
int
innobase_fts_text_cmp(
/*==================*/
	const void*	cs,		/*!< in: Character set */
	const void*     p1,		/*!< in: key */
	const void*     p2)		/*!< in: node */
{
	const CHARSET_INFO*	charset = (const CHARSET_INFO*) cs;
	const fts_string_t*	s1 = (const fts_string_t*) p1;
	const fts_string_t*	s2 = (const fts_string_t*) p2;

	return(ha_compare_text(charset, s1->f_str, s1->f_len,
			       s2->f_str, s2->f_len, 0, 0));
}
/******************************************************************//**
compare two character string case insensitively according to their charset. */
UNIV_INTERN
int
innobase_fts_text_case_cmp(
/*=======================*/
	const void*	cs,		/*!< in: Character set */
	const void*     p1,		/*!< in: key */
	const void*     p2)		/*!< in: node */
{
	const CHARSET_INFO*	charset = (const CHARSET_INFO*) cs;
	const fts_string_t*	s1 = (const fts_string_t*) p1;
	const fts_string_t*	s2 = (const fts_string_t*) p2;
	ulint			newlen;

	my_casedn_str(charset, (char*) s2->f_str);

	newlen = strlen((const char*) s2->f_str);

	return(ha_compare_text(charset, s1->f_str, s1->f_len,
			       s2->f_str, newlen, 0, 0));
}
/******************************************************************//**
Get the first character's code position for FTS index partition. */
UNIV_INTERN
ulint
innobase_strnxfrm(
/*==============*/
	const CHARSET_INFO*
			cs,		/*!< in: Character set */
	const uchar*	str,		/*!< in: string */
	const ulint	len)		/*!< in: string length */
{
	uchar		mystr[2];
	ulint		value;

	if (!str || len == 0) {
		return(0);
	}

	my_strnxfrm(cs, (uchar*) mystr, 2, str, len);

	value = mach_read_from_2(mystr);

	if (value > 255) {
		value = value / 256;
	}

	return(value);
}

/******************************************************************//**
compare two character string according to their charset. */
UNIV_INTERN
int
innobase_fts_text_cmp_prefix(
/*=========================*/
	const void*	cs,		/*!< in: Character set */
	const void*	p1,		/*!< in: prefix key */
	const void*	p2)		/*!< in: value to compare */
{
	const CHARSET_INFO*	charset = (const CHARSET_INFO*) cs;
	const fts_string_t*	s1 = (const fts_string_t*) p1;
	const fts_string_t*	s2 = (const fts_string_t*) p2;
	int			result;

	result = ha_compare_text(charset, s2->f_str, s2->f_len,
				 s1->f_str, s1->f_len, 1, 0);

	/* We switched s1, s2 position in ha_compare_text. So we need
	to negate the result */
	return(-result);
}
/******************************************************************//**
compare two character string according to their charset. */
UNIV_INTERN
int
innobase_fts_string_cmp(
/*====================*/
	const void*	cs,		/*!< in: Character set */
	const void*     p1,		/*!< in: key */
	const void*     p2)		/*!< in: node */
{
	const CHARSET_INFO*	charset = (const CHARSET_INFO*) cs;
	uchar*			s1 = (uchar*) p1;
	uchar*			s2 = *(uchar**) p2;

	return(ha_compare_text(charset, s1, strlen((const char*) s1),
			       s2, strlen((const char*) s2), 0, 0));
}
/******************************************************************//**
Makes all characters in a string lower case. */
UNIV_INTERN
size_t
innobase_fts_casedn_str(
/*====================*/
	CHARSET_INFO*	cs,	/*!< in: Character set */
	char*		src,	/*!< in: string to put in lower case */
	size_t		src_len,/*!< in: input string length */
	char*		dst,	/*!< in: buffer for result string */
	size_t		dst_len)/*!< in: buffer size */
{
	if (cs->casedn_multiply == 1) {
		memcpy(dst, src, src_len);
		dst[src_len] = 0;
		my_casedn_str(cs, dst);

		return(strlen(dst));
	} else {
		return(cs->cset->casedn(cs, src, src_len, dst, dst_len));
	}
}

#define true_word_char(c, ch) ((c) & (_MY_U | _MY_L | _MY_NMR) || (ch) == '_')

#define misc_word_char(X)       0

/*************************************************************//**
Get the next token from the given string and store it in *token.
It is mostly copied from MyISAM's doc parsing function ft_simple_get_word()
@return length of string processed */
UNIV_INTERN
ulint
innobase_mysql_fts_get_token(
/*=========================*/
	CHARSET_INFO*	cs,		/*!< in: Character set */
	byte*           start,		/*!< in: start of text */
	byte*		end,		/*!< in: one character past end of
					text */
	fts_string_t*	token,		/*!< out: token's text */
	ulint*		offset)		/*!< out: offset to token,
					measured as characters from
					'start' */
{
	int		mbl;
	uchar*		doc = start;

	ut_a(cs);

	token->f_n_char = token->f_len = 0;

	do {
		for (;;) {

			if (doc >= end) {
				return(doc - start);
			}

			int	ctype;

			mbl = cs->cset->ctype(
				cs, &ctype, (uchar*) doc, (uchar*) end);

			if (true_word_char(ctype, *doc)) {
				break;
			}

			doc += mbl > 0 ? mbl : (mbl < 0 ? -mbl : 1);
		}

		ulint	mwc = 0;
		ulint	length = 0;

		token->f_str = doc;

		while (doc < end) {

			int	ctype;

			mbl = cs->cset->ctype(
				cs, &ctype, (uchar*) doc, (uchar*) end);

			if (true_word_char(ctype, *doc)) {
				mwc = 0;
			} else if (!misc_word_char(*doc) || mwc) {
				break;
			} else {
				++mwc;
			}

			++length;

			doc += mbl > 0 ? mbl : (mbl < 0 ? -mbl : 1);
		}

		token->f_len = (uint) (doc - token->f_str) - mwc;
		token->f_n_char = length;

		return(doc - start);

	} while (doc < end);

	token->f_str[token->f_len] = 0;

	return(doc - start);
}

/**************************************************************//**
Converts a MySQL type to an InnoDB type. Note that this function returns
the 'mtype' of InnoDB. InnoDB differentiates between MySQL's old <= 4.1
VARCHAR and the new true VARCHAR in >= 5.0.3 by the 'prtype'.
@return	DATA_BINARY, DATA_VARCHAR, ... */
UNIV_INTERN
ulint
get_innobase_type_from_mysql_type(
/*==============================*/
	ulint*		unsigned_flag,	/*!< out: DATA_UNSIGNED if an
					'unsigned type';
					at least ENUM and SET,
					and unsigned integer
					types are 'unsigned types' */
	const void*	f)		/*!< in: MySQL Field */
{
	const class Field* field = reinterpret_cast<const class Field*>(f);

	/* The following asserts try to check that the MySQL type code fits in
	8 bits: this is used in ibuf and also when DATA_NOT_NULL is ORed to
	the type */

	DBUG_ASSERT((ulint)MYSQL_TYPE_STRING < 256);
	DBUG_ASSERT((ulint)MYSQL_TYPE_VAR_STRING < 256);
	DBUG_ASSERT((ulint)MYSQL_TYPE_DOUBLE < 256);
	DBUG_ASSERT((ulint)MYSQL_TYPE_FLOAT < 256);
	DBUG_ASSERT((ulint)MYSQL_TYPE_DECIMAL < 256);

	if (field->flags & UNSIGNED_FLAG) {

		*unsigned_flag = DATA_UNSIGNED;
	} else {
		*unsigned_flag = 0;
	}

	if (field->real_type() == MYSQL_TYPE_ENUM
		|| field->real_type() == MYSQL_TYPE_SET) {

		/* MySQL has field->type() a string type for these, but the
		data is actually internally stored as an unsigned integer
		code! */

		*unsigned_flag = DATA_UNSIGNED; /* MySQL has its own unsigned
						flag set to zero, even though
						internally this is an unsigned
						integer type */
		return(DATA_INT);
	}

	switch (field->type()) {
		/* NOTE that we only allow string types in DATA_MYSQL and
		DATA_VARMYSQL */
	case MYSQL_TYPE_VAR_STRING:	/* old <= 4.1 VARCHAR */
	case MYSQL_TYPE_VARCHAR:	/* new >= 5.0.3 true VARCHAR */
		if (field->binary()) {
			return(DATA_BINARY);
		} else if (strcmp(field->charset()->name,
				  "latin1_swedish_ci") == 0) {
			return(DATA_VARCHAR);
		} else {
			return(DATA_VARMYSQL);
		}
	case MYSQL_TYPE_BIT:
	case MYSQL_TYPE_STRING: if (field->binary()) {

			return(DATA_FIXBINARY);
		} else if (strcmp(field->charset()->name,
				  "latin1_swedish_ci") == 0) {
			return(DATA_CHAR);
		} else {
			return(DATA_MYSQL);
		}
	case MYSQL_TYPE_NEWDECIMAL:
		return(DATA_FIXBINARY);
	case MYSQL_TYPE_LONG:
	case MYSQL_TYPE_LONGLONG:
	case MYSQL_TYPE_TINY:
	case MYSQL_TYPE_SHORT:
	case MYSQL_TYPE_INT24:
	case MYSQL_TYPE_DATE:
	case MYSQL_TYPE_YEAR:
	case MYSQL_TYPE_NEWDATE:
		return(DATA_INT);
	case MYSQL_TYPE_TIME:
	case MYSQL_TYPE_DATETIME:
	case MYSQL_TYPE_TIMESTAMP:
		switch (field->real_type()) {
		case MYSQL_TYPE_TIME:
		case MYSQL_TYPE_DATETIME:
		case MYSQL_TYPE_TIMESTAMP:
			return(DATA_INT);
		default: /* Fall through */
			DBUG_ASSERT((ulint)MYSQL_TYPE_DECIMAL < 256);
		case MYSQL_TYPE_TIME2:
		case MYSQL_TYPE_DATETIME2:
		case MYSQL_TYPE_TIMESTAMP2:
			return(DATA_FIXBINARY);
		}
	case MYSQL_TYPE_FLOAT:
		return(DATA_FLOAT);
	case MYSQL_TYPE_DOUBLE:
		return(DATA_DOUBLE);
	case MYSQL_TYPE_DECIMAL:
		return(DATA_DECIMAL);
	case MYSQL_TYPE_GEOMETRY:
	case MYSQL_TYPE_TINY_BLOB:
	case MYSQL_TYPE_MEDIUM_BLOB:
	case MYSQL_TYPE_BLOB:
	case MYSQL_TYPE_LONG_BLOB:
		return(DATA_BLOB);
	case MYSQL_TYPE_NULL:
		/* MySQL currently accepts "NULL" datatype, but will
		reject such datatype in the next release. We will cope
		with it and not trigger assertion failure in 5.1 */
		break;
	default:
		ut_error;
	}

	return(0);
}

/*******************************************************************//**
Writes an unsigned integer value < 64k to 2 bytes, in the little-endian
storage format. */
static inline
void
innobase_write_to_2_little_endian(
/*==============================*/
	byte*	buf,	/*!< in: where to store */
	ulint	val)	/*!< in: value to write, must be < 64k */
{
	ut_a(val < 256 * 256);

	buf[0] = (byte)(val & 0xFF);
	buf[1] = (byte)(val / 256);
}

/*******************************************************************//**
Reads an unsigned integer value < 64k from 2 bytes, in the little-endian
storage format.
@return	value */
static inline
uint
innobase_read_from_2_little_endian(
/*===============================*/
	const uchar*	buf)	/*!< in: from where to read */
{
	return((uint) ((ulint)(buf[0]) + 256 * ((ulint)(buf[1]))));
}

/*******************************************************************//**
Stores a key value for a row to a buffer.
@return	key value length as stored in buff */
UNIV_INTERN
uint
ha_innobase::store_key_val_for_row(
/*===============================*/
	uint		keynr,	/*!< in: key number */
	char*		buff,	/*!< in/out: buffer for the key value (in MySQL
				format) */
	uint		buff_len,/*!< in: buffer length */
	const uchar*	record)/*!< in: row in MySQL format */
{
	KEY*		key_info	= table->key_info + keynr;
	KEY_PART_INFO*	key_part	= key_info->key_part;
	KEY_PART_INFO*	end		=
		key_part + key_info->user_defined_key_parts;
	char*		buff_start	= buff;
	enum_field_types mysql_type;
	Field*		field;
	ibool		is_null;

	DBUG_ENTER("store_key_val_for_row");

	/* The format for storing a key field in MySQL is the following:

	1. If the column can be NULL, then in the first byte we put 1 if the
	field value is NULL, 0 otherwise.

	2. If the column is of a BLOB type (it must be a column prefix field
	in this case), then we put the length of the data in the field to the
	next 2 bytes, in the little-endian format. If the field is SQL NULL,
	then these 2 bytes are set to 0. Note that the length of data in the
	field is <= column prefix length.

	3. In a column prefix field, prefix_len next bytes are reserved for
	data. In a normal field the max field length next bytes are reserved
	for data. For a VARCHAR(n) the max field length is n. If the stored
	value is the SQL NULL then these data bytes are set to 0.

	4. We always use a 2 byte length for a true >= 5.0.3 VARCHAR. Note that
	in the MySQL row format, the length is stored in 1 or 2 bytes,
	depending on the maximum allowed length. But in the MySQL key value
	format, the length always takes 2 bytes.

	We have to zero-fill the buffer so that MySQL is able to use a
	simple memcmp to compare two key values to determine if they are
	equal. MySQL does this to compare contents of two 'ref' values. */

	memset(buff, 0, buff_len);

	for (; key_part != end; key_part++) {
		is_null = FALSE;

		if (key_part->null_bit) {
			if (record[key_part->null_offset]
						& key_part->null_bit) {
				*buff = 1;
				is_null = TRUE;
			} else {
				*buff = 0;
			}
			buff++;
		}

		field = key_part->field;
		mysql_type = field->type();

		if (mysql_type == MYSQL_TYPE_VARCHAR) {
						/* >= 5.0.3 true VARCHAR */
			ulint		lenlen;
			ulint		len;
			const byte*	data;
			ulint		key_len;
			ulint		true_len;
			const CHARSET_INFO* cs;
			int		error=0;

			key_len = key_part->length;

			if (is_null) {
				buff += key_len + 2;

				continue;
			}
			cs = field->charset();

			lenlen = (ulint)
				(((Field_varstring*) field)->length_bytes);

			data = row_mysql_read_true_varchar(&len,
				(byte*) (record
				+ (ulint) get_field_offset(table, field)),
				lenlen);

			true_len = len;

			/* For multi byte character sets we need to calculate
			the true length of the key */

			if (len > 0 && cs->mbmaxlen > 1) {
				true_len = (ulint) cs->cset->well_formed_len(cs,
						(const char*) data,
						(const char*) data + len,
						(uint) (key_len / cs->mbmaxlen),
						&error);
			}

			/* In a column prefix index, we may need to truncate
			the stored value: */

			if (true_len > key_len) {
				true_len = key_len;
			}

			/* The length in a key value is always stored in 2
			bytes */

			row_mysql_store_true_var_len((byte*) buff, true_len, 2);
			buff += 2;

			memcpy(buff, data, true_len);

			/* Note that we always reserve the maximum possible
			length of the true VARCHAR in the key value, though
			only len first bytes after the 2 length bytes contain
			actual data. The rest of the space was reset to zero
			in the memset() call above. */

			buff += key_len;

		} else if (mysql_type == MYSQL_TYPE_TINY_BLOB
			|| mysql_type == MYSQL_TYPE_MEDIUM_BLOB
			|| mysql_type == MYSQL_TYPE_BLOB
			|| mysql_type == MYSQL_TYPE_LONG_BLOB
			/* MYSQL_TYPE_GEOMETRY data is treated
			as BLOB data in innodb. */
			|| mysql_type == MYSQL_TYPE_GEOMETRY) {

			const CHARSET_INFO* cs;
			ulint		key_len;
			ulint		true_len;
			int		error=0;
			ulint		blob_len;
			const byte*	blob_data;

			ut_a(key_part->key_part_flag & HA_PART_KEY_SEG);

			key_len = key_part->length;

			if (is_null) {
				buff += key_len + 2;

				continue;
			}

			cs = field->charset();

			blob_data = row_mysql_read_blob_ref(&blob_len,
				(byte*) (record
				+ (ulint) get_field_offset(table, field)),
					(ulint) field->pack_length());

			true_len = blob_len;

			ut_a(get_field_offset(table, field)
				== key_part->offset);

			/* For multi byte character sets we need to calculate
			the true length of the key */

			if (blob_len > 0 && cs->mbmaxlen > 1) {
				true_len = (ulint) cs->cset->well_formed_len(cs,
						(const char*) blob_data,
						(const char*) blob_data
							+ blob_len,
						(uint) (key_len / cs->mbmaxlen),
						&error);
			}

			/* All indexes on BLOB and TEXT are column prefix
			indexes, and we may need to truncate the data to be
			stored in the key value: */

			if (true_len > key_len) {
				true_len = key_len;
			}

			/* MySQL reserves 2 bytes for the length and the
			storage of the number is little-endian */

			innobase_write_to_2_little_endian(
					(byte*) buff, true_len);
			buff += 2;

			memcpy(buff, blob_data, true_len);

			/* Note that we always reserve the maximum possible
			length of the BLOB prefix in the key value. */

			buff += key_len;
		} else {
			/* Here we handle all other data types except the
			true VARCHAR, BLOB and TEXT. Note that the column
			value we store may be also in a column prefix
			index. */

			const CHARSET_INFO*	cs = NULL;
			ulint			true_len;
			ulint			key_len;
			const uchar*		src_start;
			int			error=0;
			enum_field_types	real_type;

			key_len = key_part->length;

			if (is_null) {
				 buff += key_len;

				 continue;
			}

			src_start = record + key_part->offset;
			real_type = field->real_type();
			true_len = key_len;

			/* Character set for the field is defined only
			to fields whose type is string and real field
			type is not enum or set. For these fields check
			if character set is multi byte. */

			if (real_type != MYSQL_TYPE_ENUM
				&& real_type != MYSQL_TYPE_SET
				&& ( mysql_type == MYSQL_TYPE_VAR_STRING
					|| mysql_type == MYSQL_TYPE_STRING)) {

				cs = field->charset();

				/* For multi byte character sets we need to
				calculate the true length of the key */

				if (key_len > 0 && cs->mbmaxlen > 1) {

					true_len = (ulint)
						cs->cset->well_formed_len(cs,
							(const char*) src_start,
							(const char*) src_start
								+ key_len,
							(uint) (key_len
								/ cs->mbmaxlen),
							&error);
				}
			}

			memcpy(buff, src_start, true_len);
			buff += true_len;

			/* Pad the unused space with spaces. */

			if (true_len < key_len) {
				ulint	pad_len = key_len - true_len;
				ut_a(cs != NULL);
				ut_a(!(pad_len % cs->mbminlen));

				cs->cset->fill(cs, buff, pad_len,
					       0x20 /* space */);
				buff += pad_len;
			}
		}
	}

	ut_a(buff <= buff_start + buff_len);

	DBUG_RETURN((uint)(buff - buff_start));
}

/**************************************************************//**
Determines if a field is needed in a prebuilt struct 'template'.
@return field to use, or NULL if the field is not needed */
static
const Field*
build_template_needs_field(
/*=======================*/
	ibool		index_contains,	/*!< in:
					dict_index_contains_col_or_prefix(
					index, i) */
	ibool		read_just_key,	/*!< in: TRUE when MySQL calls
					ha_innobase::extra with the
					argument HA_EXTRA_KEYREAD; it is enough
					to read just columns defined in
					the index (i.e., no read of the
					clustered index record necessary) */
	ibool		fetch_all_in_key,
					/*!< in: true=fetch all fields in
					the index */
	ibool		fetch_primary_key_cols,
					/*!< in: true=fetch the
					primary key columns */
	dict_index_t*	index,		/*!< in: InnoDB index to use */
	const TABLE*	table,		/*!< in: MySQL table object */
	ulint		i)		/*!< in: field index in InnoDB table */
{
	const Field*	field	= table->field[i];

	ut_ad(index_contains == dict_index_contains_col_or_prefix(index, i));

	if (!index_contains) {
		if (read_just_key) {
			/* If this is a 'key read', we do not need
			columns that are not in the key */

			return(NULL);
		}
	} else if (fetch_all_in_key) {
		/* This field is needed in the query */

		return(field);
	}

	if (bitmap_is_set(table->read_set, i)
	    || bitmap_is_set(table->write_set, i)) {
		/* This field is needed in the query */

		return(field);
	}

	if (fetch_primary_key_cols
	    && dict_table_col_in_clustered_key(index->table, i)) {
		/* This field is needed in the query */

		return(field);
	}

	/* This field is not needed in the query, skip it */

	return(NULL);
}

/**************************************************************//**
Determines if a field is needed in a prebuilt struct 'template'.
@return whether the field is needed for index condition pushdown */
inline
bool
build_template_needs_field_in_icp(
/*==============================*/
	const dict_index_t*	index,	/*!< in: InnoDB index */
	const row_prebuilt_t*	prebuilt,/*!< in: row fetch template */
	bool			contains,/*!< in: whether the index contains
					column i */
	ulint			i)	/*!< in: column number */
{
	ut_ad(contains == dict_index_contains_col_or_prefix(index, i));

	return(index == prebuilt->index
	       ? contains
	       : dict_index_contains_col_or_prefix(prebuilt->index, i));
}

/**************************************************************//**
Adds a field to a prebuilt struct 'template'.
@return the field template */
static
mysql_row_templ_t*
build_template_field(
/*=================*/
	row_prebuilt_t*	prebuilt,	/*!< in/out: template */
	dict_index_t*	clust_index,	/*!< in: InnoDB clustered index */
	dict_index_t*	index,		/*!< in: InnoDB index to use */
	TABLE*		table,		/*!< in: MySQL table object */
	const Field*	field,		/*!< in: field in MySQL table */
	ulint		i)		/*!< in: field index in InnoDB table */
{
	mysql_row_templ_t*	templ;
	const dict_col_t*	col;

	ut_ad(field == table->field[i]);
	ut_ad(clust_index->table == index->table);

	col = dict_table_get_nth_col(index->table, i);

	templ = prebuilt->mysql_template + prebuilt->n_template++;
	UNIV_MEM_INVALID(templ, sizeof *templ);
	templ->col_no = i;
	templ->clust_rec_field_no = dict_col_get_clust_pos(col, clust_index);
	ut_a(templ->clust_rec_field_no != ULINT_UNDEFINED);

	if (dict_index_is_clust(index)) {
		templ->rec_field_no = templ->clust_rec_field_no;
	} else {
		templ->rec_field_no = dict_index_get_nth_col_pos(index, i);
	}

	if (field->real_maybe_null()) {
		templ->mysql_null_byte_offset =
			field->null_offset();

		templ->mysql_null_bit_mask = (ulint) field->null_bit;
	} else {
		templ->mysql_null_bit_mask = 0;
	}

	templ->mysql_col_offset = (ulint) get_field_offset(table, field);

	templ->mysql_col_len = (ulint) field->pack_length();
	templ->type = col->mtype;
	templ->mysql_type = (ulint) field->type();

	if (templ->mysql_type == DATA_MYSQL_TRUE_VARCHAR) {
		templ->mysql_length_bytes = (ulint)
			(((Field_varstring*) field)->length_bytes);
	}

	templ->charset = dtype_get_charset_coll(col->prtype);
	templ->mbminlen = dict_col_get_mbminlen(col);
	templ->mbmaxlen = dict_col_get_mbmaxlen(col);
	templ->is_unsigned = col->prtype & DATA_UNSIGNED;

	if (!dict_index_is_clust(index)
	    && templ->rec_field_no == ULINT_UNDEFINED) {
		prebuilt->need_to_access_clustered = TRUE;
	}

	if (prebuilt->mysql_prefix_len < templ->mysql_col_offset
	    + templ->mysql_col_len) {
		prebuilt->mysql_prefix_len = templ->mysql_col_offset
			+ templ->mysql_col_len;
	}

	if (templ->type == DATA_BLOB) {
		prebuilt->templ_contains_blob = TRUE;
	}

	return(templ);
}

/**************************************************************//**
Builds a 'template' to the prebuilt struct. The template is used in fast
retrieval of just those column values MySQL needs in its processing. */
UNIV_INTERN
void
ha_innobase::build_template(
/*========================*/
	bool		whole_row)	/*!< in: true=ROW_MYSQL_WHOLE_ROW,
					false=ROW_MYSQL_REC_FIELDS */
{
	dict_index_t*	index;
	dict_index_t*	clust_index;
	ulint		n_fields;
	ibool		fetch_all_in_key	= FALSE;
	ibool		fetch_primary_key_cols	= FALSE;
	ulint		i;

	if (prebuilt->select_lock_type == LOCK_X) {
		/* We always retrieve the whole clustered index record if we
		use exclusive row level locks, for example, if the read is
		done in an UPDATE statement. */

		whole_row = true;
	} else if (!whole_row) {
		if (prebuilt->hint_need_to_fetch_extra_cols
			== ROW_RETRIEVE_ALL_COLS) {

			/* We know we must at least fetch all columns in the
			key, or all columns in the table */

			if (prebuilt->read_just_key) {
				/* MySQL has instructed us that it is enough
				to fetch the columns in the key; looks like
				MySQL can set this flag also when there is
				only a prefix of the column in the key: in
				that case we retrieve the whole column from
				the clustered index */

				fetch_all_in_key = TRUE;
			} else {
				whole_row = true;
			}
		} else if (prebuilt->hint_need_to_fetch_extra_cols
			== ROW_RETRIEVE_PRIMARY_KEY) {
			/* We must at least fetch all primary key cols. Note
			that if the clustered index was internally generated
			by InnoDB on the row id (no primary key was
			defined), then row_search_for_mysql() will always
			retrieve the row id to a special buffer in the
			prebuilt struct. */

			fetch_primary_key_cols = TRUE;
		}
	}

	clust_index = dict_table_get_first_index(prebuilt->table);

	index = whole_row ? clust_index : prebuilt->index;

	prebuilt->need_to_access_clustered = (index == clust_index);

	/* Either prebuilt->index should be a secondary index, or it
	should be the clustered index. */
	ut_ad(dict_index_is_clust(index) == (index == clust_index));

	/* Below we check column by column if we need to access
	the clustered index. */

	n_fields = (ulint) table->s->fields; /* number of columns */

	if (!prebuilt->mysql_template) {
		prebuilt->mysql_template = (mysql_row_templ_t*)
			mem_alloc(n_fields * sizeof(mysql_row_templ_t));
	}

	prebuilt->template_type = whole_row
		? ROW_MYSQL_WHOLE_ROW : ROW_MYSQL_REC_FIELDS;
	prebuilt->null_bitmap_len = table->s->null_bytes;

	/* Prepare to build prebuilt->mysql_template[]. */
	prebuilt->templ_contains_blob = FALSE;
	prebuilt->mysql_prefix_len = 0;
	prebuilt->n_template = 0;
	prebuilt->idx_cond_n_cols = 0;

	/* Note that in InnoDB, i is the column number in the table.
	MySQL calls columns 'fields'. */

	if (active_index != MAX_KEY && active_index == pushed_idx_cond_keyno) {
		/* Push down an index condition or an end_range check. */
		for (i = 0; i < n_fields; i++) {
			const ibool		index_contains
				= dict_index_contains_col_or_prefix(index, i);

			/* Test if an end_range or an index condition
			refers to the field. Note that "index" and
			"index_contains" may refer to the clustered index.
			Index condition pushdown is relative to prebuilt->index
			(the index that is being looked up first). */

			/* When join_read_always_key() invokes this
			code via handler::ha_index_init() and
			ha_innobase::index_init(), end_range is not
			yet initialized. Because of that, we must
			always check for index_contains, instead of
			the subset
			field->part_of_key.is_set(active_index)
			which would be acceptable if end_range==NULL. */
			if (build_template_needs_field_in_icp(
				    index, prebuilt, index_contains, i)) {
				/* Needed in ICP */
				const Field*		field;
				mysql_row_templ_t*	templ;

				if (whole_row) {
					field = table->field[i];
				} else {
					field = build_template_needs_field(
						index_contains,
						prebuilt->read_just_key,
						fetch_all_in_key,
						fetch_primary_key_cols,
						index, table, i);
					if (!field) {
						continue;
					}
				}

				templ = build_template_field(
					prebuilt, clust_index, index,
					table, field, i);
				prebuilt->idx_cond_n_cols++;
				ut_ad(prebuilt->idx_cond_n_cols
				      == prebuilt->n_template);

				if (index == prebuilt->index) {
					templ->icp_rec_field_no
						= templ->rec_field_no;
				} else {
					templ->icp_rec_field_no
						= dict_index_get_nth_col_pos(
							prebuilt->index, i);
				}

				if (dict_index_is_clust(prebuilt->index)) {
					ut_ad(templ->icp_rec_field_no
					      != ULINT_UNDEFINED);
					/* If the primary key includes
					a column prefix, use it in
					index condition pushdown,
					because the condition is
					evaluated before fetching any
					off-page (externally stored)
					columns. */
					if (templ->icp_rec_field_no
					    < prebuilt->index->n_uniq) {
						/* This is a key column;
						all set. */
						continue;
					}
				} else if (templ->icp_rec_field_no
					   != ULINT_UNDEFINED) {
					continue;
				}

				/* This is a column prefix index.
				The column prefix can be used in
				an end_range comparison. */

				templ->icp_rec_field_no
					= dict_index_get_nth_col_or_prefix_pos(
						prebuilt->index, i, TRUE);
				ut_ad(templ->icp_rec_field_no
				      != ULINT_UNDEFINED);

				/* Index condition pushdown can be used on
				all columns of a secondary index, and on
				the PRIMARY KEY columns. On the clustered
				index, it must never be used on other than
				PRIMARY KEY columns, because those columns
				may be stored off-page, and we will not
				fetch externally stored columns before
				checking the index condition. */
				/* TODO: test the above with an assertion
				like this. Note that index conditions are
				currently pushed down as part of the
				"optimizer phase" while end_range is done
				as part of the execution phase. Therefore,
				we were unable to use an accurate condition
				for end_range in the "if" condition above,
				and the following assertion would fail.
				ut_ad(!dict_index_is_clust(prebuilt->index)
				      || templ->rec_field_no
				      < prebuilt->index->n_uniq);
				*/
			}
		}

		ut_ad(prebuilt->idx_cond_n_cols > 0);
		ut_ad(prebuilt->idx_cond_n_cols == prebuilt->n_template);

		/* Include the fields that are not needed in index condition
		pushdown. */
		for (i = 0; i < n_fields; i++) {
			const ibool		index_contains
				= dict_index_contains_col_or_prefix(index, i);

			if (!build_template_needs_field_in_icp(
				    index, prebuilt, index_contains, i)) {
				/* Not needed in ICP */
				const Field*	field;

				if (whole_row) {
					field = table->field[i];
				} else {
					field = build_template_needs_field(
						index_contains,
						prebuilt->read_just_key,
						fetch_all_in_key,
						fetch_primary_key_cols,
						index, table, i);
					if (!field) {
						continue;
					}
				}

				build_template_field(prebuilt,
						     clust_index, index,
						     table, field, i);
			}
		}

		prebuilt->idx_cond = this;
	} else {
		/* No index condition pushdown */
		prebuilt->idx_cond = NULL;

		for (i = 0; i < n_fields; i++) {
			const Field*	field;

			if (whole_row) {
				field = table->field[i];
			} else {
				field = build_template_needs_field(
					dict_index_contains_col_or_prefix(
						index, i),
					prebuilt->read_just_key,
					fetch_all_in_key,
					fetch_primary_key_cols,
					index, table, i);
				if (!field) {
					continue;
				}
			}

			build_template_field(prebuilt, clust_index, index,
					     table, field, i);
		}
	}

	if (index != clust_index && prebuilt->need_to_access_clustered) {
		/* Change rec_field_no's to correspond to the clustered index
		record */
		for (i = 0; i < prebuilt->n_template; i++) {

			mysql_row_templ_t*	templ
				= &prebuilt->mysql_template[i];

			templ->rec_field_no = templ->clust_rec_field_no;
		}
	}
}

/********************************************************************//**
This special handling is really to overcome the limitations of MySQL's
binlogging. We need to eliminate the non-determinism that will arise in
INSERT ... SELECT type of statements, since MySQL binlog only stores the
min value of the autoinc interval. Once that is fixed we can get rid of
the special lock handling.
@return	DB_SUCCESS if all OK else error code */
UNIV_INTERN
dberr_t
ha_innobase::innobase_lock_autoinc(void)
/*====================================*/
{
	dberr_t		error = DB_SUCCESS;

	ut_ad(!srv_read_only_mode);

	switch (innobase_autoinc_lock_mode) {
	case AUTOINC_NO_LOCKING:
		/* Acquire only the AUTOINC mutex. */
		dict_table_autoinc_lock(prebuilt->table);
		break;

	case AUTOINC_NEW_STYLE_LOCKING:
		/* For simple (single/multi) row INSERTs, we fallback to the
		old style only if another transaction has already acquired
		the AUTOINC lock on behalf of a LOAD FILE or INSERT ... SELECT
		etc. type of statement. */
		if (thd_sql_command(user_thd) == SQLCOM_INSERT
		    || thd_sql_command(user_thd) == SQLCOM_REPLACE) {
			dict_table_t*	ib_table = prebuilt->table;

			/* Acquire the AUTOINC mutex. */
			dict_table_autoinc_lock(ib_table);

			/* We need to check that another transaction isn't
			already holding the AUTOINC lock on the table. */
			if (ib_table->n_waiting_or_granted_auto_inc_locks) {
				/* Release the mutex to avoid deadlocks. */
				dict_table_autoinc_unlock(ib_table);
			} else {
				break;
			}
		}
		/* Fall through to old style locking. */

	case AUTOINC_OLD_STYLE_LOCKING:
		error = row_lock_table_autoinc_for_mysql(prebuilt);

		if (error == DB_SUCCESS) {

			/* Acquire the AUTOINC mutex. */
			dict_table_autoinc_lock(prebuilt->table);
		}
		break;

	default:
		ut_error;
	}

	return(error);
}

/********************************************************************//**
Reset the autoinc value in the table.
@return	DB_SUCCESS if all went well else error code */
UNIV_INTERN
dberr_t
ha_innobase::innobase_reset_autoinc(
/*================================*/
	ulonglong	autoinc)	/*!< in: value to store */
{
	dberr_t		error;

	error = innobase_lock_autoinc();

	if (error == DB_SUCCESS) {

		dict_table_autoinc_initialize(prebuilt->table, autoinc);

		dict_table_autoinc_unlock(prebuilt->table);
	}

	return(error);
}

/********************************************************************//**
Store the autoinc value in the table. The autoinc value is only set if
it's greater than the existing autoinc value in the table.
@return	DB_SUCCESS if all went well else error code */
UNIV_INTERN
dberr_t
ha_innobase::innobase_set_max_autoinc(
/*==================================*/
	ulonglong	auto_inc)	/*!< in: value to store */
{
	dberr_t		error;

	error = innobase_lock_autoinc();

	if (error == DB_SUCCESS) {

		dict_table_autoinc_update_if_greater(prebuilt->table, auto_inc);

		dict_table_autoinc_unlock(prebuilt->table);
	}

	return(error);
}

/********************************************************************//**
Stores a row in an InnoDB database, to the table specified in this
handle.
@return	error code */
UNIV_INTERN
int
ha_innobase::write_row(
/*===================*/
	uchar*	record)	/*!< in: a row in MySQL format */
{
	dberr_t		error;
	int		error_result= 0;
	ibool		auto_inc_used= FALSE;
	ulint		sql_command;
	trx_t*		trx = thd_to_trx(user_thd);

	DBUG_ENTER("ha_innobase::write_row");

	if (srv_read_only_mode) {
		ib_senderrf(ha_thd(), IB_LOG_LEVEL_WARN, ER_READ_ONLY_MODE);
		DBUG_RETURN(HA_ERR_TABLE_READONLY);
	} else if (prebuilt->trx != trx) {
		sql_print_error("The transaction object for the table handle "
				"is at %p, but for the current thread it is at "
				"%p",
				(const void*) prebuilt->trx, (const void*) trx);

		fputs("InnoDB: Dump of 200 bytes around prebuilt: ", stderr);
		ut_print_buf(stderr, ((const byte*) prebuilt) - 100, 200);
		fputs("\n"
			"InnoDB: Dump of 200 bytes around ha_data: ",
			stderr);
		ut_print_buf(stderr, ((const byte*) trx) - 100, 200);
		putc('\n', stderr);
		ut_error;
	} else if (!trx_is_started(trx)) {
		++trx->will_lock;
	}

	ha_statistic_increment(&SSV::ha_write_count);

	sql_command = thd_sql_command(user_thd);

	if ((sql_command == SQLCOM_ALTER_TABLE
	     || sql_command == SQLCOM_OPTIMIZE
	     || sql_command == SQLCOM_CREATE_INDEX
	     || sql_command == SQLCOM_DROP_INDEX)
	    && num_write_row >= 10000) {
		/* ALTER TABLE is COMMITted at every 10000 copied rows.
		The IX table lock for the original table has to be re-issued.
		As this method will be called on a temporary table where the
		contents of the original table is being copied to, it is
		a bit tricky to determine the source table.  The cursor
		position in the source table need not be adjusted after the
		intermediate COMMIT, since writes by other transactions are
		being blocked by a MySQL table lock TL_WRITE_ALLOW_READ. */

		dict_table_t*	src_table;
		enum lock_mode	mode;

		num_write_row = 0;

		/* Commit the transaction.  This will release the table
		locks, so they have to be acquired again. */

		/* Altering an InnoDB table */
		/* Get the source table. */
		src_table = lock_get_src_table(
				prebuilt->trx, prebuilt->table, &mode);
		if (!src_table) {
no_commit:
			/* Unknown situation: do not commit */
			/*
			ut_print_timestamp(stderr);
			fprintf(stderr,
				"  InnoDB: ALTER TABLE is holding lock"
				" on %lu tables!\n",
				prebuilt->trx->mysql_n_tables_locked);
			*/
			;
		} else if (src_table == prebuilt->table) {
			/* Source table is not in InnoDB format:
			no need to re-acquire locks on it. */

			/* Altering to InnoDB format */
			innobase_commit(ht, user_thd, 1);
			/* Note that this transaction is still active. */
			trx_register_for_2pc(prebuilt->trx);
			/* We will need an IX lock on the destination table. */
			prebuilt->sql_stat_start = TRUE;
		} else {
			/* Ensure that there are no other table locks than
			LOCK_IX and LOCK_AUTO_INC on the destination table. */

			if (!lock_is_table_exclusive(prebuilt->table,
							prebuilt->trx)) {
				goto no_commit;
			}

			/* Commit the transaction.  This will release the table
			locks, so they have to be acquired again. */
			innobase_commit(ht, user_thd, 1);
			/* Note that this transaction is still active. */
			trx_register_for_2pc(prebuilt->trx);
			/* Re-acquire the table lock on the source table. */
			row_lock_table_for_mysql(prebuilt, src_table, mode);
			/* We will need an IX lock on the destination table. */
			prebuilt->sql_stat_start = TRUE;
		}
	}

	num_write_row++;

	/* This is the case where the table has an auto-increment column */
	if (table->next_number_field && record == table->record[0]) {

		/* Reset the error code before calling
		innobase_get_auto_increment(). */
		prebuilt->autoinc_error = DB_SUCCESS;

		if ((error_result = update_auto_increment())) {
			/* We don't want to mask autoinc overflow errors. */

			/* Handle the case where the AUTOINC sub-system
			failed during initialization. */
			if (prebuilt->autoinc_error == DB_UNSUPPORTED) {
				error_result = ER_AUTOINC_READ_FAILED;
				/* Set the error message to report too. */
				my_error(ER_AUTOINC_READ_FAILED, MYF(0));
				goto func_exit;
			} else if (prebuilt->autoinc_error != DB_SUCCESS) {
				error = prebuilt->autoinc_error;
				goto report_error;
			}

			/* MySQL errors are passed straight back. */
			goto func_exit;
		}

		auto_inc_used = TRUE;
	}

	if (prebuilt->mysql_template == NULL
	    || prebuilt->template_type != ROW_MYSQL_WHOLE_ROW) {

		/* Build the template used in converting quickly between
		the two database formats */

		build_template(true);
	}

	innobase_srv_conc_enter_innodb(prebuilt->trx);

	error = row_insert_for_mysql((byte*) record, prebuilt);
	DEBUG_SYNC(user_thd, "ib_after_row_insert");

	/* Handle duplicate key errors */
	if (auto_inc_used) {
		ulonglong	auto_inc;
		ulonglong	col_max_value;

		/* Note the number of rows processed for this statement, used
		by get_auto_increment() to determine the number of AUTO-INC
		values to reserve. This is only useful for a mult-value INSERT
		and is a statement level counter.*/
		if (trx->n_autoinc_rows > 0) {
			--trx->n_autoinc_rows;
		}

		/* We need the upper limit of the col type to check for
		whether we update the table autoinc counter or not. */
		col_max_value = innobase_get_int_col_max_value(
			table->next_number_field);

		/* Get the value that MySQL attempted to store in the table.*/
		auto_inc = table->next_number_field->val_int();

		switch (error) {
		case DB_DUPLICATE_KEY:

			/* A REPLACE command and LOAD DATA INFILE REPLACE
			handle a duplicate key error themselves, but we
			must update the autoinc counter if we are performing
			those statements. */

			switch (sql_command) {
			case SQLCOM_LOAD:
				if (trx->duplicates) {

					goto set_max_autoinc;
				}
				break;

			case SQLCOM_REPLACE:
			case SQLCOM_INSERT_SELECT:
			case SQLCOM_REPLACE_SELECT:
				goto set_max_autoinc;

			default:
				break;
			}

			break;

		case DB_SUCCESS:
			/* If the actual value inserted is greater than
			the upper limit of the interval, then we try and
			update the table upper limit. Note: last_value
			will be 0 if get_auto_increment() was not called.*/

			if (auto_inc >= prebuilt->autoinc_last_value) {
set_max_autoinc:
				/* This should filter out the negative
				values set explicitly by the user. */
				if (auto_inc <= col_max_value) {
					ut_a(prebuilt->autoinc_increment > 0);

					ulonglong	offset;
					ulonglong	increment;
					dberr_t		err;

					offset = prebuilt->autoinc_offset;
					increment = prebuilt->autoinc_increment;

					auto_inc = innobase_next_autoinc(
						auto_inc,
						1, increment, offset,
						col_max_value);

					err = innobase_set_max_autoinc(
						auto_inc);

					if (err != DB_SUCCESS) {
						error = err;
					}
				}
			}
			break;
		default:
			break;
		}
	}

	innobase_srv_conc_exit_innodb(prebuilt->trx);

report_error:
	if (error == DB_TABLESPACE_DELETED) {
		ib_senderrf(
			trx->mysql_thd, IB_LOG_LEVEL_ERROR,
			ER_TABLESPACE_DISCARDED,
			table->s->table_name.str);
	}

	error_result = convert_error_code_to_mysql(error,
						   prebuilt->table->flags,
						   user_thd);

	if (error_result == HA_FTS_INVALID_DOCID) {
		my_error(HA_FTS_INVALID_DOCID, MYF(0));
	}

func_exit:
	innobase_active_small();

	DBUG_RETURN(error_result);
}

/**********************************************************************//**
Checks which fields have changed in a row and stores information
of them to an update vector.
@return	DB_SUCCESS or error code */
static
dberr_t
calc_row_difference(
/*================*/
	upd_t*		uvect,		/*!< in/out: update vector */
	uchar*		old_row,	/*!< in: old row in MySQL format */
	uchar*		new_row,	/*!< in: new row in MySQL format */
	TABLE*		table,		/*!< in: table in MySQL data
					dictionary */
	uchar*		upd_buff,	/*!< in: buffer to use */
	ulint		buff_len,	/*!< in: buffer length */
	row_prebuilt_t*	prebuilt,	/*!< in: InnoDB prebuilt struct */
	THD*		thd)		/*!< in: user thread */
{
	uchar*		original_upd_buff = upd_buff;
	Field*		field;
	enum_field_types field_mysql_type;
	uint		n_fields;
	ulint		o_len;
	ulint		n_len;
	ulint		col_pack_len;
	const byte*	new_mysql_row_col;
	const byte*	o_ptr;
	const byte*	n_ptr;
	byte*		buf;
	upd_field_t*	ufield;
	ulint		col_type;
	ulint		n_changed = 0;
	dfield_t	dfield;
	dict_index_t*	clust_index;
	uint		i;
	ibool		changes_fts_column = FALSE;
	ibool		changes_fts_doc_col = FALSE;
	trx_t*          trx = thd_to_trx(thd);
	doc_id_t	doc_id = FTS_NULL_DOC_ID;

	ut_ad(!srv_read_only_mode);

	n_fields = table->s->fields;
	clust_index = dict_table_get_first_index(prebuilt->table);

	/* We use upd_buff to convert changed fields */
	buf = (byte*) upd_buff;

	for (i = 0; i < n_fields; i++) {
		field = table->field[i];

		o_ptr = (const byte*) old_row + get_field_offset(table, field);
		n_ptr = (const byte*) new_row + get_field_offset(table, field);

		/* Use new_mysql_row_col and col_pack_len save the values */

		new_mysql_row_col = n_ptr;
		col_pack_len = field->pack_length();

		o_len = col_pack_len;
		n_len = col_pack_len;

		/* We use o_ptr and n_ptr to dig up the actual data for
		comparison. */

		field_mysql_type = field->type();

		col_type = prebuilt->table->cols[i].mtype;

		switch (col_type) {

		case DATA_BLOB:
			o_ptr = row_mysql_read_blob_ref(&o_len, o_ptr, o_len);
			n_ptr = row_mysql_read_blob_ref(&n_len, n_ptr, n_len);

			break;

		case DATA_VARCHAR:
		case DATA_BINARY:
		case DATA_VARMYSQL:
			if (field_mysql_type == MYSQL_TYPE_VARCHAR) {
				/* This is a >= 5.0.3 type true VARCHAR where
				the real payload data length is stored in
				1 or 2 bytes */

				o_ptr = row_mysql_read_true_varchar(
					&o_len, o_ptr,
					(ulint)
					(((Field_varstring*) field)->length_bytes));

				n_ptr = row_mysql_read_true_varchar(
					&n_len, n_ptr,
					(ulint)
					(((Field_varstring*) field)->length_bytes));
			}

			break;
		default:
			;
		}

		if (field_mysql_type == MYSQL_TYPE_LONGLONG
		    && prebuilt->table->fts
		    && innobase_strcasecmp(
			field->field_name, FTS_DOC_ID_COL_NAME) == 0) {
			doc_id = (doc_id_t) mach_read_from_n_little_endian(
				n_ptr, 8);
			if (doc_id == 0) {
				return(DB_FTS_INVALID_DOCID);
			}
		}


		if (field->real_maybe_null()) {
			if (field->is_null_in_record(old_row)) {
				o_len = UNIV_SQL_NULL;
			}

			if (field->is_null_in_record(new_row)) {
				n_len = UNIV_SQL_NULL;
			}
		}

		if (o_len != n_len || (o_len != UNIV_SQL_NULL &&
					0 != memcmp(o_ptr, n_ptr, o_len))) {
			/* The field has changed */

			ufield = uvect->fields + n_changed;
			UNIV_MEM_INVALID(ufield, sizeof *ufield);

			/* Let us use a dummy dfield to make the conversion
			from the MySQL column format to the InnoDB format */

			if (n_len != UNIV_SQL_NULL) {
				dict_col_copy_type(prebuilt->table->cols + i,
						   dfield_get_type(&dfield));

				buf = row_mysql_store_col_in_innobase_format(
					&dfield,
					(byte*) buf,
					TRUE,
					new_mysql_row_col,
					col_pack_len,
					dict_table_is_comp(prebuilt->table));
				dfield_copy(&ufield->new_val, &dfield);
			} else {
				dfield_set_null(&ufield->new_val);
			}

			ufield->exp = NULL;
			ufield->orig_len = 0;
			ufield->field_no = dict_col_get_clust_pos(
				&prebuilt->table->cols[i], clust_index);
			n_changed++;

			/* If an FTS indexed column was changed by this
			UPDATE then we need to inform the FTS sub-system.

			NOTE: Currently we re-index all FTS indexed columns
			even if only a subset of the FTS indexed columns
			have been updated. That is the reason we are
			checking only once here. Later we will need to
			note which columns have been updated and do
			selective processing. */
			if (prebuilt->table->fts != NULL) {
				ulint           offset;
				dict_table_t*   innodb_table;

				innodb_table = prebuilt->table;

				if (!changes_fts_column) {
					offset = row_upd_changes_fts_column(
						innodb_table, ufield);

					if (offset != ULINT_UNDEFINED) {
						changes_fts_column = TRUE;
					}
				}

				if (!changes_fts_doc_col) {
					changes_fts_doc_col =
					row_upd_changes_doc_id(
						innodb_table, ufield);
				}
			}
		}
	}

	/* If the update changes a column with an FTS index on it, we
	then add an update column node with a new document id to the
	other changes. We piggy back our changes on the normal UPDATE
	to reduce processing and IO overhead. */
	if (!prebuilt->table->fts) {
			trx->fts_next_doc_id = 0;
	} else if (changes_fts_column || changes_fts_doc_col) {
		dict_table_t*   innodb_table = prebuilt->table;

		ufield = uvect->fields + n_changed;

		if (!DICT_TF2_FLAG_IS_SET(
			innodb_table, DICT_TF2_FTS_HAS_DOC_ID)) {

			/* If Doc ID is managed by user, and if any
			FTS indexed column has been updated, its corresponding
			Doc ID must also be updated. Otherwise, return
			error */
			if (changes_fts_column && !changes_fts_doc_col) {
				ut_print_timestamp(stderr);
				fprintf(stderr, " InnoDB: A new Doc ID"
					" must be supplied while updating"
					" FTS indexed columns.\n");
				return(DB_FTS_INVALID_DOCID);
			}

			/* Doc ID must monotonically increase */
			ut_ad(innodb_table->fts->cache);
			if (doc_id < prebuilt->table->fts->cache->next_doc_id) {
				fprintf(stderr,
					"InnoDB: FTS Doc ID must be larger than"
					" "IB_ID_FMT" for table",
					innodb_table->fts->cache->next_doc_id
					- 1);
				ut_print_name(stderr, trx,
					      TRUE, innodb_table->name);
				putc('\n', stderr);

				return(DB_FTS_INVALID_DOCID);
			} else if ((doc_id
				    - prebuilt->table->fts->cache->next_doc_id)
				   >= FTS_DOC_ID_MAX_STEP) {
				fprintf(stderr,
					"InnoDB: Doc ID "UINT64PF" is too"
					" big. Its difference with largest"
					" Doc ID used "UINT64PF" cannot"
					" exceed or equal to %d\n",
					doc_id,
					prebuilt->table->fts->cache->next_doc_id - 1,
					FTS_DOC_ID_MAX_STEP);
			}


			trx->fts_next_doc_id = doc_id;
		} else {
			/* If the Doc ID is a hidden column, it can't be
			changed by user */
			ut_ad(!changes_fts_doc_col);

			/* Doc ID column is hidden, a new Doc ID will be
			generated by following fts_update_doc_id() call */
			trx->fts_next_doc_id = 0;
		}

		fts_update_doc_id(
			innodb_table, ufield, &trx->fts_next_doc_id);

		++n_changed;
	} else {
		/* We have a Doc ID column, but none of FTS indexed
		columns are touched, nor the Doc ID column, so set
		fts_next_doc_id to UINT64_UNDEFINED, which means do not
		update the Doc ID column */
		trx->fts_next_doc_id = UINT64_UNDEFINED;
	}

	uvect->n_fields = n_changed;
	uvect->info_bits = 0;

	ut_a(buf <= (byte*) original_upd_buff + buff_len);

	return(DB_SUCCESS);
}

/**********************************************************************//**
Updates a row given as a parameter to a new value. Note that we are given
whole rows, not just the fields which are updated: this incurs some
overhead for CPU when we check which fields are actually updated.
TODO: currently InnoDB does not prevent the 'Halloween problem':
in a searched update a single row can get updated several times
if its index columns are updated!
@return	error number or 0 */
UNIV_INTERN
int
ha_innobase::update_row(
/*====================*/
	const uchar*	old_row,	/*!< in: old row in MySQL format */
	uchar*		new_row)	/*!< in: new row in MySQL format */
{
	upd_t*		uvect;
	dberr_t		error;
	trx_t*		trx = thd_to_trx(user_thd);

	DBUG_ENTER("ha_innobase::update_row");

	ut_a(prebuilt->trx == trx);

	if (srv_read_only_mode) {
		ib_senderrf(ha_thd(), IB_LOG_LEVEL_WARN, ER_READ_ONLY_MODE);
		DBUG_RETURN(HA_ERR_TABLE_READONLY);
	} else if (!trx_is_started(trx)) {
		++trx->will_lock;
	}

	if (upd_buf == NULL) {
		ut_ad(upd_buf_size == 0);

		/* Create a buffer for packing the fields of a record. Why
		table->reclength did not work here? Obviously, because char
		fields when packed actually became 1 byte longer, when we also
		stored the string length as the first byte. */

		upd_buf_size = table->s->reclength + table->s->max_key_length
			+ MAX_REF_PARTS * 3;
		upd_buf = (uchar*) my_malloc(upd_buf_size, MYF(MY_WME));
		if (upd_buf == NULL) {
			upd_buf_size = 0;
			DBUG_RETURN(HA_ERR_OUT_OF_MEM);
		}
	}

	ha_statistic_increment(&SSV::ha_update_count);

	if (prebuilt->upd_node) {
		uvect = prebuilt->upd_node->update;
	} else {
		uvect = row_get_prebuilt_update_vector(prebuilt);
	}

	/* Build an update vector from the modified fields in the rows
	(uses upd_buf of the handle) */

	error = calc_row_difference(uvect, (uchar*) old_row, new_row, table,
				    upd_buf, upd_buf_size, prebuilt, user_thd);

	if (error != DB_SUCCESS) {
		goto func_exit;
	}

	/* This is not a delete */
	prebuilt->upd_node->is_delete = FALSE;

	ut_a(prebuilt->template_type == ROW_MYSQL_WHOLE_ROW);

	innobase_srv_conc_enter_innodb(trx);

	error = row_update_for_mysql((byte*) old_row, prebuilt);

	/* We need to do some special AUTOINC handling for the following case:

	INSERT INTO t (c1,c2) VALUES(x,y) ON DUPLICATE KEY UPDATE ...

	We need to use the AUTOINC counter that was actually used by
	MySQL in the UPDATE statement, which can be different from the
	value used in the INSERT statement.*/

	if (error == DB_SUCCESS
	    && table->next_number_field
	    && new_row == table->record[0]
	    && thd_sql_command(user_thd) == SQLCOM_INSERT
	    && trx->duplicates)  {

		ulonglong	auto_inc;
		ulonglong	col_max_value;

		auto_inc = table->next_number_field->val_int();

		/* We need the upper limit of the col type to check for
		whether we update the table autoinc counter or not. */
		col_max_value = innobase_get_int_col_max_value(
			table->next_number_field);

		if (auto_inc <= col_max_value && auto_inc != 0) {

			ulonglong	offset;
			ulonglong	increment;

			offset = prebuilt->autoinc_offset;
			increment = prebuilt->autoinc_increment;

			auto_inc = innobase_next_autoinc(
				auto_inc, 1, increment, offset, col_max_value);

			error = innobase_set_max_autoinc(auto_inc);
		}
	}

	innobase_srv_conc_exit_innodb(trx);

func_exit:
	int err = convert_error_code_to_mysql(error,
					    prebuilt->table->flags, user_thd);

	/* If success and no columns were updated. */
	if (err == 0 && uvect->n_fields == 0) {

		/* This is the same as success, but instructs
		MySQL that the row is not really updated and it
		should not increase the count of updated rows.
		This is fix for http://bugs.mysql.com/29157 */
		err = HA_ERR_RECORD_IS_THE_SAME;
	} else if (err == HA_FTS_INVALID_DOCID) {
		my_error(HA_FTS_INVALID_DOCID, MYF(0));
	}

	/* Tell InnoDB server that there might be work for
	utility threads: */

	innobase_active_small();

	DBUG_RETURN(err);
}

/**********************************************************************//**
Deletes a row given as the parameter.
@return	error number or 0 */
UNIV_INTERN
int
ha_innobase::delete_row(
/*====================*/
	const uchar*	record)	/*!< in: a row in MySQL format */
{
	dberr_t		error;
	trx_t*		trx = thd_to_trx(user_thd);

	DBUG_ENTER("ha_innobase::delete_row");

	ut_a(prebuilt->trx == trx);

	if (srv_read_only_mode) {
		ib_senderrf(ha_thd(), IB_LOG_LEVEL_WARN, ER_READ_ONLY_MODE);
		DBUG_RETURN(HA_ERR_TABLE_READONLY);
	} else if (!trx_is_started(trx)) {
		++trx->will_lock;
	}

	ha_statistic_increment(&SSV::ha_delete_count);

	if (!prebuilt->upd_node) {
		row_get_prebuilt_update_vector(prebuilt);
	}

	/* This is a delete */

	prebuilt->upd_node->is_delete = TRUE;

	innobase_srv_conc_enter_innodb(trx);

	error = row_update_for_mysql((byte*) record, prebuilt);

	innobase_srv_conc_exit_innodb(trx);

	/* Tell the InnoDB server that there might be work for
	utility threads: */

	innobase_active_small();

	DBUG_RETURN(convert_error_code_to_mysql(
			    error, prebuilt->table->flags, user_thd));
}

/**********************************************************************//**
Removes a new lock set on a row, if it was not read optimistically. This can
be called after a row has been read in the processing of an UPDATE or a DELETE
query, if the option innodb_locks_unsafe_for_binlog is set. */
UNIV_INTERN
void
ha_innobase::unlock_row(void)
/*=========================*/
{
	DBUG_ENTER("ha_innobase::unlock_row");

	/* Consistent read does not take any locks, thus there is
	nothing to unlock. */

	if (prebuilt->select_lock_type == LOCK_NONE) {
		DBUG_VOID_RETURN;
	}

	/* Ideally, this assert must be in the beginning of the function.
	But there are some calls to this function from the SQL layer when the
	transaction is in state TRX_STATE_NOT_STARTED.  The check on
	prebuilt->select_lock_type above gets around this issue. */
	ut_ad(trx_state_eq(prebuilt->trx, TRX_STATE_ACTIVE));

	switch (prebuilt->row_read_type) {
	case ROW_READ_WITH_LOCKS:
		if (!srv_locks_unsafe_for_binlog
		    && prebuilt->trx->isolation_level
		    > TRX_ISO_READ_COMMITTED) {
			break;
		}
		/* fall through */
	case ROW_READ_TRY_SEMI_CONSISTENT:
		row_unlock_for_mysql(prebuilt, FALSE);
		break;
	case ROW_READ_DID_SEMI_CONSISTENT:
		prebuilt->row_read_type = ROW_READ_TRY_SEMI_CONSISTENT;
		break;
	}

	DBUG_VOID_RETURN;
}

/* See handler.h and row0mysql.h for docs on this function. */
UNIV_INTERN
bool
ha_innobase::was_semi_consistent_read(void)
/*=======================================*/
{
	return(prebuilt->row_read_type == ROW_READ_DID_SEMI_CONSISTENT);
}

/* See handler.h and row0mysql.h for docs on this function. */
UNIV_INTERN
void
ha_innobase::try_semi_consistent_read(bool yes)
/*===========================================*/
{
	ut_a(prebuilt->trx == thd_to_trx(ha_thd()));

	/* Row read type is set to semi consistent read if this was
	requested by the MySQL and either innodb_locks_unsafe_for_binlog
	option is used or this session is using READ COMMITTED isolation
	level. */

	if (yes
	    && (srv_locks_unsafe_for_binlog
		|| prebuilt->trx->isolation_level <= TRX_ISO_READ_COMMITTED)) {
		prebuilt->row_read_type = ROW_READ_TRY_SEMI_CONSISTENT;
	} else {
		prebuilt->row_read_type = ROW_READ_WITH_LOCKS;
	}
}

/******************************************************************//**
Initializes a handle to use an index.
@return	0 or error number */
UNIV_INTERN
int
ha_innobase::index_init(
/*====================*/
	uint	keynr,	/*!< in: key (index) number */
	bool sorted)	/*!< in: 1 if result MUST be sorted according to index */
{
	DBUG_ENTER("index_init");

	DBUG_RETURN(change_active_index(keynr));
}

/******************************************************************//**
Currently does nothing.
@return	0 */
UNIV_INTERN
int
ha_innobase::index_end(void)
/*========================*/
{
	int	error	= 0;
	DBUG_ENTER("index_end");
	active_index = MAX_KEY;
	in_range_check_pushed_down = FALSE;
	ds_mrr.dsmrr_close();
	DBUG_RETURN(error);
}

/*********************************************************************//**
Converts a search mode flag understood by MySQL to a flag understood
by InnoDB. */
static inline
ulint
convert_search_mode_to_innobase(
/*============================*/
	enum ha_rkey_function	find_flag)
{
	switch (find_flag) {
	case HA_READ_KEY_EXACT:
		/* this does not require the index to be UNIQUE */
		return(PAGE_CUR_GE);
	case HA_READ_KEY_OR_NEXT:
		return(PAGE_CUR_GE);
	case HA_READ_KEY_OR_PREV:
		return(PAGE_CUR_LE);
	case HA_READ_AFTER_KEY:
		return(PAGE_CUR_G);
	case HA_READ_BEFORE_KEY:
		return(PAGE_CUR_L);
	case HA_READ_PREFIX:
		return(PAGE_CUR_GE);
	case HA_READ_PREFIX_LAST:
		return(PAGE_CUR_LE);
	case HA_READ_PREFIX_LAST_OR_PREV:
		return(PAGE_CUR_LE);
		/* In MySQL-4.0 HA_READ_PREFIX and HA_READ_PREFIX_LAST always
		pass a complete-field prefix of a key value as the search
		tuple. I.e., it is not allowed that the last field would
		just contain n first bytes of the full field value.
		MySQL uses a 'padding' trick to convert LIKE 'abc%'
		type queries so that it can use as a search tuple
		a complete-field-prefix of a key value. Thus, the InnoDB
		search mode PAGE_CUR_LE_OR_EXTENDS is never used.
		TODO: when/if MySQL starts to use also partial-field
		prefixes, we have to deal with stripping of spaces
		and comparison of non-latin1 char type fields in
		innobase_mysql_cmp() to get PAGE_CUR_LE_OR_EXTENDS to
		work correctly. */
	case HA_READ_MBR_CONTAIN:
	case HA_READ_MBR_INTERSECT:
	case HA_READ_MBR_WITHIN:
	case HA_READ_MBR_DISJOINT:
	case HA_READ_MBR_EQUAL:
		return(PAGE_CUR_UNSUPP);
	/* do not use "default:" in order to produce a gcc warning:
	enumeration value '...' not handled in switch
	(if -Wswitch or -Wall is used) */
	}

	my_error(ER_CHECK_NOT_IMPLEMENTED, MYF(0), "this functionality");

	return(PAGE_CUR_UNSUPP);
}

/*
   BACKGROUND INFO: HOW A SELECT SQL QUERY IS EXECUTED
   ---------------------------------------------------
The following does not cover all the details, but explains how we determine
the start of a new SQL statement, and what is associated with it.

For each table in the database the MySQL interpreter may have several
table handle instances in use, also in a single SQL query. For each table
handle instance there is an InnoDB  'prebuilt' struct which contains most
of the InnoDB data associated with this table handle instance.

  A) if the user has not explicitly set any MySQL table level locks:

  1) MySQL calls ::external_lock to set an 'intention' table level lock on
the table of the handle instance. There we set
prebuilt->sql_stat_start = TRUE. The flag sql_stat_start should be set
true if we are taking this table handle instance to use in a new SQL
statement issued by the user. We also increment trx->n_mysql_tables_in_use.

  2) If prebuilt->sql_stat_start == TRUE we 'pre-compile' the MySQL search
instructions to prebuilt->template of the table handle instance in
::index_read. The template is used to save CPU time in large joins.

  3) In row_search_for_mysql, if prebuilt->sql_stat_start is true, we
allocate a new consistent read view for the trx if it does not yet have one,
or in the case of a locking read, set an InnoDB 'intention' table level
lock on the table.

  4) We do the SELECT. MySQL may repeatedly call ::index_read for the
same table handle instance, if it is a join.

  5) When the SELECT ends, MySQL removes its intention table level locks
in ::external_lock. When trx->n_mysql_tables_in_use drops to zero,
 (a) we execute a COMMIT there if the autocommit is on,
 (b) we also release possible 'SQL statement level resources' InnoDB may
have for this SQL statement. The MySQL interpreter does NOT execute
autocommit for pure read transactions, though it should. That is why the
table handler in that case has to execute the COMMIT in ::external_lock.

  B) If the user has explicitly set MySQL table level locks, then MySQL
does NOT call ::external_lock at the start of the statement. To determine
when we are at the start of a new SQL statement we at the start of
::index_read also compare the query id to the latest query id where the
table handle instance was used. If it has changed, we know we are at the
start of a new SQL statement. Since the query id can theoretically
overwrap, we use this test only as a secondary way of determining the
start of a new SQL statement. */


/**********************************************************************//**
Positions an index cursor to the index specified in the handle. Fetches the
row if any.
@return	0, HA_ERR_KEY_NOT_FOUND, or error number */
UNIV_INTERN
int
ha_innobase::index_read(
/*====================*/
	uchar*		buf,		/*!< in/out: buffer for the returned
					row */
	const uchar*	key_ptr,	/*!< in: key value; if this is NULL
					we position the cursor at the
					start or end of index; this can
					also contain an InnoDB row id, in
					which case key_len is the InnoDB
					row id length; the key value can
					also be a prefix of a full key value,
					and the last column can be a prefix
					of a full column */
	uint			key_len,/*!< in: key value length */
	enum ha_rkey_function find_flag)/*!< in: search flags from my_base.h */
{
	ulint		mode;
	dict_index_t*	index;
	ulint		match_mode	= 0;
	int		error;
	dberr_t		ret;

	DBUG_ENTER("index_read");
	DEBUG_SYNC_C("ha_innobase_index_read_begin");

	ut_a(prebuilt->trx == thd_to_trx(user_thd));
	ut_ad(key_len != 0 || find_flag != HA_READ_KEY_EXACT);

	ha_statistic_increment(&SSV::ha_read_key_count);

	index = prebuilt->index;

	if (UNIV_UNLIKELY(index == NULL) || dict_index_is_corrupted(index)) {
		prebuilt->index_usable = FALSE;
		DBUG_RETURN(HA_ERR_CRASHED);
	}
	if (UNIV_UNLIKELY(!prebuilt->index_usable)) {
		DBUG_RETURN(dict_index_is_corrupted(index)
			    ? HA_ERR_INDEX_CORRUPT
			    : HA_ERR_TABLE_DEF_CHANGED);
	}

	if (index->type & DICT_FTS) {
		DBUG_RETURN(HA_ERR_KEY_NOT_FOUND);
	}

	/* Note that if the index for which the search template is built is not
	necessarily prebuilt->index, but can also be the clustered index */

	if (prebuilt->sql_stat_start) {
		build_template(false);
	}

	if (key_ptr) {
		/* Convert the search key value to InnoDB format into
		prebuilt->search_tuple */

		row_sel_convert_mysql_key_to_innobase(
			prebuilt->search_tuple,
			srch_key_val1, sizeof(srch_key_val1),
			index,
			(byte*) key_ptr,
			(ulint) key_len,
			prebuilt->trx);
		DBUG_ASSERT(prebuilt->search_tuple->n_fields > 0);
	} else {
		/* We position the cursor to the last or the first entry
		in the index */

		dtuple_set_n_fields(prebuilt->search_tuple, 0);
	}

	mode = convert_search_mode_to_innobase(find_flag);

	match_mode = 0;

	if (find_flag == HA_READ_KEY_EXACT) {

		match_mode = ROW_SEL_EXACT;

	} else if (find_flag == HA_READ_PREFIX
		   || find_flag == HA_READ_PREFIX_LAST) {

		match_mode = ROW_SEL_EXACT_PREFIX;
	}

	last_match_mode = (uint) match_mode;

	if (mode != PAGE_CUR_UNSUPP) {

		innobase_srv_conc_enter_innodb(prebuilt->trx);

		ret = row_search_for_mysql((byte*) buf, mode, prebuilt,
					   match_mode, 0);

		innobase_srv_conc_exit_innodb(prebuilt->trx);
	} else {

		ret = DB_UNSUPPORTED;
	}

	switch (ret) {
	case DB_SUCCESS:
		error = 0;
		table->status = 0;
		srv_stats.n_rows_read.add((size_t) prebuilt->trx->id, 1);
		break;
	case DB_RECORD_NOT_FOUND:
		error = HA_ERR_KEY_NOT_FOUND;
		table->status = STATUS_NOT_FOUND;
		break;
	case DB_END_OF_INDEX:
		error = HA_ERR_KEY_NOT_FOUND;
		table->status = STATUS_NOT_FOUND;
		break;
	case DB_TABLESPACE_DELETED:

		ib_senderrf(
			prebuilt->trx->mysql_thd, IB_LOG_LEVEL_ERROR,
			ER_TABLESPACE_DISCARDED,
			table->s->table_name.str);

		table->status = STATUS_NOT_FOUND;
		error = HA_ERR_NO_SUCH_TABLE;
		break;
	case DB_TABLESPACE_NOT_FOUND:

		ib_senderrf(
			prebuilt->trx->mysql_thd, IB_LOG_LEVEL_ERROR,
			ER_TABLESPACE_MISSING, MYF(0),
			table->s->table_name.str);

		table->status = STATUS_NOT_FOUND;
		error = HA_ERR_NO_SUCH_TABLE;
		break;
	default:
		error = convert_error_code_to_mysql(
			ret, prebuilt->table->flags, user_thd);

		table->status = STATUS_NOT_FOUND;
		break;
	}

	DBUG_RETURN(error);
}

/*******************************************************************//**
The following functions works like index_read, but it find the last
row with the current key value or prefix.
@return	0, HA_ERR_KEY_NOT_FOUND, or an error code */
UNIV_INTERN
int
ha_innobase::index_read_last(
/*=========================*/
	uchar*		buf,	/*!< out: fetched row */
	const uchar*	key_ptr,/*!< in: key value, or a prefix of a full
				key value */
	uint		key_len)/*!< in: length of the key val or prefix
				in bytes */
{
	return(index_read(buf, key_ptr, key_len, HA_READ_PREFIX_LAST));
}

/********************************************************************//**
Get the index for a handle. Does not change active index.
@return	NULL or index instance. */
UNIV_INTERN
dict_index_t*
ha_innobase::innobase_get_index(
/*============================*/
	uint		keynr)	/*!< in: use this index; MAX_KEY means always
				clustered index, even if it was internally
				generated by InnoDB */
{
	KEY*		key = 0;
	dict_index_t*	index = 0;

	DBUG_ENTER("innobase_get_index");

	if (keynr != MAX_KEY && table->s->keys > 0) {
		key = table->key_info + keynr;

		index = innobase_index_lookup(share, keynr);

		if (index) {
			ut_a(ut_strcmp(index->name, key->name) == 0);
		} else {
			/* Can't find index with keynr in the translation
			table. Only print message if the index translation
			table exists */
			if (share->idx_trans_tbl.index_mapping) {
				sql_print_warning("InnoDB could not find "
						  "index %s key no %u for "
						  "table %s through its "
						  "index translation table",
						  key ? key->name : "NULL",
						  keynr,
						  prebuilt->table->name);
			}

			index = dict_table_get_index_on_name(prebuilt->table,
							     key->name);
		}
	} else {
		index = dict_table_get_first_index(prebuilt->table);
	}

	if (!index) {
		sql_print_error(
			"Innodb could not find key n:o %u with name %s "
			"from dict cache for table %s",
			keynr, key ? key->name : "NULL",
			prebuilt->table->name);
	}

	DBUG_RETURN(index);
}

/********************************************************************//**
Changes the active index of a handle.
@return	0 or error code */
UNIV_INTERN
int
ha_innobase::change_active_index(
/*=============================*/
	uint	keynr)	/*!< in: use this index; MAX_KEY means always clustered
			index, even if it was internally generated by
			InnoDB */
{
	DBUG_ENTER("change_active_index");

	ut_ad(user_thd == ha_thd());
	ut_a(prebuilt->trx == thd_to_trx(user_thd));

	active_index = keynr;

	prebuilt->index = innobase_get_index(keynr);

	if (UNIV_UNLIKELY(!prebuilt->index)) {
		sql_print_warning("InnoDB: change_active_index(%u) failed",
				  keynr);
		prebuilt->index_usable = FALSE;
		DBUG_RETURN(1);
	}

	prebuilt->index_usable = row_merge_is_index_usable(prebuilt->trx,
							   prebuilt->index);

	if (UNIV_UNLIKELY(!prebuilt->index_usable)) {
		if (dict_index_is_corrupted(prebuilt->index)) {
			char index_name[MAX_FULL_NAME_LEN + 1];
			char table_name[MAX_FULL_NAME_LEN + 1];

			innobase_format_name(
				index_name, sizeof index_name,
				prebuilt->index->name, TRUE);

			innobase_format_name(
				table_name, sizeof table_name,
				prebuilt->index->table->name, FALSE);

			push_warning_printf(
				user_thd, Sql_condition::WARN_LEVEL_WARN,
				HA_ERR_INDEX_CORRUPT,
				"InnoDB: Index %s for table %s is"
				" marked as corrupted",
				index_name, table_name);
			DBUG_RETURN(HA_ERR_INDEX_CORRUPT);
		} else {
			push_warning_printf(
				user_thd, Sql_condition::WARN_LEVEL_WARN,
				HA_ERR_TABLE_DEF_CHANGED,
				"InnoDB: insufficient history for index %u",
				keynr);
		}

		/* The caller seems to ignore this.  Thus, we must check
		this again in row_search_for_mysql(). */
		DBUG_RETURN(HA_ERR_TABLE_DEF_CHANGED);
	}

	ut_a(prebuilt->search_tuple != 0);

	dtuple_set_n_fields(prebuilt->search_tuple, prebuilt->index->n_fields);

	dict_index_copy_types(prebuilt->search_tuple, prebuilt->index,
			      prebuilt->index->n_fields);

	/* MySQL changes the active index for a handle also during some
	queries, for example SELECT MAX(a), SUM(a) first retrieves the MAX()
	and then calculates the sum. Previously we played safe and used
	the flag ROW_MYSQL_WHOLE_ROW below, but that caused unnecessary
	copying. Starting from MySQL-4.1 we use a more efficient flag here. */

	build_template(false);

	DBUG_RETURN(0);
}

/**********************************************************************//**
Positions an index cursor to the index specified in keynr. Fetches the
row if any.
??? This is only used to read whole keys ???
@return	error number or 0 */
UNIV_INTERN
int
ha_innobase::index_read_idx(
/*========================*/
	uchar*		buf,		/*!< in/out: buffer for the returned
					row */
	uint		keynr,		/*!< in: use this index */
	const uchar*	key,		/*!< in: key value; if this is NULL
					we position the cursor at the
					start or end of index */
	uint		key_len,	/*!< in: key value length */
	enum ha_rkey_function find_flag)/*!< in: search flags from my_base.h */
{
	if (change_active_index(keynr)) {

		return(1);
	}

	return(index_read(buf, key, key_len, find_flag));
}

/***********************************************************************//**
Reads the next or previous row from a cursor, which must have previously been
positioned using index_read.
@return	0, HA_ERR_END_OF_FILE, or error number */
UNIV_INTERN
int
ha_innobase::general_fetch(
/*=======================*/
	uchar*	buf,		/*!< in/out: buffer for next row in MySQL
				format */
	uint	direction,	/*!< in: ROW_SEL_NEXT or ROW_SEL_PREV */
	uint	match_mode)	/*!< in: 0, ROW_SEL_EXACT, or
				ROW_SEL_EXACT_PREFIX */
{
	dberr_t	ret;
	int	error;

	DBUG_ENTER("general_fetch");

	ut_a(prebuilt->trx == thd_to_trx(user_thd));

	innobase_srv_conc_enter_innodb(prebuilt->trx);

	ret = row_search_for_mysql(
		(byte*) buf, 0, prebuilt, match_mode, direction);

	innobase_srv_conc_exit_innodb(prebuilt->trx);

	switch (ret) {
	case DB_SUCCESS:
		error = 0;
		table->status = 0;
		srv_stats.n_rows_read.add((size_t) prebuilt->trx->id, 1);
		break;
	case DB_RECORD_NOT_FOUND:
		error = HA_ERR_END_OF_FILE;
		table->status = STATUS_NOT_FOUND;
		break;
	case DB_END_OF_INDEX:
		error = HA_ERR_END_OF_FILE;
		table->status = STATUS_NOT_FOUND;
		break;
	case DB_TABLESPACE_DELETED:

		ib_senderrf(
			prebuilt->trx->mysql_thd, IB_LOG_LEVEL_ERROR,
			ER_TABLESPACE_DISCARDED,
			table->s->table_name.str);

		table->status = STATUS_NOT_FOUND;
		error = HA_ERR_NO_SUCH_TABLE;
		break;
	case DB_TABLESPACE_NOT_FOUND:

		ib_senderrf(
			prebuilt->trx->mysql_thd, IB_LOG_LEVEL_ERROR,
			ER_TABLESPACE_MISSING,
			table->s->table_name.str);

		table->status = STATUS_NOT_FOUND;
		error = HA_ERR_NO_SUCH_TABLE;
		break;
	default:
		error = convert_error_code_to_mysql(
			ret, prebuilt->table->flags, user_thd);

		table->status = STATUS_NOT_FOUND;
		break;
	}

	DBUG_RETURN(error);
}

/***********************************************************************//**
Reads the next row from a cursor, which must have previously been
positioned using index_read.
@return	0, HA_ERR_END_OF_FILE, or error number */
UNIV_INTERN
int
ha_innobase::index_next(
/*====================*/
	uchar*		buf)	/*!< in/out: buffer for next row in MySQL
				format */
{
	ha_statistic_increment(&SSV::ha_read_next_count);

	return(general_fetch(buf, ROW_SEL_NEXT, 0));
}

/*******************************************************************//**
Reads the next row matching to the key value given as the parameter.
@return	0, HA_ERR_END_OF_FILE, or error number */
UNIV_INTERN
int
ha_innobase::index_next_same(
/*=========================*/
	uchar*		buf,	/*!< in/out: buffer for the row */
	const uchar*	key,	/*!< in: key value */
	uint		keylen)	/*!< in: key value length */
{
	ha_statistic_increment(&SSV::ha_read_next_count);

	return(general_fetch(buf, ROW_SEL_NEXT, last_match_mode));
}

/***********************************************************************//**
Reads the previous row from a cursor, which must have previously been
positioned using index_read.
@return	0, HA_ERR_END_OF_FILE, or error number */
UNIV_INTERN
int
ha_innobase::index_prev(
/*====================*/
	uchar*	buf)	/*!< in/out: buffer for previous row in MySQL format */
{
	ha_statistic_increment(&SSV::ha_read_prev_count);

	return(general_fetch(buf, ROW_SEL_PREV, 0));
}

/********************************************************************//**
Positions a cursor on the first record in an index and reads the
corresponding row to buf.
@return	0, HA_ERR_END_OF_FILE, or error code */
UNIV_INTERN
int
ha_innobase::index_first(
/*=====================*/
	uchar*	buf)	/*!< in/out: buffer for the row */
{
	int	error;

	DBUG_ENTER("index_first");
	ha_statistic_increment(&SSV::ha_read_first_count);

	error = index_read(buf, NULL, 0, HA_READ_AFTER_KEY);

	/* MySQL does not seem to allow this to return HA_ERR_KEY_NOT_FOUND */

	if (error == HA_ERR_KEY_NOT_FOUND) {
		error = HA_ERR_END_OF_FILE;
	}

	DBUG_RETURN(error);
}

/********************************************************************//**
Positions a cursor on the last record in an index and reads the
corresponding row to buf.
@return	0, HA_ERR_END_OF_FILE, or error code */
UNIV_INTERN
int
ha_innobase::index_last(
/*====================*/
	uchar*	buf)	/*!< in/out: buffer for the row */
{
	int	error;

	DBUG_ENTER("index_last");
	ha_statistic_increment(&SSV::ha_read_last_count);

	error = index_read(buf, NULL, 0, HA_READ_BEFORE_KEY);

	/* MySQL does not seem to allow this to return HA_ERR_KEY_NOT_FOUND */

	if (error == HA_ERR_KEY_NOT_FOUND) {
		error = HA_ERR_END_OF_FILE;
	}

	DBUG_RETURN(error);
}

/****************************************************************//**
Initialize a table scan.
@return	0 or error number */
UNIV_INTERN
int
ha_innobase::rnd_init(
/*==================*/
	bool	scan)	/*!< in: TRUE if table/index scan FALSE otherwise */
{
	int	err;

	/* Store the active index value so that we can restore the original
	value after a scan */

	if (prebuilt->clust_index_was_generated) {
		err = change_active_index(MAX_KEY);
	} else {
		err = change_active_index(primary_key);
	}

	/* Don't use semi-consistent read in random row reads (by position).
	This means we must disable semi_consistent_read if scan is false */

	if (!scan) {
		try_semi_consistent_read(0);
	}

	start_of_scan = 1;

	return(err);
}

/*****************************************************************//**
Ends a table scan.
@return	0 or error number */
UNIV_INTERN
int
ha_innobase::rnd_end(void)
/*======================*/
{
	return(index_end());
}

/*****************************************************************//**
Reads the next row in a table scan (also used to read the FIRST row
in a table scan).
@return	0, HA_ERR_END_OF_FILE, or error number */
UNIV_INTERN
int
ha_innobase::rnd_next(
/*==================*/
	uchar*	buf)	/*!< in/out: returns the row in this buffer,
			in MySQL format */
{
	int	error;

	DBUG_ENTER("rnd_next");
	ha_statistic_increment(&SSV::ha_read_rnd_next_count);

	if (start_of_scan) {
		error = index_first(buf);

		if (error == HA_ERR_KEY_NOT_FOUND) {
			error = HA_ERR_END_OF_FILE;
		}

		start_of_scan = 0;
	} else {
		error = general_fetch(buf, ROW_SEL_NEXT, 0);
	}

	DBUG_RETURN(error);
}

/**********************************************************************//**
Fetches a row from the table based on a row reference.
@return	0, HA_ERR_KEY_NOT_FOUND, or error code */
UNIV_INTERN
int
ha_innobase::rnd_pos(
/*=================*/
	uchar*	buf,	/*!< in/out: buffer for the row */
	uchar*	pos)	/*!< in: primary key value of the row in the
			MySQL format, or the row id if the clustered
			index was internally generated by InnoDB; the
			length of data in pos has to be ref_length */
{
	int		error;
	DBUG_ENTER("rnd_pos");
	DBUG_DUMP("key", pos, ref_length);

	ha_statistic_increment(&SSV::ha_read_rnd_count);

	ut_a(prebuilt->trx == thd_to_trx(ha_thd()));

	/* Note that we assume the length of the row reference is fixed
	for the table, and it is == ref_length */

	error = index_read(buf, pos, ref_length, HA_READ_KEY_EXACT);

	if (error) {
		DBUG_PRINT("error", ("Got error: %d", error));
	}

	DBUG_RETURN(error);
}

/**********************************************************************//**
Initialize FT index scan
@return 0 or error number */
UNIV_INTERN
int
ha_innobase::ft_init()
/*==================*/
{
	DBUG_ENTER("ft_init");

	trx_t*	trx = check_trx_exists(ha_thd());

	/* FTS queries are not treated as autocommit non-locking selects.
	This is because the FTS implementation can acquire locks behind
	the scenes. This has not been verified but it is safer to treat
	them as regular read only transactions for now. */

	if (!trx_is_started(trx)) {
		++trx->will_lock;
	}

	DBUG_RETURN(rnd_init(false));
}

/**********************************************************************//**
Initialize FT index scan
@return FT_INFO structure if successful or NULL */
UNIV_INTERN
FT_INFO*
ha_innobase::ft_init_ext(
/*=====================*/
	uint			flags,	/* in: */
	uint			keynr,	/* in: */
	String*			key)	/* in: */
{
	trx_t*			trx;
	dict_table_t*		table;
	ulint			error;
	byte*			query = (byte*) key->ptr();
	ulint			query_len = key->length();
	const CHARSET_INFO*	char_set = key->charset();
	NEW_FT_INFO*		fts_hdl = NULL;
	dict_index_t*		index;
	fts_result_t*		result;
	char			buf_tmp[8192];
	ulint			buf_tmp_used;
	uint			num_errors;

	if (fts_enable_diag_print) {
		fprintf(stderr, "keynr=%u, '%.*s'\n",
			keynr, (int) key->length(), (byte*) key->ptr());

		if (flags & FT_BOOL) {
			fprintf(stderr, "BOOL search\n");
		} else {
			fprintf(stderr, "NL search\n");
		}
	}

	/* FIXME: utf32 and utf16 are not compatible with some
	string function used. So to convert them to uft8 before
	proceed. */
	if (strcmp(char_set->csname, "utf32") == 0
	    || strcmp(char_set->csname, "utf16") == 0) {
		buf_tmp_used = innobase_convert_string(
			buf_tmp, sizeof(buf_tmp) - 1,
			&my_charset_utf8_general_ci,
			query, query_len, (CHARSET_INFO*) char_set,
			&num_errors);

		query = (byte*) buf_tmp;
		query_len = buf_tmp_used;
		query[query_len] = 0;
	}

	trx = prebuilt->trx;

	/* FTS queries are not treated as autocommit non-locking selects.
	This is because the FTS implementation can acquire locks behind
	the scenes. This has not been verified but it is safer to treat
	them as regular read only transactions for now. */

	if (!trx_is_started(trx)) {
		++trx->will_lock;
	}

	table = prebuilt->table;

	/* Table does not have an FTS index */
	if (!table->fts || ib_vector_is_empty(table->fts->indexes)) {
		my_error(ER_TABLE_HAS_NO_FT, MYF(0));
		return(NULL);
	}

	if (keynr == NO_SUCH_KEY) {
		/* FIXME: Investigate the NO_SUCH_KEY usage */
		index = (dict_index_t*) ib_vector_getp(table->fts->indexes, 0);
	} else {
		index = innobase_get_index(keynr);
	}

	if (!index || index->type != DICT_FTS) {
		my_error(ER_TABLE_HAS_NO_FT, MYF(0));
		return(NULL);
	}

	if (!(table->fts->fts_status & ADDED_TABLE_SYNCED)) {
		fts_init_index(table, FALSE);

		table->fts->fts_status |= ADDED_TABLE_SYNCED;
	}

	error = fts_query(trx, index, flags, query, query_len, &result);

	// FIXME: Proper error handling and diagnostic
	if (error != DB_SUCCESS) {
		fprintf(stderr, "Error processing query\n");
	} else {
		/* Allocate FTS handler, and instantiate it before return */
		fts_hdl = (NEW_FT_INFO*) my_malloc(sizeof(NEW_FT_INFO),
						   MYF(0));

		fts_hdl->please = (struct _ft_vft*)(&ft_vft_result);
		fts_hdl->could_you = (struct _ft_vft_ext*)(&ft_vft_ext_result);
		fts_hdl->ft_prebuilt = prebuilt;
		fts_hdl->ft_result = result;

		/* FIXME: Re-evluate the condition when Bug 14469540
		is resolved */
		prebuilt->in_fts_query = true;
	}

	return((FT_INFO*) fts_hdl);
}

/*****************************************************************//**
Set up search tuple for a query through FTS_DOC_ID_INDEX on
supplied Doc ID. This is used by MySQL to retrieve the documents
once the search result (Doc IDs) is available */
static
void
innobase_fts_create_doc_id_key(
/*===========================*/
	dtuple_t*	tuple,		/* in/out: prebuilt->search_tuple */
	const dict_index_t*
			index,		/* in: index (FTS_DOC_ID_INDEX) */
	doc_id_t*	doc_id)		/* in/out: doc id to search, value
					could be changed to storage format
					used for search. */
{
	doc_id_t	temp_doc_id;
	dfield_t*	dfield = dtuple_get_nth_field(tuple, 0);

	ut_a(dict_index_get_n_unique(index) == 1);

	dtuple_set_n_fields(tuple, index->n_fields);
	dict_index_copy_types(tuple, index, index->n_fields);

#ifdef UNIV_DEBUG
	/* The unique Doc ID field should be an eight-bytes integer */
	dict_field_t*	field = dict_index_get_nth_field(index, 0);
        ut_a(field->col->mtype == DATA_INT);
	ut_ad(sizeof(*doc_id) == field->fixed_len);
	ut_ad(innobase_strcasecmp(index->name, FTS_DOC_ID_INDEX_NAME) == 0);
#endif /* UNIV_DEBUG */

	/* Convert to storage byte order */
	mach_write_to_8(reinterpret_cast<byte*>(&temp_doc_id), *doc_id);
	*doc_id = temp_doc_id;
	dfield_set_data(dfield, doc_id, sizeof(*doc_id));

        dtuple_set_n_fields_cmp(tuple, 1);

	for (ulint i = 1; i < index->n_fields; i++) {
		dfield = dtuple_get_nth_field(tuple, i);
		dfield_set_null(dfield);
	}
}

/**********************************************************************//**
Fetch next result from the FT result set
@return error code */
UNIV_INTERN
int
ha_innobase::ft_read(
/*=================*/
	uchar*		buf)		/*!< in/out: buf contain result row */
{
	fts_result_t*	result;
	int		error;
	row_prebuilt_t*	ft_prebuilt;

	ft_prebuilt = ((NEW_FT_INFO*) ft_handler)->ft_prebuilt;

	ut_a(ft_prebuilt == prebuilt);

	result = ((NEW_FT_INFO*) ft_handler)->ft_result;

	if (result->current == NULL) {
		/* This is the case where the FTS query did not
		contain and matching documents. */
		if (result->rankings_by_id != NULL) {
			/* Now that we have the complete result, we
			need to sort the document ids on their rank
			calculation. */

			fts_query_sort_result_on_rank(result);

			result->current = const_cast<ib_rbt_node_t*>(
				rbt_first(result->rankings_by_rank));
		} else {
			ut_a(result->current == NULL);
		}
	} else {
		result->current = const_cast<ib_rbt_node_t*>(
			rbt_next(result->rankings_by_rank, result->current));
	}

next_record:

	if (result->current != NULL) {
		dict_index_t*	index;
		dtuple_t*	tuple = prebuilt->search_tuple;
		doc_id_t	search_doc_id;

		/* If we only need information from result we can return
		   without fetching the table row */
		if (ft_prebuilt->read_just_key) {
			table->status= 0;
			return(0);
		}

		index = dict_table_get_index_on_name(
			prebuilt->table, FTS_DOC_ID_INDEX_NAME);

		/* Must find the index */
		ut_a(index);

		/* Switch to the FTS doc id index */
		prebuilt->index = index;

		fts_ranking_t*	ranking = rbt_value(
			fts_ranking_t, result->current);

		search_doc_id = ranking->doc_id;

		/* We pass a pointer of search_doc_id because it will be
		converted to storage byte order used in the search
		tuple. */
		innobase_fts_create_doc_id_key(tuple, index, &search_doc_id);

		innobase_srv_conc_enter_innodb(prebuilt->trx);

		dberr_t ret = row_search_for_mysql(
			(byte*) buf, PAGE_CUR_GE, prebuilt, ROW_SEL_EXACT, 0);

		innobase_srv_conc_exit_innodb(prebuilt->trx);

		switch (ret) {
		case DB_SUCCESS:
			error = 0;
			table->status = 0;
			break;
		case DB_RECORD_NOT_FOUND:
			result->current = const_cast<ib_rbt_node_t*>(
				rbt_next(result->rankings_by_rank,
					 result->current));

			if (!result->current) {
				/* exhaust the result set, should return
				HA_ERR_END_OF_FILE just like
				ha_innobase::general_fetch() and/or
				ha_innobase::index_first() etc. */
				error = HA_ERR_END_OF_FILE;
				table->status = STATUS_NOT_FOUND;
			} else {
				goto next_record;
			}
			break;
		case DB_END_OF_INDEX:
			error = HA_ERR_END_OF_FILE;
			table->status = STATUS_NOT_FOUND;
			break;
		case DB_TABLESPACE_DELETED:

			ib_senderrf(
				prebuilt->trx->mysql_thd, IB_LOG_LEVEL_ERROR,
				ER_TABLESPACE_DISCARDED,
				table->s->table_name.str);

			table->status = STATUS_NOT_FOUND;
			error = HA_ERR_NO_SUCH_TABLE;
			break;
		case DB_TABLESPACE_NOT_FOUND:

			ib_senderrf(
				prebuilt->trx->mysql_thd, IB_LOG_LEVEL_ERROR,
				ER_TABLESPACE_MISSING,
				table->s->table_name.str);

			table->status = STATUS_NOT_FOUND;
			error = HA_ERR_NO_SUCH_TABLE;
			break;
		default:
			error = convert_error_code_to_mysql(
				ret, 0, user_thd);

			table->status = STATUS_NOT_FOUND;
			break;
		}

		return(error);
	}

	return(HA_ERR_END_OF_FILE);
}

/*************************************************************************
*/

void
ha_innobase::ft_end()
{
	fprintf(stderr, "ft_end()\n");

	rnd_end();
}

/*********************************************************************//**
Stores a reference to the current row to 'ref' field of the handle. Note
that in the case where we have generated the clustered index for the
table, the function parameter is illogical: we MUST ASSUME that 'record'
is the current 'position' of the handle, because if row ref is actually
the row id internally generated in InnoDB, then 'record' does not contain
it. We just guess that the row id must be for the record where the handle
was positioned the last time. */
UNIV_INTERN
void
ha_innobase::position(
/*==================*/
	const uchar*	record)	/*!< in: row in MySQL format */
{
	uint		len;

	ut_a(prebuilt->trx == thd_to_trx(ha_thd()));

	if (prebuilt->clust_index_was_generated) {
		/* No primary key was defined for the table and we
		generated the clustered index from row id: the
		row reference will be the row id, not any key value
		that MySQL knows of */

		len = DATA_ROW_ID_LEN;

		memcpy(ref, prebuilt->row_id, len);
	} else {
		len = store_key_val_for_row(primary_key, (char*) ref,
							 ref_length, record);
	}

	/* We assume that the 'ref' value len is always fixed for the same
	table. */

	if (len != ref_length) {
		sql_print_error("Stored ref len is %lu, but table ref len is "
				"%lu", (ulong) len, (ulong) ref_length);
	}
}

/* limit innodb monitor access to users with PROCESS privilege.
See http://bugs.mysql.com/32710 for expl. why we choose PROCESS. */
#define IS_MAGIC_TABLE_AND_USER_DENIED_ACCESS(table_name, thd) \
	(row_is_magic_monitor_table(table_name) \
	 && check_global_access(thd, PROCESS_ACL))

/*****************************************************************//**
Check whether there exist a column named as "FTS_DOC_ID", which is
reserved for InnoDB FTS Doc ID
@return true if there exist a "FTS_DOC_ID" column */
static
bool
create_table_check_doc_id_col(
/*==========================*/
	trx_t*		trx,		/*!< in: InnoDB transaction handle */
	const TABLE*	form,		/*!< in: information on table
					columns and indexes */
	ulint*		doc_id_col)	/*!< out: Doc ID column number if
					there exist a FTS_DOC_ID column,
					ULINT_UNDEFINED if column is of the
					wrong type/name/size */
{
	for (ulint i = 0; i < form->s->fields; i++) {
		const Field*	field;
		ulint		col_type;
		ulint		col_len;
		ulint		unsigned_type;

		field = form->field[i];

		col_type = get_innobase_type_from_mysql_type(&unsigned_type,
							     field);

		col_len = field->pack_length();

		if (innobase_strcasecmp(field->field_name,
					FTS_DOC_ID_COL_NAME) == 0) {

			/* Note the name is case sensitive due to
			our internal query parser */
			if (col_type == DATA_INT
			    && !field->real_maybe_null()
			    && col_len == sizeof(doc_id_t)
			    && (strcmp(field->field_name,
				      FTS_DOC_ID_COL_NAME) == 0)) {
				*doc_id_col = i;
			} else {
				push_warning_printf(
					trx->mysql_thd,
					Sql_condition::WARN_LEVEL_WARN,
					ER_ILLEGAL_HA_CREATE_OPTION,
					"InnoDB: FTS_DOC_ID column must be "
					"of BIGINT NOT NULL type, and named "
					"in all capitalized characters");
				my_error(ER_WRONG_COLUMN_NAME, MYF(0),
					 field->field_name);
				*doc_id_col = ULINT_UNDEFINED;
			}

			return(true);
		}
	}

	return(false);
}

/*****************************************************************//**
Creates a table definition to an InnoDB database. */
static __attribute__((nonnull, warn_unused_result))
int
create_table_def(
/*=============*/
	trx_t*		trx,		/*!< in: InnoDB transaction handle */
	const TABLE*	form,		/*!< in: information on table
					columns and indexes */
	const char*	table_name,	/*!< in: table name */
	const char*	temp_path,	/*!< in: if this is a table explicitly
					created by the user with the
					TEMPORARY keyword, then this
					parameter is the dir path where the
					table should be placed if we create
					an .ibd file for it (no .ibd extension
					in the path, though). Otherwise this
					is a zero length-string */
	const char*	remote_path,	/*!< in: Remote path or zero length-string */
	ulint		flags,		/*!< in: table flags */
	ulint		flags2)		/*!< in: table flags2 */
{
	THD*		thd = trx->mysql_thd;
	dict_table_t*	table;
	ulint		n_cols;
	dberr_t		err;
	ulint		col_type;
	ulint		col_len;
	ulint		nulls_allowed;
	ulint		unsigned_type;
	ulint		binary_type;
	ulint		long_true_varchar;
	ulint		charset_no;
	ulint		i;
	ulint		doc_id_col = 0;
	ibool		has_doc_id_col = FALSE;
	mem_heap_t*	heap;

	DBUG_ENTER("create_table_def");
	DBUG_PRINT("enter", ("table_name: %s", table_name));

	DBUG_ASSERT(thd != NULL);

	/* MySQL does the name length check. But we do additional check
	on the name length here */
	if (strlen(table_name) > MAX_FULL_NAME_LEN) {
		push_warning_printf(
			thd, Sql_condition::WARN_LEVEL_WARN,
			ER_TABLE_NAME,
			"InnoDB: Table Name or Database Name is too long");

		DBUG_RETURN(ER_TABLE_NAME);
	}

	/* table_name must contain '/'. Later in the code we assert if it
	does not */
	if (strcmp(strchr(table_name, '/') + 1,
		   "innodb_table_monitor") == 0) {
		push_warning(
			thd, Sql_condition::WARN_LEVEL_WARN,
			HA_ERR_WRONG_COMMAND,
			DEPRECATED_MSG_INNODB_TABLE_MONITOR);
	}

	n_cols = form->s->fields;

	/* Check whether there already exists a FTS_DOC_ID column */
	if (create_table_check_doc_id_col(trx, form, &doc_id_col)){

		/* Raise error if the Doc ID column is of wrong type or name */
		if (doc_id_col == ULINT_UNDEFINED) {
			trx_commit_for_mysql(trx);

			err = DB_ERROR;
			goto error_ret;
		} else {
			has_doc_id_col = TRUE;
		}
	}

	/* We pass 0 as the space id, and determine at a lower level the space
	id where to store the table */

	if (flags2 & DICT_TF2_FTS) {
		/* Adjust for the FTS hidden field */
		if (!has_doc_id_col) {
			table = dict_mem_table_create(table_name, 0, n_cols + 1,
						      flags, flags2);

			/* Set the hidden doc_id column. */
			table->fts->doc_col = n_cols;
		} else {
			table = dict_mem_table_create(table_name, 0, n_cols,
						      flags, flags2);
			table->fts->doc_col = doc_id_col;
		}
	} else {
		table = dict_mem_table_create(table_name, 0, n_cols,
					      flags, flags2);
	}

	if (flags2 & DICT_TF2_TEMPORARY) {
		ut_a(strlen(temp_path));
		table->dir_path_of_temp_table =
			mem_heap_strdup(table->heap, temp_path);
	}

	if (DICT_TF_HAS_DATA_DIR(flags)) {
		ut_a(strlen(remote_path));
		table->data_dir_path = mem_heap_strdup(table->heap, remote_path);
	} else {
		table->data_dir_path = NULL;
	}
	heap = mem_heap_create(1000);

	for (i = 0; i < n_cols; i++) {
		Field*	field = form->field[i];

		col_type = get_innobase_type_from_mysql_type(&unsigned_type,
							     field);

		if (!col_type) {
			push_warning_printf(
				thd, Sql_condition::WARN_LEVEL_WARN,
				ER_CANT_CREATE_TABLE,
				"Error creating table '%s' with "
				"column '%s'. Please check its "
				"column type and try to re-create "
				"the table with an appropriate "
				"column type.",
				table->name, field->field_name);
			goto err_col;
		}

		nulls_allowed = field->real_maybe_null() ? 0 : DATA_NOT_NULL;
		binary_type = field->binary() ? DATA_BINARY_TYPE : 0;

		charset_no = 0;

		if (dtype_is_string_type(col_type)) {

			charset_no = (ulint) field->charset()->number;

			if (UNIV_UNLIKELY(charset_no > MAX_CHAR_COLL_NUM)) {
				/* in data0type.h we assume that the
				number fits in one byte in prtype */
				push_warning_printf(
					thd, Sql_condition::WARN_LEVEL_WARN,
					ER_CANT_CREATE_TABLE,
					"In InnoDB, charset-collation codes"
					" must be below 256."
					" Unsupported code %lu.",
					(ulong) charset_no);
				mem_heap_free(heap);
				DBUG_RETURN(ER_CANT_CREATE_TABLE);
			}
		}

		/* we assume in dtype_form_prtype() that this fits in
		two bytes */
		ut_a(field->type() <= MAX_CHAR_COLL_NUM);
		col_len = field->pack_length();

		/* The MySQL pack length contains 1 or 2 bytes length field
		for a true VARCHAR. Let us subtract that, so that the InnoDB
		column length in the InnoDB data dictionary is the real
		maximum byte length of the actual data. */

		long_true_varchar = 0;

		if (field->type() == MYSQL_TYPE_VARCHAR) {
			col_len -= ((Field_varstring*) field)->length_bytes;

			if (((Field_varstring*) field)->length_bytes == 2) {
				long_true_varchar = DATA_LONG_TRUE_VARCHAR;
			}
		}

		/* First check whether the column to be added has a
		system reserved name. */
		if (dict_col_name_is_reserved(field->field_name)){
			my_error(ER_WRONG_COLUMN_NAME, MYF(0),
				 field->field_name);
err_col:
			dict_mem_table_free(table);
			mem_heap_free(heap);
			trx_commit_for_mysql(trx);

			err = DB_ERROR;
			goto error_ret;
		}

		dict_mem_table_add_col(table, heap,
			field->field_name,
			col_type,
			dtype_form_prtype(
				(ulint) field->type()
				| nulls_allowed | unsigned_type
				| binary_type | long_true_varchar,
				charset_no),
			col_len);
	}

	/* Add the FTS doc_id hidden column. */
	if (flags2 & DICT_TF2_FTS && !has_doc_id_col) {
		fts_add_doc_id_column(table, heap);
	}

	err = row_create_table_for_mysql(table, trx, false);

	mem_heap_free(heap);

	if (err == DB_DUPLICATE_KEY || err == DB_TABLESPACE_EXISTS) {
		char display_name[FN_REFLEN];
		char* buf_end = innobase_convert_identifier(
			display_name, sizeof(display_name) - 1,
			table_name, strlen(table_name),
			thd, TRUE);

		*buf_end = '\0';

		my_error(err == DB_DUPLICATE_KEY
			 ? ER_TABLE_EXISTS_ERROR
			 : ER_TABLESPACE_EXISTS, MYF(0), display_name);
	}

	if (err == DB_SUCCESS && (flags2 & DICT_TF2_FTS)) {
		fts_optimize_add_table(table);
	}

error_ret:
	DBUG_RETURN(convert_error_code_to_mysql(err, flags, thd));
}

/*****************************************************************//**
Creates an index in an InnoDB database. */
static
int
create_index(
/*=========*/
	trx_t*		trx,		/*!< in: InnoDB transaction handle */
	const TABLE*	form,		/*!< in: information on table
					columns and indexes */
	ulint		flags,		/*!< in: InnoDB table flags */
	const char*	table_name,	/*!< in: table name */
	uint		key_num)	/*!< in: index number */
{
	dict_index_t*	index;
	int		error;
	const KEY*	key;
	ulint		ind_type;
	ulint*		field_lengths;

	DBUG_ENTER("create_index");

	key = form->key_info + key_num;

	/* Assert that "GEN_CLUST_INDEX" cannot be used as non-primary index */
	ut_a(innobase_strcasecmp(key->name, innobase_index_reserve_name) != 0);

	if (key->flags & HA_FULLTEXT) {
		index = dict_mem_index_create(table_name, key->name, 0,
					      DICT_FTS,
					      key->user_defined_key_parts);

		for (ulint i = 0; i < key->user_defined_key_parts; i++) {
			KEY_PART_INFO*	key_part = key->key_part + i;
			dict_mem_index_add_field(
				index, key_part->field->field_name, 0);
		}

		DBUG_RETURN(convert_error_code_to_mysql(
				    row_create_index_for_mysql(
					    index, trx, NULL),
				    flags, NULL));

	}

	ind_type = 0;

	if (key_num == form->s->primary_key) {
		ind_type |= DICT_CLUSTERED;
	}

	if (key->flags & HA_NOSAME) {
		ind_type |= DICT_UNIQUE;
	}

	field_lengths = (ulint*) my_malloc(
		key->user_defined_key_parts * sizeof *
				field_lengths, MYF(MY_FAE));

	/* We pass 0 as the space id, and determine at a lower level the space
	id where to store the table */

	index = dict_mem_index_create(table_name, key->name, 0,
				      ind_type, key->user_defined_key_parts);

	for (ulint i = 0; i < key->user_defined_key_parts; i++) {
		KEY_PART_INFO*	key_part = key->key_part + i;
		ulint		prefix_len;
		ulint		col_type;
		ulint		is_unsigned;


		/* (The flag HA_PART_KEY_SEG denotes in MySQL a
		column prefix field in an index: we only store a
		specified number of first bytes of the column to
		the index field.) The flag does not seem to be
		properly set by MySQL. Let us fall back on testing
		the length of the key part versus the column. */

		Field*	field = NULL;

		for (ulint j = 0; j < form->s->fields; j++) {

			field = form->field[j];

			if (0 == innobase_strcasecmp(
				    field->field_name,
				    key_part->field->field_name)) {
				/* Found the corresponding column */

				goto found;
			}
		}

		ut_error;
found:
		col_type = get_innobase_type_from_mysql_type(
			&is_unsigned, key_part->field);

		if (DATA_BLOB == col_type
		    || (key_part->length < field->pack_length()
			&& field->type() != MYSQL_TYPE_VARCHAR)
		    || (field->type() == MYSQL_TYPE_VARCHAR
			&& key_part->length < field->pack_length()
			- ((Field_varstring*) field)->length_bytes)) {

			switch (col_type) {
			default:
				prefix_len = key_part->length;
				break;
			case DATA_INT:
			case DATA_FLOAT:
			case DATA_DOUBLE:
			case DATA_DECIMAL:
				sql_print_error(
					"MySQL is trying to create a column "
					"prefix index field, on an "
					"inappropriate data type. Table "
					"name %s, column name %s.",
					table_name,
					key_part->field->field_name);

				prefix_len = 0;
			}
		} else {
			prefix_len = 0;
		}

		field_lengths[i] = key_part->length;

		dict_mem_index_add_field(
			index, key_part->field->field_name, prefix_len);
	}

	ut_ad(key->flags & HA_FULLTEXT || !(index->type & DICT_FTS));

	/* Even though we've defined max_supported_key_part_length, we
	still do our own checking using field_lengths to be absolutely
	sure we don't create too long indexes. */

	error = convert_error_code_to_mysql(
		row_create_index_for_mysql(index, trx, field_lengths),
		flags, NULL);

	my_free(field_lengths);

	DBUG_RETURN(error);
}

/*****************************************************************//**
Creates an index to an InnoDB table when the user has defined no
primary index. */
static
int
create_clustered_index_when_no_primary(
/*===================================*/
	trx_t*		trx,		/*!< in: InnoDB transaction handle */
	ulint		flags,		/*!< in: InnoDB table flags */
	const char*	table_name)	/*!< in: table name */
{
	dict_index_t*	index;
	dberr_t		error;

	/* We pass 0 as the space id, and determine at a lower level the space
	id where to store the table */
	index = dict_mem_index_create(table_name,
				      innobase_index_reserve_name,
				      0, DICT_CLUSTERED, 0);

	error = row_create_index_for_mysql(index, trx, NULL);

	return(convert_error_code_to_mysql(error, flags, NULL));
}

/*****************************************************************//**
Return a display name for the row format
@return row format name */
UNIV_INTERN
const char*
get_row_format_name(
/*================*/
	enum row_type	row_format)		/*!< in: Row Format */
{
	switch (row_format) {
	case ROW_TYPE_COMPACT:
		return("COMPACT");
	case ROW_TYPE_COMPRESSED:
		return("COMPRESSED");
	case ROW_TYPE_DYNAMIC:
		return("DYNAMIC");
	case ROW_TYPE_REDUNDANT:
		return("REDUNDANT");
	case ROW_TYPE_DEFAULT:
		return("DEFAULT");
	case ROW_TYPE_FIXED:
		return("FIXED");
	case ROW_TYPE_PAGE:
	case ROW_TYPE_NOT_USED:
		break;
	}
	return("NOT USED");
}

/** If file-per-table is missing, issue warning and set ret false */
#define CHECK_ERROR_ROW_TYPE_NEEDS_FILE_PER_TABLE(use_tablespace)\
	if (!use_tablespace) {					\
		push_warning_printf(				\
			thd, Sql_condition::WARN_LEVEL_WARN,	\
			ER_ILLEGAL_HA_CREATE_OPTION,		\
			"InnoDB: ROW_FORMAT=%s requires"	\
			" innodb_file_per_table.",		\
			get_row_format_name(row_format));	\
		ret = "ROW_FORMAT";					\
	}

/** If file-format is Antelope, issue warning and set ret false */
#define CHECK_ERROR_ROW_TYPE_NEEDS_GT_ANTELOPE			\
	if (srv_file_format < UNIV_FORMAT_B) {		\
		push_warning_printf(				\
			thd, Sql_condition::WARN_LEVEL_WARN,	\
			ER_ILLEGAL_HA_CREATE_OPTION,		\
			"InnoDB: ROW_FORMAT=%s requires"	\
			" innodb_file_format > Antelope.",	\
			get_row_format_name(row_format));	\
		ret = "ROW_FORMAT";				\
	}


/*****************************************************************//**
Validates the create options. We may build on this function
in future. For now, it checks two specifiers:
KEY_BLOCK_SIZE and ROW_FORMAT
If innodb_strict_mode is not set then this function is a no-op
@return	NULL if valid, string if not. */
UNIV_INTERN
const char*
create_options_are_invalid(
/*=======================*/
	THD*		thd,		/*!< in: connection thread. */
	TABLE*		form,		/*!< in: information on table
					columns and indexes */
	HA_CREATE_INFO*	create_info,	/*!< in: create info. */
	bool		use_tablespace)	/*!< in: srv_file_per_table */
{
	ibool	kbs_specified	= FALSE;
	const char*	ret	= NULL;
	enum row_type	row_format	= form->s->row_type;

	ut_ad(thd != NULL);

	/* If innodb_strict_mode is not set don't do any validation. */
	if (!(THDVAR(thd, strict_mode))) {
		return(NULL);
	}

	ut_ad(form != NULL);
	ut_ad(create_info != NULL);

	/* First check if a non-zero KEY_BLOCK_SIZE was specified. */
	if (create_info->key_block_size) {
		kbs_specified = TRUE;
		switch (create_info->key_block_size) {
			ulint	kbs_max;
		case 1:
		case 2:
		case 4:
		case 8:
		case 16:
			/* Valid KEY_BLOCK_SIZE, check its dependencies. */
			if (!use_tablespace) {
				push_warning(
					thd, Sql_condition::WARN_LEVEL_WARN,
					ER_ILLEGAL_HA_CREATE_OPTION,
					"InnoDB: KEY_BLOCK_SIZE requires"
					" innodb_file_per_table.");
				ret = "KEY_BLOCK_SIZE";
			}
			if (srv_file_format < UNIV_FORMAT_B) {
				push_warning(
					thd, Sql_condition::WARN_LEVEL_WARN,
					ER_ILLEGAL_HA_CREATE_OPTION,
					"InnoDB: KEY_BLOCK_SIZE requires"
					" innodb_file_format > Antelope.");
				ret = "KEY_BLOCK_SIZE";
			}

			/* The maximum KEY_BLOCK_SIZE (KBS) is 16. But if
			UNIV_PAGE_SIZE is smaller than 16k, the maximum
			KBS is also smaller. */
			kbs_max = ut_min(
				1 << (UNIV_PAGE_SSIZE_MAX - 1),
				1 << (PAGE_ZIP_SSIZE_MAX - 1));
			if (create_info->key_block_size > kbs_max) {
				push_warning_printf(
					thd, Sql_condition::WARN_LEVEL_WARN,
					ER_ILLEGAL_HA_CREATE_OPTION,
					"InnoDB: KEY_BLOCK_SIZE=%ld"
					" cannot be larger than %ld.",
					create_info->key_block_size,
					kbs_max);
				ret = "KEY_BLOCK_SIZE";
			}
			break;
		default:
			push_warning_printf(
				thd, Sql_condition::WARN_LEVEL_WARN,
				ER_ILLEGAL_HA_CREATE_OPTION,
				"InnoDB: invalid KEY_BLOCK_SIZE = %lu."
				" Valid values are [1, 2, 4, 8, 16]",
				create_info->key_block_size);
			ret = "KEY_BLOCK_SIZE";
			break;
		}
	}

	/* Check for a valid Innodb ROW_FORMAT specifier and
	other incompatibilities. */
	switch (row_format) {
	case ROW_TYPE_COMPRESSED:
		CHECK_ERROR_ROW_TYPE_NEEDS_FILE_PER_TABLE(use_tablespace);
		CHECK_ERROR_ROW_TYPE_NEEDS_GT_ANTELOPE;
		break;
	case ROW_TYPE_DYNAMIC:
		CHECK_ERROR_ROW_TYPE_NEEDS_FILE_PER_TABLE(use_tablespace);
		CHECK_ERROR_ROW_TYPE_NEEDS_GT_ANTELOPE;
		/* fall through since dynamic also shuns KBS */
	case ROW_TYPE_COMPACT:
	case ROW_TYPE_REDUNDANT:
		if (kbs_specified) {
			push_warning_printf(
				thd, Sql_condition::WARN_LEVEL_WARN,
				ER_ILLEGAL_HA_CREATE_OPTION,
				"InnoDB: cannot specify ROW_FORMAT = %s"
				" with KEY_BLOCK_SIZE.",
				get_row_format_name(row_format));
			ret = "KEY_BLOCK_SIZE";
		}
		break;
	case ROW_TYPE_DEFAULT:
		break;
	case ROW_TYPE_FIXED:
	case ROW_TYPE_PAGE:
	case ROW_TYPE_NOT_USED:
		push_warning(
			thd, Sql_condition::WARN_LEVEL_WARN,
			ER_ILLEGAL_HA_CREATE_OPTION,		\
			"InnoDB: invalid ROW_FORMAT specifier.");
		ret = "ROW_TYPE";
		break;
	}

	/* Use DATA DIRECTORY only with file-per-table. */
	if (create_info->data_file_name && !use_tablespace) {
		push_warning(
			thd, Sql_condition::WARN_LEVEL_WARN,
			ER_ILLEGAL_HA_CREATE_OPTION,
			"InnoDB: DATA DIRECTORY requires"
			" innodb_file_per_table.");
		ret = "DATA DIRECTORY";
	}

	/* Do not use DATA DIRECTORY with TEMPORARY TABLE. */
	if (create_info->data_file_name
	    && create_info->options & HA_LEX_CREATE_TMP_TABLE) {
		push_warning(
			thd, Sql_condition::WARN_LEVEL_WARN,
			ER_ILLEGAL_HA_CREATE_OPTION,
			"InnoDB: DATA DIRECTORY cannot be used"
			" for TEMPORARY tables.");
		ret = "DATA DIRECTORY";
	}

	/* Do not allow INDEX_DIRECTORY */
	if (create_info->index_file_name) {
		push_warning_printf(
			thd, Sql_condition::WARN_LEVEL_WARN,
			ER_ILLEGAL_HA_CREATE_OPTION,
			"InnoDB: INDEX DIRECTORY is not supported");
		ret = "INDEX DIRECTORY";
	}

	return(ret);
}

/*****************************************************************//**
Update create_info.  Used in SHOW CREATE TABLE et al. */
UNIV_INTERN
void
ha_innobase::update_create_info(
/*============================*/
	HA_CREATE_INFO*	create_info)	/*!< in/out: create info */
{
	if (!(create_info->used_fields & HA_CREATE_USED_AUTO)) {
		ha_innobase::info(HA_STATUS_AUTO);
		create_info->auto_increment_value = stats.auto_increment_value;
	}

	/* Update the DATA DIRECTORY name from SYS_DATAFILES. */
	dict_get_and_save_data_dir_path(prebuilt->table, false);

	if (prebuilt->table->data_dir_path) {
		create_info->data_file_name = prebuilt->table->data_dir_path;
	}
}

/*****************************************************************//**
Initialize the table FTS stopword list
@return TRUE if success */
UNIV_INTERN
ibool
innobase_fts_load_stopword(
/*=======================*/
	dict_table_t*	table,	/*!< in: Table has the FTS */
	trx_t*		trx,	/*!< in: transaction */
	THD*		thd)	/*!< in: current thread */
{
	return(fts_load_stopword(table, trx,
				 fts_server_stopword_table,
				 THDVAR(thd, ft_user_stopword_table),
				 THDVAR(thd, ft_enable_stopword), FALSE));
}

/*****************************************************************//**
Parses the table name into normal name and either temp path or remote path
if needed.
@return	0 if successful, otherwise, error number */
UNIV_INTERN
int
ha_innobase::parse_table_name(
/*==========================*/
	const char*	name,		/*!< in/out: table name provided*/
	HA_CREATE_INFO*	create_info,	/*!< in: more information of the
					created table, contains also the
					create statement string */
	ulint		flags,		/*!< in: flags*/
	ulint		flags2,		/*!< in: flags2*/
	char*		norm_name,	/*!< out: normalized table name */
	char*		temp_path,	/*!< out: absolute path of table */
	char*		remote_path)	/*!< out: remote path of table */
{
	THD*		thd = ha_thd();
	bool		use_tablespace = flags2 & DICT_TF2_USE_TABLESPACE;
	DBUG_ENTER("ha_innobase::parse_table_name");

#ifdef __WIN__
	/* Names passed in from server are in two formats:
	1. <database_name>/<table_name>: for normal table creation
	2. full path: for temp table creation, or DATA DIRECTORY.

	When srv_file_per_table is on and mysqld_embedded is off,
	check for full path pattern, i.e.
	X:\dir\...,		X is a driver letter, or
	\\dir1\dir2\...,	UNC path
	returns error if it is in full path format, but not creating a temp.
	table. Currently InnoDB does not support symbolic link on Windows. */

	if (use_tablespace
	    && !mysqld_embedded
	    && !(create_info->options & HA_LEX_CREATE_TMP_TABLE)) {

		if ((name[1] == ':')
		    || (name[0] == '\\' && name[1] == '\\')) {
			sql_print_error("Cannot create table %s\n", name);
			DBUG_RETURN(HA_ERR_GENERIC);
		}
	}
#endif

	normalize_table_name(norm_name, name);
	temp_path[0] = '\0';
	remote_path[0] = '\0';

	/* A full path is used for TEMPORARY TABLE and DATA DIRECTORY.
	In the case of;
	  CREATE TEMPORARY TABLE ... DATA DIRECTORY={path} ... ;
	We ignore the DATA DIRECTORY. */
	if (create_info->options & HA_LEX_CREATE_TMP_TABLE) {
		strncpy(temp_path, name, FN_REFLEN - 1);
	}

	if (create_info->data_file_name) {
		bool ignore = false;

		/* Use DATA DIRECTORY only with file-per-table. */
		if (!use_tablespace) {
			push_warning(
				thd, Sql_condition::WARN_LEVEL_WARN,
				ER_ILLEGAL_HA_CREATE_OPTION,
				"InnoDB: DATA DIRECTORY requires"
				" innodb_file_per_table.");
			ignore = true;
		}

		/* Do not use DATA DIRECTORY with TEMPORARY TABLE. */
		if (create_info->options & HA_LEX_CREATE_TMP_TABLE) {
			push_warning(
				thd, Sql_condition::WARN_LEVEL_WARN,
				ER_ILLEGAL_HA_CREATE_OPTION,
				"InnoDB: DATA DIRECTORY cannot be"
				" used for TEMPORARY tables.");
			ignore = true;
		}

		if (ignore) {
			push_warning_printf(
				thd, Sql_condition::WARN_LEVEL_WARN,
				WARN_OPTION_IGNORED,
				ER_DEFAULT(WARN_OPTION_IGNORED),
				"DATA DIRECTORY");
		} else {
			strncpy(remote_path, create_info->data_file_name,
				FN_REFLEN - 1);
		}
	}

	if (create_info->index_file_name) {
		push_warning_printf(
			thd, Sql_condition::WARN_LEVEL_WARN,
			WARN_OPTION_IGNORED,
			ER_DEFAULT(WARN_OPTION_IGNORED),
			"INDEX DIRECTORY");
	}

	DBUG_RETURN(0);
}

/*****************************************************************//**
Determines InnoDB table flags.
@retval true if successful, false if error */
UNIV_INTERN
bool
innobase_table_flags(
/*=================*/
	const TABLE*		form,		/*!< in: table */
	const HA_CREATE_INFO*	create_info,	/*!< in: information
						on table columns and indexes */
	THD*			thd,		/*!< in: connection */
	bool			use_tablespace,	/*!< in: whether to create
						outside system tablespace */
	ulint*			flags,		/*!< out: DICT_TF flags */
	ulint*			flags2)		/*!< out: DICT_TF2 flags */
{
	DBUG_ENTER("innobase_table_flags");

	const char*	fts_doc_id_index_bad = NULL;
	bool		zip_allowed = true;
	ulint		zip_ssize = 0;
	enum row_type	row_format;
	rec_format_t	innodb_row_format = REC_FORMAT_COMPACT;
	bool		use_data_dir;

	/* Cache the value of innodb_file_format, in case it is
	modified by another thread while the table is being created. */
	const ulint	file_format_allowed = srv_file_format;

	*flags = 0;
	*flags2 = 0;

	/* Check if there are any FTS indexes defined on this table. */
	for (uint i = 0; i < form->s->keys; i++) {
		const KEY*	key = &form->key_info[i];

		if (key->flags & HA_FULLTEXT) {
			*flags2 |= DICT_TF2_FTS;

			/* We don't support FTS indexes in temporary
			tables. */
			if (create_info->options & HA_LEX_CREATE_TMP_TABLE) {

				my_error(ER_INNODB_NO_FT_TEMP_TABLE, MYF(0));
				DBUG_RETURN(false);
			}

			if (fts_doc_id_index_bad) {
				goto index_bad;
			}
		}

		if (innobase_strcasecmp(key->name, FTS_DOC_ID_INDEX_NAME)) {
			continue;
		}

		/* Do a pre-check on FTS DOC ID index */
		if (!(key->flags & HA_NOSAME)
		    || strcmp(key->name, FTS_DOC_ID_INDEX_NAME)
		    || strcmp(key->key_part[0].field->field_name,
			      FTS_DOC_ID_COL_NAME)) {
			fts_doc_id_index_bad = key->name;
		}

		if (fts_doc_id_index_bad && (*flags2 & DICT_TF2_FTS)) {
index_bad:
			my_error(ER_INNODB_FT_WRONG_DOCID_INDEX, MYF(0),
				 fts_doc_id_index_bad);
			DBUG_RETURN(false);
		}
	}

	if (create_info->key_block_size) {
		/* The requested compressed page size (key_block_size)
		is given in kilobytes. If it is a valid number, store
		that value as the number of log2 shifts from 512 in
		zip_ssize. Zero means it is not compressed. */
		ulint zssize;		/* Zip Shift Size */
		ulint kbsize;		/* Key Block Size */
		for (zssize = kbsize = 1;
		     zssize <= ut_min(UNIV_PAGE_SSIZE_MAX,
				      PAGE_ZIP_SSIZE_MAX);
		     zssize++, kbsize <<= 1) {
			if (kbsize == create_info->key_block_size) {
				zip_ssize = zssize;
				break;
			}
		}

		/* Make sure compressed row format is allowed. */
		if (!use_tablespace) {
			push_warning(
				thd, Sql_condition::WARN_LEVEL_WARN,
				ER_ILLEGAL_HA_CREATE_OPTION,
				"InnoDB: KEY_BLOCK_SIZE requires"
				" innodb_file_per_table.");
			zip_allowed = FALSE;
		}

		if (file_format_allowed < UNIV_FORMAT_B) {
			push_warning(
				thd, Sql_condition::WARN_LEVEL_WARN,
				ER_ILLEGAL_HA_CREATE_OPTION,
				"InnoDB: KEY_BLOCK_SIZE requires"
				" innodb_file_format > Antelope.");
			zip_allowed = FALSE;
		}

		if (!zip_allowed
		    || zssize > ut_min(UNIV_PAGE_SSIZE_MAX,
				       PAGE_ZIP_SSIZE_MAX)) {
			push_warning_printf(
				thd, Sql_condition::WARN_LEVEL_WARN,
				ER_ILLEGAL_HA_CREATE_OPTION,
				"InnoDB: ignoring KEY_BLOCK_SIZE=%lu.",
				create_info->key_block_size);
		}
	}

	row_format = form->s->row_type;

	if (zip_ssize && zip_allowed) {
		/* if ROW_FORMAT is set to default,
		automatically change it to COMPRESSED.*/
		if (row_format == ROW_TYPE_DEFAULT) {
			row_format = ROW_TYPE_COMPRESSED;
		} else if (row_format != ROW_TYPE_COMPRESSED) {
			/* ROW_FORMAT other than COMPRESSED
			ignores KEY_BLOCK_SIZE.  It does not
			make sense to reject conflicting
			KEY_BLOCK_SIZE and ROW_FORMAT, because
			such combinations can be obtained
			with ALTER TABLE anyway. */
			push_warning_printf(
				thd, Sql_condition::WARN_LEVEL_WARN,
				ER_ILLEGAL_HA_CREATE_OPTION,
				"InnoDB: ignoring KEY_BLOCK_SIZE=%lu"
				" unless ROW_FORMAT=COMPRESSED.",
				create_info->key_block_size);
			zip_allowed = FALSE;
		}
	} else {
		/* zip_ssize == 0 means no KEY_BLOCK_SIZE.*/
		if (row_format == ROW_TYPE_COMPRESSED && zip_allowed) {
			/* ROW_FORMAT=COMPRESSED without KEY_BLOCK_SIZE
			implies half the maximum KEY_BLOCK_SIZE(*1k) or
			UNIV_PAGE_SIZE, whichever is less. */
			zip_ssize = ut_min(UNIV_PAGE_SSIZE_MAX,
					   PAGE_ZIP_SSIZE_MAX) - 1;
		}
	}

	/* Validate the row format.  Correct it if necessary */
	switch (row_format) {
	case ROW_TYPE_REDUNDANT:
		innodb_row_format = REC_FORMAT_REDUNDANT;
		break;

	case ROW_TYPE_COMPRESSED:
	case ROW_TYPE_DYNAMIC:
		if (!use_tablespace) {
			push_warning_printf(
				thd, Sql_condition::WARN_LEVEL_WARN,
				ER_ILLEGAL_HA_CREATE_OPTION,
				"InnoDB: ROW_FORMAT=%s requires"
				" innodb_file_per_table.",
				get_row_format_name(row_format));
		} else if (file_format_allowed == UNIV_FORMAT_A) {
			push_warning_printf(
				thd, Sql_condition::WARN_LEVEL_WARN,
				ER_ILLEGAL_HA_CREATE_OPTION,
				"InnoDB: ROW_FORMAT=%s requires"
				" innodb_file_format > Antelope.",
				get_row_format_name(row_format));
		} else {
			innodb_row_format = (row_format == ROW_TYPE_DYNAMIC
					     ? REC_FORMAT_DYNAMIC
					     : REC_FORMAT_COMPRESSED);
			break;
		}
		zip_allowed = FALSE;
		/* fall through to set row_format = COMPACT */
	case ROW_TYPE_NOT_USED:
	case ROW_TYPE_FIXED:
	case ROW_TYPE_PAGE:
		push_warning(
			thd, Sql_condition::WARN_LEVEL_WARN,
			ER_ILLEGAL_HA_CREATE_OPTION,
			"InnoDB: assuming ROW_FORMAT=COMPACT.");
	case ROW_TYPE_DEFAULT:
		/* If we fell through, set row format to Compact. */
		row_format = ROW_TYPE_COMPACT;
	case ROW_TYPE_COMPACT:
		break;
	}

	/* Set the table flags */
	if (!zip_allowed) {
		zip_ssize = 0;
	}

	use_data_dir = use_tablespace
		       && ((create_info->data_file_name != NULL)
		       && !(create_info->options & HA_LEX_CREATE_TMP_TABLE));

	dict_tf_set(flags, innodb_row_format, zip_ssize, use_data_dir);

	if (create_info->options & HA_LEX_CREATE_TMP_TABLE) {
		*flags2 |= DICT_TF2_TEMPORARY;
	}

	if (use_tablespace) {
		*flags2 |= DICT_TF2_USE_TABLESPACE;
	}

	DBUG_RETURN(true);
}

/*****************************************************************//**
Creates a new table to an InnoDB database.
@return	error number */
UNIV_INTERN
int
ha_innobase::create(
/*================*/
	const char*	name,		/*!< in: table name */
	TABLE*		form,		/*!< in: information on table
					columns and indexes */
	HA_CREATE_INFO*	create_info)	/*!< in: more information of the
					created table, contains also the
					create statement string */
{
	int		error;
	trx_t*		parent_trx;
	trx_t*		trx;
	int		primary_key_no;
	uint		i;
	char		norm_name[FN_REFLEN];	/* {database}/{tablename} */
	char		temp_path[FN_REFLEN];	/* absolute path of temp frm */
	char		remote_path[FN_REFLEN];	/* absolute path of table */
	THD*		thd = ha_thd();
	ib_int64_t	auto_inc_value;

	/* Cache the global variable "srv_file_per_table" to a local
	variable before using it. Note that "srv_file_per_table"
	is not under dict_sys mutex protection, and could be changed
	while creating the table. So we read the current value here
	and make all further decisions based on this. */
	bool		use_tablespace = srv_file_per_table;

	/* Zip Shift Size - log2 - 9 of compressed page size,
	zero for uncompressed */
	ulint		flags;
	ulint		flags2;
	dict_table_t*	innobase_table = NULL;

	const char*	stmt;
	size_t		stmt_len;

	DBUG_ENTER("ha_innobase::create");

	DBUG_ASSERT(thd != NULL);
	DBUG_ASSERT(create_info != NULL);

	if (form->s->fields > REC_MAX_N_USER_FIELDS) {
		DBUG_RETURN(HA_ERR_TOO_MANY_FIELDS);
	} else if (srv_read_only_mode) {
		DBUG_RETURN(HA_ERR_TABLE_READONLY);
	}

	/* Create the table definition in InnoDB */

	/* Validate create options if innodb_strict_mode is set. */
	if (create_options_are_invalid(
			thd, form, create_info, use_tablespace)) {
		DBUG_RETURN(HA_WRONG_CREATE_OPTION);
	}

	if (!innobase_table_flags(form, create_info,
				  thd, use_tablespace,
				  &flags, &flags2)) {
		DBUG_RETURN(-1);
	}

	error = parse_table_name(name, create_info, flags, flags2,
				 norm_name, temp_path, remote_path);
	if (error) {
		DBUG_RETURN(error);
	}

	/* Look for a primary key */
	primary_key_no = (form->s->primary_key != MAX_KEY ?
			  (int) form->s->primary_key :
			  -1);

	/* Our function innobase_get_mysql_key_number_for_index assumes
	the primary key is always number 0, if it exists */
	ut_a(primary_key_no == -1 || primary_key_no == 0);

	/* Check for name conflicts (with reserved name) for
	any user indices to be created. */
	if (innobase_index_name_is_reserved(thd, form->key_info,
					    form->s->keys)) {
		DBUG_RETURN(-1);
	}

	if (IS_MAGIC_TABLE_AND_USER_DENIED_ACCESS(norm_name, thd)) {
		DBUG_RETURN(HA_ERR_GENERIC);
	}

	/* Get the transaction associated with the current thd, or create one
	if not yet created */

	parent_trx = check_trx_exists(thd);

	/* In case MySQL calls this in the middle of a SELECT query, release
	possible adaptive hash latch to avoid deadlocks of threads */

	trx_search_latch_release_if_reserved(parent_trx);

	trx = innobase_trx_allocate(thd);

	/* Latch the InnoDB data dictionary exclusively so that no deadlocks
	or lock waits can happen in it during a table create operation.
	Drop table etc. do this latching in row0mysql.cc. */

	row_mysql_lock_data_dictionary(trx);

	error = create_table_def(trx, form, norm_name, temp_path,
				 remote_path, flags, flags2);
	if (error) {
		goto cleanup;
	}

	/* Create the keys */

	if (form->s->keys == 0 || primary_key_no == -1) {
		/* Create an index which is used as the clustered index;
		order the rows by their row id which is internally generated
		by InnoDB */

		error = create_clustered_index_when_no_primary(
			trx, flags, norm_name);
		if (error) {
			goto cleanup;
		}
	}

	if (primary_key_no != -1) {
		/* In InnoDB the clustered index must always be created
		first */
		if ((error = create_index(trx, form, flags, norm_name,
					  (uint) primary_key_no))) {
			goto cleanup;
		}
	}

	/* Create the ancillary tables that are common to all FTS indexes on
	this table. */
	if (flags2 & DICT_TF2_FTS) {
		enum fts_doc_id_index_enum	ret;

		innobase_table = dict_table_open_on_name(
			norm_name, TRUE, FALSE, DICT_ERR_IGNORE_NONE);

		ut_a(innobase_table);

		/* Check whether there already exists FTS_DOC_ID_INDEX */
		ret = innobase_fts_check_doc_id_index_in_def(
			form->s->keys, form->key_info);

		switch (ret) {
		case FTS_INCORRECT_DOC_ID_INDEX:
			push_warning_printf(thd,
					    Sql_condition::WARN_LEVEL_WARN,
					    ER_WRONG_NAME_FOR_INDEX,
					    " InnoDB: Index name %s is reserved"
					    " for the unique index on"
					    " FTS_DOC_ID column for FTS"
					    " Document ID indexing"
					    " on table %s. Please check"
					    " the index definition to"
					    " make sure it is of correct"
					    " type\n",
					    FTS_DOC_ID_INDEX_NAME,
					    innobase_table->name);

			if (innobase_table->fts) {
				fts_free(innobase_table);
			}

			dict_table_close(innobase_table, TRUE, FALSE);
			my_error(ER_WRONG_NAME_FOR_INDEX, MYF(0),
				 FTS_DOC_ID_INDEX_NAME);
			error = -1;
			goto cleanup;
		case FTS_EXIST_DOC_ID_INDEX:
		case FTS_NOT_EXIST_DOC_ID_INDEX:
			break;
		}

		dberr_t	err = fts_create_common_tables(
			trx, innobase_table, norm_name,
			(ret == FTS_EXIST_DOC_ID_INDEX));

		error = convert_error_code_to_mysql(err, 0, NULL);

		dict_table_close(innobase_table, TRUE, FALSE);

		if (error) {
			goto cleanup;
		}
	}

	for (i = 0; i < form->s->keys; i++) {

		if (i != static_cast<uint>(primary_key_no)) {

			if ((error = create_index(trx, form, flags,
						  norm_name, i))) {
				goto cleanup;
			}
		}
	}

	stmt = innobase_get_stmt(thd, &stmt_len);

	if (stmt) {
		dberr_t	err = row_table_add_foreign_constraints(
			trx, stmt, stmt_len, norm_name,
			create_info->options & HA_LEX_CREATE_TMP_TABLE);

		switch (err) {

		case DB_PARENT_NO_INDEX:
			push_warning_printf(
				thd, Sql_condition::WARN_LEVEL_WARN,
				HA_ERR_CANNOT_ADD_FOREIGN,
				"Create table '%s' with foreign key constraint"
				" failed. There is no index in the referenced"
				" table where the referenced columns appear"
				" as the first columns.\n", norm_name);
			break;

		case DB_CHILD_NO_INDEX:
			push_warning_printf(
				thd, Sql_condition::WARN_LEVEL_WARN,
				HA_ERR_CANNOT_ADD_FOREIGN,
				"Create table '%s' with foreign key constraint"
				" failed. There is no index in the referencing"
				" table where referencing columns appear"
				" as the first columns.\n", norm_name);
			break;
		default:
			break;
		}

		error = convert_error_code_to_mysql(err, flags, NULL);

		if (error) {
			goto cleanup;
		}
	}
	/* Cache all the FTS indexes on this table in the FTS specific
	structure. They are used for FTS indexed column update handling. */
	if (flags2 & DICT_TF2_FTS) {
		fts_t*          fts = innobase_table->fts;

		ut_a(fts != NULL);

		dict_table_get_all_fts_indexes(innobase_table, fts->indexes);
	}

	innobase_commit_low(trx);

	row_mysql_unlock_data_dictionary(trx);

	/* Flush the log to reduce probability that the .frm files and
	the InnoDB data dictionary get out-of-sync if the user runs
	with innodb_flush_log_at_trx_commit = 0 */

	log_buffer_flush_to_disk();

	innobase_table = dict_table_open_on_name(
		norm_name, FALSE, FALSE, DICT_ERR_IGNORE_NONE);

	DBUG_ASSERT(innobase_table != 0);

	innobase_copy_frm_flags_from_create_info(innobase_table, create_info);

	dict_stats_update(innobase_table, DICT_STATS_EMPTY_TABLE);

	if (innobase_table) {
		/* We update the highest file format in the system table
		space, if this table has higher file format setting. */

		trx_sys_file_format_max_upgrade(
			(const char**) &innobase_file_format_max,
			dict_table_get_format(innobase_table));
	}

	/* Load server stopword into FTS cache */
	if (flags2 & DICT_TF2_FTS) {
		if (!innobase_fts_load_stopword(innobase_table, NULL, thd)) {
			dict_table_close(innobase_table, FALSE, FALSE);
			srv_active_wake_master_thread();
			trx_free_for_mysql(trx);
			DBUG_RETURN(-1);
		}
	}

	/* Note: We can't call update_thd() as prebuilt will not be
	setup at this stage and so we use thd. */

	/* We need to copy the AUTOINC value from the old table if
	this is an ALTER|OPTIMIZE TABLE or CREATE INDEX because CREATE INDEX
	does a table copy too. If query was one of :

		CREATE TABLE ...AUTO_INCREMENT = x; or
		ALTER TABLE...AUTO_INCREMENT = x;   or
		OPTIMIZE TABLE t; or
		CREATE INDEX x on t(...);

	Find out a table definition from the dictionary and get
	the current value of the auto increment field. Set a new
	value to the auto increment field if the value is greater
	than the maximum value in the column. */

	if (((create_info->used_fields & HA_CREATE_USED_AUTO)
	    || thd_sql_command(thd) == SQLCOM_ALTER_TABLE
	    || thd_sql_command(thd) == SQLCOM_OPTIMIZE
	    || thd_sql_command(thd) == SQLCOM_CREATE_INDEX)
	    && create_info->auto_increment_value > 0) {

		auto_inc_value = create_info->auto_increment_value;

		dict_table_autoinc_lock(innobase_table);
		dict_table_autoinc_initialize(innobase_table, auto_inc_value);
		dict_table_autoinc_unlock(innobase_table);
	}

	dict_table_close(innobase_table, FALSE, FALSE);

	/* Tell the InnoDB server that there might be work for
	utility threads: */

	srv_active_wake_master_thread();

	trx_free_for_mysql(trx);

	DBUG_RETURN(0);

cleanup:
	trx_rollback_for_mysql(trx);

	row_mysql_unlock_data_dictionary(trx);

	trx_free_for_mysql(trx);

	DBUG_RETURN(error);
}

/*****************************************************************//**
Discards or imports an InnoDB tablespace.
@return	0 == success, -1 == error */
UNIV_INTERN
int
ha_innobase::discard_or_import_tablespace(
/*======================================*/
	my_bool discard)	/*!< in: TRUE if discard, else import */
{
	dberr_t		err;
	dict_table_t*	dict_table;

	DBUG_ENTER("ha_innobase::discard_or_import_tablespace");

	ut_a(prebuilt->trx);
	ut_a(prebuilt->trx->magic_n == TRX_MAGIC_N);
	ut_a(prebuilt->trx == thd_to_trx(ha_thd()));

	if (srv_read_only_mode) {
		DBUG_RETURN(HA_ERR_TABLE_READONLY);
	}

	dict_table = prebuilt->table;

	if (dict_table->space == TRX_SYS_SPACE) {

		ib_senderrf(
			prebuilt->trx->mysql_thd, IB_LOG_LEVEL_ERROR,
			ER_TABLE_IN_SYSTEM_TABLESPACE,
			table->s->table_name.str);

		DBUG_RETURN(HA_ERR_TABLE_NEEDS_UPGRADE);
	}

	trx_start_if_not_started(prebuilt->trx);

	/* In case MySQL calls this in the middle of a SELECT query, release
	possible adaptive hash latch to avoid deadlocks of threads. */
	trx_search_latch_release_if_reserved(prebuilt->trx);

	/* Obtain an exclusive lock on the table. */
	err = row_mysql_lock_table(
		prebuilt->trx, dict_table, LOCK_X,
		discard ? "setting table lock for DISCARD TABLESPACE"
			: "setting table lock for IMPORT TABLESPACE");

	if (err != DB_SUCCESS) {
		/* unable to lock the table: do nothing */
	} else if (discard) {

		/* Discarding an already discarded tablespace should be an
		idempotent operation. Also, if the .ibd file is missing the
		user may want to set the DISCARD flag in order to IMPORT
		a new tablespace. */

		if (dict_table->ibd_file_missing) {
			ib_senderrf(
				prebuilt->trx->mysql_thd,
				IB_LOG_LEVEL_WARN, ER_TABLESPACE_MISSING,
				table->s->table_name.str);
		}

		err = row_discard_tablespace_for_mysql(
			dict_table->name, prebuilt->trx);

	} else if (!dict_table->ibd_file_missing) {
		/* Commit the transaction in order to
		release the table lock. */
		trx_commit_for_mysql(prebuilt->trx);

		ib_senderrf(
			prebuilt->trx->mysql_thd, IB_LOG_LEVEL_ERROR,
			ER_TABLESPACE_EXISTS, table->s->table_name.str);

		DBUG_RETURN(HA_ERR_TABLE_EXIST);
	} else {
		err = row_import_for_mysql(dict_table, prebuilt);

		if (err == DB_SUCCESS) {

			if (table->found_next_number_field) {
				dict_table_autoinc_lock(dict_table);
				innobase_initialize_autoinc();
				dict_table_autoinc_unlock(dict_table);
			}

			info(HA_STATUS_TIME
			     | HA_STATUS_CONST
			     | HA_STATUS_VARIABLE
			     | HA_STATUS_AUTO);
		}
	}

	/* Commit the transaction in order to release the table lock. */
	trx_commit_for_mysql(prebuilt->trx);

	DBUG_RETURN(convert_error_code_to_mysql(err, dict_table->flags, NULL));
}

/*****************************************************************//**
Deletes all rows of an InnoDB table.
@return	error number */
UNIV_INTERN
int
ha_innobase::truncate()
/*===================*/
{
	dberr_t		err;
	int		error;

	DBUG_ENTER("ha_innobase::truncate");

	if (srv_read_only_mode) {
		DBUG_RETURN(HA_ERR_TABLE_READONLY);
	}

	/* Get the transaction associated with the current thd, or create one
	if not yet created, and update prebuilt->trx */

	update_thd(ha_thd());

	if (!trx_is_started(prebuilt->trx)) {
		++prebuilt->trx->will_lock;
	}
	/* Truncate the table in InnoDB */

	err = row_truncate_table_for_mysql(prebuilt->table, prebuilt->trx);

	switch (err) {

	case DB_TABLESPACE_DELETED:
	case DB_TABLESPACE_NOT_FOUND:
		ib_senderrf(
			prebuilt->trx->mysql_thd, IB_LOG_LEVEL_ERROR,
			(err == DB_TABLESPACE_DELETED ?
			ER_TABLESPACE_DISCARDED : ER_TABLESPACE_MISSING),
			table->s->table_name.str);
		table->status = STATUS_NOT_FOUND;
		error = HA_ERR_NO_SUCH_TABLE;
		break;

	default:
		error = convert_error_code_to_mysql(
			err, prebuilt->table->flags,
			prebuilt->trx->mysql_thd);
		table->status = STATUS_NOT_FOUND;
		break;
	}
	DBUG_RETURN(error);
}

/*****************************************************************//**
Drops a table from an InnoDB database. Before calling this function,
MySQL calls innobase_commit to commit the transaction of the current user.
Then the current user cannot have locks set on the table. Drop table
operation inside InnoDB will remove all locks any user has on the table
inside InnoDB.
@return	error number */
UNIV_INTERN
int
ha_innobase::delete_table(
/*======================*/
	const char*	name)	/*!< in: table name */
{
	ulint	name_len;
	dberr_t	err;
	trx_t*	parent_trx;
	trx_t*	trx;
	THD*	thd = ha_thd();
	char	norm_name[FN_REFLEN];

	DBUG_ENTER("ha_innobase::delete_table");

	DBUG_EXECUTE_IF(
		"test_normalize_table_name_low",
		test_normalize_table_name_low();
	);
	DBUG_EXECUTE_IF(
		"test_ut_format_name",
		test_ut_format_name();
	);

	/* Strangely, MySQL passes the table name without the '.frm'
	extension, in contrast to ::create */
	normalize_table_name(norm_name, name);

	if (srv_read_only_mode) {
		DBUG_RETURN(HA_ERR_TABLE_READONLY);
	} else if (IS_MAGIC_TABLE_AND_USER_DENIED_ACCESS(norm_name, thd)) {
		DBUG_RETURN(HA_ERR_GENERIC);
	}

	parent_trx = check_trx_exists(thd);

	/* In case MySQL calls this in the middle of a SELECT query, release
	possible adaptive hash latch to avoid deadlocks of threads */

	trx_search_latch_release_if_reserved(parent_trx);

	trx = innobase_trx_allocate(thd);

	name_len = strlen(name);

	ut_a(name_len < 1000);

	/* Either the transaction is already flagged as a locking transaction
	or it hasn't been started yet. */

	ut_a(!trx_is_started(trx) || trx->will_lock > 0);

	/* We are doing a DDL operation. */
	++trx->will_lock;
	trx->ddl = true;

	/* Drop the table in InnoDB */
	err = row_drop_table_for_mysql(
		norm_name, trx, thd_sql_command(thd) == SQLCOM_DROP_DB);


	if (err == DB_TABLE_NOT_FOUND
	    && innobase_get_lower_case_table_names() == 1) {
		char*	is_part = NULL;
#ifdef __WIN__
		is_part = strstr(norm_name, "#p#");
#else
		is_part = strstr(norm_name, "#P#");
#endif /* __WIN__ */

		if (is_part) {
			char	par_case_name[FN_REFLEN];

#ifndef __WIN__
			/* Check for the table using lower
			case name, including the partition
			separator "P" */
			strcpy(par_case_name, norm_name);
			innobase_casedn_str(par_case_name);
#else
			/* On Windows platfrom, check
			whether there exists table name in
			system table whose name is
			not being normalized to lower case */
			normalize_table_name_low(
				par_case_name, name, FALSE);
#endif
			err = row_drop_table_for_mysql(
				par_case_name, trx,
				thd_sql_command(thd) == SQLCOM_DROP_DB);
		}
	}

	/* Flush the log to reduce probability that the .frm files and
	the InnoDB data dictionary get out-of-sync if the user runs
	with innodb_flush_log_at_trx_commit = 0 */

	log_buffer_flush_to_disk();

	/* Tell the InnoDB server that there might be work for
	utility threads: */

	srv_active_wake_master_thread();

	innobase_commit_low(trx);

	trx_free_for_mysql(trx);

	DBUG_RETURN(convert_error_code_to_mysql(err, 0, NULL));
}

/*****************************************************************//**
Removes all tables in the named database inside InnoDB. */
static
void
innobase_drop_database(
/*===================*/
	handlerton*	hton,	/*!< in: handlerton of Innodb */
	char*		path)	/*!< in: database path; inside InnoDB the name
				of the last directory in the path is used as
				the database name: for example, in
				'mysql/data/test' the database name is 'test' */
{
	ulint	len		= 0;
	trx_t*	trx;
	char*	ptr;
	char*	namebuf;
	THD*	thd		= current_thd;

	/* Get the transaction associated with the current thd, or create one
	if not yet created */

	DBUG_ASSERT(hton == innodb_hton_ptr);

	if (srv_read_only_mode) {
		return;
	}

	/* In the Windows plugin, thd = current_thd is always NULL */
	if (thd) {
		trx_t*	parent_trx = check_trx_exists(thd);

		/* In case MySQL calls this in the middle of a SELECT
		query, release possible adaptive hash latch to avoid
		deadlocks of threads */

		trx_search_latch_release_if_reserved(parent_trx);
	}

	ptr = strend(path) - 2;

	while (ptr >= path && *ptr != '\\' && *ptr != '/') {
		ptr--;
		len++;
	}

	ptr++;
	namebuf = (char*) my_malloc((uint) len + 2, MYF(0));

	memcpy(namebuf, ptr, len);
	namebuf[len] = '/';
	namebuf[len + 1] = '\0';
#ifdef	__WIN__
	innobase_casedn_str(namebuf);
#endif
	trx = innobase_trx_allocate(thd);

	/* Either the transaction is already flagged as a locking transaction
	or it hasn't been started yet. */

	ut_a(!trx_is_started(trx) || trx->will_lock > 0);

	/* We are doing a DDL operation. */
	++trx->will_lock;

	row_drop_database_for_mysql(namebuf, trx);

	my_free(namebuf);

	/* Flush the log to reduce probability that the .frm files and
	the InnoDB data dictionary get out-of-sync if the user runs
	with innodb_flush_log_at_trx_commit = 0 */

	log_buffer_flush_to_disk();

	/* Tell the InnoDB server that there might be work for
	utility threads: */

	srv_active_wake_master_thread();

	innobase_commit_low(trx);
	trx_free_for_mysql(trx);
}

/*********************************************************************//**
Renames an InnoDB table.
@return DB_SUCCESS or error code */
static __attribute__((nonnull, warn_unused_result))
dberr_t
innobase_rename_table(
/*==================*/
	trx_t*		trx,	/*!< in: transaction */
	const char*	from,	/*!< in: old name of the table */
	const char*	to)	/*!< in: new name of the table */
{
	dberr_t	error;
	char	norm_to[FN_REFLEN];
	char	norm_from[FN_REFLEN];

	DBUG_ENTER("innobase_rename_table");
	DBUG_ASSERT(trx_get_dict_operation(trx) == TRX_DICT_OP_INDEX);

	ut_ad(!srv_read_only_mode);

	normalize_table_name(norm_to, to);
	normalize_table_name(norm_from, from);

	DEBUG_SYNC_C("innodb_rename_table_ready");

	/* Serialize data dictionary operations with dictionary mutex:
	no deadlocks can occur then in these operations */

	row_mysql_lock_data_dictionary(trx);

	/* Transaction must be flagged as a locking transaction or it hasn't
	been started yet. */

	ut_a(trx->will_lock > 0);

	error = row_rename_table_for_mysql(
		norm_from, norm_to, trx, TRUE);

	if (error != DB_SUCCESS) {
		if (error == DB_TABLE_NOT_FOUND
		    && innobase_get_lower_case_table_names() == 1) {
			char*	is_part = NULL;
#ifdef __WIN__
			is_part = strstr(norm_from, "#p#");
#else
			is_part = strstr(norm_from, "#P#");
#endif /* __WIN__ */

			if (is_part) {
				char	par_case_name[FN_REFLEN];
#ifndef __WIN__
				/* Check for the table using lower
				case name, including the partition
				separator "P" */
				strcpy(par_case_name, norm_from);
				innobase_casedn_str(par_case_name);
#else
				/* On Windows platfrom, check
				whether there exists table name in
				system table whose name is
				not being normalized to lower case */
				normalize_table_name_low(
					par_case_name, from, FALSE);
#endif
				error = row_rename_table_for_mysql(
					par_case_name, norm_to, trx, TRUE);
			}
		}

		if (error != DB_SUCCESS) {
			if (!srv_read_only_mode) {
				FILE* ef = dict_foreign_err_file;

				fputs("InnoDB: Renaming table ", ef);
				ut_print_name(ef, trx, TRUE, norm_from);
				fputs(" to ", ef);
				ut_print_name(ef, trx, TRUE, norm_to);
				fputs(" failed!\n", ef);
			}
		} else {
#ifndef __WIN__
			sql_print_warning("Rename partition table %s "
					  "succeeds after converting to lower "
					  "case. The table may have "
					  "been moved from a case "
					  "in-sensitive file system.\n",
					  norm_from);
#else
			sql_print_warning("Rename partition table %s "
					  "succeeds after skipping the step to "
					  "lower case the table name. "
					  "The table may have been "
					  "moved from a case sensitive "
					  "file system.\n",
					  norm_from);
#endif /* __WIN__ */
		}
	}

	row_mysql_unlock_data_dictionary(trx);

	/* Flush the log to reduce probability that the .frm
	files and the InnoDB data dictionary get out-of-sync
	if the user runs with innodb_flush_log_at_trx_commit = 0 */

	log_buffer_flush_to_disk();

	DBUG_RETURN(error);
}

/*********************************************************************//**
Renames an InnoDB table.
@return	0 or error code */
UNIV_INTERN
int
ha_innobase::rename_table(
/*======================*/
	const char*	from,	/*!< in: old name of the table */
	const char*	to)	/*!< in: new name of the table */
{
	trx_t*	trx;
	dberr_t	error;
	trx_t*	parent_trx;
	THD*	thd		= ha_thd();

	DBUG_ENTER("ha_innobase::rename_table");

	if (srv_read_only_mode) {
		ib_senderrf(thd, IB_LOG_LEVEL_WARN, ER_READ_ONLY_MODE);
		DBUG_RETURN(HA_ERR_TABLE_READONLY);
	}

	/* Get the transaction associated with the current thd, or create one
	if not yet created */

	parent_trx = check_trx_exists(thd);

	/* In case MySQL calls this in the middle of a SELECT query, release
	possible adaptive hash latch to avoid deadlocks of threads */

	trx_search_latch_release_if_reserved(parent_trx);

	trx = innobase_trx_allocate(thd);

	/* We are doing a DDL operation. */
	++trx->will_lock;
	trx_set_dict_operation(trx, TRX_DICT_OP_INDEX);

	error = innobase_rename_table(trx, from, to);

	DEBUG_SYNC(thd, "after_innobase_rename_table");

	/* Tell the InnoDB server that there might be work for
	utility threads: */

	srv_active_wake_master_thread();

	innobase_commit_low(trx);
	trx_free_for_mysql(trx);

	if (error == DB_SUCCESS) {
		char	norm_from[MAX_FULL_NAME_LEN];
		char	norm_to[MAX_FULL_NAME_LEN];
		char	errstr[512];
		dberr_t	ret;

		normalize_table_name(norm_from, from);
		normalize_table_name(norm_to, to);

		ret = dict_stats_rename_table(norm_from, norm_to,
					      errstr, sizeof(errstr));

		if (ret != DB_SUCCESS) {
			ut_print_timestamp(stderr);
			fprintf(stderr, " InnoDB: %s\n", errstr);

			push_warning(thd, Sql_condition::WARN_LEVEL_WARN,
				     ER_LOCK_WAIT_TIMEOUT, errstr);
		}
	}

	/* Add a special case to handle the Duplicated Key error
	and return DB_ERROR instead.
	This is to avoid a possible SIGSEGV error from mysql error
	handling code. Currently, mysql handles the Duplicated Key
	error by re-entering the storage layer and getting dup key
	info by calling get_dup_key(). This operation requires a valid
	table handle ('row_prebuilt_t' structure) which could no
	longer be available in the error handling stage. The suggested
	solution is to report a 'table exists' error message (since
	the dup key error here is due to an existing table whose name
	is the one we are trying to rename to) and return the generic
	error code. */
	if (error == DB_DUPLICATE_KEY) {
		my_error(ER_TABLE_EXISTS_ERROR, MYF(0), to);

		error = DB_ERROR;
	}

	DBUG_RETURN(convert_error_code_to_mysql(error, 0, NULL));
}

/*********************************************************************//**
Estimates the number of index records in a range.
@return	estimated number of rows */
UNIV_INTERN
ha_rows
ha_innobase::records_in_range(
/*==========================*/
	uint			keynr,		/*!< in: index number */
	key_range		*min_key,	/*!< in: start key value of the
						range, may also be 0 */
	key_range		*max_key)	/*!< in: range end key val, may
						also be 0 */
{
	KEY*		key;
	dict_index_t*	index;
	dtuple_t*	range_start;
	dtuple_t*	range_end;
	ib_int64_t	n_rows;
	ulint		mode1;
	ulint		mode2;
	mem_heap_t*	heap;

	DBUG_ENTER("records_in_range");

	ut_a(prebuilt->trx == thd_to_trx(ha_thd()));

	prebuilt->trx->op_info = (char*)"estimating records in index range";

	/* In case MySQL calls this in the middle of a SELECT query, release
	possible adaptive hash latch to avoid deadlocks of threads */

	trx_search_latch_release_if_reserved(prebuilt->trx);

	active_index = keynr;

	key = table->key_info + active_index;

	index = innobase_get_index(keynr);

	/* There exists possibility of not being able to find requested
	index due to inconsistency between MySQL and InoDB dictionary info.
	Necessary message should have been printed in innobase_get_index() */
	if (UNIV_UNLIKELY(!index)) {
		n_rows = HA_POS_ERROR;
		goto func_exit;
	}
	if (dict_index_is_corrupted(index)) {
		n_rows = HA_ERR_INDEX_CORRUPT;
		goto func_exit;
	}
	if (UNIV_UNLIKELY(!row_merge_is_index_usable(prebuilt->trx, index))) {
		n_rows = HA_ERR_TABLE_DEF_CHANGED;
		goto func_exit;
	}

	heap = mem_heap_create(2 * (key->actual_key_parts * sizeof(dfield_t)
				    + sizeof(dtuple_t)));

	range_start = dtuple_create(heap, key->actual_key_parts);
	dict_index_copy_types(range_start, index, key->actual_key_parts);

	range_end = dtuple_create(heap, key->actual_key_parts);
	dict_index_copy_types(range_end, index, key->actual_key_parts);

	row_sel_convert_mysql_key_to_innobase(
				range_start,
				srch_key_val1, sizeof(srch_key_val1),
				index,
				(byte*) (min_key ? min_key->key :
					 (const uchar*) 0),
				(ulint) (min_key ? min_key->length : 0),
				prebuilt->trx);
	DBUG_ASSERT(min_key
		    ? range_start->n_fields > 0
		    : range_start->n_fields == 0);

	row_sel_convert_mysql_key_to_innobase(
				range_end,
				srch_key_val2, sizeof(srch_key_val2),
				index,
				(byte*) (max_key ? max_key->key :
					 (const uchar*) 0),
				(ulint) (max_key ? max_key->length : 0),
				prebuilt->trx);
	DBUG_ASSERT(max_key
		    ? range_end->n_fields > 0
		    : range_end->n_fields == 0);

	mode1 = convert_search_mode_to_innobase(min_key ? min_key->flag :
						HA_READ_KEY_EXACT);
	mode2 = convert_search_mode_to_innobase(max_key ? max_key->flag :
						HA_READ_KEY_EXACT);

	if (mode1 != PAGE_CUR_UNSUPP && mode2 != PAGE_CUR_UNSUPP) {

		n_rows = btr_estimate_n_rows_in_range(index, range_start,
						      mode1, range_end,
						      mode2);
	} else {

		n_rows = HA_POS_ERROR;
	}

	mem_heap_free(heap);

func_exit:

	prebuilt->trx->op_info = (char*)"";

	/* The MySQL optimizer seems to believe an estimate of 0 rows is
	always accurate and may return the result 'Empty set' based on that.
	The accuracy is not guaranteed, and even if it were, for a locking
	read we should anyway perform the search to set the next-key lock.
	Add 1 to the value to make sure MySQL does not make the assumption! */

	if (n_rows == 0) {
		n_rows = 1;
	}

	DBUG_RETURN((ha_rows) n_rows);
}

/*********************************************************************//**
Gives an UPPER BOUND to the number of rows in a table. This is used in
filesort.cc.
@return	upper bound of rows */
UNIV_INTERN
ha_rows
ha_innobase::estimate_rows_upper_bound()
/*====================================*/
{
	const dict_index_t*	index;
	ulonglong		estimate;
	ulonglong		local_data_file_length;
	ulint			stat_n_leaf_pages;

	DBUG_ENTER("estimate_rows_upper_bound");

	/* We do not know if MySQL can call this function before calling
	external_lock(). To be safe, update the thd of the current table
	handle. */

	update_thd(ha_thd());

	prebuilt->trx->op_info = "calculating upper bound for table rows";

	/* In case MySQL calls this in the middle of a SELECT query, release
	possible adaptive hash latch to avoid deadlocks of threads */

	trx_search_latch_release_if_reserved(prebuilt->trx);

	index = dict_table_get_first_index(prebuilt->table);

	stat_n_leaf_pages = index->stat_n_leaf_pages;

	ut_a(stat_n_leaf_pages > 0);

	local_data_file_length =
		((ulonglong) stat_n_leaf_pages) * UNIV_PAGE_SIZE;

	/* Calculate a minimum length for a clustered index record and from
	that an upper bound for the number of rows. Since we only calculate
	new statistics in row0mysql.cc when a table has grown by a threshold
	factor, we must add a safety factor 2 in front of the formula below. */

	estimate = 2 * local_data_file_length
		/ dict_index_calc_min_rec_len(index);

	prebuilt->trx->op_info = "";

	DBUG_RETURN((ha_rows) estimate);
}

/*********************************************************************//**
How many seeks it will take to read through the table. This is to be
comparable to the number returned by records_in_range so that we can
decide if we should scan the table or use keys.
@return	estimated time measured in disk seeks */
UNIV_INTERN
double
ha_innobase::scan_time()
/*====================*/
{
	/* Since MySQL seems to favor table scans too much over index
	searches, we pretend that a sequential read takes the same time
	as a random disk read, that is, we do not divide the following
	by 10, which would be physically realistic. */

	/* The locking below is disabled for performance reasons. Without
	it we could end up returning uninitialized value to the caller,
	which in the worst case could make some query plan go bogus or
	issue a Valgrind warning. */
#if 0
	/* avoid potential lock order violation with dict_table_stats_lock()
	below */
	update_thd(ha_thd());
	trx_search_latch_release_if_reserved(prebuilt->trx);
#endif

	ulint	stat_clustered_index_size;

#if 0
	dict_table_stats_lock(prebuilt->table, RW_S_LATCH);
#endif

	ut_a(prebuilt->table->stat_initialized);

	stat_clustered_index_size = prebuilt->table->stat_clustered_index_size;

#if 0
	dict_table_stats_unlock(prebuilt->table, RW_S_LATCH);
#endif

	return((double) stat_clustered_index_size);
}

/******************************************************************//**
Calculate the time it takes to read a set of ranges through an index
This enables us to optimise reads for clustered indexes.
@return	estimated time measured in disk seeks */
UNIV_INTERN
double
ha_innobase::read_time(
/*===================*/
	uint	index,	/*!< in: key number */
	uint	ranges,	/*!< in: how many ranges */
	ha_rows rows)	/*!< in: estimated number of rows in the ranges */
{
	ha_rows total_rows;
	double	time_for_scan;

	if (index != table->s->primary_key) {
		/* Not clustered */
		return(handler::read_time(index, ranges, rows));
	}

	if (rows <= 2) {

		return((double) rows);
	}

	/* Assume that the read time is proportional to the scan time for all
	rows + at most one seek per range. */

	time_for_scan = scan_time();

	if ((total_rows = estimate_rows_upper_bound()) < rows) {

		return(time_for_scan);
	}

	return(ranges + (double) rows / (double) total_rows * time_for_scan);
}

/******************************************************************//**
Return the size of the InnoDB memory buffer. */
UNIV_INTERN
longlong
ha_innobase::get_memory_buffer_size() const
/*=======================================*/
{
	return(innobase_buffer_pool_size);
}

/*********************************************************************//**
Calculates the key number used inside MySQL for an Innobase index. We will
first check the "index translation table" for a match of the index to get
the index number. If there does not exist an "index translation table",
or not able to find the index in the translation table, then we will fall back
to the traditional way of looping through dict_index_t list to find a
match. In this case, we have to take into account if we generated a
default clustered index for the table
@return the key number used inside MySQL */
static
int
innobase_get_mysql_key_number_for_index(
/*====================================*/
	INNOBASE_SHARE*		share,	/*!< in: share structure for index
					translation table. */
	const TABLE*		table,	/*!< in: table in MySQL data
					dictionary */
	dict_table_t*		ib_table,/*!< in: table in Innodb data
					dictionary */
	const dict_index_t*	index)	/*!< in: index */
{
	const dict_index_t*	ind;
	unsigned int		i;

 	ut_a(index);

	/* If index does not belong to the table object of share structure
	(ib_table comes from the share structure) search the index->table
	object instead */
	if (index->table != ib_table) {
		i = 0;
		ind = dict_table_get_first_index(index->table);

		while (index != ind) {
			ind = dict_table_get_next_index(ind);
			i++;
		}

		if (row_table_got_default_clust_index(index->table)) {
			ut_a(i > 0);
			i--;
		}

		return(i);
	}

	/* If index translation table exists, we will first check
	the index through index translation table for a match. */
	if (share->idx_trans_tbl.index_mapping) {
		for (i = 0; i < share->idx_trans_tbl.index_count; i++) {
			if (share->idx_trans_tbl.index_mapping[i] == index) {
				return(i);
			}
		}

		/* Print an error message if we cannot find the index
		in the "index translation table". */
		if (*index->name != TEMP_INDEX_PREFIX) {
			sql_print_error("Cannot find index %s in InnoDB index "
					"translation table.", index->name);
		}
	}

	/* If we do not have an "index translation table", or not able
	to find the index in the translation table, we'll directly find
	matching index with information from mysql TABLE structure and
	InnoDB dict_index_t list */
	for (i = 0; i < table->s->keys; i++) {
		ind = dict_table_get_index_on_name(
			ib_table, table->key_info[i].name);

		if (index == ind) {
			return(i);
		}
	}

	/* Loop through each index of the table and lock them */
	for (ind = dict_table_get_first_index(ib_table);
	     ind != NULL;
	     ind = dict_table_get_next_index(ind)) {
		if (index == ind) {
			/* Temp index is internal to InnoDB, that is
			not present in the MySQL index list, so no
			need to print such mismatch warning. */
			if (*(index->name) != TEMP_INDEX_PREFIX) {
				sql_print_warning(
					"Find index %s in InnoDB index list "
					"but not its MySQL index number "
					"It could be an InnoDB internal index.",
					index->name);
			}
			return(-1);
		}
	}

	ut_error;

	return(-1);
}

/*********************************************************************//**
Calculate Record Per Key value. Need to exclude the NULL value if
innodb_stats_method is set to "nulls_ignored"
@return estimated record per key value */
static
ha_rows
innodb_rec_per_key(
/*===============*/
	dict_index_t*	index,		/*!< in: dict_index_t structure */
	ulint		i,		/*!< in: the column we are
					calculating rec per key */
	ha_rows		records)	/*!< in: estimated total records */
{
	ha_rows		rec_per_key;
	ib_uint64_t	n_diff;

	ut_a(index->table->stat_initialized);

	ut_ad(i < dict_index_get_n_unique(index));

	n_diff = index->stat_n_diff_key_vals[i];

	if (n_diff == 0) {

		rec_per_key = records;
	} else if (srv_innodb_stats_method == SRV_STATS_NULLS_IGNORED) {
		ib_uint64_t	n_null;
		ib_uint64_t	n_non_null;

		n_non_null = index->stat_n_non_null_key_vals[i];

		/* In theory, index->stat_n_non_null_key_vals[i]
		should always be less than the number of records.
		Since this is statistics value, the value could
		have slight discrepancy. But we will make sure
		the number of null values is not a negative number. */
		if (records < n_non_null) {
			n_null = 0;
		} else {
			n_null = records - n_non_null;
		}

		/* If the number of NULL values is the same as or
		large than that of the distinct values, we could
		consider that the table consists mostly of NULL value.
		Set rec_per_key to 1. */
		if (n_diff <= n_null) {
			rec_per_key = 1;
		} else {
			/* Need to exclude rows with NULL values from
			rec_per_key calculation */
			rec_per_key = (ha_rows)
				((records - n_null) / (n_diff - n_null));
		}
	} else {
		DEBUG_SYNC_C("after_checking_for_0");
		rec_per_key = (ha_rows) (records / n_diff);
	}

	return(rec_per_key);
}

/*********************************************************************//**
Returns statistics information of the table to the MySQL interpreter,
in various fields of the handle object.
@return HA_ERR_* error code or 0 */
UNIV_INTERN
int
ha_innobase::info_low(
/*==================*/
	uint	flag,	/*!< in: what information is requested */
	bool	is_analyze)
{
	dict_table_t*	ib_table;
	ha_rows		rec_per_key;
	ib_uint64_t	n_rows;
	char		path[FN_REFLEN];
	os_file_stat_t	stat_info;

	DBUG_ENTER("info");

	/* If we are forcing recovery at a high level, we will suppress
	statistics calculation on tables, because that may crash the
	server if an index is badly corrupted. */

	/* We do not know if MySQL can call this function before calling
	external_lock(). To be safe, update the thd of the current table
	handle. */

	update_thd(ha_thd());

	/* In case MySQL calls this in the middle of a SELECT query, release
	possible adaptive hash latch to avoid deadlocks of threads */

	prebuilt->trx->op_info = (char*)"returning various info to MySQL";

	trx_search_latch_release_if_reserved(prebuilt->trx);

	ib_table = prebuilt->table;
	DBUG_ASSERT(ib_table->n_ref_count > 0);

	if (flag & HA_STATUS_TIME) {
		if (is_analyze || innobase_stats_on_metadata) {

			dict_stats_upd_option_t	opt;
			dberr_t			ret;

			prebuilt->trx->op_info = "updating table statistics";

			if (dict_stats_is_persistent_enabled(ib_table)) {

				ut_ad(!srv_read_only_mode);

				if (is_analyze) {
					opt = DICT_STATS_RECALC_PERSISTENT;
				} else {
					/* This is e.g. 'SHOW INDEXES', fetch
					the persistent stats from disk. */
					opt = DICT_STATS_FETCH_ONLY_IF_NOT_IN_MEMORY;
				}
			} else {
				opt = DICT_STATS_RECALC_TRANSIENT;
			}

			ut_ad(!mutex_own(&dict_sys->mutex));
			ret = dict_stats_update(ib_table, opt);

			if (ret != DB_SUCCESS) {
				prebuilt->trx->op_info = "";
				DBUG_RETURN(HA_ERR_GENERIC);
			}

			prebuilt->trx->op_info =
				"returning various info to MySQL";
		}

		my_snprintf(path, sizeof(path), "%s/%s%s",
			    mysql_data_home, ib_table->name, reg_ext);

		unpack_filename(path,path);

		/* Note that we do not know the access time of the table,
		nor the CHECK TABLE time, nor the UPDATE or INSERT time. */

		if (os_file_get_status(path, &stat_info, false) == DB_SUCCESS) {
			stats.create_time = (ulong) stat_info.ctime;
		}
	}

	if (flag & HA_STATUS_VARIABLE) {

		ulint	page_size;
		ulint	stat_clustered_index_size;
		ulint	stat_sum_of_other_index_sizes;

		if (!(flag & HA_STATUS_NO_LOCK)) {
			dict_table_stats_lock(ib_table, RW_S_LATCH);
		}

		ut_a(ib_table->stat_initialized);

		n_rows = ib_table->stat_n_rows;

		stat_clustered_index_size
			= ib_table->stat_clustered_index_size;

		stat_sum_of_other_index_sizes
			= ib_table->stat_sum_of_other_index_sizes;

		if (!(flag & HA_STATUS_NO_LOCK)) {
			dict_table_stats_unlock(ib_table, RW_S_LATCH);
		}

		/*
		The MySQL optimizer seems to assume in a left join that n_rows
		is an accurate estimate if it is zero. Of course, it is not,
		since we do not have any locks on the rows yet at this phase.
		Since SHOW TABLE STATUS seems to call this function with the
		HA_STATUS_TIME flag set, while the left join optimizer does not
		set that flag, we add one to a zero value if the flag is not
		set. That way SHOW TABLE STATUS will show the best estimate,
		while the optimizer never sees the table empty. */

		if (n_rows == 0 && !(flag & HA_STATUS_TIME)) {
			n_rows++;
		}

		/* Fix bug#40386: Not flushing query cache after truncate.
		n_rows can not be 0 unless the table is empty, set to 1
		instead. The original problem of bug#29507 is actually
		fixed in the server code. */
		if (thd_sql_command(user_thd) == SQLCOM_TRUNCATE) {

			n_rows = 1;

			/* We need to reset the prebuilt value too, otherwise
			checks for values greater than the last value written
			to the table will fail and the autoinc counter will
			not be updated. This will force write_row() into
			attempting an update of the table's AUTOINC counter. */

			prebuilt->autoinc_last_value = 0;
		}

		page_size = dict_table_zip_size(ib_table);
		if (page_size == 0) {
			page_size = UNIV_PAGE_SIZE;
		}

		stats.records = (ha_rows) n_rows;
		stats.deleted = 0;
		stats.data_file_length
			= ((ulonglong) stat_clustered_index_size)
			* page_size;
		stats.index_file_length
			= ((ulonglong) stat_sum_of_other_index_sizes)
			* page_size;

		/* Since fsp_get_available_space_in_free_extents() is
		acquiring latches inside InnoDB, we do not call it if we
		are asked by MySQL to avoid locking. Another reason to
		avoid the call is that it uses quite a lot of CPU.
		See Bug#38185. */
		if (flag & HA_STATUS_NO_LOCK
		    || !(flag & HA_STATUS_VARIABLE_EXTRA)) {
			/* We do not update delete_length if no
			locking is requested so the "old" value can
			remain. delete_length is initialized to 0 in
			the ha_statistics' constructor. Also we only
			need delete_length to be set when
			HA_STATUS_VARIABLE_EXTRA is set */
		} else if (UNIV_UNLIKELY
			   (srv_force_recovery >= SRV_FORCE_NO_IBUF_MERGE)) {
			/* Avoid accessing the tablespace if
			innodb_crash_recovery is set to a high value. */
			stats.delete_length = 0;
		} else {
			ullint	avail_space;

			avail_space = fsp_get_available_space_in_free_extents(
				ib_table->space);

			if (avail_space == ULLINT_UNDEFINED) {
				THD*	thd;
				char	errbuf[MYSYS_STRERROR_SIZE];

				thd = ha_thd();

				push_warning_printf(
					thd,
					Sql_condition::WARN_LEVEL_WARN,
					ER_CANT_GET_STAT,
					"InnoDB: Trying to get the free "
					"space for table %s but its "
					"tablespace has been discarded or "
					"the .ibd file is missing. Setting "
					"the free space to zero. "
					"(errno: %d - %s)",
					ib_table->name, errno,
					my_strerror(errbuf, sizeof(errbuf),
						    errno));

				stats.delete_length = 0;
			} else {
				stats.delete_length = avail_space * 1024;
			}
		}

		stats.check_time = 0;
		stats.mrr_length_per_rec = ref_length + sizeof(void*);

		if (stats.records == 0) {
			stats.mean_rec_length = 0;
		} else {
			stats.mean_rec_length = (ulong)
				(stats.data_file_length / stats.records);
		}
	}

	if (flag & HA_STATUS_CONST) {
		ulong	i;
		/* Verify the number of index in InnoDB and MySQL
		matches up. If prebuilt->clust_index_was_generated
		holds, InnoDB defines GEN_CLUST_INDEX internally */
		ulint	num_innodb_index = UT_LIST_GET_LEN(ib_table->indexes)
			- prebuilt->clust_index_was_generated;
		if (table->s->keys < num_innodb_index) {
			/* If there are too many indexes defined
			inside InnoDB, ignore those that are being
			created, because MySQL will only consider
			the fully built indexes here. */

			for (const dict_index_t* index
				     = UT_LIST_GET_FIRST(ib_table->indexes);
			     index != NULL;
			     index = UT_LIST_GET_NEXT(indexes, index)) {

				/* First, online index creation is
				completed inside InnoDB, and then
				MySQL attempts to upgrade the
				meta-data lock so that it can rebuild
				the .frm file. If we get here in that
				time frame, dict_index_is_online_ddl()
				would not hold and the index would
				still not be included in TABLE_SHARE. */
				if (*index->name == TEMP_INDEX_PREFIX) {
					num_innodb_index--;
				}
			}

			if (table->s->keys < num_innodb_index
			    && innobase_fts_check_doc_id_index(
				    ib_table, NULL, NULL)
			    == FTS_EXIST_DOC_ID_INDEX) {
				num_innodb_index--;
			}
		}

		if (table->s->keys != num_innodb_index) {
			sql_print_error("InnoDB: Table %s contains %lu "
					"indexes inside InnoDB, which "
					"is different from the number of "
					"indexes %u defined in the MySQL ",
					ib_table->name, num_innodb_index,
					table->s->keys);
		}

		if (!(flag & HA_STATUS_NO_LOCK)) {
			dict_table_stats_lock(ib_table, RW_S_LATCH);
		}

		ut_a(ib_table->stat_initialized);

		for (i = 0; i < table->s->keys; i++) {
			ulong	j;
			/* We could get index quickly through internal
			index mapping with the index translation table.
			The identity of index (match up index name with
			that of table->key_info[i]) is already verified in
			innobase_get_index().  */
			dict_index_t* index = innobase_get_index(i);

			if (index == NULL) {
				sql_print_error("Table %s contains fewer "
						"indexes inside InnoDB than "
						"are defined in the MySQL "
						".frm file. Have you mixed up "
						".frm files from different "
						"installations? See "
						REFMAN
						"innodb-troubleshooting.html\n",
						ib_table->name);
				break;
			}

			for (j = 0; j < table->key_info[i].actual_key_parts; j++) {

				if (table->key_info[i].flags & HA_FULLTEXT) {
					/* The whole concept has no validity
					for FTS indexes. */
					table->key_info[i].rec_per_key[j] = 1;
					continue;
				}

				if (j + 1 > index->n_uniq) {
					sql_print_error(
						"Index %s of %s has %lu columns"
					        " unique inside InnoDB, but "
						"MySQL is asking statistics for"
					        " %lu columns. Have you mixed "
						"up .frm files from different "
					       	"installations? "
						"See " REFMAN
						"innodb-troubleshooting.html\n",
						index->name,
						ib_table->name,
						(unsigned long)
						index->n_uniq, j + 1);
					break;
				}

				rec_per_key = innodb_rec_per_key(
					index, j, stats.records);

				/* Since MySQL seems to favor table scans
				too much over index searches, we pretend
				index selectivity is 2 times better than
				our estimate: */

				rec_per_key = rec_per_key / 2;

				if (rec_per_key == 0) {
					rec_per_key = 1;
				}

				table->key_info[i].rec_per_key[j] =
				  rec_per_key >= ~(ulong) 0 ? ~(ulong) 0 :
				  (ulong) rec_per_key;
			}
		}

		if (!(flag & HA_STATUS_NO_LOCK)) {
			dict_table_stats_unlock(ib_table, RW_S_LATCH);
		}
	}

	if (srv_force_recovery >= SRV_FORCE_NO_IBUF_MERGE) {

		goto func_exit;
	}

	if (flag & HA_STATUS_ERRKEY) {
		const dict_index_t*	err_index;

		ut_a(prebuilt->trx);
		ut_a(prebuilt->trx->magic_n == TRX_MAGIC_N);

		err_index = trx_get_error_info(prebuilt->trx);

		if (err_index) {
			errkey = innobase_get_mysql_key_number_for_index(
					share, table, ib_table, err_index);
		} else {
			errkey = (unsigned int) (
				(prebuilt->trx->error_key_num
				 == ULINT_UNDEFINED)
					? ~0
					: prebuilt->trx->error_key_num);
		}
	}

	if ((flag & HA_STATUS_AUTO) && table->found_next_number_field) {
		stats.auto_increment_value = innobase_peek_autoinc();
	}

func_exit:
	prebuilt->trx->op_info = (char*)"";

	DBUG_RETURN(0);
}

/*********************************************************************//**
Returns statistics information of the table to the MySQL interpreter,
in various fields of the handle object.
@return HA_ERR_* error code or 0 */
UNIV_INTERN
int
ha_innobase::info(
/*==============*/
	uint	flag)	/*!< in: what information is requested */
{
	return(this->info_low(flag, false /* not ANALYZE */));
}

/**********************************************************************//**
Updates index cardinalities of the table, based on random dives into
each index tree. This does NOT calculate exact statistics on the table.
@return	HA_ADMIN_* error code or HA_ADMIN_OK */
UNIV_INTERN
int
ha_innobase::analyze(
/*=================*/
	THD*		thd,		/*!< in: connection thread handle */
	HA_CHECK_OPT*	check_opt)	/*!< in: currently ignored */
{
	int	ret;

	/* Simply call this->info_low() with all the flags
	and request recalculation of the statistics */
	ret = this->info_low(
		HA_STATUS_TIME | HA_STATUS_CONST | HA_STATUS_VARIABLE,
		true /* this is ANALYZE */);

	if (ret != 0) {
		return(HA_ADMIN_FAILED);
	}

	return(HA_ADMIN_OK);
}

/**********************************************************************//**
This is mapped to "ALTER TABLE tablename ENGINE=InnoDB", which rebuilds
the table in MySQL. */
UNIV_INTERN
int
ha_innobase::optimize(
/*==================*/
	THD*		thd,		/*!< in: connection thread handle */
	HA_CHECK_OPT*	check_opt)	/*!< in: currently ignored */
{
	/*FTS-FIXME: Since MySQL doesn't support engine-specific commands,
	we have to hijack some existing command in order to be able to test
	the new admin commands added in InnoDB's FTS support. For now, we
	use MySQL's OPTIMIZE command, normally mapped to ALTER TABLE in
	InnoDB (so it recreates the table anew), and map it to OPTIMIZE.

	This works OK otherwise, but MySQL locks the entire table during
	calls to OPTIMIZE, which is undesirable. */

	if (innodb_optimize_fulltext_only) {
		if (prebuilt->table->fts && prebuilt->table->fts->cache) {
			fts_sync_table(prebuilt->table);
			fts_optimize_table(prebuilt->table);
		}
		return(HA_ADMIN_OK);
	} else {

		return(HA_ADMIN_TRY_ALTER);
	}
}

/*******************************************************************//**
Tries to check that an InnoDB table is not corrupted. If corruption is
noticed, prints to stderr information about it. In case of corruption
may also assert a failure and crash the server.
@return	HA_ADMIN_CORRUPT or HA_ADMIN_OK */
UNIV_INTERN
int
ha_innobase::check(
/*===============*/
	THD*		thd,		/*!< in: user thread handle */
	HA_CHECK_OPT*	check_opt)	/*!< in: check options, currently
					ignored */
{
	dict_index_t*	index;
	ulint		n_rows;
	ulint		n_rows_in_table	= ULINT_UNDEFINED;
	ibool		is_ok		= TRUE;
	ulint		old_isolation_level;
	ibool		table_corrupted;

	DBUG_ENTER("ha_innobase::check");
	DBUG_ASSERT(thd == ha_thd());
	ut_a(prebuilt->trx);
	ut_a(prebuilt->trx->magic_n == TRX_MAGIC_N);
	ut_a(prebuilt->trx == thd_to_trx(thd));

	if (prebuilt->mysql_template == NULL) {
		/* Build the template; we will use a dummy template
		in index scans done in checking */

		build_template(true);
	}

	if (dict_table_is_discarded(prebuilt->table)) {

		ib_senderrf(
			thd,
			IB_LOG_LEVEL_ERROR,
			ER_TABLESPACE_DISCARDED,
			table->s->table_name.str);

		DBUG_RETURN(HA_ADMIN_CORRUPT);

	} else if (prebuilt->table->ibd_file_missing) {

		ib_senderrf(
			thd, IB_LOG_LEVEL_ERROR,
			ER_TABLESPACE_MISSING,
			table->s->table_name.str);

		DBUG_RETURN(HA_ADMIN_CORRUPT);
	}

	prebuilt->trx->op_info = "checking table";

	old_isolation_level = prebuilt->trx->isolation_level;

	/* We must run the index record counts at an isolation level
	>= READ COMMITTED, because a dirty read can see a wrong number
	of records in some index; to play safe, we use always
	REPEATABLE READ here */

	prebuilt->trx->isolation_level = TRX_ISO_REPEATABLE_READ;

	/* Check whether the table is already marked as corrupted
	before running the check table */
	table_corrupted = prebuilt->table->corrupted;

	/* Reset table->corrupted bit so that check table can proceed to
	do additional check */
	prebuilt->table->corrupted = FALSE;

	/* Enlarge the fatal lock wait timeout during CHECK TABLE. */
	os_increment_counter_by_amount(
		server_mutex,
		srv_fatal_semaphore_wait_threshold,
		SRV_SEMAPHORE_WAIT_EXTENSION);

	for (index = dict_table_get_first_index(prebuilt->table);
	     index != NULL;
	     index = dict_table_get_next_index(index)) {
		char	index_name[MAX_FULL_NAME_LEN + 1];

		/* If this is an index being created or dropped, break */
		if (*index->name == TEMP_INDEX_PREFIX) {
			break;
		} else if (!btr_validate_index(index, prebuilt->trx)) {
			is_ok = FALSE;

			innobase_format_name(
				index_name, sizeof index_name,
				index->name, TRUE);

			push_warning_printf(thd, Sql_condition::WARN_LEVEL_WARN,
					    ER_NOT_KEYFILE,
					    "InnoDB: The B-tree of"
					    " index %s is corrupted.",
					    index_name);
			continue;
		}

		/* Instead of invoking change_active_index(), set up
		a dummy template for non-locking reads, disabling
		access to the clustered index. */
		prebuilt->index = index;

		prebuilt->index_usable = row_merge_is_index_usable(
			prebuilt->trx, prebuilt->index);

		if (UNIV_UNLIKELY(!prebuilt->index_usable)) {
			innobase_format_name(
				index_name, sizeof index_name,
				prebuilt->index->name, TRUE);

			if (dict_index_is_corrupted(prebuilt->index)) {
				push_warning_printf(
					user_thd,
					Sql_condition::WARN_LEVEL_WARN,
					HA_ERR_INDEX_CORRUPT,
					"InnoDB: Index %s is marked as"
					" corrupted",
					index_name);
				is_ok = FALSE;
			} else {
				push_warning_printf(
					thd,
					Sql_condition::WARN_LEVEL_WARN,
					HA_ERR_TABLE_DEF_CHANGED,
					"InnoDB: Insufficient history for"
					" index %s",
					index_name);
			}
			continue;
		}

		prebuilt->sql_stat_start = TRUE;
		prebuilt->template_type = ROW_MYSQL_DUMMY_TEMPLATE;
		prebuilt->n_template = 0;
		prebuilt->need_to_access_clustered = FALSE;

		dtuple_set_n_fields(prebuilt->search_tuple, 0);

		prebuilt->select_lock_type = LOCK_NONE;

		if (!row_check_index_for_mysql(prebuilt, index, &n_rows)) {
			innobase_format_name(
				index_name, sizeof index_name,
				index->name, TRUE);

			push_warning_printf(thd, Sql_condition::WARN_LEVEL_WARN,
					    ER_NOT_KEYFILE,
					    "InnoDB: The B-tree of"
					    " index %s is corrupted.",
					    index_name);
			is_ok = FALSE;
			dict_set_corrupted(
				index, prebuilt->trx, "CHECK TABLE");
		}

		if (thd_killed(user_thd)) {
			break;
		}

#if 0
		fprintf(stderr, "%lu entries in index %s\n", n_rows,
			index->name);
#endif

		if (index == dict_table_get_first_index(prebuilt->table)) {
			n_rows_in_table = n_rows;
		} else if (!(index->type & DICT_FTS)
			   && (n_rows != n_rows_in_table)) {
			push_warning_printf(thd, Sql_condition::WARN_LEVEL_WARN,
					    ER_NOT_KEYFILE,
					    "InnoDB: Index '%-.200s'"
					    " contains %lu entries,"
					    " should be %lu.",
					    index->name,
					    (ulong) n_rows,
					    (ulong) n_rows_in_table);
			is_ok = FALSE;
		}
	}

	if (table_corrupted) {
		/* If some previous operation has marked the table as
		corrupted in memory, and has not propagated such to
		clustered index, we will do so here */
		index = dict_table_get_first_index(prebuilt->table);

		if (!dict_index_is_corrupted(index)) {
			dict_set_corrupted(
				index, prebuilt->trx, "CHECK TABLE");
		}
		prebuilt->table->corrupted = TRUE;
	}

	/* Restore the original isolation level */
	prebuilt->trx->isolation_level = old_isolation_level;

	/* We validate also the whole adaptive hash index for all tables
	at every CHECK TABLE */

	if (!btr_search_validate()) {
		push_warning(thd, Sql_condition::WARN_LEVEL_WARN,
			     ER_NOT_KEYFILE,
			     "InnoDB: The adaptive hash index is corrupted.");
		is_ok = FALSE;
	}

	/* Restore the fatal lock wait timeout after CHECK TABLE. */
	os_decrement_counter_by_amount(
		server_mutex,
		srv_fatal_semaphore_wait_threshold,
		SRV_SEMAPHORE_WAIT_EXTENSION);

	prebuilt->trx->op_info = "";
	if (thd_killed(user_thd)) {
		my_error(ER_QUERY_INTERRUPTED, MYF(0));
	}

	DBUG_RETURN(is_ok ? HA_ADMIN_OK : HA_ADMIN_CORRUPT);
}

/*************************************************************//**
Adds information about free space in the InnoDB tablespace to a table comment
which is printed out when a user calls SHOW TABLE STATUS. Adds also info on
foreign keys.
@return	table comment + InnoDB free space + info on foreign keys */
UNIV_INTERN
char*
ha_innobase::update_table_comment(
/*==============================*/
	const char*	comment)/*!< in: table comment defined by user */
{
	uint	length = (uint) strlen(comment);
	char*	str;
	long	flen;

	/* We do not know if MySQL can call this function before calling
	external_lock(). To be safe, update the thd of the current table
	handle. */

	if (length > 64000 - 3) {
		return((char*) comment); /* string too long */
	}

	update_thd(ha_thd());

	prebuilt->trx->op_info = (char*)"returning table comment";

	/* In case MySQL calls this in the middle of a SELECT query, release
	possible adaptive hash latch to avoid deadlocks of threads */

	trx_search_latch_release_if_reserved(prebuilt->trx);
	str = NULL;

	/* output the data to a temporary file */

	if (!srv_read_only_mode) {

		mutex_enter(&srv_dict_tmpfile_mutex);

		rewind(srv_dict_tmpfile);

		fprintf(srv_dict_tmpfile, "InnoDB free: %llu kB",
			fsp_get_available_space_in_free_extents(
				prebuilt->table->space));

		dict_print_info_on_foreign_keys(
			FALSE, srv_dict_tmpfile, prebuilt->trx,
			prebuilt->table);

		flen = ftell(srv_dict_tmpfile);

		if (flen < 0) {
			flen = 0;
		} else if (length + flen + 3 > 64000) {
			flen = 64000 - 3 - length;
		}

		/* allocate buffer for the full string, and
		read the contents of the temporary file */

		str = (char*) my_malloc(length + flen + 3, MYF(0));

		if (str) {
			char* pos	= str + length;
			if (length) {
				memcpy(str, comment, length);
				*pos++ = ';';
				*pos++ = ' ';
			}
			rewind(srv_dict_tmpfile);
			flen = (uint) fread(pos, 1, flen, srv_dict_tmpfile);
			pos[flen] = 0;
		}

		mutex_exit(&srv_dict_tmpfile_mutex);
	}

	prebuilt->trx->op_info = (char*)"";

	return(str ? str : (char*) comment);
}

/*******************************************************************//**
Gets the foreign key create info for a table stored in InnoDB.
@return own: character string in the form which can be inserted to the
CREATE TABLE statement, MUST be freed with
ha_innobase::free_foreign_key_create_info */
UNIV_INTERN
char*
ha_innobase::get_foreign_key_create_info(void)
/*==========================================*/
{
	long	flen;
	char*	str	= 0;

	ut_a(prebuilt != NULL);

	/* We do not know if MySQL can call this function before calling
	external_lock(). To be safe, update the thd of the current table
	handle. */

	update_thd(ha_thd());

	prebuilt->trx->op_info = (char*)"getting info on foreign keys";

	/* In case MySQL calls this in the middle of a SELECT query,
	release possible adaptive hash latch to avoid
	deadlocks of threads */

	trx_search_latch_release_if_reserved(prebuilt->trx);

	if (!srv_read_only_mode) {
		mutex_enter(&srv_dict_tmpfile_mutex);
		rewind(srv_dict_tmpfile);

		/* Output the data to a temporary file */
		dict_print_info_on_foreign_keys(
			TRUE, srv_dict_tmpfile, prebuilt->trx,
			prebuilt->table);

		prebuilt->trx->op_info = (char*)"";

		flen = ftell(srv_dict_tmpfile);

		if (flen < 0) {
			flen = 0;
		}

		/* Allocate buffer for the string, and
		read the contents of the temporary file */

		str = (char*) my_malloc(flen + 1, MYF(0));

		if (str) {
			rewind(srv_dict_tmpfile);
			flen = (uint) fread(str, 1, flen, srv_dict_tmpfile);
			str[flen] = 0;
		}

		mutex_exit(&srv_dict_tmpfile_mutex);
	}

	return(str);
}


/***********************************************************************//**
Maps a InnoDB foreign key constraint to a equivalent MySQL foreign key info.
@return pointer to foreign key info */
static
FOREIGN_KEY_INFO*
get_foreign_key_info(
/*=================*/
	THD*			thd,		/*!< in: user thread handle */
	dict_foreign_t*		foreign)	/*!< in: foreign key constraint */
{
	FOREIGN_KEY_INFO	f_key_info;
	FOREIGN_KEY_INFO*	pf_key_info;
	uint			i = 0;
	ulint			len;
	char			tmp_buff[NAME_LEN+1];
	char			name_buff[NAME_LEN+1];
	const char*		ptr;
	LEX_STRING*		referenced_key_name;
	LEX_STRING*		name = NULL;

	ptr = dict_remove_db_name(foreign->id);
	f_key_info.foreign_id = thd_make_lex_string(thd, 0, ptr,
						    (uint) strlen(ptr), 1);

	/* Name format: database name, '/', table name, '\0' */

	/* Referenced (parent) database name */
	len = dict_get_db_name_len(foreign->referenced_table_name);
	ut_a(len < sizeof(tmp_buff));
	ut_memcpy(tmp_buff, foreign->referenced_table_name, len);
	tmp_buff[len] = 0;

	len = filename_to_tablename(tmp_buff, name_buff, sizeof(name_buff));
	f_key_info.referenced_db = thd_make_lex_string(thd, 0, name_buff, len, 1);

	/* Referenced (parent) table name */
	ptr = dict_remove_db_name(foreign->referenced_table_name);
	len = filename_to_tablename(ptr, name_buff, sizeof(name_buff));
	f_key_info.referenced_table = thd_make_lex_string(thd, 0, name_buff, len, 1);

	/* Dependent (child) database name */
	len = dict_get_db_name_len(foreign->foreign_table_name);
	ut_a(len < sizeof(tmp_buff));
	ut_memcpy(tmp_buff, foreign->foreign_table_name, len);
	tmp_buff[len] = 0;

	len = filename_to_tablename(tmp_buff, name_buff, sizeof(name_buff));
	f_key_info.foreign_db = thd_make_lex_string(thd, 0, name_buff, len, 1);

	/* Dependent (child) table name */
	ptr = dict_remove_db_name(foreign->foreign_table_name);
	len = filename_to_tablename(ptr, name_buff, sizeof(name_buff));
	f_key_info.foreign_table = thd_make_lex_string(thd, 0, name_buff, len, 1);

	do {
		ptr = foreign->foreign_col_names[i];
		name = thd_make_lex_string(thd, name, ptr,
					   (uint) strlen(ptr), 1);
		f_key_info.foreign_fields.push_back(name);
		ptr = foreign->referenced_col_names[i];
		name = thd_make_lex_string(thd, name, ptr,
					   (uint) strlen(ptr), 1);
		f_key_info.referenced_fields.push_back(name);
	} while (++i < foreign->n_fields);

	if (foreign->type & DICT_FOREIGN_ON_DELETE_CASCADE) {
		len = 7;
		ptr = "CASCADE";
	} else if (foreign->type & DICT_FOREIGN_ON_DELETE_SET_NULL) {
		len = 8;
		ptr = "SET NULL";
	} else if (foreign->type & DICT_FOREIGN_ON_DELETE_NO_ACTION) {
		len = 9;
		ptr = "NO ACTION";
	} else {
		len = 8;
		ptr = "RESTRICT";
	}

	f_key_info.delete_method = thd_make_lex_string(thd,
						       f_key_info.delete_method,
						       ptr, len, 1);

	if (foreign->type & DICT_FOREIGN_ON_UPDATE_CASCADE) {
		len = 7;
		ptr = "CASCADE";
	} else if (foreign->type & DICT_FOREIGN_ON_UPDATE_SET_NULL) {
		len = 8;
		ptr = "SET NULL";
	} else if (foreign->type & DICT_FOREIGN_ON_UPDATE_NO_ACTION) {
		len = 9;
		ptr = "NO ACTION";
	} else {
		len = 8;
		ptr = "RESTRICT";
	}

	f_key_info.update_method = thd_make_lex_string(thd,
						       f_key_info.update_method,
						       ptr, len, 1);

	if (foreign->referenced_index && foreign->referenced_index->name) {
		referenced_key_name = thd_make_lex_string(thd,
					f_key_info.referenced_key_name,
					foreign->referenced_index->name,
					 (uint) strlen(foreign->referenced_index->name),
					1);
	} else {
		referenced_key_name = NULL;
	}

	f_key_info.referenced_key_name = referenced_key_name;

	pf_key_info = (FOREIGN_KEY_INFO*) thd_memdup(thd, &f_key_info,
						      sizeof(FOREIGN_KEY_INFO));

	return(pf_key_info);
}

/*******************************************************************//**
Gets the list of foreign keys in this table.
@return always 0, that is, always succeeds */
UNIV_INTERN
int
ha_innobase::get_foreign_key_list(
/*==============================*/
	THD*			thd,		/*!< in: user thread handle */
	List<FOREIGN_KEY_INFO>*	f_key_list)	/*!< out: foreign key list */
{
	FOREIGN_KEY_INFO*	pf_key_info;
	dict_foreign_t*		foreign;

	ut_a(prebuilt != NULL);
	update_thd(ha_thd());

	prebuilt->trx->op_info = "getting list of foreign keys";

	trx_search_latch_release_if_reserved(prebuilt->trx);

	mutex_enter(&(dict_sys->mutex));

	for (foreign = UT_LIST_GET_FIRST(prebuilt->table->foreign_list);
	     foreign != NULL;
	     foreign = UT_LIST_GET_NEXT(foreign_list, foreign)) {
		pf_key_info = get_foreign_key_info(thd, foreign);
		if (pf_key_info) {
			f_key_list->push_back(pf_key_info);
		}
	}

	mutex_exit(&(dict_sys->mutex));

	prebuilt->trx->op_info = "";

	return(0);
}

/*******************************************************************//**
Gets the set of foreign keys where this table is the referenced table.
@return always 0, that is, always succeeds */
UNIV_INTERN
int
ha_innobase::get_parent_foreign_key_list(
/*=====================================*/
	THD*			thd,		/*!< in: user thread handle */
	List<FOREIGN_KEY_INFO>*	f_key_list)	/*!< out: foreign key list */
{
	FOREIGN_KEY_INFO*	pf_key_info;
	dict_foreign_t*		foreign;

	ut_a(prebuilt != NULL);
	update_thd(ha_thd());

	prebuilt->trx->op_info = "getting list of referencing foreign keys";

	trx_search_latch_release_if_reserved(prebuilt->trx);

	mutex_enter(&(dict_sys->mutex));

	for (foreign = UT_LIST_GET_FIRST(prebuilt->table->referenced_list);
	     foreign != NULL;
	     foreign = UT_LIST_GET_NEXT(referenced_list, foreign)) {
		pf_key_info = get_foreign_key_info(thd, foreign);
		if (pf_key_info) {
			f_key_list->push_back(pf_key_info);
		}
	}

	mutex_exit(&(dict_sys->mutex));

	prebuilt->trx->op_info = "";

	return(0);
}

/*****************************************************************//**
Checks if ALTER TABLE may change the storage engine of the table.
Changing storage engines is not allowed for tables for which there
are foreign key constraints (parent or child tables).
@return	TRUE if can switch engines */
UNIV_INTERN
bool
ha_innobase::can_switch_engines(void)
/*=================================*/
{
	bool	can_switch;

	DBUG_ENTER("ha_innobase::can_switch_engines");
	update_thd();

	prebuilt->trx->op_info =
			"determining if there are foreign key constraints";
	row_mysql_freeze_data_dictionary(prebuilt->trx);

	can_switch = !UT_LIST_GET_FIRST(prebuilt->table->referenced_list)
			&& !UT_LIST_GET_FIRST(prebuilt->table->foreign_list);

	row_mysql_unfreeze_data_dictionary(prebuilt->trx);
	prebuilt->trx->op_info = "";

	DBUG_RETURN(can_switch);
}

/*******************************************************************//**
Checks if a table is referenced by a foreign key. The MySQL manual states that
a REPLACE is either equivalent to an INSERT, or DELETE(s) + INSERT. Only a
delete is then allowed internally to resolve a duplicate key conflict in
REPLACE, not an update.
@return	> 0 if referenced by a FOREIGN KEY */
UNIV_INTERN
uint
ha_innobase::referenced_by_foreign_key(void)
/*========================================*/
{
	if (dict_table_is_referenced_by_foreign_key(prebuilt->table)) {

		return(1);
	}

	return(0);
}

/*******************************************************************//**
Frees the foreign key create info for a table stored in InnoDB, if it is
non-NULL. */
UNIV_INTERN
void
ha_innobase::free_foreign_key_create_info(
/*======================================*/
	char*	str)	/*!< in, own: create info string to free */
{
	if (str) {
		my_free(str);
	}
}

/*******************************************************************//**
Tells something additional to the handler about how to do things.
@return	0 or error number */
UNIV_INTERN
int
ha_innobase::extra(
/*===============*/
	enum ha_extra_function operation)
			   /*!< in: HA_EXTRA_FLUSH or some other flag */
{
	check_trx_exists(ha_thd());

	/* Warning: since it is not sure that MySQL calls external_lock
	before calling this function, the trx field in prebuilt can be
	obsolete! */

	switch (operation) {
	case HA_EXTRA_FLUSH:
		if (prebuilt->blob_heap) {
			row_mysql_prebuilt_free_blob_heap(prebuilt);
		}
		break;
	case HA_EXTRA_RESET_STATE:
		reset_template();
		thd_to_trx(ha_thd())->duplicates = 0;
		break;
	case HA_EXTRA_NO_KEYREAD:
		prebuilt->read_just_key = 0;
		break;
	case HA_EXTRA_KEYREAD:
		prebuilt->read_just_key = 1;
		break;
	case HA_EXTRA_KEYREAD_PRESERVE_FIELDS:
		prebuilt->keep_other_fields_on_keyread = 1;
		break;

		/* IMPORTANT: prebuilt->trx can be obsolete in
		this method, because it is not sure that MySQL
		calls external_lock before this method with the
		parameters below.  We must not invoke update_thd()
		either, because the calling threads may change.
		CAREFUL HERE, OR MEMORY CORRUPTION MAY OCCUR! */
	case HA_EXTRA_INSERT_WITH_UPDATE:
		thd_to_trx(ha_thd())->duplicates |= TRX_DUP_IGNORE;
		break;
	case HA_EXTRA_NO_IGNORE_DUP_KEY:
		thd_to_trx(ha_thd())->duplicates &= ~TRX_DUP_IGNORE;
		break;
	case HA_EXTRA_WRITE_CAN_REPLACE:
		thd_to_trx(ha_thd())->duplicates |= TRX_DUP_REPLACE;
		break;
	case HA_EXTRA_WRITE_CANNOT_REPLACE:
		thd_to_trx(ha_thd())->duplicates &= ~TRX_DUP_REPLACE;
		break;
	default:/* Do nothing */
		;
	}

	return(0);
}

/******************************************************************//**
*/
UNIV_INTERN
int
ha_innobase::reset()
/*================*/
{
	if (prebuilt->blob_heap) {
		row_mysql_prebuilt_free_blob_heap(prebuilt);
	}

	reset_template();
	ds_mrr.reset();

	/* TODO: This should really be reset in reset_template() but for now
	it's safer to do it explicitly here. */

	/* This is a statement level counter. */
	prebuilt->autoinc_last_value = 0;

	return(0);
}

/******************************************************************//**
MySQL calls this function at the start of each SQL statement inside LOCK
TABLES. Inside LOCK TABLES the ::external_lock method does not work to
mark SQL statement borders. Note also a special case: if a temporary table
is created inside LOCK TABLES, MySQL has not called external_lock() at all
on that table.
MySQL-5.0 also calls this before each statement in an execution of a stored
procedure. To make the execution more deterministic for binlogging, MySQL-5.0
locks all tables involved in a stored procedure with full explicit table
locks (thd_in_lock_tables(thd) holds in store_lock()) before executing the
procedure.
@return	0 or error code */
UNIV_INTERN
int
ha_innobase::start_stmt(
/*====================*/
	THD*		thd,	/*!< in: handle to the user thread */
	thr_lock_type	lock_type)
{
	trx_t*		trx;

	update_thd(thd);

	trx = prebuilt->trx;

	/* Here we release the search latch and the InnoDB thread FIFO ticket
	if they were reserved. They should have been released already at the
	end of the previous statement, but because inside LOCK TABLES the
	lock count method does not work to mark the end of a SELECT statement,
	that may not be the case. We MUST release the search latch before an
	INSERT, for example. */

	trx_search_latch_release_if_reserved(trx);

	innobase_srv_conc_force_exit_innodb(trx);

	/* Reset the AUTOINC statement level counter for multi-row INSERTs. */
	trx->n_autoinc_rows = 0;

	prebuilt->sql_stat_start = TRUE;
	prebuilt->hint_need_to_fetch_extra_cols = 0;
	reset_template();

	if (!prebuilt->mysql_has_locked) {
		/* This handle is for a temporary table created inside
		this same LOCK TABLES; since MySQL does NOT call external_lock
		in this case, we must use x-row locks inside InnoDB to be
		prepared for an update of a row */

		prebuilt->select_lock_type = LOCK_X;

	} else if (trx->isolation_level != TRX_ISO_SERIALIZABLE
		   && thd_sql_command(thd) == SQLCOM_SELECT
		   && lock_type == TL_READ) {

		/* For other than temporary tables, we obtain
		no lock for consistent read (plain SELECT). */

		prebuilt->select_lock_type = LOCK_NONE;
	} else {
		/* Not a consistent read: restore the
		select_lock_type value. The value of
		stored_select_lock_type was decided in:
		1) ::store_lock(),
		2) ::external_lock(),
		3) ::init_table_handle_for_HANDLER(), and
		4) ::transactional_table_lock(). */

		ut_a(prebuilt->stored_select_lock_type != LOCK_NONE_UNSET);
		prebuilt->select_lock_type = prebuilt->stored_select_lock_type;
	}

	*trx->detailed_error = 0;

	innobase_register_trx(ht, thd, trx);

	if (!trx_is_started(trx)) {
		++trx->will_lock;
	}

	return(0);
}

/******************************************************************//**
Maps a MySQL trx isolation level code to the InnoDB isolation level code
@return	InnoDB isolation level */
static inline
ulint
innobase_map_isolation_level(
/*=========================*/
	enum_tx_isolation	iso)	/*!< in: MySQL isolation level code */
{
	switch (iso) {
	case ISO_REPEATABLE_READ:	return(TRX_ISO_REPEATABLE_READ);
	case ISO_READ_COMMITTED:	return(TRX_ISO_READ_COMMITTED);
	case ISO_SERIALIZABLE:		return(TRX_ISO_SERIALIZABLE);
	case ISO_READ_UNCOMMITTED:	return(TRX_ISO_READ_UNCOMMITTED);
	}

	ut_error;

	return(0);
}

/******************************************************************//**
As MySQL will execute an external lock for every new table it uses when it
starts to process an SQL statement (an exception is when MySQL calls
start_stmt for the handle) we can use this function to store the pointer to
the THD in the handle. We will also use this function to communicate
to InnoDB that a new SQL statement has started and that we must store a
savepoint to our transaction handle, so that we are able to roll back
the SQL statement in case of an error.
@return	0 */
UNIV_INTERN
int
ha_innobase::external_lock(
/*=======================*/
	THD*	thd,		/*!< in: handle to the user thread */
	int	lock_type)	/*!< in: lock type */
{
	trx_t*		trx;

	DBUG_ENTER("ha_innobase::external_lock");
	DBUG_PRINT("enter",("lock_type: %d", lock_type));

	update_thd(thd);

	/* Statement based binlogging does not work in isolation level
	READ UNCOMMITTED and READ COMMITTED since the necessary
	locks cannot be taken. In this case, we print an
	informative error message and return with an error.
	Note: decide_logging_format would give the same error message,
	except it cannot give the extra details. */

	if (lock_type == F_WRLCK
	    && !(table_flags() & HA_BINLOG_STMT_CAPABLE)
	    && thd_binlog_format(thd) == BINLOG_FORMAT_STMT
	    && thd_binlog_filter_ok(thd)
	    && thd_sqlcom_can_generate_row_events(thd))
	{
		int skip = 0;
		/* used by test case */
		DBUG_EXECUTE_IF("no_innodb_binlog_errors", skip = 1;);
		if (!skip) {
			my_error(ER_BINLOG_STMT_MODE_AND_ROW_ENGINE, MYF(0),
			         " InnoDB is limited to row-logging when "
			         "transaction isolation level is "
			         "READ COMMITTED or READ UNCOMMITTED.");
			DBUG_RETURN(HA_ERR_LOGGING_IMPOSSIBLE);
		}
	}

	/* Check for UPDATEs in read-only mode. */
	if (srv_read_only_mode
	    && (thd_sql_command(thd) == SQLCOM_UPDATE
		|| thd_sql_command(thd) == SQLCOM_INSERT
		|| thd_sql_command(thd) == SQLCOM_REPLACE
		|| thd_sql_command(thd) == SQLCOM_DROP_TABLE
		|| thd_sql_command(thd) == SQLCOM_ALTER_TABLE
		|| thd_sql_command(thd) == SQLCOM_OPTIMIZE
		|| thd_sql_command(thd) == SQLCOM_CREATE_TABLE
		|| thd_sql_command(thd) == SQLCOM_CREATE_INDEX
		|| thd_sql_command(thd) == SQLCOM_DROP_INDEX
		|| thd_sql_command(thd) == SQLCOM_DELETE)) {

		ib_senderrf(thd, IB_LOG_LEVEL_WARN, ER_READ_ONLY_MODE);

		DBUG_RETURN(HA_ERR_TABLE_READONLY);
	}

	trx = prebuilt->trx;

	prebuilt->sql_stat_start = TRUE;
	prebuilt->hint_need_to_fetch_extra_cols = 0;

	reset_template();

	switch (prebuilt->table->quiesce) {
	case QUIESCE_START:
		/* Check for FLUSH TABLE t WITH READ LOCK; */
		if (!srv_read_only_mode
		    && thd_sql_command(thd) == SQLCOM_FLUSH
		    && lock_type == F_RDLCK) {

			row_quiesce_table_start(prebuilt->table, trx);

			/* Use the transaction instance to track UNLOCK
			TABLES. It can be done via START TRANSACTION; too
			implicitly. */

			++trx->flush_tables;
		}
		break;

	case QUIESCE_COMPLETE:
		/* Check for UNLOCK TABLES; implicit or explicit
		or trx interruption. */
		if (trx->flush_tables > 0
		    && (lock_type == F_UNLCK || trx_is_interrupted(trx))) {

			row_quiesce_table_complete(prebuilt->table, trx);

			ut_a(trx->flush_tables > 0);
			--trx->flush_tables;
		}

		break;

	case QUIESCE_NONE:
		break;
	}

	if (lock_type == F_WRLCK) {

		/* If this is a SELECT, then it is in UPDATE TABLE ...
		or SELECT ... FOR UPDATE */
		prebuilt->select_lock_type = LOCK_X;
		prebuilt->stored_select_lock_type = LOCK_X;
	}

	if (lock_type != F_UNLCK) {
		/* MySQL is setting a new table lock */

		*trx->detailed_error = 0;

		innobase_register_trx(ht, thd, trx);

		if (trx->isolation_level == TRX_ISO_SERIALIZABLE
		    && prebuilt->select_lock_type == LOCK_NONE
		    && thd_test_options(
			    thd, OPTION_NOT_AUTOCOMMIT | OPTION_BEGIN)) {

			/* To get serializable execution, we let InnoDB
			conceptually add 'LOCK IN SHARE MODE' to all SELECTs
			which otherwise would have been consistent reads. An
			exception is consistent reads in the AUTOCOMMIT=1 mode:
			we know that they are read-only transactions, and they
			can be serialized also if performed as consistent
			reads. */

			prebuilt->select_lock_type = LOCK_S;
			prebuilt->stored_select_lock_type = LOCK_S;
		}

		/* Starting from 4.1.9, no InnoDB table lock is taken in LOCK
		TABLES if AUTOCOMMIT=1. It does not make much sense to acquire
		an InnoDB table lock if it is released immediately at the end
		of LOCK TABLES, and InnoDB's table locks in that case cause
		VERY easily deadlocks.

		We do not set InnoDB table locks if user has not explicitly
		requested a table lock. Note that thd_in_lock_tables(thd)
		can hold in some cases, e.g., at the start of a stored
		procedure call (SQLCOM_CALL). */

		if (prebuilt->select_lock_type != LOCK_NONE) {

			if (thd_sql_command(thd) == SQLCOM_LOCK_TABLES
			    && THDVAR(thd, table_locks)
			    && thd_test_options(thd, OPTION_NOT_AUTOCOMMIT)
			    && thd_in_lock_tables(thd)) {

				dberr_t	error = row_lock_table_for_mysql(
					prebuilt, NULL, 0);

				if (error != DB_SUCCESS) {
					DBUG_RETURN(
						convert_error_code_to_mysql(
							error, 0, thd));
				}
			}

			trx->mysql_n_tables_locked++;
		}

		trx->n_mysql_tables_in_use++;
		prebuilt->mysql_has_locked = TRUE;

		if (!trx_is_started(trx)
		    && (prebuilt->select_lock_type != LOCK_NONE
			|| prebuilt->stored_select_lock_type != LOCK_NONE)) {

			++trx->will_lock;
		}

		DBUG_RETURN(0);
	}

	/* MySQL is releasing a table lock */

	trx->n_mysql_tables_in_use--;
	prebuilt->mysql_has_locked = FALSE;

	/* Release a possible FIFO ticket and search latch. Since we
	may reserve the trx_sys->mutex, we have to release the search
	system latch first to obey the latching order. */

	trx_search_latch_release_if_reserved(trx);

	innobase_srv_conc_force_exit_innodb(trx);

	/* If the MySQL lock count drops to zero we know that the current SQL
	statement has ended */

	if (trx->n_mysql_tables_in_use == 0) {

		trx->mysql_n_tables_locked = 0;
		prebuilt->used_in_HANDLER = FALSE;

		if (!thd_test_options(
				thd, OPTION_NOT_AUTOCOMMIT | OPTION_BEGIN)) {

			if (trx_is_started(trx)) {
				innobase_commit(ht, thd, TRUE);
			}

		} else if (trx->isolation_level <= TRX_ISO_READ_COMMITTED
			   && trx->global_read_view) {

			/* At low transaction isolation levels we let
			each consistent read set its own snapshot */

			read_view_close_for_mysql(trx);
		}
	}

	if (!trx_is_started(trx)
	    && (prebuilt->select_lock_type != LOCK_NONE
		|| prebuilt->stored_select_lock_type != LOCK_NONE)) {

		++trx->will_lock;
	}

	DBUG_RETURN(0);
}

/******************************************************************//**
With this function MySQL request a transactional lock to a table when
user issued query LOCK TABLES..WHERE ENGINE = InnoDB.
@return	error code */
UNIV_INTERN
int
ha_innobase::transactional_table_lock(
/*==================================*/
	THD*	thd,		/*!< in: handle to the user thread */
	int	lock_type)	/*!< in: lock type */
{
	trx_t*		trx;

	DBUG_ENTER("ha_innobase::transactional_table_lock");
	DBUG_PRINT("enter",("lock_type: %d", lock_type));

	/* We do not know if MySQL can call this function before calling
	external_lock(). To be safe, update the thd of the current table
	handle. */

	update_thd(thd);

	if (!thd_tablespace_op(thd)) {

		if (dict_table_is_discarded(prebuilt->table)) {

			ib_senderrf(
				thd, IB_LOG_LEVEL_ERROR,
				ER_TABLESPACE_DISCARDED,
				table->s->table_name.str);

		} else if (prebuilt->table->ibd_file_missing) {

			ib_senderrf(
				thd, IB_LOG_LEVEL_ERROR,
				ER_TABLESPACE_MISSING,
				table->s->table_name.str);
		}

		DBUG_RETURN(HA_ERR_CRASHED);
	}

	trx = prebuilt->trx;

	prebuilt->sql_stat_start = TRUE;
	prebuilt->hint_need_to_fetch_extra_cols = 0;

	reset_template();

	if (lock_type == F_WRLCK) {
		prebuilt->select_lock_type = LOCK_X;
		prebuilt->stored_select_lock_type = LOCK_X;
	} else if (lock_type == F_RDLCK) {
		prebuilt->select_lock_type = LOCK_S;
		prebuilt->stored_select_lock_type = LOCK_S;
	} else {
		ib_logf(IB_LOG_LEVEL_ERROR,
			"MySQL is trying to set transactional table lock "
			"with corrupted lock type to table %s, lock type "
			"%d does not exist.",
			table->s->table_name.str, lock_type);

		DBUG_RETURN(HA_ERR_CRASHED);
	}

	/* MySQL is setting a new transactional table lock */

	innobase_register_trx(ht, thd, trx);

	if (THDVAR(thd, table_locks) && thd_in_lock_tables(thd)) {
		dberr_t	error;

		error = row_lock_table_for_mysql(prebuilt, NULL, 0);

		if (error != DB_SUCCESS) {
			DBUG_RETURN(
				convert_error_code_to_mysql(
					error, prebuilt->table->flags, thd));
		}

		if (thd_test_options(
			thd, OPTION_NOT_AUTOCOMMIT | OPTION_BEGIN)) {

			/* Store the current undo_no of the transaction
			so that we know where to roll back if we have
			to roll back the next SQL statement */

			trx_mark_sql_stat_end(trx);
		}
	}

	DBUG_RETURN(0);
}

/************************************************************************//**
Here we export InnoDB status variables to MySQL. */
static
void
innodb_export_status()
/*==================*/
{
	if (innodb_inited) {
		srv_export_innodb_status();
	}
}

/************************************************************************//**
Implements the SHOW ENGINE INNODB STATUS command. Sends the output of the
InnoDB Monitor to the client.
@return 0 on success */
static
int
innodb_show_status(
/*===============*/
	handlerton*	hton,	/*!< in: the innodb handlerton */
	THD*		thd,	/*!< in: the MySQL query thread of the caller */
	stat_print_fn*	stat_print)
{
	trx_t*			trx;
	static const char	truncated_msg[] = "... truncated...\n";
	const long		MAX_STATUS_SIZE = 1048576;
	ulint			trx_list_start = ULINT_UNDEFINED;
	ulint			trx_list_end = ULINT_UNDEFINED;

	DBUG_ENTER("innodb_show_status");
	DBUG_ASSERT(hton == innodb_hton_ptr);

	/* We don't create the temp files or associated
	mutexes in read-only-mode */

	if (srv_read_only_mode) {
		DBUG_RETURN(0);
	}

	trx = check_trx_exists(thd);

	trx_search_latch_release_if_reserved(trx);

	innobase_srv_conc_force_exit_innodb(trx);

	/* We let the InnoDB Monitor to output at most MAX_STATUS_SIZE
	bytes of text. */

	char*	str;
	ssize_t	flen, usable_len;

	mutex_enter(&srv_monitor_file_mutex);
	rewind(srv_monitor_file);

	srv_printf_innodb_monitor(srv_monitor_file, FALSE,
				  &trx_list_start, &trx_list_end);

	os_file_set_eof(srv_monitor_file);

	if ((flen = ftell(srv_monitor_file)) < 0) {
		flen = 0;
	}

	if (flen > MAX_STATUS_SIZE) {
		usable_len = MAX_STATUS_SIZE;
		srv_truncated_status_writes++;
	} else {
		usable_len = flen;
	}

	/* allocate buffer for the string, and
	read the contents of the temporary file */

	if (!(str = (char*) my_malloc(usable_len + 1, MYF(0)))) {
		mutex_exit(&srv_monitor_file_mutex);
		DBUG_RETURN(1);
	}

	rewind(srv_monitor_file);

	if (flen < MAX_STATUS_SIZE) {
		/* Display the entire output. */
		flen = fread(str, 1, flen, srv_monitor_file);
	} else if (trx_list_end < (ulint) flen
		   && trx_list_start < trx_list_end
		   && trx_list_start + (flen - trx_list_end)
		   < MAX_STATUS_SIZE - sizeof truncated_msg - 1) {

		/* Omit the beginning of the list of active transactions. */
		ssize_t	len = fread(str, 1, trx_list_start, srv_monitor_file);

		memcpy(str + len, truncated_msg, sizeof truncated_msg - 1);
		len += sizeof truncated_msg - 1;
		usable_len = (MAX_STATUS_SIZE - 1) - len;
		fseek(srv_monitor_file, flen - usable_len, SEEK_SET);
		len += fread(str + len, 1, usable_len, srv_monitor_file);
		flen = len;
	} else {
		/* Omit the end of the output. */
		flen = fread(str, 1, MAX_STATUS_SIZE - 1, srv_monitor_file);
	}

	mutex_exit(&srv_monitor_file_mutex);

	stat_print(thd, innobase_hton_name, (uint) strlen(innobase_hton_name),
		   STRING_WITH_LEN(""), str, flen);

	my_free(str);

	DBUG_RETURN(0);
}

/************************************************************************//**
Implements the SHOW MUTEX STATUS command.
@return 0 on success. */
static
int
innodb_mutex_show_status(
/*=====================*/
	handlerton*	hton,		/*!< in: the innodb handlerton */
	THD*		thd,		/*!< in: the MySQL query thread of the
					caller */
	stat_print_fn*	stat_print)	/*!< in: function for printing
					statistics */
{
	char		buf1[IO_SIZE];
	char		buf2[IO_SIZE];
	ib_mutex_t*	mutex;
	rw_lock_t*	lock;
	ulint		block_mutex_oswait_count = 0;
	ulint		block_lock_oswait_count = 0;
	ib_mutex_t*	block_mutex = NULL;
	rw_lock_t*	block_lock = NULL;
#ifdef UNIV_DEBUG
	ulint		rw_lock_count= 0;
	ulint		rw_lock_count_spin_loop= 0;
	ulint		rw_lock_count_spin_rounds= 0;
	ulint		rw_lock_count_os_wait= 0;
	ulint		rw_lock_count_os_yield= 0;
	ulonglong	rw_lock_wait_time= 0;
#endif /* UNIV_DEBUG */
	uint		buf1len;
	uint		buf2len;
	uint		hton_name_len;

	hton_name_len = (uint) strlen(innobase_hton_name);

	DBUG_ENTER("innodb_mutex_show_status");
	DBUG_ASSERT(hton == innodb_hton_ptr);

	mutex_enter(&mutex_list_mutex);

	for (mutex = UT_LIST_GET_FIRST(mutex_list); mutex != NULL;
	     mutex = UT_LIST_GET_NEXT(list, mutex)) {
		if (mutex->count_os_wait == 0) {
			continue;
		}

		if (buf_pool_is_block_mutex(mutex)) {
			block_mutex = mutex;
			block_mutex_oswait_count += mutex->count_os_wait;
			continue;
		}

		buf1len= (uint) my_snprintf(buf1, sizeof(buf1), "%s:%lu",
				     innobase_basename(mutex->cfile_name),
				     (ulong) mutex->cline);
		buf2len= (uint) my_snprintf(buf2, sizeof(buf2), "os_waits=%lu",
				     (ulong) mutex->count_os_wait);

		if (stat_print(thd, innobase_hton_name,
			       hton_name_len, buf1, buf1len,
			       buf2, buf2len)) {
			mutex_exit(&mutex_list_mutex);
			DBUG_RETURN(1);
		}
	}

	if (block_mutex) {
		buf1len = (uint) my_snprintf(buf1, sizeof buf1,
					     "combined %s:%lu",
					     innobase_basename(
						block_mutex->cfile_name),
					     (ulong) block_mutex->cline);
		buf2len = (uint) my_snprintf(buf2, sizeof buf2,
					     "os_waits=%lu",
					     (ulong) block_mutex_oswait_count);

		if (stat_print(thd, innobase_hton_name,
			       hton_name_len, buf1, buf1len,
			       buf2, buf2len)) {
			mutex_exit(&mutex_list_mutex);
			DBUG_RETURN(1);
		}
	}

	mutex_exit(&mutex_list_mutex);

	mutex_enter(&rw_lock_list_mutex);

	for (lock = UT_LIST_GET_FIRST(rw_lock_list); lock != NULL;
	     lock = UT_LIST_GET_NEXT(list, lock)) {
		if (lock->count_os_wait == 0) {
			continue;
		}

		if (buf_pool_is_block_lock(lock)) {
			block_lock = lock;
			block_lock_oswait_count += lock->count_os_wait;
			continue;
		}

		buf1len = my_snprintf(buf1, sizeof buf1, "%s:%lu",
				     innobase_basename(lock->cfile_name),
				     (ulong) lock->cline);
		buf2len = my_snprintf(buf2, sizeof buf2, "os_waits=%lu",
				      (ulong) lock->count_os_wait);

		if (stat_print(thd, innobase_hton_name,
			       hton_name_len, buf1, buf1len,
			       buf2, buf2len)) {
			mutex_exit(&rw_lock_list_mutex);
			DBUG_RETURN(1);
		}
	}

	if (block_lock) {
		buf1len = (uint) my_snprintf(buf1, sizeof buf1,
					     "combined %s:%lu",
					     innobase_basename(
						block_lock->cfile_name),
					     (ulong) block_lock->cline);
		buf2len = (uint) my_snprintf(buf2, sizeof buf2,
					     "os_waits=%lu",
					     (ulong) block_lock_oswait_count);

		if (stat_print(thd, innobase_hton_name,
			       hton_name_len, buf1, buf1len,
			       buf2, buf2len)) {
			mutex_exit(&rw_lock_list_mutex);
			DBUG_RETURN(1);
		}
	}

	mutex_exit(&rw_lock_list_mutex);

#ifdef UNIV_DEBUG
	buf2len = my_snprintf(buf2, sizeof buf2,
			     "count=%lu, spin_waits=%lu, spin_rounds=%lu, "
			     "os_waits=%lu, os_yields=%lu, os_wait_times=%lu",
			      (ulong) rw_lock_count,
			      (ulong) rw_lock_count_spin_loop,
			      (ulong) rw_lock_count_spin_rounds,
			      (ulong) rw_lock_count_os_wait,
			      (ulong) rw_lock_count_os_yield,
			      (ulong) (rw_lock_wait_time / 1000));

	if (stat_print(thd, innobase_hton_name, hton_name_len,
			STRING_WITH_LEN("rw_lock_mutexes"), buf2, buf2len)) {
		DBUG_RETURN(1);
	}
#endif /* UNIV_DEBUG */

	/* Success */
	DBUG_RETURN(0);
}

/************************************************************************//**
Return 0 on success and non-zero on failure. Note: the bool return type
seems to be abused here, should be an int. */
static
bool
innobase_show_status(
/*=================*/
	handlerton*		hton,	/*!< in: the innodb handlerton */
	THD*			thd,	/*!< in: the MySQL query thread
					of the caller */
	stat_print_fn*		stat_print,
	enum ha_stat_type	stat_type)
{
	DBUG_ASSERT(hton == innodb_hton_ptr);

	switch (stat_type) {
	case HA_ENGINE_STATUS:
		/* Non-zero return value means there was an error. */
		return(innodb_show_status(hton, thd, stat_print) != 0);

	case HA_ENGINE_MUTEX:
		/* Non-zero return value means there was an error. */
		return(innodb_mutex_show_status(hton, thd, stat_print) != 0);

	case HA_ENGINE_LOGS:
		/* Not handled */
		break;
	}

	/* Success */
	return(false);
}

/************************************************************************//**
Handling the shared INNOBASE_SHARE structure that is needed to provide table
locking. Register the table name if it doesn't exist in the hash table. */
static
INNOBASE_SHARE*
get_share(
/*======*/
	const char*	table_name)
{
	INNOBASE_SHARE*	share;

	mysql_mutex_lock(&innobase_share_mutex);

	ulint	fold = ut_fold_string(table_name);

	HASH_SEARCH(table_name_hash, innobase_open_tables, fold,
		    INNOBASE_SHARE*, share,
		    ut_ad(share->use_count > 0),
		    !strcmp(share->table_name, table_name));

	if (!share) {

		uint length = (uint) strlen(table_name);

		/* TODO: invoke HASH_MIGRATE if innobase_open_tables
		grows too big */

		share = (INNOBASE_SHARE*) my_malloc(sizeof(*share)+length+1,
			MYF(MY_FAE | MY_ZEROFILL));

		share->table_name = (char*) memcpy(share + 1,
						   table_name, length + 1);

		HASH_INSERT(INNOBASE_SHARE, table_name_hash,
			    innobase_open_tables, fold, share);

		thr_lock_init(&share->lock);

		/* Index translation table initialization */
		share->idx_trans_tbl.index_mapping = NULL;
		share->idx_trans_tbl.index_count = 0;
		share->idx_trans_tbl.array_size = 0;
	}

	share->use_count++;
	mysql_mutex_unlock(&innobase_share_mutex);

	return(share);
}

/************************************************************************//**
Free the shared object that was registered with get_share(). */
static
void
free_share(
/*=======*/
	INNOBASE_SHARE*	share)	/*!< in/own: table share to free */
{
	mysql_mutex_lock(&innobase_share_mutex);

#ifdef UNIV_DEBUG
	INNOBASE_SHARE* share2;
	ulint	fold = ut_fold_string(share->table_name);

	HASH_SEARCH(table_name_hash, innobase_open_tables, fold,
		    INNOBASE_SHARE*, share2,
		    ut_ad(share->use_count > 0),
		    !strcmp(share->table_name, share2->table_name));

	ut_a(share2 == share);
#endif /* UNIV_DEBUG */

	if (!--share->use_count) {
		ulint	fold = ut_fold_string(share->table_name);

		HASH_DELETE(INNOBASE_SHARE, table_name_hash,
			    innobase_open_tables, fold, share);
		thr_lock_delete(&share->lock);

		/* Free any memory from index translation table */
		my_free(share->idx_trans_tbl.index_mapping);

		my_free(share);

		/* TODO: invoke HASH_MIGRATE if innobase_open_tables
		shrinks too much */
	}

	mysql_mutex_unlock(&innobase_share_mutex);
}

/*****************************************************************//**
Converts a MySQL table lock stored in the 'lock' field of the handle to
a proper type before storing pointer to the lock into an array of pointers.
MySQL also calls this if it wants to reset some table locks to a not-locked
state during the processing of an SQL query. An example is that during a
SELECT the read lock is released early on the 'const' tables where we only
fetch one row. MySQL does not call this when it releases all locks at the
end of an SQL statement.
@return	pointer to the next element in the 'to' array */
UNIV_INTERN
THR_LOCK_DATA**
ha_innobase::store_lock(
/*====================*/
	THD*			thd,		/*!< in: user thread handle */
	THR_LOCK_DATA**		to,		/*!< in: pointer to an array
						of pointers to lock structs;
						pointer to the 'lock' field
						of current handle is stored
						next to this array */
	enum thr_lock_type	lock_type)	/*!< in: lock type to store in
						'lock'; this may also be
						TL_IGNORE */
{
	trx_t*		trx;

	/* Note that trx in this function is NOT necessarily prebuilt->trx
	because we call update_thd() later, in ::external_lock()! Failure to
	understand this caused a serious memory corruption bug in 5.1.11. */

	trx = check_trx_exists(thd);

	/* NOTE: MySQL can call this function with lock 'type' TL_IGNORE!
	Be careful to ignore TL_IGNORE if we are going to do something with
	only 'real' locks! */

	/* If no MySQL table is in use, we need to set the isolation level
	of the transaction. */

	if (lock_type != TL_IGNORE
	    && trx->n_mysql_tables_in_use == 0) {
		trx->isolation_level = innobase_map_isolation_level(
			(enum_tx_isolation) thd_tx_isolation(thd));

		if (trx->isolation_level <= TRX_ISO_READ_COMMITTED
		    && trx->global_read_view) {

			/* At low transaction isolation levels we let
			each consistent read set its own snapshot */

			read_view_close_for_mysql(trx);
		}
	}

	DBUG_ASSERT(EQ_CURRENT_THD(thd));
	const bool in_lock_tables = thd_in_lock_tables(thd);
	const uint sql_command = thd_sql_command(thd);

	if (srv_read_only_mode
	    && (sql_command == SQLCOM_UPDATE
		|| sql_command == SQLCOM_INSERT
		|| sql_command == SQLCOM_REPLACE
		|| sql_command == SQLCOM_DROP_TABLE
		|| sql_command == SQLCOM_ALTER_TABLE
		|| sql_command == SQLCOM_OPTIMIZE
		|| sql_command == SQLCOM_CREATE_TABLE
		|| sql_command == SQLCOM_CREATE_INDEX
		|| sql_command == SQLCOM_DROP_INDEX
		|| sql_command == SQLCOM_DELETE)) {

		ib_senderrf(trx->mysql_thd,
			    IB_LOG_LEVEL_WARN, ER_READ_ONLY_MODE);

	} else if (sql_command == SQLCOM_FLUSH
		   && lock_type == TL_READ_NO_INSERT) {

		/* Check for FLUSH TABLES ... WITH READ LOCK */

		/* Note: This call can fail, but there is no way to return
		the error to the caller. We simply ignore it for now here
		and push the error code to the caller where the error is
		detected in the function. */

		dberr_t	err = row_quiesce_set_state(
			prebuilt->table, QUIESCE_START, trx);

		ut_a(err == DB_SUCCESS || err == DB_UNSUPPORTED);

		if (trx->isolation_level == TRX_ISO_SERIALIZABLE) {
			prebuilt->select_lock_type = LOCK_S;
			prebuilt->stored_select_lock_type = LOCK_S;
		} else {
			prebuilt->select_lock_type = LOCK_NONE;
			prebuilt->stored_select_lock_type = LOCK_NONE;
		}

	/* Check for DROP TABLE */
	} else if (sql_command == SQLCOM_DROP_TABLE) {

		/* MySQL calls this function in DROP TABLE though this table
		handle may belong to another thd that is running a query. Let
		us in that case skip any changes to the prebuilt struct. */

	/* Check for LOCK TABLE t1,...,tn WITH SHARED LOCKS */
	} else if ((lock_type == TL_READ && in_lock_tables)
		   || (lock_type == TL_READ_HIGH_PRIORITY && in_lock_tables)
		   || lock_type == TL_READ_WITH_SHARED_LOCKS
		   || lock_type == TL_READ_NO_INSERT
		   || (lock_type != TL_IGNORE
		       && sql_command != SQLCOM_SELECT)) {

		/* The OR cases above are in this order:
		1) MySQL is doing LOCK TABLES ... READ LOCAL, or we
		are processing a stored procedure or function, or
		2) (we do not know when TL_READ_HIGH_PRIORITY is used), or
		3) this is a SELECT ... IN SHARE MODE, or
		4) we are doing a complex SQL statement like
		INSERT INTO ... SELECT ... and the logical logging (MySQL
		binlog) requires the use of a locking read, or
		MySQL is doing LOCK TABLES ... READ.
		5) we let InnoDB do locking reads for all SQL statements that
		are not simple SELECTs; note that select_lock_type in this
		case may get strengthened in ::external_lock() to LOCK_X.
		Note that we MUST use a locking read in all data modifying
		SQL statements, because otherwise the execution would not be
		serializable, and also the results from the update could be
		unexpected if an obsolete consistent read view would be
		used. */

		/* Use consistent read for checksum table */

		if (sql_command == SQLCOM_CHECKSUM
		    || ((srv_locks_unsafe_for_binlog
			|| trx->isolation_level <= TRX_ISO_READ_COMMITTED)
			&& trx->isolation_level != TRX_ISO_SERIALIZABLE
			&& (lock_type == TL_READ
			    || lock_type == TL_READ_NO_INSERT)
			&& (sql_command == SQLCOM_INSERT_SELECT
			    || sql_command == SQLCOM_REPLACE_SELECT
			    || sql_command == SQLCOM_UPDATE
			    || sql_command == SQLCOM_CREATE_TABLE))) {

			/* If we either have innobase_locks_unsafe_for_binlog
			option set or this session is using READ COMMITTED
			isolation level and isolation level of the transaction
			is not set to serializable and MySQL is doing
			INSERT INTO...SELECT or REPLACE INTO...SELECT
			or UPDATE ... = (SELECT ...) or CREATE  ...
			SELECT... without FOR UPDATE or IN SHARE
			MODE in select, then we use consistent read
			for select. */

			prebuilt->select_lock_type = LOCK_NONE;
			prebuilt->stored_select_lock_type = LOCK_NONE;
		} else {
			prebuilt->select_lock_type = LOCK_S;
			prebuilt->stored_select_lock_type = LOCK_S;
		}

	} else if (lock_type != TL_IGNORE) {

		/* We set possible LOCK_X value in external_lock, not yet
		here even if this would be SELECT ... FOR UPDATE */

		prebuilt->select_lock_type = LOCK_NONE;
		prebuilt->stored_select_lock_type = LOCK_NONE;
	}

	if (lock_type != TL_IGNORE && lock.type == TL_UNLOCK) {

		/* Starting from 5.0.7, we weaken also the table locks
		set at the start of a MySQL stored procedure call, just like
		we weaken the locks set at the start of an SQL statement.
		MySQL does set in_lock_tables TRUE there, but in reality
		we do not need table locks to make the execution of a
		single transaction stored procedure call deterministic
		(if it does not use a consistent read). */

		if (lock_type == TL_READ
		    && sql_command == SQLCOM_LOCK_TABLES) {
			/* We come here if MySQL is processing LOCK TABLES
			... READ LOCAL. MyISAM under that table lock type
			reads the table as it was at the time the lock was
			granted (new inserts are allowed, but not seen by the
			reader). To get a similar effect on an InnoDB table,
			we must use LOCK TABLES ... READ. We convert the lock
			type here, so that for InnoDB, READ LOCAL is
			equivalent to READ. This will change the InnoDB
			behavior in mysqldump, so that dumps of InnoDB tables
			are consistent with dumps of MyISAM tables. */

			lock_type = TL_READ_NO_INSERT;
		}

		/* If we are not doing a LOCK TABLE, DISCARD/IMPORT
		TABLESPACE or TRUNCATE TABLE then allow multiple
		writers. Note that ALTER TABLE uses a TL_WRITE_ALLOW_READ
		< TL_WRITE_CONCURRENT_INSERT.

		We especially allow multiple writers if MySQL is at the
		start of a stored procedure call (SQLCOM_CALL) or a
		stored function call (MySQL does have in_lock_tables
		TRUE there). */

		if ((lock_type >= TL_WRITE_CONCURRENT_INSERT
		     && lock_type <= TL_WRITE)
		    && !(in_lock_tables
			 && sql_command == SQLCOM_LOCK_TABLES)
		    && !thd_tablespace_op(thd)
		    && sql_command != SQLCOM_TRUNCATE
		    && sql_command != SQLCOM_OPTIMIZE
		    && sql_command != SQLCOM_CREATE_TABLE) {

			lock_type = TL_WRITE_ALLOW_WRITE;
		}

		/* In queries of type INSERT INTO t1 SELECT ... FROM t2 ...
		MySQL would use the lock TL_READ_NO_INSERT on t2, and that
		would conflict with TL_WRITE_ALLOW_WRITE, blocking all inserts
		to t2. Convert the lock to a normal read lock to allow
		concurrent inserts to t2.

		We especially allow concurrent inserts if MySQL is at the
		start of a stored procedure call (SQLCOM_CALL)
		(MySQL does have thd_in_lock_tables() TRUE there). */

		if (lock_type == TL_READ_NO_INSERT
		    && sql_command != SQLCOM_LOCK_TABLES) {

			lock_type = TL_READ;
		}

		lock.type = lock_type;
	}

	*to++= &lock;

	if (!trx_is_started(trx)
	    && (prebuilt->select_lock_type != LOCK_NONE
	        || prebuilt->stored_select_lock_type != LOCK_NONE)) {

		++trx->will_lock;
	}

	return(to);
}

/*********************************************************************//**
Read the next autoinc value. Acquire the relevant locks before reading
the AUTOINC value. If SUCCESS then the table AUTOINC mutex will be locked
on return and all relevant locks acquired.
@return	DB_SUCCESS or error code */
UNIV_INTERN
dberr_t
ha_innobase::innobase_get_autoinc(
/*==============================*/
	ulonglong*	value)		/*!< out: autoinc value */
{
	*value = 0;

	prebuilt->autoinc_error = innobase_lock_autoinc();

	if (prebuilt->autoinc_error == DB_SUCCESS) {

		/* Determine the first value of the interval */
		*value = dict_table_autoinc_read(prebuilt->table);

		/* It should have been initialized during open. */
		if (*value == 0) {
			prebuilt->autoinc_error = DB_UNSUPPORTED;
			dict_table_autoinc_unlock(prebuilt->table);
		}
	}

	return(prebuilt->autoinc_error);
}

/*******************************************************************//**
This function reads the global auto-inc counter. It doesn't use the
AUTOINC lock even if the lock mode is set to TRADITIONAL.
@return	the autoinc value */
UNIV_INTERN
ulonglong
ha_innobase::innobase_peek_autoinc(void)
/*====================================*/
{
	ulonglong	auto_inc;
	dict_table_t*	innodb_table;

	ut_a(prebuilt != NULL);
	ut_a(prebuilt->table != NULL);

	innodb_table = prebuilt->table;

	dict_table_autoinc_lock(innodb_table);

	auto_inc = dict_table_autoinc_read(innodb_table);

	if (auto_inc == 0) {
		ut_print_timestamp(stderr);
		fprintf(stderr, "  InnoDB: AUTOINC next value generation "
			"is disabled for '%s'\n", innodb_table->name);
	}

	dict_table_autoinc_unlock(innodb_table);

	return(auto_inc);
}

/*********************************************************************//**
Returns the value of the auto-inc counter in *first_value and ~0 on failure. */
UNIV_INTERN
void
ha_innobase::get_auto_increment(
/*============================*/
	ulonglong	offset,			/*!< in: table autoinc offset */
	ulonglong	increment,		/*!< in: table autoinc
						increment */
	ulonglong	nb_desired_values,	/*!< in: number of values
						reqd */
	ulonglong*	first_value,		/*!< out: the autoinc value */
	ulonglong*	nb_reserved_values)	/*!< out: count of reserved
						values */
{
	trx_t*		trx;
	dberr_t		error;
	ulonglong	autoinc = 0;

	/* Prepare prebuilt->trx in the table handle */
	update_thd(ha_thd());

	error = innobase_get_autoinc(&autoinc);

	if (error != DB_SUCCESS) {
		*first_value = (~(ulonglong) 0);
		return;
	}

	/* This is a hack, since nb_desired_values seems to be accurate only
	for the first call to get_auto_increment() for multi-row INSERT and
	meaningless for other statements e.g, LOAD etc. Subsequent calls to
	this method for the same statement results in different values which
	don't make sense. Therefore we store the value the first time we are
	called and count down from that as rows are written (see write_row()).
	*/

	trx = prebuilt->trx;

	/* Note: We can't rely on *first_value since some MySQL engines,
	in particular the partition engine, don't initialize it to 0 when
	invoking this method. So we are not sure if it's guaranteed to
	be 0 or not. */

	/* We need the upper limit of the col type to check for
	whether we update the table autoinc counter or not. */
	ulonglong	col_max_value = innobase_get_int_col_max_value(
		table->next_number_field);

	/* Called for the first time ? */
	if (trx->n_autoinc_rows == 0) {

		trx->n_autoinc_rows = (ulint) nb_desired_values;

		/* It's possible for nb_desired_values to be 0:
		e.g., INSERT INTO T1(C) SELECT C FROM T2; */
		if (nb_desired_values == 0) {

			trx->n_autoinc_rows = 1;
		}

		set_if_bigger(*first_value, autoinc);
	/* Not in the middle of a mult-row INSERT. */
	} else if (prebuilt->autoinc_last_value == 0) {
		set_if_bigger(*first_value, autoinc);
	/* Check for -ve values. */
	} else if (*first_value > col_max_value && trx->n_autoinc_rows > 0) {
		/* Set to next logical value. */
		ut_a(autoinc > trx->n_autoinc_rows);
		*first_value = (autoinc - trx->n_autoinc_rows) - 1;
	}

	*nb_reserved_values = trx->n_autoinc_rows;

	/* With old style AUTOINC locking we only update the table's
	AUTOINC counter after attempting to insert the row. */
	if (innobase_autoinc_lock_mode != AUTOINC_OLD_STYLE_LOCKING) {
		ulonglong	current;
		ulonglong	next_value;

		current = *first_value > col_max_value ? autoinc : *first_value;

		/* Compute the last value in the interval */
		next_value = innobase_next_autoinc(
			current, *nb_reserved_values, increment, offset,
			col_max_value);

		prebuilt->autoinc_last_value = next_value;

		if (prebuilt->autoinc_last_value < *first_value) {
			*first_value = (~(ulonglong) 0);
		} else {
			/* Update the table autoinc variable */
			dict_table_autoinc_update_if_greater(
				prebuilt->table, prebuilt->autoinc_last_value);
		}
	} else {
		/* This will force write_row() into attempting an update
		of the table's AUTOINC counter. */
		prebuilt->autoinc_last_value = 0;
	}

	/* The increment to be used to increase the AUTOINC value, we use
	this in write_row() and update_row() to increase the autoinc counter
	for columns that are filled by the user. We need the offset and
	the increment. */
	prebuilt->autoinc_offset = offset;
	prebuilt->autoinc_increment = increment;

	dict_table_autoinc_unlock(prebuilt->table);
}

/*******************************************************************//**
Reset the auto-increment counter to the given value, i.e. the next row
inserted will get the given value. This is called e.g. after TRUNCATE
is emulated by doing a 'DELETE FROM t'. HA_ERR_WRONG_COMMAND is
returned by storage engines that don't support this operation.
@return	0 or error code */
UNIV_INTERN
int
ha_innobase::reset_auto_increment(
/*==============================*/
	ulonglong	value)		/*!< in: new value for table autoinc */
{
	DBUG_ENTER("ha_innobase::reset_auto_increment");

	dberr_t	error;

	update_thd(ha_thd());

	error = row_lock_table_autoinc_for_mysql(prebuilt);

	if (error != DB_SUCCESS) {
		DBUG_RETURN(convert_error_code_to_mysql(
				    error, prebuilt->table->flags, user_thd));
	}

	/* The next value can never be 0. */
	if (value == 0) {
		value = 1;
	}

	innobase_reset_autoinc(value);

	DBUG_RETURN(0);
}

/*******************************************************************//**
See comment in handler.cc */
UNIV_INTERN
bool
ha_innobase::get_error_message(
/*===========================*/
	int	error,
	String*	buf)
{
	trx_t*	trx = check_trx_exists(ha_thd());

	buf->copy(trx->detailed_error, (uint) strlen(trx->detailed_error),
		system_charset_info);

	return(FALSE);
}

/*******************************************************************//**
  Retrieves the names of the table and the key for which there was a
  duplicate entry in the case of HA_ERR_FOREIGN_DUPLICATE_KEY.

  If any of the names is not available, then this method will return
  false and will not change any of child_table_name or child_key_name.

  @param child_table_name[out]    Table name
  @param child_table_name_len[in] Table name buffer size
  @param child_key_name[out]      Key name
  @param child_key_name_len[in]   Key name buffer size

  @retval  true                  table and key names were available
                                 and were written into the corresponding
                                 out parameters.
  @retval  false                 table and key names were not available,
                                 the out parameters were not touched.
*/
bool
ha_innobase::get_foreign_dup_key(
/*=============================*/
	char*	child_table_name,
	uint	child_table_name_len,
	char*	child_key_name,
	uint	child_key_name_len)
{
	const dict_index_t*	err_index;

	ut_a(prebuilt->trx != NULL);
	ut_a(prebuilt->trx->magic_n == TRX_MAGIC_N);

	err_index = trx_get_error_info(prebuilt->trx);

	if (err_index == NULL) {
		return(false);
	}
	/* else */

	/* copy table name (and convert from filename-safe encoding to
	system_charset_info) */
	char*	p;
	p = strchr(err_index->table->name, '/');
	/* strip ".../" prefix if any */
	if (p != NULL) {
		p++;
	} else {
		p = err_index->table->name;
	}
	uint	len;
	len = filename_to_tablename(p, child_table_name, child_table_name_len);
	child_table_name[len] = '\0';

	/* copy index name */
	ut_snprintf(child_key_name, child_key_name_len, "%s", err_index->name);

	return(true);
}

/*******************************************************************//**
Compares two 'refs'. A 'ref' is the (internal) primary key value of the row.
If there is no explicitly declared non-null unique key or a primary key, then
InnoDB internally uses the row id as the primary key.
@return	< 0 if ref1 < ref2, 0 if equal, else > 0 */
UNIV_INTERN
int
ha_innobase::cmp_ref(
/*=================*/
	const uchar*	ref1,	/*!< in: an (internal) primary key value in the
				MySQL key value format */
	const uchar*	ref2)	/*!< in: an (internal) primary key value in the
				MySQL key value format */
{
	enum_field_types mysql_type;
	Field*		field;
	KEY_PART_INFO*	key_part;
	KEY_PART_INFO*	key_part_end;
	uint		len1;
	uint		len2;
	int		result;

	if (prebuilt->clust_index_was_generated) {
		/* The 'ref' is an InnoDB row id */

		return(memcmp(ref1, ref2, DATA_ROW_ID_LEN));
	}

	/* Do a type-aware comparison of primary key fields. PK fields
	are always NOT NULL, so no checks for NULL are performed. */

	key_part = table->key_info[table->s->primary_key].key_part;

	key_part_end = key_part
			+ table->key_info[table->s->primary_key].user_defined_key_parts;

	for (; key_part != key_part_end; ++key_part) {
		field = key_part->field;
		mysql_type = field->type();

		if (mysql_type == MYSQL_TYPE_TINY_BLOB
			|| mysql_type == MYSQL_TYPE_MEDIUM_BLOB
			|| mysql_type == MYSQL_TYPE_BLOB
			|| mysql_type == MYSQL_TYPE_LONG_BLOB) {

			/* In the MySQL key value format, a column prefix of
			a BLOB is preceded by a 2-byte length field */

			len1 = innobase_read_from_2_little_endian(ref1);
			len2 = innobase_read_from_2_little_endian(ref2);

			ref1 += 2;
			ref2 += 2;
			result = ((Field_blob*) field)->cmp(
				ref1, len1, ref2, len2);
		} else {
			result = field->key_cmp(ref1, ref2);
		}

		if (result) {

			return(result);
		}

		ref1 += key_part->store_length;
		ref2 += key_part->store_length;
	}

	return(0);
}

/*******************************************************************//**
Ask InnoDB if a query to a table can be cached.
@return	TRUE if query caching of the table is permitted */
UNIV_INTERN
my_bool
ha_innobase::register_query_cache_table(
/*====================================*/
	THD*		thd,		/*!< in: user thread handle */
	char*		table_key,	/*!< in: normalized path to the  
					table */
	uint		key_length,	/*!< in: length of the normalized
					path to the table */
	qc_engine_callback*
			call_back,	/*!< out: pointer to function for
					checking if query caching
					is permitted */
	ulonglong	*engine_data)	/*!< in/out: data to call_back */
{
	*call_back = innobase_query_caching_of_table_permitted;
	*engine_data = 0;
	return(innobase_query_caching_of_table_permitted(thd, table_key,
							 key_length,
							 engine_data));
}

/*******************************************************************//**
Get the bin log name. */
UNIV_INTERN
const char*
ha_innobase::get_mysql_bin_log_name()
/*=================================*/
{
	return(trx_sys_mysql_bin_log_name);
}

/*******************************************************************//**
Get the bin log offset (or file position). */
UNIV_INTERN
ulonglong
ha_innobase::get_mysql_bin_log_pos()
/*================================*/
{
	/* trx... is ib_int64_t, which is a typedef for a 64-bit integer
	(__int64 or longlong) so it's ok to cast it to ulonglong. */

	return(trx_sys_mysql_bin_log_pos);
}

/******************************************************************//**
This function is used to find the storage length in bytes of the first n
characters for prefix indexes using a multibyte character set. The function
finds charset information and returns length of prefix_len characters in the
index field in bytes.
@return	number of bytes occupied by the first n characters */
UNIV_INTERN
ulint
innobase_get_at_most_n_mbchars(
/*===========================*/
	ulint charset_id,	/*!< in: character set id */
	ulint prefix_len,	/*!< in: prefix length in bytes of the index
				(this has to be divided by mbmaxlen to get the
				number of CHARACTERS n in the prefix) */
	ulint data_len,		/*!< in: length of the string in bytes */
	const char* str)	/*!< in: character string */
{
	ulint char_length;	/*!< character length in bytes */
	ulint n_chars;		/*!< number of characters in prefix */
	CHARSET_INFO* charset;	/*!< charset used in the field */

	charset = get_charset((uint) charset_id, MYF(MY_WME));

	ut_ad(charset);
	ut_ad(charset->mbmaxlen);

	/* Calculate how many characters at most the prefix index contains */

	n_chars = prefix_len / charset->mbmaxlen;

	/* If the charset is multi-byte, then we must find the length of the
	first at most n chars in the string. If the string contains less
	characters than n, then we return the length to the end of the last
	character. */

	if (charset->mbmaxlen > 1) {
		/* my_charpos() returns the byte length of the first n_chars
		characters, or a value bigger than the length of str, if
		there were not enough full characters in str.

		Why does the code below work:
		Suppose that we are looking for n UTF-8 characters.

		1) If the string is long enough, then the prefix contains at
		least n complete UTF-8 characters + maybe some extra
		characters + an incomplete UTF-8 character. No problem in
		this case. The function returns the pointer to the
		end of the nth character.

		2) If the string is not long enough, then the string contains
		the complete value of a column, that is, only complete UTF-8
		characters, and we can store in the column prefix index the
		whole string. */

		char_length = my_charpos(charset, str,
						str + data_len, (int) n_chars);
		if (char_length > data_len) {
			char_length = data_len;
		}
	} else {
		if (data_len < prefix_len) {
			char_length = data_len;
		} else {
			char_length = prefix_len;
		}
	}

	return(char_length);
}

/*******************************************************************//**
This function is used to prepare an X/Open XA distributed transaction.
@return	0 or error number */
static
int
innobase_xa_prepare(
/*================*/
	handlerton*	hton,		/*!< in: InnoDB handlerton */
	THD*		thd,		/*!< in: handle to the MySQL thread of
					the user whose XA transaction should
					be prepared */
	bool		prepare_trx)	/*!< in: true - prepare transaction
					false - the current SQL statement
					ended */
{
	int		error = 0;
	trx_t*		trx = check_trx_exists(thd);

	DBUG_ASSERT(hton == innodb_hton_ptr);

	/* we use support_xa value as it was seen at transaction start
	time, not the current session variable value. Any possible changes
	to the session variable take effect only in the next transaction */
	if (!trx->support_xa) {

		return(0);
	}

	thd_get_xid(thd, (MYSQL_XID*) &trx->xid);

	/* Release a possible FIFO ticket and search latch. Since we will
	reserve the trx_sys->mutex, we have to release the search system
	latch first to obey the latching order. */

	trx_search_latch_release_if_reserved(trx);

	innobase_srv_conc_force_exit_innodb(trx);

	if (!trx_is_registered_for_2pc(trx) && trx_is_started(trx)) {

		sql_print_error("Transaction not registered for MySQL 2PC, "
				"but transaction is active");
	}

	if (prepare_trx
	    || (!thd_test_options(thd, OPTION_NOT_AUTOCOMMIT | OPTION_BEGIN))) {

		/* We were instructed to prepare the whole transaction, or
		this is an SQL statement end and autocommit is on */

		ut_ad(trx_is_registered_for_2pc(trx));

		trx_prepare_for_mysql(trx);

		error = 0;
	} else {
		/* We just mark the SQL statement ended and do not do a
		transaction prepare */

		/* If we had reserved the auto-inc lock for some
		table in this SQL statement we release it now */

		lock_unlock_table_autoinc(trx);

		/* Store the current undo_no of the transaction so that we
		know where to roll back if we have to roll back the next
		SQL statement */

		trx_mark_sql_stat_end(trx);
	}

	/* Tell the InnoDB server that there might be work for utility
	threads: */

	srv_active_wake_master_thread();

	if (thd_sql_command(thd) != SQLCOM_XA_PREPARE
	    && (prepare_trx
		|| !thd_test_options(
			thd, OPTION_NOT_AUTOCOMMIT | OPTION_BEGIN))) {

		/* For ibbackup to work the order of transactions in binlog
		and InnoDB must be the same. Consider the situation

		  thread1> prepare; write to binlog; ...
			  <context switch>
		  thread2> prepare; write to binlog; commit
		  thread1>			     ... commit

                The server guarantees that writes to the binary log
                and commits are in the same order, so we do not have
                to handle this case. */
	}

	return(error);
}

/*******************************************************************//**
This function is used to recover X/Open XA distributed transactions.
@return	number of prepared transactions stored in xid_list */
static
int
innobase_xa_recover(
/*================*/
	handlerton*	hton,	/*!< in: InnoDB handlerton */
	XID*		xid_list,/*!< in/out: prepared transactions */
	uint		len)	/*!< in: number of slots in xid_list */
{
	DBUG_ASSERT(hton == innodb_hton_ptr);

	if (len == 0 || xid_list == NULL) {

		return(0);
	}

	return(trx_recover_for_mysql(xid_list, len));
}

/*******************************************************************//**
This function is used to commit one X/Open XA distributed transaction
which is in the prepared state
@return	0 or error number */
static
int
innobase_commit_by_xid(
/*===================*/
	handlerton*	hton,
	XID*		xid)	/*!< in: X/Open XA transaction identification */
{
	trx_t*	trx;

	DBUG_ASSERT(hton == innodb_hton_ptr);

	trx = trx_get_trx_by_xid(xid);

	if (trx) {
		innobase_commit_low(trx);
		trx_free_for_background(trx);
		return(XA_OK);
	} else {
		return(XAER_NOTA);
	}
}

/*******************************************************************//**
This function is used to rollback one X/Open XA distributed transaction
which is in the prepared state
@return	0 or error number */
static
int
innobase_rollback_by_xid(
/*=====================*/
	handlerton*	hton,	/*!< in: InnoDB handlerton */
	XID*		xid)	/*!< in: X/Open XA transaction
				identification */
{
	trx_t*	trx;

	DBUG_ASSERT(hton == innodb_hton_ptr);

	trx = trx_get_trx_by_xid(xid);

	if (trx) {
		int	ret = innobase_rollback_trx(trx);
		trx_free_for_background(trx);
		return(ret);
	} else {
		return(XAER_NOTA);
	}
}

/*******************************************************************//**
Create a consistent view for a cursor based on current transaction
which is created if the corresponding MySQL thread still lacks one.
This consistent view is then used inside of MySQL when accessing records
using a cursor.
@return	pointer to cursor view or NULL */
static
void*
innobase_create_cursor_view(
/*========================*/
	handlerton*	hton,	/*!< in: innobase hton */
	THD*		thd)	/*!< in: user thread handle */
{
	DBUG_ASSERT(hton == innodb_hton_ptr);

	return(read_cursor_view_create_for_mysql(check_trx_exists(thd)));
}

/*******************************************************************//**
Close the given consistent cursor view of a transaction and restore
global read view to a transaction read view. Transaction is created if the
corresponding MySQL thread still lacks one. */
static
void
innobase_close_cursor_view(
/*=======================*/
	handlerton*	hton,	/*!< in: innobase hton */
	THD*		thd,	/*!< in: user thread handle */
	void*		curview)/*!< in: Consistent read view to be closed */
{
	DBUG_ASSERT(hton == innodb_hton_ptr);

	read_cursor_view_close_for_mysql(check_trx_exists(thd),
					 (cursor_view_t*) curview);
}

/*******************************************************************//**
Set the given consistent cursor view to a transaction which is created
if the corresponding MySQL thread still lacks one. If the given
consistent cursor view is NULL global read view of a transaction is
restored to a transaction read view. */
static
void
innobase_set_cursor_view(
/*=====================*/
	handlerton*	hton,	/*!< in: innobase hton */
	THD*		thd,	/*!< in: user thread handle */
	void*		curview)/*!< in: Consistent cursor view to be set */
{
	DBUG_ASSERT(hton == innodb_hton_ptr);

	read_cursor_set_for_mysql(check_trx_exists(thd),
				  (cursor_view_t*) curview);
}

/*******************************************************************//**
*/
UNIV_INTERN
bool
ha_innobase::check_if_incompatible_data(
/*====================================*/
	HA_CREATE_INFO*	info,
	uint		table_changes)
{
	innobase_copy_frm_flags_from_create_info(prebuilt->table, info);

	if (table_changes != IS_EQUAL_YES) {

		return(COMPATIBLE_DATA_NO);
	}

	/* Check that auto_increment value was not changed */
	if ((info->used_fields & HA_CREATE_USED_AUTO) &&
		info->auto_increment_value != 0) {

		return(COMPATIBLE_DATA_NO);
	}

	/* Check that row format didn't change */
	if ((info->used_fields & HA_CREATE_USED_ROW_FORMAT)
	    && info->row_type != get_row_type()) {

		return(COMPATIBLE_DATA_NO);
	}

	/* Specifying KEY_BLOCK_SIZE requests a rebuild of the table. */
	if (info->used_fields & HA_CREATE_USED_KEY_BLOCK_SIZE) {
		return(COMPATIBLE_DATA_NO);
	}

	return(COMPATIBLE_DATA_YES);
}

/****************************************************************//**
Update the system variable innodb_io_capacity_max using the "saved"
value. This function is registered as a callback with MySQL. */
static
void
innodb_io_capacity_max_update(
/*===========================*/
	THD*				thd,	/*!< in: thread handle */
	struct st_mysql_sys_var*	var,	/*!< in: pointer to
						system variable */
	void*				var_ptr,/*!< out: where the
						formal string goes */
	const void*			save)	/*!< in: immediate result
						from check function */
{
	ulong	in_val = *static_cast<const ulong*>(save);
	if (in_val < srv_io_capacity) {
		in_val = srv_io_capacity;
		push_warning_printf(thd, Sql_condition::WARN_LEVEL_WARN,
				    ER_WRONG_ARGUMENTS,
				    "innodb_io_capacity_max cannot be"
				    " set lower than innodb_io_capacity.");
		push_warning_printf(thd, Sql_condition::WARN_LEVEL_WARN,
				    ER_WRONG_ARGUMENTS,
				    "Setting innodb_io_capacity_max to %lu",
				    srv_io_capacity);
	}

	srv_max_io_capacity = in_val;
}

/****************************************************************//**
Update the system variable innodb_io_capacity using the "saved"
value. This function is registered as a callback with MySQL. */
static
void
innodb_io_capacity_update(
/*======================*/
	THD*				thd,	/*!< in: thread handle */
	struct st_mysql_sys_var*	var,	/*!< in: pointer to
						system variable */
	void*				var_ptr,/*!< out: where the
						formal string goes */
	const void*			save)	/*!< in: immediate result
						from check function */
{
	ulong	in_val = *static_cast<const ulong*>(save);
	if (in_val > srv_max_io_capacity) {
		in_val = srv_max_io_capacity;
		push_warning_printf(thd, Sql_condition::WARN_LEVEL_WARN,
				    ER_WRONG_ARGUMENTS,
				    "innodb_io_capacity cannot be set"
				    " higher than innodb_io_capacity_max.");
		push_warning_printf(thd, Sql_condition::WARN_LEVEL_WARN,
				    ER_WRONG_ARGUMENTS,
				    "Setting innodb_io_capacity to %lu",
				    srv_max_io_capacity);
	}

	srv_io_capacity = in_val;
}

/****************************************************************//**
Update the system variable innodb_max_dirty_pages_pct using the "saved"
value. This function is registered as a callback with MySQL. */
static
void
innodb_max_dirty_pages_pct_update(
/*==============================*/
	THD*				thd,	/*!< in: thread handle */
	struct st_mysql_sys_var*	var,	/*!< in: pointer to
						system variable */
	void*				var_ptr,/*!< out: where the
						formal string goes */
	const void*			save)	/*!< in: immediate result
						from check function */
{
	ulong	in_val = *static_cast<const ulong*>(save);
	if (in_val < srv_max_dirty_pages_pct_lwm) {
		push_warning_printf(thd, Sql_condition::WARN_LEVEL_WARN,
				    ER_WRONG_ARGUMENTS,
				    "innodb_max_dirty_pages_pct cannot be"
				    " set lower than"
				    " innodb_max_dirty_pages_pct_lwm.");
		push_warning_printf(thd, Sql_condition::WARN_LEVEL_WARN,
				    ER_WRONG_ARGUMENTS,
				    "Lowering"
				    " innodb_max_dirty_page_pct_lwm to %lu",
				    in_val);

		srv_max_dirty_pages_pct_lwm = in_val;
	}

	srv_max_buf_pool_modified_pct = in_val;
}

/****************************************************************//**
Update the system variable innodb_max_dirty_pages_pct_lwm using the
"saved" value. This function is registered as a callback with MySQL. */
static
void
innodb_max_dirty_pages_pct_lwm_update(
/*==================================*/
	THD*				thd,	/*!< in: thread handle */
	struct st_mysql_sys_var*	var,	/*!< in: pointer to
						system variable */
	void*				var_ptr,/*!< out: where the
						formal string goes */
	const void*			save)	/*!< in: immediate result
						from check function */
{
	ulong	in_val = *static_cast<const ulong*>(save);
	if (in_val > srv_max_buf_pool_modified_pct) {
		in_val = srv_max_buf_pool_modified_pct;
		push_warning_printf(thd, Sql_condition::WARN_LEVEL_WARN,
				    ER_WRONG_ARGUMENTS,
				    "innodb_max_dirty_pages_pct_lwm"
				    " cannot be set higher than"
				    " innodb_max_dirty_pages_pct.");
		push_warning_printf(thd, Sql_condition::WARN_LEVEL_WARN,
				    ER_WRONG_ARGUMENTS,
				    "Setting innodb_max_dirty_page_pct_lwm"
				    " to %lu",
				    in_val);
	}

	srv_max_dirty_pages_pct_lwm = in_val;
}

/************************************************************//**
Validate the file format name and return its corresponding id.
@return	valid file format id */
static
uint
innobase_file_format_name_lookup(
/*=============================*/
	const char*	format_name)	/*!< in: pointer to file format name */
{
	char*	endp;
	uint	format_id;

	ut_a(format_name != NULL);

	/* The format name can contain the format id itself instead of
	the name and we check for that. */
	format_id = (uint) strtoul(format_name, &endp, 10);

	/* Check for valid parse. */
	if (*endp == '\0' && *format_name != '\0') {

		if (format_id <= UNIV_FORMAT_MAX) {

			return(format_id);
		}
	} else {

		for (format_id = 0; format_id <= UNIV_FORMAT_MAX;
		     format_id++) {
			const char*	name;

			name = trx_sys_file_format_id_to_name(format_id);

			if (!innobase_strcasecmp(format_name, name)) {

				return(format_id);
			}
		}
	}

	return(UNIV_FORMAT_MAX + 1);
}

/************************************************************//**
Validate the file format check config parameters, as a side effect it
sets the srv_max_file_format_at_startup variable.
@return the format_id if valid config value, otherwise, return -1 */
static
int
innobase_file_format_validate_and_set(
/*==================================*/
	const char*	format_max)	/*!< in: parameter value */
{
	uint		format_id;

	format_id = innobase_file_format_name_lookup(format_max);

	if (format_id < UNIV_FORMAT_MAX + 1) {
		srv_max_file_format_at_startup = format_id;

		return((int) format_id);
	} else {
		return(-1);
	}
}

/*************************************************************//**
Check if it is a valid file format. This function is registered as
a callback with MySQL.
@return	0 for valid file format */
static
int
innodb_file_format_name_validate(
/*=============================*/
	THD*				thd,	/*!< in: thread handle */
	struct st_mysql_sys_var*	var,	/*!< in: pointer to system
						variable */
	void*				save,	/*!< out: immediate result
						for update function */
	struct st_mysql_value*		value)	/*!< in: incoming string */
{
	const char*	file_format_input;
	char		buff[STRING_BUFFER_USUAL_SIZE];
	int		len = sizeof(buff);

	ut_a(save != NULL);
	ut_a(value != NULL);

	file_format_input = value->val_str(value, buff, &len);

	if (file_format_input != NULL) {
		uint	format_id;

		format_id = innobase_file_format_name_lookup(
			file_format_input);

		if (format_id <= UNIV_FORMAT_MAX) {

			/* Save a pointer to the name in the
			'file_format_name_map' constant array. */
			*static_cast<const char**>(save) =
			    trx_sys_file_format_id_to_name(format_id);

			return(0);
		}
	}

	*static_cast<const char**>(save) = NULL;
	return(1);
}

/****************************************************************//**
Update the system variable innodb_file_format using the "saved"
value. This function is registered as a callback with MySQL. */
static
void
innodb_file_format_name_update(
/*===========================*/
	THD*				thd,		/*!< in: thread handle */
	struct st_mysql_sys_var*	var,		/*!< in: pointer to
							system variable */
	void*				var_ptr,	/*!< out: where the
							formal string goes */
	const void*			save)		/*!< in: immediate result
							from check function */
{
	const char* format_name;

	ut_a(var_ptr != NULL);
	ut_a(save != NULL);

	format_name = *static_cast<const char*const*>(save);

	if (format_name) {
		uint	format_id;

		format_id = innobase_file_format_name_lookup(format_name);

		if (format_id <= UNIV_FORMAT_MAX) {
			srv_file_format = format_id;
		}
	}

	*static_cast<const char**>(var_ptr)
		= trx_sys_file_format_id_to_name(srv_file_format);
}

/*************************************************************//**
Check if valid argument to innodb_file_format_max. This function
is registered as a callback with MySQL.
@return	0 for valid file format */
static
int
innodb_file_format_max_validate(
/*============================*/
	THD*				thd,	/*!< in: thread handle */
	struct st_mysql_sys_var*	var,	/*!< in: pointer to system
						variable */
	void*				save,	/*!< out: immediate result
						for update function */
	struct st_mysql_value*		value)	/*!< in: incoming string */
{
	const char*	file_format_input;
	char		buff[STRING_BUFFER_USUAL_SIZE];
	int		len = sizeof(buff);
	int		format_id;

	ut_a(save != NULL);
	ut_a(value != NULL);

	file_format_input = value->val_str(value, buff, &len);

	if (file_format_input != NULL) {

		format_id = innobase_file_format_validate_and_set(
			file_format_input);

		if (format_id >= 0) {
			/* Save a pointer to the name in the
			'file_format_name_map' constant array. */
			*static_cast<const char**>(save) =
			    trx_sys_file_format_id_to_name(
						(uint) format_id);

			return(0);

		} else {
			push_warning_printf(thd,
			  Sql_condition::WARN_LEVEL_WARN,
			  ER_WRONG_ARGUMENTS,
			  "InnoDB: invalid innodb_file_format_max "
			  "value; can be any format up to %s "
			  "or equivalent id of %d",
			  trx_sys_file_format_id_to_name(UNIV_FORMAT_MAX),
			  UNIV_FORMAT_MAX);
		}
	}

	*static_cast<const char**>(save) = NULL;
	return(1);
}

/****************************************************************//**
Update the system variable innodb_file_format_max using the "saved"
value. This function is registered as a callback with MySQL. */
static
void
innodb_file_format_max_update(
/*==========================*/
	THD*				thd,	/*!< in: thread handle */
	struct st_mysql_sys_var*	var,	/*!< in: pointer to
						system variable */
	void*				var_ptr,/*!< out: where the
						formal string goes */
	const void*			save)	/*!< in: immediate result
						from check function */
{
	const char*	format_name_in;
	const char**	format_name_out;
	uint		format_id;

	ut_a(save != NULL);
	ut_a(var_ptr != NULL);

	format_name_in = *static_cast<const char*const*>(save);

	if (!format_name_in) {

		return;
	}

	format_id = innobase_file_format_name_lookup(format_name_in);

	if (format_id > UNIV_FORMAT_MAX) {
		/* DEFAULT is "on", which is invalid at runtime. */
		push_warning_printf(thd, Sql_condition::WARN_LEVEL_WARN,
				    ER_WRONG_ARGUMENTS,
				    "Ignoring SET innodb_file_format=%s",
				    format_name_in);
		return;
	}

	format_name_out = static_cast<const char**>(var_ptr);

	/* Update the max format id in the system tablespace. */
	if (trx_sys_file_format_max_set(format_id, format_name_out)) {
		ut_print_timestamp(stderr);
		fprintf(stderr,
			" [Info] InnoDB: the file format in the system "
			"tablespace is now set to %s.\n", *format_name_out);
	}
}

/*************************************************************//**
Check whether valid argument given to innobase_*_stopword_table.
This function is registered as a callback with MySQL.
@return 0 for valid stopword table */
static
int
innodb_stopword_table_validate(
/*===========================*/
	THD*				thd,	/*!< in: thread handle */
	struct st_mysql_sys_var*	var,	/*!< in: pointer to system
						variable */
	void*				save,	/*!< out: immediate result
						for update function */
	struct st_mysql_value*		value)	/*!< in: incoming string */
{
	const char*	stopword_table_name;
	char		buff[STRING_BUFFER_USUAL_SIZE];
	int		len = sizeof(buff);
	trx_t*		trx;
	int		ret = 1;

	ut_a(save != NULL);
	ut_a(value != NULL);

	stopword_table_name = value->val_str(value, buff, &len);

	trx = check_trx_exists(thd);

	row_mysql_lock_data_dictionary(trx);

	/* Validate the stopword table's (if supplied) existence and
	of the right format */
	if (!stopword_table_name
	    || fts_valid_stopword_table(stopword_table_name)) {
		*static_cast<const char**>(save) = stopword_table_name;
		ret = 0;
	}

	row_mysql_unlock_data_dictionary(trx);

	return(ret);
}

/****************************************************************//**
Update global variable fts_server_stopword_table with the "saved"
stopword table name value. This function is registered as a callback
with MySQL. */
static
void
innodb_stopword_table_update(
/*=========================*/
	THD*				thd,	/*!< in: thread handle */
	struct st_mysql_sys_var*	var,	/*!< in: pointer to
						system variable */
	void*				var_ptr,/*!< out: where the
						formal string goes */
	const void*			save)	/*!< in: immediate result
						from check function */
{
	const char*	stopword_table_name;
	char*		old;

	ut_a(save != NULL);
	ut_a(var_ptr != NULL);

	stopword_table_name = *static_cast<const char*const*>(save);
	old = *(char**) var_ptr;

	if (stopword_table_name) {
		*(char**) var_ptr =  my_strdup(stopword_table_name,  MYF(0));
	} else {
		*(char**) var_ptr = NULL;
	}

	if (old) {
		my_free(old);
	}

	fts_server_stopword_table = *(char**) var_ptr;
}

/*************************************************************//**
Check whether valid argument given to "innodb_fts_internal_tbl_name"
This function is registered as a callback with MySQL.
@return 0 for valid stopword table */
static
int
innodb_internal_table_validate(
/*===========================*/
	THD*				thd,	/*!< in: thread handle */
	struct st_mysql_sys_var*	var,	/*!< in: pointer to system
						variable */
	void*				save,	/*!< out: immediate result
						for update function */
	struct st_mysql_value*		value)	/*!< in: incoming string */
{
	const char*	table_name;
	char		buff[STRING_BUFFER_USUAL_SIZE];
	int		len = sizeof(buff);
	int		ret = 1;
	dict_table_t*	user_table;

	ut_a(save != NULL);
	ut_a(value != NULL);

	table_name = value->val_str(value, buff, &len);

	if (!table_name) {
		*static_cast<const char**>(save) = NULL;
		return(0);
	}

	user_table = dict_table_open_on_name(
		table_name, FALSE, TRUE, DICT_ERR_IGNORE_NONE);

	if (user_table) {
		if (dict_table_has_fts_index(user_table)) {
			*static_cast<const char**>(save) = table_name;
			ret = 0;
		}

		dict_table_close(user_table, FALSE, TRUE);
	}

	return(ret);
}

/****************************************************************//**
Update global variable "fts_internal_tbl_name" with the "saved"
stopword table name value. This function is registered as a callback
with MySQL. */
static
void
innodb_internal_table_update(
/*=========================*/
	THD*				thd,	/*!< in: thread handle */
	struct st_mysql_sys_var*	var,	/*!< in: pointer to
						system variable */
	void*				var_ptr,/*!< out: where the
						formal string goes */
	const void*			save)	/*!< in: immediate result
						from check function */
{
	const char*	table_name;
	char*		old;

	ut_a(save != NULL);
	ut_a(var_ptr != NULL);

	table_name = *static_cast<const char*const*>(save);
	old = *(char**) var_ptr;

	if (table_name) {
		*(char**) var_ptr =  my_strdup(table_name,  MYF(0));
	} else {
		*(char**) var_ptr = NULL;
	}

	if (old) {
		my_free(old);
	}

	fts_internal_tbl_name = *(char**) var_ptr;
}

/****************************************************************//**
Update the system variable innodb_adaptive_hash_index using the "saved"
value. This function is registered as a callback with MySQL. */
static
void
innodb_adaptive_hash_index_update(
/*==============================*/
	THD*				thd,	/*!< in: thread handle */
	struct st_mysql_sys_var*	var,	/*!< in: pointer to
						system variable */
	void*				var_ptr,/*!< out: where the
						formal string goes */
	const void*			save)	/*!< in: immediate result
						from check function */
{
	if (*(my_bool*) save) {
		btr_search_enable();
	} else {
		btr_search_disable();
	}
}

/****************************************************************//**
Update the system variable innodb_cmp_per_index using the "saved"
value. This function is registered as a callback with MySQL. */
static
void
innodb_cmp_per_index_update(
/*========================*/
	THD*				thd,	/*!< in: thread handle */
	struct st_mysql_sys_var*	var,	/*!< in: pointer to
						system variable */
	void*				var_ptr,/*!< out: where the
						formal string goes */
	const void*			save)	/*!< in: immediate result
						from check function */
{
	/* Reset the stats whenever we enable the table
	INFORMATION_SCHEMA.innodb_cmp_per_index. */
	if (!srv_cmp_per_index_enabled && *(my_bool*) save) {
		page_zip_reset_stat_per_index();
	}

	srv_cmp_per_index_enabled = !!(*(my_bool*) save);
}

/****************************************************************//**
Update the system variable innodb_old_blocks_pct using the "saved"
value. This function is registered as a callback with MySQL. */
static
void
innodb_old_blocks_pct_update(
/*=========================*/
	THD*				thd,	/*!< in: thread handle */
	struct st_mysql_sys_var*	var,	/*!< in: pointer to
						system variable */
	void*				var_ptr,/*!< out: where the
						formal string goes */
	const void*			save)	/*!< in: immediate result
						from check function */
{
	innobase_old_blocks_pct = buf_LRU_old_ratio_update(
		*static_cast<const uint*>(save), TRUE);
}

/****************************************************************//**
Update the system variable innodb_old_blocks_pct using the "saved"
value. This function is registered as a callback with MySQL. */
static
void
innodb_change_buffer_max_size_update(
/*=================================*/
	THD*				thd,	/*!< in: thread handle */
	struct st_mysql_sys_var*	var,	/*!< in: pointer to
						system variable */
	void*				var_ptr,/*!< out: where the
						formal string goes */
	const void*			save)	/*!< in: immediate result
						from check function */
{
	innobase_change_buffer_max_size =
			(*static_cast<const uint*>(save));
	ibuf_max_size_update(innobase_change_buffer_max_size);
}


/*************************************************************//**
Find the corresponding ibuf_use_t value that indexes into
innobase_change_buffering_values[] array for the input
change buffering option name.
@return	corresponding IBUF_USE_* value for the input variable
name, or IBUF_USE_COUNT if not able to find a match */
static
ibuf_use_t
innodb_find_change_buffering_value(
/*===============================*/
	const char*	input_name)	/*!< in: input change buffering
					option name */
{
	ulint	use;

	for (use = 0; use < UT_ARR_SIZE(innobase_change_buffering_values);
	     use++) {
		/* found a match */
		if (!innobase_strcasecmp(
			input_name, innobase_change_buffering_values[use])) {
			return((ibuf_use_t) use);
		}
	}

	/* Did not find any match */
	return(IBUF_USE_COUNT);
}

/*************************************************************//**
Check if it is a valid value of innodb_change_buffering. This function is
registered as a callback with MySQL.
@return	0 for valid innodb_change_buffering */
static
int
innodb_change_buffering_validate(
/*=============================*/
	THD*				thd,	/*!< in: thread handle */
	struct st_mysql_sys_var*	var,	/*!< in: pointer to system
						variable */
	void*				save,	/*!< out: immediate result
						for update function */
	struct st_mysql_value*		value)	/*!< in: incoming string */
{
	const char*	change_buffering_input;
	char		buff[STRING_BUFFER_USUAL_SIZE];
	int		len = sizeof(buff);

	ut_a(save != NULL);
	ut_a(value != NULL);

	change_buffering_input = value->val_str(value, buff, &len);

	if (change_buffering_input != NULL) {
		ibuf_use_t	use;

		use = innodb_find_change_buffering_value(
			change_buffering_input);

		if (use != IBUF_USE_COUNT) {
			/* Find a matching change_buffering option value. */
			*static_cast<const char**>(save) =
				innobase_change_buffering_values[use];

			return(0);
		}
	}

	/* No corresponding change buffering option for user supplied
	"change_buffering_input" */
	return(1);
}

/****************************************************************//**
Update the system variable innodb_change_buffering using the "saved"
value. This function is registered as a callback with MySQL. */
static
void
innodb_change_buffering_update(
/*===========================*/
	THD*				thd,	/*!< in: thread handle */
	struct st_mysql_sys_var*	var,	/*!< in: pointer to
						system variable */
	void*				var_ptr,/*!< out: where the
						formal string goes */
	const void*			save)	/*!< in: immediate result
						from check function */
{
	ibuf_use_t	use;

	ut_a(var_ptr != NULL);
	ut_a(save != NULL);

	use = innodb_find_change_buffering_value(
		*static_cast<const char*const*>(save));

	ut_a(use < IBUF_USE_COUNT);

	ibuf_use = use;
	*static_cast<const char**>(var_ptr) =
		 *static_cast<const char*const*>(save);
}

/*************************************************************//**
Just emit a warning that the usage of the variable is deprecated.
@return	0 */
static
void
innodb_stats_sample_pages_update(
/*=============================*/
	THD*				thd,	/*!< in: thread handle */
	struct st_mysql_sys_var*	var,	/*!< in: pointer to
						system variable */
	void*				var_ptr,/*!< out: where the
						formal string goes */
	const void*			save)	/*!< in: immediate result
						from check function */
{
#define STATS_SAMPLE_PAGES_DEPRECATED_MSG \
	"Using innodb_stats_sample_pages is deprecated and " \
	"the variable may be removed in future releases. " \
	"Please use innodb_stats_transient_sample_pages " \
	"instead."

	push_warning(thd, Sql_condition::WARN_LEVEL_WARN,
		     HA_ERR_WRONG_COMMAND, STATS_SAMPLE_PAGES_DEPRECATED_MSG);

	ut_print_timestamp(stderr);
	fprintf(stderr,
		" InnoDB: Warning: %s\n",
		STATS_SAMPLE_PAGES_DEPRECATED_MSG);

	srv_stats_transient_sample_pages =
		*static_cast<const unsigned long long*>(save);
}

/****************************************************************//**
Update the monitor counter according to the "set_option",  turn
on/off or reset specified monitor counter. */
static
void
innodb_monitor_set_option(
/*======================*/
	const monitor_info_t* monitor_info,/*!< in: monitor info for the monitor
					to set */
	mon_option_t	set_option)	/*!< in: Turn on/off reset the
					counter */
{
	monitor_id_t	monitor_id = monitor_info->monitor_id;

	/* If module type is MONITOR_GROUP_MODULE, it cannot be
	turned on/off individually. It should never use this
	function to set options */
	ut_a(!(monitor_info->monitor_type & MONITOR_GROUP_MODULE));

	switch (set_option) {
	case MONITOR_TURN_ON:
		MONITOR_ON(monitor_id);
		MONITOR_INIT(monitor_id);
		MONITOR_SET_START(monitor_id);

		/* If the monitor to be turned on uses
		exisitng monitor counter (status variable),
		make special processing to remember existing
		counter value. */
		if (monitor_info->monitor_type
		    & MONITOR_EXISTING) {
			srv_mon_process_existing_counter(
				monitor_id, MONITOR_TURN_ON);
		}
		break;

	case MONITOR_TURN_OFF:
		if (monitor_info->monitor_type & MONITOR_EXISTING) {
			srv_mon_process_existing_counter(
				monitor_id, MONITOR_TURN_OFF);
		}

		MONITOR_OFF(monitor_id);
		MONITOR_SET_OFF(monitor_id);
		break;

	case MONITOR_RESET_VALUE:
		srv_mon_reset(monitor_id);
		break;

	case MONITOR_RESET_ALL_VALUE:
		srv_mon_reset_all(monitor_id);
		break;

	default:
		ut_error;
	}
}

/****************************************************************//**
Find matching InnoDB monitor counters and update their status
according to the "set_option",  turn on/off or reset specified
monitor counter. */
static
void
innodb_monitor_update_wildcard(
/*===========================*/
	const char*	name,		/*!< in: monitor name to match */
	mon_option_t	set_option)	/*!< in: the set option, whether
					to turn on/off or reset the counter */
{
	ut_a(name);

	for (ulint use = 0; use < NUM_MONITOR; use++) {
		ulint		type;
		monitor_id_t	monitor_id = static_cast<monitor_id_t>(use);
		monitor_info_t*	monitor_info;

		if (!innobase_wildcasecmp(
			srv_mon_get_name(monitor_id), name)) {
			monitor_info = srv_mon_get_info(monitor_id);

			type = monitor_info->monitor_type;

			/* If the monitor counter is of MONITOR_MODULE
			type, skip it. Except for those also marked with
			MONITOR_GROUP_MODULE flag, which can be turned
			on only as a module. */
			if (!(type & MONITOR_MODULE)
			     && !(type & MONITOR_GROUP_MODULE)) {
				innodb_monitor_set_option(monitor_info,
							  set_option);
			}

			/* Need to special handle counters marked with
			MONITOR_GROUP_MODULE, turn on the whole module if
			any one of it comes here. Currently, only
			"module_buf_page" is marked with MONITOR_GROUP_MODULE */
			if (type & MONITOR_GROUP_MODULE) {
				if ((monitor_id >= MONITOR_MODULE_BUF_PAGE)
				     && (monitor_id < MONITOR_MODULE_OS)) {
					if (set_option == MONITOR_TURN_ON
					    && MONITOR_IS_ON(
						MONITOR_MODULE_BUF_PAGE)) {
						continue;
					}

					srv_mon_set_module_control(
						MONITOR_MODULE_BUF_PAGE,
						set_option);
				} else {
					/* If new monitor is added with
					MONITOR_GROUP_MODULE, it needs
					to be added here. */
					ut_ad(0);
				}
			}
		}
	}
}

/*************************************************************//**
Given a configuration variable name, find corresponding monitor counter
and return its monitor ID if found.
@return	monitor ID if found, MONITOR_NO_MATCH if there is no match */
static
ulint
innodb_monitor_id_by_name_get(
/*==========================*/
	const char*	name)	/*!< in: monitor counter namer */
{
	ut_a(name);

	/* Search for wild character '%' in the name, if
	found, we treat it as a wildcard match. We do not search for
	single character wildcard '_' since our monitor names already contain
	such character. To avoid confusion, we request user must include
	at least one '%' character to activate the wildcard search. */
	if (strchr(name, '%')) {
		return(MONITOR_WILDCARD_MATCH);
	}

	/* Not wildcard match, check for an exact match */
	for (ulint i = 0; i < NUM_MONITOR; i++) {
		if (!innobase_strcasecmp(
			name, srv_mon_get_name(static_cast<monitor_id_t>(i)))) {
			return(i);
		}
	}

	return(MONITOR_NO_MATCH);
}
/*************************************************************//**
Validate that the passed in monitor name matches at least one
monitor counter name with wildcard compare.
@return	TRUE if at least one monitor name matches */
static
ibool
innodb_monitor_validate_wildcard_name(
/*==================================*/
	const char*	name)	/*!< in: monitor counter namer */
{
	for (ulint i = 0; i < NUM_MONITOR; i++) {
		if (!innobase_wildcasecmp(
			srv_mon_get_name(static_cast<monitor_id_t>(i)), name)) {
			return(TRUE);
		}
	}

	return(FALSE);
}
/*************************************************************//**
Validate the passed in monitor name, find and save the
corresponding monitor name in the function parameter "save".
@return	0 if monitor name is valid */
static
int
innodb_monitor_valid_byname(
/*========================*/
	void*			save,	/*!< out: immediate result
					for update function */
	const char*		name)	/*!< in: incoming monitor name */
{
	ulint		use;
	monitor_info_t*	monitor_info;

	if (!name) {
		return(1);
	}

	use = innodb_monitor_id_by_name_get(name);

	/* No monitor name matches, nor it is wildcard match */
	if (use == MONITOR_NO_MATCH) {
		return(1);
	}

	if (use < NUM_MONITOR) {
		monitor_info = srv_mon_get_info((monitor_id_t) use);

		/* If the monitor counter is marked with
		MONITOR_GROUP_MODULE flag, then this counter
		cannot be turned on/off individually, instead
		it shall be turned on/off as a group using
		its module name */
		if ((monitor_info->monitor_type & MONITOR_GROUP_MODULE)
		    && (!(monitor_info->monitor_type & MONITOR_MODULE))) {
			sql_print_warning(
				"Monitor counter '%s' cannot"
				" be turned on/off individually."
				" Please use its module name"
				" to turn on/off the counters"
				" in the module as a group.\n",
				name);

			return(1);
		}

	} else {
		ut_a(use == MONITOR_WILDCARD_MATCH);

		/* For wildcard match, if there is not a single monitor
		counter name that matches, treat it as an invalid
		value for the system configuration variables */
		if (!innodb_monitor_validate_wildcard_name(name)) {
			return(1);
		}
	}

	/* Save the configure name for innodb_monitor_update() */
	*static_cast<const char**>(save) = name;

	return(0);
}
/*************************************************************//**
Validate passed-in "value" is a valid monitor counter name.
This function is registered as a callback with MySQL.
@return	0 for valid name */
static
int
innodb_monitor_validate(
/*====================*/
	THD*				thd,	/*!< in: thread handle */
	struct st_mysql_sys_var*	var,	/*!< in: pointer to system
						variable */
	void*				save,	/*!< out: immediate result
						for update function */
	struct st_mysql_value*		value)	/*!< in: incoming string */
{
	const char*	name;
	char*		monitor_name;
	char		buff[STRING_BUFFER_USUAL_SIZE];
	int		len = sizeof(buff);
	int		ret;

	ut_a(save != NULL);
	ut_a(value != NULL);

	name = value->val_str(value, buff, &len);

	/* monitor_name could point to memory from MySQL
	or buff[]. Always dup the name to memory allocated
	by InnoDB, so we can access it in another callback
	function innodb_monitor_update() and free it appropriately */
	if (name) {
		monitor_name = my_strdup(name, MYF(0));
	} else {
		return(1);
	}

	ret = innodb_monitor_valid_byname(save, monitor_name);

	if (ret) {
		/* Validation failed */
		my_free(monitor_name);
	} else {
		/* monitor_name will be freed in separate callback function
		innodb_monitor_update(). Assert "save" point to
		the "monitor_name" variable */
		ut_ad(*static_cast<char**>(save) == monitor_name);
	}

	return(ret);
}

/****************************************************************//**
Update the system variable innodb_enable(disable/reset/reset_all)_monitor
according to the "set_option" and turn on/off or reset specified monitor
counter. */
static
void
innodb_monitor_update(
/*==================*/
	THD*			thd,		/*!< in: thread handle */
	void*			var_ptr,	/*!< out: where the
						formal string goes */
	const void*		save,		/*!< in: immediate result
						from check function */
	mon_option_t		set_option,	/*!< in: the set option,
						whether to turn on/off or
						reset the counter */
	ibool			free_mem)	/*!< in: whether we will
						need to free the memory */
{
	monitor_info_t*	monitor_info;
	ulint		monitor_id;
	ulint		err_monitor = 0;
	const char*	name;

	ut_a(save != NULL);

	name = *static_cast<const char*const*>(save);

	if (!name) {
		monitor_id = MONITOR_DEFAULT_START;
	} else {
		monitor_id = innodb_monitor_id_by_name_get(name);

		/* Double check we have a valid monitor ID */
		if (monitor_id == MONITOR_NO_MATCH) {
			return;
		}
	}

	if (monitor_id == MONITOR_DEFAULT_START) {
		/* If user set the variable to "default", we will
		print a message and make this set operation a "noop".
		The check is being made here is because "set default"
		does not go through validation function */
		if (thd) {
			push_warning_printf(
				thd, Sql_condition::WARN_LEVEL_WARN,
				ER_NO_DEFAULT,
				"Default value is not defined for "
				"this set option. Please specify "
				"correct counter or module name.");
		} else {
			sql_print_error(
				"Default value is not defined for "
				"this set option. Please specify "
				"correct counter or module name.\n");
		}

		if (var_ptr) {
			*(const char**) var_ptr = NULL;
		}
	} else if (monitor_id == MONITOR_WILDCARD_MATCH) {
		innodb_monitor_update_wildcard(name, set_option);
	} else {
		monitor_info = srv_mon_get_info(
			static_cast<monitor_id_t>(monitor_id));

		ut_a(monitor_info);

		/* If monitor is already truned on, someone could already
		collect monitor data, exit and ask user to turn off the
		monitor before turn it on again. */
		if (set_option == MONITOR_TURN_ON
		    && MONITOR_IS_ON(monitor_id)) {
			err_monitor = monitor_id;
			goto exit;
		}

		if (var_ptr) {
			*(const char**) var_ptr = monitor_info->monitor_name;
		}

		/* Depending on the monitor name is for a module or
		a counter, process counters in the whole module or
		individual counter. */
		if (monitor_info->monitor_type & MONITOR_MODULE) {
			srv_mon_set_module_control(
				static_cast<monitor_id_t>(monitor_id),
				set_option);
		} else {
			innodb_monitor_set_option(monitor_info, set_option);
		}
	}
exit:
	/* Only if we are trying to turn on a monitor that already
	been turned on, we will set err_monitor. Print related
	information */
	if (err_monitor) {
		sql_print_warning("Monitor %s is already enabled.",
				  srv_mon_get_name((monitor_id_t) err_monitor));
	}

	if (free_mem && name) {
		my_free((void*) name);
	}

	return;
}

#ifdef __WIN__
/*************************************************************//**
Validate if passed-in "value" is a valid value for
innodb_buffer_pool_filename. On Windows, file names with colon (:)
are not allowed.

@return	0 for valid name */
static
int
innodb_srv_buf_dump_filename_validate(
/*==================================*/
	THD*				thd,	/*!< in: thread handle */
	struct st_mysql_sys_var*	var,	/*!< in: pointer to system
						variable */
	void*				save,	/*!< out: immediate result
						for update function */
	struct st_mysql_value*		value)	/*!< in: incoming string */
{
	const char*	buf_name;
	char		buff[OS_FILE_MAX_PATH];
	int		len= sizeof(buff);

	ut_a(save != NULL);
	ut_a(value != NULL);

	buf_name = value->val_str(value, buff, &len);

	if (buf_name) {
		if (is_filename_allowed(buf_name, len, FALSE)){
			*static_cast<const char**>(save) = buf_name;
			return(0);
		} else {
			push_warning_printf(thd,
				Sql_condition::WARN_LEVEL_WARN,
				ER_WRONG_ARGUMENTS,
				"InnoDB: innodb_buffer_pool_filename "
				"cannot have colon (:) in the file name.");

		}
	}

	return(1);
}
#else /* __WIN__ */
# define innodb_srv_buf_dump_filename_validate NULL
#endif /* __WIN__ */

#ifdef UNIV_DEBUG
static char* srv_buffer_pool_evict;

/****************************************************************//**
Called on SET GLOBAL innodb_buffer_pool_evict=...
Handles some values specially, to evict pages from the buffer pool.
SET GLOBAL innodb_buffer_pool_evict='uncompressed'
evicts all uncompressed page frames of compressed tablespaces. */
static
void
innodb_buffer_pool_evict_update(
/*============================*/
	THD*			thd,	/*!< in: thread handle */
	struct st_mysql_sys_var*var,	/*!< in: pointer to system variable */
	void*			var_ptr,/*!< out: ignored */
	const void*		save)	/*!< in: immediate result
					from check function */
{
	if (const char* op = *static_cast<const char*const*>(save)) {
		if (!strcmp(op, "uncompressed")) {
			/* Evict all uncompressed pages of compressed
			tables from the buffer pool. Keep the compressed
			pages in the buffer pool. */

			for (ulint i = 0; i < srv_buf_pool_instances; i++) {
				buf_pool_t*	buf_pool = &buf_pool_ptr[i];

				buf_pool_mutex_enter(buf_pool);

				for (buf_block_t* block = UT_LIST_GET_LAST(
					     buf_pool->unzip_LRU);
				     block != NULL; ) {

					buf_block_t*	prev_block
						= UT_LIST_GET_PREV(unzip_LRU,
								   block);
					ut_ad(buf_block_get_state(block)
					      == BUF_BLOCK_FILE_PAGE);
					ut_ad(block->in_unzip_LRU_list);
					ut_ad(block->page.in_LRU_list);

					buf_LRU_free_page(&block->page, false);
					block = prev_block;
				}

				buf_pool_mutex_exit(buf_pool);
			}
		}
	}
}
#endif /* UNIV_DEBUG */

/****************************************************************//**
Update the system variable innodb_monitor_enable and enable
specified monitor counter.
This function is registered as a callback with MySQL. */
static
void
innodb_enable_monitor_update(
/*=========================*/
	THD*				thd,	/*!< in: thread handle */
	struct st_mysql_sys_var*	var,	/*!< in: pointer to
						system variable */
	void*				var_ptr,/*!< out: where the
						formal string goes */
	const void*			save)	/*!< in: immediate result
						from check function */
{
	innodb_monitor_update(thd, var_ptr, save, MONITOR_TURN_ON, TRUE);
}

/****************************************************************//**
Update the system variable innodb_monitor_disable and turn
off specified monitor counter. */
static
void
innodb_disable_monitor_update(
/*==========================*/
	THD*				thd,	/*!< in: thread handle */
	struct st_mysql_sys_var*	var,	/*!< in: pointer to
						system variable */
	void*				var_ptr,/*!< out: where the
						formal string goes */
	const void*			save)	/*!< in: immediate result
						from check function */
{
	innodb_monitor_update(thd, var_ptr, save, MONITOR_TURN_OFF, TRUE);
}

/****************************************************************//**
Update the system variable innodb_monitor_reset and reset
specified monitor counter(s).
This function is registered as a callback with MySQL. */
static
void
innodb_reset_monitor_update(
/*========================*/
	THD*				thd,	/*!< in: thread handle */
	struct st_mysql_sys_var*	var,	/*!< in: pointer to
						system variable */
	void*				var_ptr,/*!< out: where the
						formal string goes */
	const void*			save)	/*!< in: immediate result
						from check function */
{
	innodb_monitor_update(thd, var_ptr, save, MONITOR_RESET_VALUE, TRUE);
}

/****************************************************************//**
Update the system variable innodb_monitor_reset_all and reset
all value related monitor counter.
This function is registered as a callback with MySQL. */
static
void
innodb_reset_all_monitor_update(
/*============================*/
	THD*				thd,	/*!< in: thread handle */
	struct st_mysql_sys_var*	var,	/*!< in: pointer to
						system variable */
	void*				var_ptr,/*!< out: where the
						formal string goes */
	const void*			save)	/*!< in: immediate result
						from check function */
{
	innodb_monitor_update(thd, var_ptr, save, MONITOR_RESET_ALL_VALUE,
			      TRUE);
}

/****************************************************************//**
Parse and enable InnoDB monitor counters during server startup.
User can list the monitor counters/groups to be enable by specifying
"loose-innodb_monitor_enable=monitor_name1;monitor_name2..."
in server configuration file or at the command line. The string
separate could be ";", "," or empty space. */
static
void
innodb_enable_monitor_at_startup(
/*=============================*/
	char*	str)	/*!< in/out: monitor counter enable list */
{
	static const char*	sep = " ;,";
	char*			last;

	ut_a(str);

	/* Walk through the string, and separate each monitor counter
	and/or counter group name, and calling innodb_monitor_update()
	if successfully updated. Please note that the "str" would be
	changed by strtok_r() as it walks through it. */
	for (char* option = strtok_r(str, sep, &last);
	     option;
	     option = strtok_r(NULL, sep, &last)) {
		ulint	ret;
		char*	option_name;

		ret = innodb_monitor_valid_byname(&option_name, option);

		/* The name is validated if ret == 0 */
		if (!ret) {
			innodb_monitor_update(NULL, NULL, &option,
					      MONITOR_TURN_ON, FALSE);
		} else {
			sql_print_warning("Invalid monitor counter"
					  " name: '%s'", option);
		}
	}
}

/****************************************************************//**
Callback function for accessing the InnoDB variables from MySQL:
SHOW VARIABLES. */
static
int
show_innodb_vars(
/*=============*/
	THD*		thd,
	SHOW_VAR*	var,
	char*		buff)
{
	innodb_export_status();
	var->type = SHOW_ARRAY;
	var->value = (char*) &innodb_status_variables;

	return(0);
}

/****************************************************************//**
This function checks each index name for a table against reserved
system default primary index name 'GEN_CLUST_INDEX'. If a name
matches, this function pushes an warning message to the client,
and returns true.
@return true if the index name matches the reserved name */
UNIV_INTERN
bool
innobase_index_name_is_reserved(
/*============================*/
	THD*		thd,		/*!< in/out: MySQL connection */
	const KEY*	key_info,	/*!< in: Indexes to be created */
	ulint		num_of_keys)	/*!< in: Number of indexes to
					be created. */
{
	const KEY*	key;
	uint		key_num;	/* index number */

	for (key_num = 0; key_num < num_of_keys; key_num++) {
		key = &key_info[key_num];

		if (innobase_strcasecmp(key->name,
					innobase_index_reserve_name) == 0) {
			/* Push warning to mysql */
			push_warning_printf(thd,
					    Sql_condition::WARN_LEVEL_WARN,
					    ER_WRONG_NAME_FOR_INDEX,
					    "Cannot Create Index with name "
					    "'%s'. The name is reserved "
					    "for the system default primary "
					    "index.",
					    innobase_index_reserve_name);

			my_error(ER_WRONG_NAME_FOR_INDEX, MYF(0),
				 innobase_index_reserve_name);

			return(true);
		}
	}

	return(false);
}

/***********************************************************************
Retrieve the FTS Relevance Ranking result for doc with doc_id
of prebuilt->fts_doc_id
@return the relevance ranking value */
UNIV_INTERN
float
innobase_fts_retrieve_ranking(
/*============================*/
		FT_INFO * fts_hdl)	/*!< in: FTS handler */
{
	row_prebuilt_t*	ft_prebuilt;
	fts_result_t*	result;

	result = ((NEW_FT_INFO*) fts_hdl)->ft_result;

	ft_prebuilt = ((NEW_FT_INFO*) fts_hdl)->ft_prebuilt;

	if (ft_prebuilt->read_just_key) {
		fts_ranking_t*  ranking =
			rbt_value(fts_ranking_t, result->current);
		return(ranking->rank);
	}

	/* Retrieve the ranking value for doc_id with value of
	prebuilt->fts_doc_id */
	return(fts_retrieve_ranking(result, ft_prebuilt->fts_doc_id));
}

/***********************************************************************
Free the memory for the FTS handler */
UNIV_INTERN
void
innobase_fts_close_ranking(
/*=======================*/
		FT_INFO * fts_hdl)
{
	fts_result_t*	result;

	((NEW_FT_INFO*) fts_hdl)->ft_prebuilt->in_fts_query = false;

	result = ((NEW_FT_INFO*) fts_hdl)->ft_result;

	fts_query_free_result(result);

	my_free((uchar*) fts_hdl);


	return;
}

/***********************************************************************
Find and Retrieve the FTS Relevance Ranking result for doc with doc_id
of prebuilt->fts_doc_id
@return the relevance ranking value */
UNIV_INTERN
float
innobase_fts_find_ranking(
/*======================*/
		FT_INFO*	fts_hdl,	/*!< in: FTS handler */
		uchar*		record,		/*!< in: Unused */
		uint		len)		/*!< in: Unused */
{
	row_prebuilt_t*	ft_prebuilt;
	fts_result_t*	result;

	ft_prebuilt = ((NEW_FT_INFO*) fts_hdl)->ft_prebuilt;
	result = ((NEW_FT_INFO*) fts_hdl)->ft_result;

	/* Retrieve the ranking value for doc_id with value of
	prebuilt->fts_doc_id */
	return(fts_retrieve_ranking(result, ft_prebuilt->fts_doc_id));
}

#ifdef UNIV_DEBUG
static my_bool	innodb_purge_run_now = TRUE;
static my_bool	innodb_purge_stop_now = TRUE;

/****************************************************************//**
Set the purge state to RUN. If purge is disabled then it
is a no-op. This function is registered as a callback with MySQL. */
static
void
purge_run_now_set(
/*==============*/
	THD*				thd	/*!< in: thread handle */
					__attribute__((unused)),
	struct st_mysql_sys_var*	var	/*!< in: pointer to system
						variable */
					__attribute__((unused)),
	void*				var_ptr	/*!< out: where the formal
						string goes */
					__attribute__((unused)),
	const void*			save)	/*!< in: immediate result from
						check function */
{
	if (*(my_bool*) save && trx_purge_state() != PURGE_STATE_DISABLED) {
		trx_purge_run();
	}
}

/****************************************************************//**
Set the purge state to STOP. If purge is disabled then it
is a no-op. This function is registered as a callback with MySQL. */
static
void
purge_stop_now_set(
/*===============*/
	THD*				thd	/*!< in: thread handle */
					__attribute__((unused)),
	struct st_mysql_sys_var*	var	/*!< in: pointer to system
						variable */
					__attribute__((unused)),
	void*				var_ptr	/*!< out: where the formal
						string goes */
					__attribute__((unused)),
	const void*			save)	/*!< in: immediate result from
						check function */
{
	if (*(my_bool*) save && trx_purge_state() != PURGE_STATE_DISABLED) {
		trx_purge_stop();
	}
}
#endif /* UNIV_DEBUG */

/***********************************************************************
@return version of the extended FTS API */
uint
innobase_fts_get_version()
/*======================*/
{
	/* Currently this doesn't make much sense as returning
	HA_CAN_FULLTEXT_EXT automatically mean this version is supported.
	This supposed to ease future extensions.  */
	return(2);
}

/***********************************************************************
@return Which part of the extended FTS API is supported */
ulonglong
innobase_fts_flags()
/*================*/
{
	return(FTS_ORDERED_RESULT | FTS_DOCID_IN_RESULT);
}


/***********************************************************************
Find and Retrieve the FTS doc_id for the current result row
@return the document ID */
ulonglong
innobase_fts_retrieve_docid(
/*========================*/
		FT_INFO_EXT * fts_hdl)	/*!< in: FTS handler */
{
	row_prebuilt_t* ft_prebuilt;
	fts_result_t*	result;

	ft_prebuilt = ((NEW_FT_INFO *)fts_hdl)->ft_prebuilt;
	result = ((NEW_FT_INFO *)fts_hdl)->ft_result;

	if (ft_prebuilt->read_just_key) {
		fts_ranking_t* ranking =
			rbt_value(fts_ranking_t, result->current);
		return(ranking->doc_id);
	}

	return(ft_prebuilt->fts_doc_id);
}

/***********************************************************************
Find and retrieve the size of the current result
@return number of matching rows */
ulonglong
innobase_fts_count_matches(
/*=======================*/
	FT_INFO_EXT* fts_hdl)	/*!< in: FTS handler */
{
	NEW_FT_INFO*	handle = (NEW_FT_INFO *) fts_hdl;

	if (handle->ft_result->rankings_by_id != 0) {
		return rbt_size(handle->ft_result->rankings_by_id);
	} else {
		return(0);
	}
}

/* These variables are never read by InnoDB or changed. They are a kind of
dummies that are needed by the MySQL infrastructure to call
buffer_pool_dump_now(), buffer_pool_load_now() and buffer_pool_load_abort()
by the user by doing:
  SET GLOBAL innodb_buffer_pool_dump_now=ON;
  SET GLOBAL innodb_buffer_pool_load_now=ON;
  SET GLOBAL innodb_buffer_pool_load_abort=ON;
Their values are read by MySQL and displayed to the user when the variables
are queried, e.g.:
  SELECT @@innodb_buffer_pool_dump_now;
  SELECT @@innodb_buffer_pool_load_now;
  SELECT @@innodb_buffer_pool_load_abort; */
static my_bool	innodb_buffer_pool_dump_now = FALSE;
static my_bool	innodb_buffer_pool_load_now = FALSE;
static my_bool	innodb_buffer_pool_load_abort = FALSE;

/****************************************************************//**
Trigger a dump of the buffer pool if innodb_buffer_pool_dump_now is set
to ON. This function is registered as a callback with MySQL. */
static
void
buffer_pool_dump_now(
/*=================*/
	THD*				thd	/*!< in: thread handle */
					__attribute__((unused)),
	struct st_mysql_sys_var*	var	/*!< in: pointer to system
						variable */
					__attribute__((unused)),
	void*				var_ptr	/*!< out: where the formal
						string goes */
					__attribute__((unused)),
	const void*			save)	/*!< in: immediate result from
						check function */
{
	if (*(my_bool*) save && !srv_read_only_mode) {
		buf_dump_start();
	}
}

/****************************************************************//**
Trigger a load of the buffer pool if innodb_buffer_pool_load_now is set
to ON. This function is registered as a callback with MySQL. */
static
void
buffer_pool_load_now(
/*=================*/
	THD*				thd	/*!< in: thread handle */
					__attribute__((unused)),
	struct st_mysql_sys_var*	var	/*!< in: pointer to system
						variable */
					__attribute__((unused)),
	void*				var_ptr	/*!< out: where the formal
						string goes */
					__attribute__((unused)),
	const void*			save)	/*!< in: immediate result from
						check function */
{
	if (*(my_bool*) save) {
		buf_load_start();
	}
}

/****************************************************************//**
Abort a load of the buffer pool if innodb_buffer_pool_load_abort
is set to ON. This function is registered as a callback with MySQL. */
static
void
buffer_pool_load_abort(
/*===================*/
	THD*				thd	/*!< in: thread handle */
					__attribute__((unused)),
	struct st_mysql_sys_var*	var	/*!< in: pointer to system
						variable */
					__attribute__((unused)),
	void*				var_ptr	/*!< out: where the formal
						string goes */
					__attribute__((unused)),
	const void*			save)	/*!< in: immediate result from
						check function */
{
	if (*(my_bool*) save) {
		buf_load_abort();
	}
}

static SHOW_VAR innodb_status_variables_export[]= {
	{"Innodb", (char*) &show_innodb_vars, SHOW_FUNC},
	{NullS, NullS, SHOW_LONG}
};

static struct st_mysql_storage_engine innobase_storage_engine=
{ MYSQL_HANDLERTON_INTERFACE_VERSION };

/* plugin options */

static MYSQL_SYSVAR_ENUM(checksum_algorithm, srv_checksum_algorithm,
  PLUGIN_VAR_RQCMDARG,
  "The algorithm InnoDB uses for page checksumming. Possible values are "
  "CRC32 (hardware accelerated if the CPU supports it) "
    "write crc32, allow any of the other checksums to match when reading; "
  "STRICT_CRC32 "
    "write crc32, do not allow other algorithms to match when reading; "
  "INNODB "
    "write a software calculated checksum, allow any other checksums "
    "to match when reading; "
  "STRICT_INNODB "
    "write a software calculated checksum, do not allow other algorithms "
    "to match when reading; "
  "NONE "
    "write a constant magic number, do not do any checksum verification "
    "when reading (same as innodb_checksums=OFF); "
  "STRICT_NONE "
    "write a constant magic number, do not allow values other than that "
    "magic number when reading; "
  "Files updated when this option is set to crc32 or strict_crc32 will "
  "not be readable by MySQL versions older than 5.6.3",
  NULL, NULL, SRV_CHECKSUM_ALGORITHM_INNODB,
  &innodb_checksum_algorithm_typelib);

static MYSQL_SYSVAR_BOOL(checksums, innobase_use_checksums,
  PLUGIN_VAR_NOCMDARG | PLUGIN_VAR_READONLY,
  "DEPRECATED. Use innodb_checksum_algorithm=NONE instead of setting "
  "this to OFF. "
  "Enable InnoDB checksums validation (enabled by default). "
  "Disable with --skip-innodb-checksums.",
  NULL, NULL, TRUE);

static MYSQL_SYSVAR_STR(data_home_dir, innobase_data_home_dir,
  PLUGIN_VAR_READONLY,
  "The common part for InnoDB table spaces.",
  NULL, NULL, NULL);

static MYSQL_SYSVAR_BOOL(doublewrite, innobase_use_doublewrite,
  PLUGIN_VAR_NOCMDARG | PLUGIN_VAR_READONLY,
  "Enable InnoDB doublewrite buffer (enabled by default). "
  "Disable with --skip-innodb-doublewrite.",
  NULL, NULL, TRUE);

static MYSQL_SYSVAR_ULONG(io_capacity, srv_io_capacity,
  PLUGIN_VAR_RQCMDARG,
  "Number of IOPs the server can do. Tunes the background IO rate",
  NULL, innodb_io_capacity_update, 200, 100, ~0UL, 0);

static MYSQL_SYSVAR_ULONG(io_capacity_max, srv_max_io_capacity,
  PLUGIN_VAR_RQCMDARG,
  "Limit to which innodb_io_capacity can be inflated.",
  NULL, innodb_io_capacity_max_update,
  SRV_MAX_IO_CAPACITY_DUMMY_DEFAULT, 100,
  SRV_MAX_IO_CAPACITY_LIMIT, 0);

#ifdef UNIV_DEBUG
static MYSQL_SYSVAR_BOOL(purge_run_now, innodb_purge_run_now,
  PLUGIN_VAR_OPCMDARG,
  "Set purge state to RUN",
  NULL, purge_run_now_set, FALSE);

static MYSQL_SYSVAR_BOOL(purge_stop_now, innodb_purge_stop_now,
  PLUGIN_VAR_OPCMDARG,
  "Set purge state to STOP",
  NULL, purge_stop_now_set, FALSE);
#endif /* UNIV_DEBUG */

static MYSQL_SYSVAR_ULONG(purge_batch_size, srv_purge_batch_size,
  PLUGIN_VAR_OPCMDARG,
  "Number of UNDO log pages to purge in one batch from the history list.",
  NULL, NULL,
  300,			/* Default setting */
  1,			/* Minimum value */
  5000, 0);		/* Maximum value */

static MYSQL_SYSVAR_ULONG(purge_threads, srv_n_purge_threads,
  PLUGIN_VAR_OPCMDARG | PLUGIN_VAR_READONLY,
  "Purge threads can be from 1 to 32. Default is 1.",
  NULL, NULL,
  1,			/* Default setting */
  1,			/* Minimum value */
  32, 0);		/* Maximum value */

static MYSQL_SYSVAR_ULONG(sync_array_size, srv_sync_array_size,
  PLUGIN_VAR_OPCMDARG | PLUGIN_VAR_READONLY,
  "Size of the mutex/lock wait array.",
  NULL, NULL,
  1,			/* Default setting */
  1,			/* Minimum value */
  1024, 0);		/* Maximum value */

static MYSQL_SYSVAR_ULONG(fast_shutdown, innobase_fast_shutdown,
  PLUGIN_VAR_OPCMDARG,
  "Speeds up the shutdown process of the InnoDB storage engine. Possible "
  "values are 0, 1 (faster) or 2 (fastest - crash-like).",
  NULL, NULL, 1, 0, 2, 0);

static MYSQL_SYSVAR_BOOL(file_per_table, srv_file_per_table,
  PLUGIN_VAR_NOCMDARG,
  "Stores each InnoDB table to an .ibd file in the database dir.",
  NULL, NULL, TRUE);

static MYSQL_SYSVAR_STR(file_format, innobase_file_format_name,
  PLUGIN_VAR_RQCMDARG,
  "File format to use for new tables in .ibd files.",
  innodb_file_format_name_validate,
  innodb_file_format_name_update, "Antelope");

/* "innobase_file_format_check" decides whether we would continue
booting the server if the file format stamped on the system
table space exceeds the maximum file format supported
by the server. Can be set during server startup at command
line or configure file, and a read only variable after
server startup */
static MYSQL_SYSVAR_BOOL(file_format_check, innobase_file_format_check,
  PLUGIN_VAR_NOCMDARG | PLUGIN_VAR_READONLY,
  "Whether to perform system file format check.",
  NULL, NULL, TRUE);

/* If a new file format is introduced, the file format
name needs to be updated accordingly. Please refer to
file_format_name_map[] defined in trx0sys.cc for the next
file format name. */
static MYSQL_SYSVAR_STR(file_format_max, innobase_file_format_max,
  PLUGIN_VAR_OPCMDARG,
  "The highest file format in the tablespace.",
  innodb_file_format_max_validate,
  innodb_file_format_max_update, "Antelope");

static MYSQL_SYSVAR_STR(ft_server_stopword_table, innobase_server_stopword_table,
  PLUGIN_VAR_OPCMDARG,
  "The user supplied stopword table name.",
  innodb_stopword_table_validate,
  innodb_stopword_table_update,
  NULL);

static MYSQL_SYSVAR_UINT(flush_log_at_timeout, srv_flush_log_at_timeout,
  PLUGIN_VAR_OPCMDARG,
  "Write and flush logs every (n) second.",
  NULL, NULL, 1, 0, 2700, 0);

static MYSQL_SYSVAR_ULONG(flush_log_at_trx_commit, srv_flush_log_at_trx_commit,
  PLUGIN_VAR_OPCMDARG,
  "Set to 0 (write and flush once per second),"
  " 1 (write and flush at each commit)"
  " or 2 (write at commit, flush once per second).",
  NULL, NULL, 1, 0, 2, 0);

static MYSQL_SYSVAR_STR(flush_method, innobase_file_flush_method,
  PLUGIN_VAR_RQCMDARG | PLUGIN_VAR_READONLY,
  "With which method to flush data.", NULL, NULL, NULL);

static MYSQL_SYSVAR_BOOL(large_prefix, innobase_large_prefix,
  PLUGIN_VAR_NOCMDARG,
  "Support large index prefix length of REC_VERSION_56_MAX_INDEX_COL_LEN (3072) bytes.",
  NULL, NULL, FALSE);

static MYSQL_SYSVAR_BOOL(force_load_corrupted, srv_load_corrupted,
  PLUGIN_VAR_NOCMDARG | PLUGIN_VAR_READONLY,
  "Force InnoDB to load metadata of corrupted table.",
  NULL, NULL, FALSE);

static MYSQL_SYSVAR_BOOL(locks_unsafe_for_binlog, innobase_locks_unsafe_for_binlog,
  PLUGIN_VAR_NOCMDARG | PLUGIN_VAR_READONLY,
  "DEPRECATED. This option may be removed in future releases. "
  "Please use READ COMMITTED transaction isolation level instead. "
  "Force InnoDB to not use next-key locking, to use only row-level locking.",
  NULL, NULL, FALSE);

#ifdef UNIV_LOG_ARCHIVE
static MYSQL_SYSVAR_STR(log_arch_dir, innobase_log_arch_dir,
  PLUGIN_VAR_RQCMDARG | PLUGIN_VAR_READONLY,
  "Where full logs should be archived.", NULL, NULL, NULL);

static MYSQL_SYSVAR_BOOL(log_archive, innobase_log_archive,
  PLUGIN_VAR_OPCMDARG | PLUGIN_VAR_READONLY,
  "Set to 1 if you want to have logs archived.", NULL, NULL, FALSE);
#endif /* UNIV_LOG_ARCHIVE */

static MYSQL_SYSVAR_STR(log_group_home_dir, srv_log_group_home_dir,
  PLUGIN_VAR_RQCMDARG | PLUGIN_VAR_READONLY,
  "Path to InnoDB log files.", NULL, NULL, NULL);

static MYSQL_SYSVAR_ULONG(max_dirty_pages_pct, srv_max_buf_pool_modified_pct,
  PLUGIN_VAR_RQCMDARG,
  "Percentage of dirty pages allowed in bufferpool.",
  NULL, innodb_max_dirty_pages_pct_update, 75, 0, 99, 0);

static MYSQL_SYSVAR_ULONG(max_dirty_pages_pct_lwm,
  srv_max_dirty_pages_pct_lwm,
  PLUGIN_VAR_RQCMDARG,
  "Percentage of dirty pages at which flushing kicks in.",
  NULL, innodb_max_dirty_pages_pct_lwm_update, 0, 0, 99, 0);

static MYSQL_SYSVAR_ULONG(adaptive_flushing_lwm,
  srv_adaptive_flushing_lwm,
  PLUGIN_VAR_RQCMDARG,
  "Percentage of log capacity below which no adaptive flushing happens.",
  NULL, NULL, 10, 0, 70, 0);

static MYSQL_SYSVAR_BOOL(adaptive_flushing, srv_adaptive_flushing,
  PLUGIN_VAR_NOCMDARG,
  "Attempt flushing dirty pages to avoid IO bursts at checkpoints.",
  NULL, NULL, TRUE);

static MYSQL_SYSVAR_ULONG(flushing_avg_loops,
  srv_flushing_avg_loops,
  PLUGIN_VAR_RQCMDARG,
  "Number of iterations over which the background flushing is averaged.",
  NULL, NULL, 30, 1, 1000, 0);

static MYSQL_SYSVAR_ULONG(max_purge_lag, srv_max_purge_lag,
  PLUGIN_VAR_RQCMDARG,
  "Desired maximum length of the purge queue (0 = no limit)",
  NULL, NULL, 0, 0, ~0UL, 0);

static MYSQL_SYSVAR_ULONG(max_purge_lag_delay, srv_max_purge_lag_delay,
   PLUGIN_VAR_RQCMDARG,
   "Maximum delay of user threads in micro-seconds",
   NULL, NULL,
   0L,			/* Default seting */
   0L,			/* Minimum value */
   10000000UL, 0);	/* Maximum value */

static MYSQL_SYSVAR_BOOL(rollback_on_timeout, innobase_rollback_on_timeout,
  PLUGIN_VAR_OPCMDARG | PLUGIN_VAR_READONLY,
  "Roll back the complete transaction on lock wait timeout, for 4.x compatibility (disabled by default)",
  NULL, NULL, FALSE);

static MYSQL_SYSVAR_BOOL(status_file, innobase_create_status_file,
  PLUGIN_VAR_OPCMDARG | PLUGIN_VAR_NOSYSVAR,
  "Enable SHOW ENGINE INNODB STATUS output in the innodb_status.<pid> file",
  NULL, NULL, FALSE);

static MYSQL_SYSVAR_BOOL(stats_on_metadata, innobase_stats_on_metadata,
  PLUGIN_VAR_OPCMDARG,
  "Enable statistics gathering for metadata commands such as "
  "SHOW TABLE STATUS for tables that use transient statistics (off by default)",
  NULL, NULL, FALSE);

static MYSQL_SYSVAR_ULONGLONG(stats_sample_pages, srv_stats_transient_sample_pages,
  PLUGIN_VAR_RQCMDARG,
  "Deprecated, use innodb_stats_transient_sample_pages instead",
  NULL, innodb_stats_sample_pages_update, 8, 1, ~0ULL, 0);

static MYSQL_SYSVAR_ULONGLONG(stats_transient_sample_pages,
  srv_stats_transient_sample_pages,
  PLUGIN_VAR_RQCMDARG,
  "The number of leaf index pages to sample when calculating transient "
  "statistics (if persistent statistics are not used, default 8)",
  NULL, NULL, 8, 1, ~0ULL, 0);

static MYSQL_SYSVAR_BOOL(stats_persistent, srv_stats_persistent,
  PLUGIN_VAR_OPCMDARG,
  "InnoDB persistent statistics enabled for all tables unless overridden "
  "at table level",
  NULL, NULL, TRUE);

static MYSQL_SYSVAR_BOOL(stats_auto_recalc, srv_stats_auto_recalc,
  PLUGIN_VAR_OPCMDARG,
  "InnoDB automatic recalculation of persistent statistics enabled for all "
  "tables unless overridden at table level (automatic recalculation is only "
  "done when InnoDB decides that the table has changed too much and needs a "
  "new statistics)",
  NULL, NULL, TRUE);

static MYSQL_SYSVAR_ULONGLONG(stats_persistent_sample_pages,
  srv_stats_persistent_sample_pages,
  PLUGIN_VAR_RQCMDARG,
  "The number of leaf index pages to sample when calculating persistent "
  "statistics (by ANALYZE, default 20)",
  NULL, NULL, 20, 1, ~0ULL, 0);

static MYSQL_SYSVAR_BOOL(adaptive_hash_index, btr_search_enabled,
  PLUGIN_VAR_OPCMDARG,
  "Enable InnoDB adaptive hash index (enabled by default).  "
  "Disable with --skip-innodb-adaptive-hash-index.",
  NULL, innodb_adaptive_hash_index_update, TRUE);

static MYSQL_SYSVAR_ULONG(replication_delay, srv_replication_delay,
  PLUGIN_VAR_RQCMDARG,
  "Replication thread delay (ms) on the slave server if "
  "innodb_thread_concurrency is reached (0 by default)",
  NULL, NULL, 0, 0, ~0UL, 0);

static MYSQL_SYSVAR_UINT(compression_level, page_zip_level,
  PLUGIN_VAR_RQCMDARG,
  "Compression level used for compressed row format.  0 is no compression"
  ", 1 is fastest, 9 is best compression and default is 6.",
  NULL, NULL, DEFAULT_COMPRESSION_LEVEL, 0, 9, 0);

static MYSQL_SYSVAR_BOOL(log_compressed_pages, page_zip_log_pages,
       PLUGIN_VAR_OPCMDARG,
  "Enables/disables the logging of entire compressed page images."
  " InnoDB logs the compressed pages to prevent corruption if"
  " the zlib compression algorithm changes."
  " When turned OFF, InnoDB will assume that the zlib"
  " compression algorithm doesn't change.",
  NULL, NULL, TRUE);

static MYSQL_SYSVAR_LONG(additional_mem_pool_size, innobase_additional_mem_pool_size,
  PLUGIN_VAR_RQCMDARG | PLUGIN_VAR_READONLY,
  "DEPRECATED. This option may be removed in future releases, "
  "together with the option innodb_use_sys_malloc and with the InnoDB's "
  "internal memory allocator. "
  "Size of a memory pool InnoDB uses to store data dictionary information and other internal data structures.",
  NULL, NULL, 8*1024*1024L, 512*1024L, LONG_MAX, 1024);

static MYSQL_SYSVAR_ULONG(autoextend_increment, srv_auto_extend_increment,
  PLUGIN_VAR_RQCMDARG,
  "Data file autoextend increment in megabytes",
  NULL, NULL, 64L, 1L, 1000L, 0);

static MYSQL_SYSVAR_LONGLONG(buffer_pool_size, innobase_buffer_pool_size,
  PLUGIN_VAR_RQCMDARG | PLUGIN_VAR_READONLY,
  "The size of the memory buffer InnoDB uses to cache data and indexes of its tables.",
  NULL, NULL, 128*1024*1024L, 5*1024*1024L, LONGLONG_MAX, 1024*1024L);

#if defined UNIV_DEBUG || defined UNIV_PERF_DEBUG
static MYSQL_SYSVAR_ULONG(page_hash_locks, srv_n_page_hash_locks,
  PLUGIN_VAR_OPCMDARG | PLUGIN_VAR_READONLY,
  "Number of rw_locks protecting buffer pool page_hash. Rounded up to the next power of 2",
  NULL, NULL, 16, 1, MAX_PAGE_HASH_LOCKS, 0);

static MYSQL_SYSVAR_ULONG(doublewrite_batch_size, srv_doublewrite_batch_size,
  PLUGIN_VAR_OPCMDARG | PLUGIN_VAR_READONLY,
  "Number of pages reserved in doublewrite buffer for batch flushing",
  NULL, NULL, 120, 1, 127, 0);
#endif /* defined UNIV_DEBUG || defined UNIV_PERF_DEBUG */

static MYSQL_SYSVAR_LONG(buffer_pool_instances, innobase_buffer_pool_instances,
  PLUGIN_VAR_RQCMDARG | PLUGIN_VAR_READONLY,
  "Number of buffer pool instances, set to higher value on high-end machines to increase scalability",
  NULL, NULL, 0L, 0L, MAX_BUFFER_POOLS, 1L);

static MYSQL_SYSVAR_STR(buffer_pool_filename, srv_buf_dump_filename,
  PLUGIN_VAR_RQCMDARG | PLUGIN_VAR_MEMALLOC,
  "Filename to/from which to dump/load the InnoDB buffer pool",
  innodb_srv_buf_dump_filename_validate, NULL, SRV_BUF_DUMP_FILENAME_DEFAULT);

static MYSQL_SYSVAR_BOOL(buffer_pool_dump_now, innodb_buffer_pool_dump_now,
  PLUGIN_VAR_RQCMDARG,
  "Trigger an immediate dump of the buffer pool into a file named @@innodb_buffer_pool_filename",
  NULL, buffer_pool_dump_now, FALSE);

static MYSQL_SYSVAR_BOOL(buffer_pool_dump_at_shutdown, srv_buffer_pool_dump_at_shutdown,
  PLUGIN_VAR_RQCMDARG,
  "Dump the buffer pool into a file named @@innodb_buffer_pool_filename",
  NULL, NULL, FALSE);

#ifdef UNIV_DEBUG
static MYSQL_SYSVAR_STR(buffer_pool_evict, srv_buffer_pool_evict,
  PLUGIN_VAR_RQCMDARG,
  "Evict pages from the buffer pool",
  NULL, innodb_buffer_pool_evict_update, "");
#endif /* UNIV_DEBUG */

static MYSQL_SYSVAR_BOOL(buffer_pool_load_now, innodb_buffer_pool_load_now,
  PLUGIN_VAR_RQCMDARG,
  "Trigger an immediate load of the buffer pool from a file named @@innodb_buffer_pool_filename",
  NULL, buffer_pool_load_now, FALSE);

static MYSQL_SYSVAR_BOOL(buffer_pool_load_abort, innodb_buffer_pool_load_abort,
  PLUGIN_VAR_RQCMDARG,
  "Abort a currently running load of the buffer pool",
  NULL, buffer_pool_load_abort, FALSE);

/* there is no point in changing this during runtime, thus readonly */
static MYSQL_SYSVAR_BOOL(buffer_pool_load_at_startup, srv_buffer_pool_load_at_startup,
  PLUGIN_VAR_RQCMDARG | PLUGIN_VAR_READONLY,
  "Load the buffer pool from a file named @@innodb_buffer_pool_filename",
  NULL, NULL, FALSE);

static MYSQL_SYSVAR_ULONG(lru_scan_depth, srv_LRU_scan_depth,
  PLUGIN_VAR_RQCMDARG,
  "How deep to scan LRU to keep it clean",
  NULL, NULL, 1024, 100, ~0UL, 0);

static MYSQL_SYSVAR_ULONG(flush_neighbors, srv_flush_neighbors,
  PLUGIN_VAR_OPCMDARG,
  "Set to 0 (don't flush neighbors from buffer pool),"
  " 1 (flush contiguous neighbors from buffer pool)"
  " or 2 (flush neighbors from buffer pool),"
  " when flushing a block",
  NULL, NULL, 1, 0, 2, 0);

static MYSQL_SYSVAR_ULONG(commit_concurrency, innobase_commit_concurrency,
  PLUGIN_VAR_RQCMDARG,
  "Helps in performance tuning in heavily concurrent environments.",
  innobase_commit_concurrency_validate, NULL, 0, 0, 1000, 0);

static MYSQL_SYSVAR_ULONG(concurrency_tickets, srv_n_free_tickets_to_enter,
  PLUGIN_VAR_RQCMDARG,
  "Number of times a thread is allowed to enter InnoDB within the same SQL query after it has once got the ticket",
  NULL, NULL, 5000L, 1L, ~0UL, 0);

static MYSQL_SYSVAR_LONG(file_io_threads, innobase_file_io_threads,
  PLUGIN_VAR_RQCMDARG | PLUGIN_VAR_READONLY | PLUGIN_VAR_NOSYSVAR,
  "Number of file I/O threads in InnoDB.",
  NULL, NULL, 4, 4, 64, 0);

static MYSQL_SYSVAR_BOOL(ft_enable_diag_print, fts_enable_diag_print,
  PLUGIN_VAR_OPCMDARG,
  "Whether to enable additional FTS diagnostic printout ",
  NULL, NULL, FALSE);

static MYSQL_SYSVAR_BOOL(disable_sort_file_cache, srv_disable_sort_file_cache,
  PLUGIN_VAR_OPCMDARG,
  "Whether to disable OS system file cache for sort I/O",
  NULL, NULL, FALSE);

static MYSQL_SYSVAR_STR(ft_aux_table, fts_internal_tbl_name,
  PLUGIN_VAR_NOCMDARG,
  "FTS internal auxiliary table to be checked",
  innodb_internal_table_validate,
  innodb_internal_table_update, NULL);

static MYSQL_SYSVAR_ULONG(ft_cache_size, fts_max_cache_size,
  PLUGIN_VAR_RQCMDARG | PLUGIN_VAR_READONLY,
  "InnoDB Fulltext search cache size in bytes",
  NULL, NULL, 8000000, 1600000, 80000000, 0);

static MYSQL_SYSVAR_ULONG(ft_min_token_size, fts_min_token_size,
  PLUGIN_VAR_RQCMDARG | PLUGIN_VAR_READONLY,
  "InnoDB Fulltext search minimum token size in characters",
  NULL, NULL, 3, 0, 16, 0);

static MYSQL_SYSVAR_ULONG(ft_max_token_size, fts_max_token_size,
  PLUGIN_VAR_RQCMDARG | PLUGIN_VAR_READONLY,
  "InnoDB Fulltext search maximum token size in characters",
  NULL, NULL, HA_FT_MAXCHARLEN, 10, FTS_MAX_WORD_LEN , 0);


static MYSQL_SYSVAR_ULONG(ft_num_word_optimize, fts_num_word_optimize,
  PLUGIN_VAR_OPCMDARG,
  "InnoDB Fulltext search number of words to optimize for each optimize table call ",
  NULL, NULL, 2000, 1000, 10000, 0);

static MYSQL_SYSVAR_ULONG(ft_sort_pll_degree, fts_sort_pll_degree,
  PLUGIN_VAR_RQCMDARG | PLUGIN_VAR_READONLY,
  "InnoDB Fulltext search parallel sort degree, will round up to nearest power of 2 number",
  NULL, NULL, 2, 1, 16, 0);

static MYSQL_SYSVAR_ULONG(sort_buffer_size, srv_sort_buf_size,
  PLUGIN_VAR_RQCMDARG | PLUGIN_VAR_READONLY,
  "Memory buffer size for index creation",
  NULL, NULL, 1048576, 65536, 64<<20, 0);

static MYSQL_SYSVAR_ULONGLONG(online_alter_log_max_size, srv_online_max_size,
  PLUGIN_VAR_RQCMDARG,
  "Maximum modification log file size for online index creation",
  NULL, NULL, 128<<20, 65536, ~0ULL, 0);

static MYSQL_SYSVAR_BOOL(optimize_fulltext_only, innodb_optimize_fulltext_only,
  PLUGIN_VAR_NOCMDARG,
  "Only optimize the Fulltext index of the table",
  NULL, NULL, FALSE);

static MYSQL_SYSVAR_ULONG(read_io_threads, innobase_read_io_threads,
  PLUGIN_VAR_RQCMDARG | PLUGIN_VAR_READONLY,
  "Number of background read I/O threads in InnoDB.",
  NULL, NULL, 4, 1, 64, 0);

static MYSQL_SYSVAR_ULONG(write_io_threads, innobase_write_io_threads,
  PLUGIN_VAR_RQCMDARG | PLUGIN_VAR_READONLY,
  "Number of background write I/O threads in InnoDB.",
  NULL, NULL, 4, 1, 64, 0);

static MYSQL_SYSVAR_ULONG(force_recovery, srv_force_recovery,
  PLUGIN_VAR_RQCMDARG | PLUGIN_VAR_READONLY,
  "Helps to save your data in case the disk image of the database becomes corrupt.",
  NULL, NULL, 0, 0, 6, 0);

#ifndef DBUG_OFF
static MYSQL_SYSVAR_ULONG(force_recovery_crash, srv_force_recovery_crash,
  PLUGIN_VAR_RQCMDARG | PLUGIN_VAR_READONLY,
  "Kills the server during crash recovery.",
  NULL, NULL, 0, 0, 10, 0);
#endif /* !DBUG_OFF */

static MYSQL_SYSVAR_ULONG(page_size, srv_page_size,
  PLUGIN_VAR_OPCMDARG | PLUGIN_VAR_READONLY,
  "Page size to use for all InnoDB tablespaces.",
  NULL, NULL, UNIV_PAGE_SIZE_DEF,
  UNIV_PAGE_SIZE_MIN, UNIV_PAGE_SIZE_MAX, 0);

static MYSQL_SYSVAR_LONG(log_buffer_size, innobase_log_buffer_size,
  PLUGIN_VAR_RQCMDARG | PLUGIN_VAR_READONLY,
  "The size of the buffer which InnoDB uses to write log to the log files on disk.",
  NULL, NULL, 8*1024*1024L, 256*1024L, LONG_MAX, 1024);

static MYSQL_SYSVAR_LONGLONG(log_file_size, innobase_log_file_size,
  PLUGIN_VAR_RQCMDARG | PLUGIN_VAR_READONLY,
  "Size of each log file in a log group.",
  NULL, NULL, 48*1024*1024L, 1*1024*1024L, LONGLONG_MAX, 1024*1024L);

static MYSQL_SYSVAR_ULONG(log_files_in_group, srv_n_log_files,
  PLUGIN_VAR_RQCMDARG | PLUGIN_VAR_READONLY,
  "Number of log files in the log group. InnoDB writes to the files in a circular fashion.",
  NULL, NULL, 2, 2, SRV_N_LOG_FILES_MAX, 0);

static MYSQL_SYSVAR_LONG(mirrored_log_groups, innobase_mirrored_log_groups,
  PLUGIN_VAR_RQCMDARG | PLUGIN_VAR_READONLY,
  "Number of identical copies of log groups we keep for the database. Currently this should be set to 1.",
  NULL, NULL, 1, 1, 10, 0);

static MYSQL_SYSVAR_UINT(old_blocks_pct, innobase_old_blocks_pct,
  PLUGIN_VAR_RQCMDARG,
  "Percentage of the buffer pool to reserve for 'old' blocks.",
  NULL, innodb_old_blocks_pct_update, 100 * 3 / 8, 5, 95, 0);

static MYSQL_SYSVAR_UINT(old_blocks_time, buf_LRU_old_threshold_ms,
  PLUGIN_VAR_RQCMDARG,
  "Move blocks to the 'new' end of the buffer pool if the first access"
  " was at least this many milliseconds ago."
  " The timeout is disabled if 0.",
  NULL, NULL, 1000, 0, UINT_MAX32, 0);

static MYSQL_SYSVAR_LONG(open_files, innobase_open_files,
  PLUGIN_VAR_RQCMDARG | PLUGIN_VAR_READONLY,
  "How many files at the maximum InnoDB keeps open at the same time.",
  NULL, NULL, 0L, 0L, LONG_MAX, 0);

static MYSQL_SYSVAR_ULONG(sync_spin_loops, srv_n_spin_wait_rounds,
  PLUGIN_VAR_RQCMDARG,
  "Count of spin-loop rounds in InnoDB mutexes (30 by default)",
  NULL, NULL, 30L, 0L, ~0UL, 0);

static MYSQL_SYSVAR_ULONG(spin_wait_delay, srv_spin_wait_delay,
  PLUGIN_VAR_OPCMDARG,
  "Maximum delay between polling for a spin lock (6 by default)",
  NULL, NULL, 6L, 0L, ~0UL, 0);

static MYSQL_SYSVAR_ULONG(thread_concurrency, srv_thread_concurrency,
  PLUGIN_VAR_RQCMDARG,
  "Helps in performance tuning in heavily concurrent environments. Sets the maximum number of threads allowed inside InnoDB. Value 0 will disable the thread throttling.",
  NULL, NULL, 0, 0, 1000, 0);

#ifdef HAVE_ATOMIC_BUILTINS
static MYSQL_SYSVAR_ULONG(
  adaptive_max_sleep_delay, srv_adaptive_max_sleep_delay,
  PLUGIN_VAR_RQCMDARG,
  "The upper limit of the sleep delay in usec. Value of 0 disables it.",
  NULL, NULL,
  150000,			/* Default setting */
  0,				/* Minimum value */
  1000000, 0);			/* Maximum value */
#endif /* HAVE_ATOMIC_BUILTINS */

static MYSQL_SYSVAR_ULONG(thread_sleep_delay, srv_thread_sleep_delay,
  PLUGIN_VAR_RQCMDARG,
  "Time of innodb thread sleeping before joining InnoDB queue (usec). "
  "Value 0 disable a sleep",
  NULL, NULL,
  10000L,
  0L,
  ~0UL, 0);

static MYSQL_SYSVAR_STR(data_file_path, innobase_data_file_path,
  PLUGIN_VAR_RQCMDARG | PLUGIN_VAR_READONLY,
  "Path to individual files and their sizes.",
  NULL, NULL, NULL);

static MYSQL_SYSVAR_STR(undo_directory, srv_undo_dir,
  PLUGIN_VAR_RQCMDARG | PLUGIN_VAR_READONLY,
  "Directory where undo tablespace files live, this path can be absolute.",
  NULL, NULL, ".");

static MYSQL_SYSVAR_ULONG(undo_tablespaces, srv_undo_tablespaces,
  PLUGIN_VAR_RQCMDARG | PLUGIN_VAR_READONLY,
  "Number of undo tablespaces to use. ",
  NULL, NULL,
  0L,			/* Default seting */
  0L,			/* Minimum value */
  126L, 0);		/* Maximum value */

static MYSQL_SYSVAR_ULONG(undo_logs, srv_undo_logs,
  PLUGIN_VAR_OPCMDARG,
  "Number of undo logs to use.",
  NULL, NULL,
  TRX_SYS_N_RSEGS,	/* Default setting */
  1,			/* Minimum value */
  TRX_SYS_N_RSEGS, 0);	/* Maximum value */

/* Alias for innodb_undo_logs, this config variable is deprecated. */
static MYSQL_SYSVAR_ULONG(rollback_segments, srv_undo_logs,
  PLUGIN_VAR_OPCMDARG,
  "Number of undo logs to use (deprecated).",
  NULL, NULL,
  TRX_SYS_N_RSEGS,	/* Default setting */
  1,			/* Minimum value */
  TRX_SYS_N_RSEGS, 0);	/* Maximum value */

static MYSQL_SYSVAR_LONG(autoinc_lock_mode, innobase_autoinc_lock_mode,
  PLUGIN_VAR_RQCMDARG | PLUGIN_VAR_READONLY,
  "The AUTOINC lock modes supported by InnoDB:               "
  "0 => Old style AUTOINC locking (for backward"
  " compatibility)                                           "
  "1 => New style AUTOINC locking                            "
  "2 => No AUTOINC locking (unsafe for SBR)",
  NULL, NULL,
  AUTOINC_NEW_STYLE_LOCKING,	/* Default setting */
  AUTOINC_OLD_STYLE_LOCKING,	/* Minimum value */
  AUTOINC_NO_LOCKING, 0);	/* Maximum value */

static MYSQL_SYSVAR_STR(version, innodb_version_str,
  PLUGIN_VAR_NOCMDOPT | PLUGIN_VAR_READONLY,
  "InnoDB version", NULL, NULL, INNODB_VERSION_STR);

static MYSQL_SYSVAR_BOOL(use_sys_malloc, srv_use_sys_malloc,
  PLUGIN_VAR_NOCMDARG | PLUGIN_VAR_READONLY,
  "DEPRECATED. This option may be removed in future releases, "
  "together with the InnoDB's internal memory allocator. "
  "Use OS memory allocator instead of InnoDB's internal memory allocator",
  NULL, NULL, TRUE);

static MYSQL_SYSVAR_BOOL(use_native_aio, srv_use_native_aio,
  PLUGIN_VAR_NOCMDARG | PLUGIN_VAR_READONLY,
  "Use native AIO if supported on this platform.",
  NULL, NULL, TRUE);

static MYSQL_SYSVAR_BOOL(api_enable_binlog, ib_binlog_enabled,
  PLUGIN_VAR_NOCMDARG | PLUGIN_VAR_READONLY,
  "Enable binlog for applications direct access InnoDB through InnoDB APIs",
  NULL, NULL, FALSE);

static MYSQL_SYSVAR_BOOL(api_enable_mdl, ib_mdl_enabled,
  PLUGIN_VAR_NOCMDARG | PLUGIN_VAR_READONLY,
  "Enable MDL for applications direct access InnoDB through InnoDB APIs",
  NULL, NULL, FALSE);

static MYSQL_SYSVAR_BOOL(api_disable_rowlock, ib_disable_row_lock,
  PLUGIN_VAR_NOCMDARG | PLUGIN_VAR_READONLY,
  "Disable row lock when direct access InnoDB through InnoDB APIs",
  NULL, NULL, FALSE);

static MYSQL_SYSVAR_ULONG(api_trx_level, ib_trx_level_setting,
  PLUGIN_VAR_OPCMDARG,
  "InnoDB API transaction isolation level",
  NULL, NULL,
  0,		/* Default setting */
  0,		/* Minimum value */
  3, 0);	/* Maximum value */

static MYSQL_SYSVAR_ULONG(api_bk_commit_interval, ib_bk_commit_interval,
  PLUGIN_VAR_OPCMDARG,
  "Background commit interval in seconds",
  NULL, NULL,
  5,		/* Default setting */
  1,		/* Minimum value */
  1024 * 1024 * 1024, 0);	/* Maximum value */

static MYSQL_SYSVAR_STR(change_buffering, innobase_change_buffering,
  PLUGIN_VAR_RQCMDARG,
  "Buffer changes to reduce random access: "
  "OFF, ON, inserting, deleting, changing, or purging.",
  innodb_change_buffering_validate,
  innodb_change_buffering_update, "all");

static MYSQL_SYSVAR_UINT(change_buffer_max_size,
  innobase_change_buffer_max_size,
  PLUGIN_VAR_RQCMDARG,
  "Maximum on-disk size of change buffer in terms of percentage"
  " of the buffer pool.",
  NULL, innodb_change_buffer_max_size_update,
  CHANGE_BUFFER_DEFAULT_SIZE, 0, 50, 0);

static MYSQL_SYSVAR_ENUM(stats_method, srv_innodb_stats_method,
   PLUGIN_VAR_RQCMDARG,
  "Specifies how InnoDB index statistics collection code should "
  "treat NULLs. Possible values are NULLS_EQUAL (default), "
  "NULLS_UNEQUAL and NULLS_IGNORED",
   NULL, NULL, SRV_STATS_NULLS_EQUAL, &innodb_stats_method_typelib);

#if defined UNIV_DEBUG || defined UNIV_IBUF_DEBUG
static MYSQL_SYSVAR_UINT(change_buffering_debug, ibuf_debug,
  PLUGIN_VAR_RQCMDARG,
  "Debug flags for InnoDB change buffering (0=none, 2=crash at merge)",
  NULL, NULL, 0, 0, 2, 0);

static MYSQL_SYSVAR_BOOL(disable_background_merge,
  srv_ibuf_disable_background_merge,
  PLUGIN_VAR_NOCMDARG | PLUGIN_VAR_RQCMDARG,
  "Disable change buffering merges by the master thread",
  NULL, NULL, FALSE);
#endif /* UNIV_DEBUG || UNIV_IBUF_DEBUG */

static MYSQL_SYSVAR_BOOL(random_read_ahead, srv_random_read_ahead,
  PLUGIN_VAR_NOCMDARG,
  "Whether to use read ahead for random access within an extent.",
  NULL, NULL, FALSE);

static MYSQL_SYSVAR_ULONG(read_ahead_threshold, srv_read_ahead_threshold,
  PLUGIN_VAR_RQCMDARG,
  "Number of pages that must be accessed sequentially for InnoDB to "
  "trigger a readahead.",
  NULL, NULL, 56, 0, 64, 0);

static MYSQL_SYSVAR_STR(monitor_enable, innobase_enable_monitor_counter,
  PLUGIN_VAR_RQCMDARG,
  "Turn on a monitor counter",
  innodb_monitor_validate,
  innodb_enable_monitor_update, NULL);

static MYSQL_SYSVAR_STR(monitor_disable, innobase_disable_monitor_counter,
  PLUGIN_VAR_RQCMDARG,
  "Turn off a monitor counter",
  innodb_monitor_validate,
  innodb_disable_monitor_update, NULL);

static MYSQL_SYSVAR_STR(monitor_reset, innobase_reset_monitor_counter,
  PLUGIN_VAR_RQCMDARG,
  "Reset a monitor counter",
  innodb_monitor_validate,
  innodb_reset_monitor_update, NULL);

static MYSQL_SYSVAR_STR(monitor_reset_all, innobase_reset_all_monitor_counter,
  PLUGIN_VAR_RQCMDARG,
  "Reset all values for a monitor counter",
  innodb_monitor_validate,
  innodb_reset_all_monitor_update, NULL);

static MYSQL_SYSVAR_BOOL(print_all_deadlocks, srv_print_all_deadlocks,
  PLUGIN_VAR_OPCMDARG,
  "Print all deadlocks to MySQL error log (off by default)",
  NULL, NULL, FALSE);

static MYSQL_SYSVAR_ULONG(compression_failure_threshold_pct,
  zip_failure_threshold_pct, PLUGIN_VAR_OPCMDARG,
  "If the compression failure rate of a table is greater than this number"
  " more padding is added to the pages to reduce the failures. A value of"
  " zero implies no padding",
  NULL, NULL, 5, 0, 100, 0);

static MYSQL_SYSVAR_ULONG(compression_pad_pct_max,
  zip_pad_max, PLUGIN_VAR_OPCMDARG,
  "Percentage of empty space on a data page that can be reserved"
  " to make the page compressible.",
  NULL, NULL, 50, 0, 75, 0);

static MYSQL_SYSVAR_BOOL(read_only, srv_read_only_mode,
  PLUGIN_VAR_OPCMDARG | PLUGIN_VAR_READONLY,
  "Start InnoDB in read only mode (off by default)",
  NULL, NULL, FALSE);

static MYSQL_SYSVAR_BOOL(cmp_per_index_enabled, srv_cmp_per_index_enabled,
  PLUGIN_VAR_OPCMDARG,
  "Enable INFORMATION_SCHEMA.innodb_cmp_per_index, "
  "may have negative impact on performance (off by default)",
  NULL, innodb_cmp_per_index_update, FALSE);

#ifdef UNIV_DEBUG
static MYSQL_SYSVAR_UINT(trx_rseg_n_slots_debug, trx_rseg_n_slots_debug,
  PLUGIN_VAR_RQCMDARG,
  "Debug flags for InnoDB to limit TRX_RSEG_N_SLOTS for trx_rsegf_undo_find_free()",
  NULL, NULL, 0, 0, 1024, 0);

static MYSQL_SYSVAR_UINT(limit_optimistic_insert_debug,
  btr_cur_limit_optimistic_insert_debug, PLUGIN_VAR_RQCMDARG,
  "Artificially limit the number of records per B-tree page (0=unlimited).",
  NULL, NULL, 0, 0, UINT_MAX32, 0);

static MYSQL_SYSVAR_BOOL(trx_purge_view_update_only_debug,
  srv_purge_view_update_only_debug, PLUGIN_VAR_NOCMDARG,
  "Pause actual purging any delete-marked records, but merely update the purge view. "
  "It is to create artificially the situation the purge view have been updated "
  "but the each purges were not done yet.",
  NULL, NULL, FALSE);
#endif /* UNIV_DEBUG */

static struct st_mysql_sys_var* innobase_system_variables[]= {
  MYSQL_SYSVAR(additional_mem_pool_size),
  MYSQL_SYSVAR(api_trx_level),
  MYSQL_SYSVAR(api_bk_commit_interval),
  MYSQL_SYSVAR(autoextend_increment),
  MYSQL_SYSVAR(buffer_pool_size),
  MYSQL_SYSVAR(buffer_pool_instances),
  MYSQL_SYSVAR(buffer_pool_filename),
  MYSQL_SYSVAR(buffer_pool_dump_now),
  MYSQL_SYSVAR(buffer_pool_dump_at_shutdown),
#ifdef UNIV_DEBUG
  MYSQL_SYSVAR(buffer_pool_evict),
#endif /* UNIV_DEBUG */
  MYSQL_SYSVAR(buffer_pool_load_now),
  MYSQL_SYSVAR(buffer_pool_load_abort),
  MYSQL_SYSVAR(buffer_pool_load_at_startup),
  MYSQL_SYSVAR(lru_scan_depth),
  MYSQL_SYSVAR(flush_neighbors),
  MYSQL_SYSVAR(checksum_algorithm),
  MYSQL_SYSVAR(checksums),
  MYSQL_SYSVAR(commit_concurrency),
  MYSQL_SYSVAR(concurrency_tickets),
  MYSQL_SYSVAR(compression_level),
  MYSQL_SYSVAR(data_file_path),
  MYSQL_SYSVAR(data_home_dir),
  MYSQL_SYSVAR(doublewrite),
  MYSQL_SYSVAR(api_enable_binlog),
  MYSQL_SYSVAR(api_enable_mdl),
  MYSQL_SYSVAR(api_disable_rowlock),
  MYSQL_SYSVAR(fast_shutdown),
  MYSQL_SYSVAR(file_io_threads),
  MYSQL_SYSVAR(read_io_threads),
  MYSQL_SYSVAR(write_io_threads),
  MYSQL_SYSVAR(file_per_table),
  MYSQL_SYSVAR(file_format),
  MYSQL_SYSVAR(file_format_check),
  MYSQL_SYSVAR(file_format_max),
  MYSQL_SYSVAR(flush_log_at_timeout),
  MYSQL_SYSVAR(flush_log_at_trx_commit),
  MYSQL_SYSVAR(flush_method),
  MYSQL_SYSVAR(force_recovery),
#ifndef DBUG_OFF
  MYSQL_SYSVAR(force_recovery_crash),
#endif /* !DBUG_OFF */
  MYSQL_SYSVAR(ft_cache_size),
  MYSQL_SYSVAR(ft_enable_stopword),
  MYSQL_SYSVAR(ft_max_token_size),
  MYSQL_SYSVAR(ft_min_token_size),
  MYSQL_SYSVAR(ft_num_word_optimize),
  MYSQL_SYSVAR(ft_sort_pll_degree),
  MYSQL_SYSVAR(large_prefix),
  MYSQL_SYSVAR(force_load_corrupted),
  MYSQL_SYSVAR(locks_unsafe_for_binlog),
  MYSQL_SYSVAR(lock_wait_timeout),
#ifdef UNIV_LOG_ARCHIVE
  MYSQL_SYSVAR(log_arch_dir),
  MYSQL_SYSVAR(log_archive),
#endif /* UNIV_LOG_ARCHIVE */
  MYSQL_SYSVAR(page_size),
  MYSQL_SYSVAR(log_buffer_size),
  MYSQL_SYSVAR(log_file_size),
  MYSQL_SYSVAR(log_files_in_group),
  MYSQL_SYSVAR(log_group_home_dir),
  MYSQL_SYSVAR(log_compressed_pages),
  MYSQL_SYSVAR(max_dirty_pages_pct),
  MYSQL_SYSVAR(max_dirty_pages_pct_lwm),
  MYSQL_SYSVAR(adaptive_flushing_lwm),
  MYSQL_SYSVAR(adaptive_flushing),
  MYSQL_SYSVAR(flushing_avg_loops),
  MYSQL_SYSVAR(max_purge_lag),
  MYSQL_SYSVAR(max_purge_lag_delay),
  MYSQL_SYSVAR(mirrored_log_groups),
  MYSQL_SYSVAR(old_blocks_pct),
  MYSQL_SYSVAR(old_blocks_time),
  MYSQL_SYSVAR(open_files),
  MYSQL_SYSVAR(optimize_fulltext_only),
  MYSQL_SYSVAR(rollback_on_timeout),
  MYSQL_SYSVAR(ft_aux_table),
  MYSQL_SYSVAR(ft_enable_diag_print),
  MYSQL_SYSVAR(ft_server_stopword_table),
  MYSQL_SYSVAR(ft_user_stopword_table),
  MYSQL_SYSVAR(disable_sort_file_cache),
  MYSQL_SYSVAR(stats_on_metadata),
  MYSQL_SYSVAR(stats_sample_pages),
  MYSQL_SYSVAR(stats_transient_sample_pages),
  MYSQL_SYSVAR(stats_persistent),
  MYSQL_SYSVAR(stats_persistent_sample_pages),
  MYSQL_SYSVAR(stats_auto_recalc),
  MYSQL_SYSVAR(adaptive_hash_index),
  MYSQL_SYSVAR(stats_method),
  MYSQL_SYSVAR(replication_delay),
  MYSQL_SYSVAR(status_file),
  MYSQL_SYSVAR(strict_mode),
  MYSQL_SYSVAR(support_xa),
  MYSQL_SYSVAR(sort_buffer_size),
  MYSQL_SYSVAR(online_alter_log_max_size),
  MYSQL_SYSVAR(sync_spin_loops),
  MYSQL_SYSVAR(spin_wait_delay),
  MYSQL_SYSVAR(table_locks),
  MYSQL_SYSVAR(thread_concurrency),
#ifdef HAVE_ATOMIC_BUILTINS
  MYSQL_SYSVAR(adaptive_max_sleep_delay),
#endif /* HAVE_ATOMIC_BUILTINS */
  MYSQL_SYSVAR(thread_sleep_delay),
  MYSQL_SYSVAR(autoinc_lock_mode),
  MYSQL_SYSVAR(version),
  MYSQL_SYSVAR(use_sys_malloc),
  MYSQL_SYSVAR(use_native_aio),
  MYSQL_SYSVAR(change_buffering),
  MYSQL_SYSVAR(change_buffer_max_size),
#if defined UNIV_DEBUG || defined UNIV_IBUF_DEBUG
  MYSQL_SYSVAR(change_buffering_debug),
  MYSQL_SYSVAR(disable_background_merge),
#endif /* UNIV_DEBUG || UNIV_IBUF_DEBUG */
  MYSQL_SYSVAR(random_read_ahead),
  MYSQL_SYSVAR(read_ahead_threshold),
  MYSQL_SYSVAR(read_only),
  MYSQL_SYSVAR(io_capacity),
  MYSQL_SYSVAR(io_capacity_max),
  MYSQL_SYSVAR(monitor_enable),
  MYSQL_SYSVAR(monitor_disable),
  MYSQL_SYSVAR(monitor_reset),
  MYSQL_SYSVAR(monitor_reset_all),
  MYSQL_SYSVAR(purge_threads),
  MYSQL_SYSVAR(purge_batch_size),
#ifdef UNIV_DEBUG
  MYSQL_SYSVAR(purge_run_now),
  MYSQL_SYSVAR(purge_stop_now),
#endif /* UNIV_DEBUG */
#if defined UNIV_DEBUG || defined UNIV_PERF_DEBUG
  MYSQL_SYSVAR(page_hash_locks),
  MYSQL_SYSVAR(doublewrite_batch_size),
#endif /* defined UNIV_DEBUG || defined UNIV_PERF_DEBUG */
  MYSQL_SYSVAR(print_all_deadlocks),
  MYSQL_SYSVAR(cmp_per_index_enabled),
  MYSQL_SYSVAR(undo_logs),
  MYSQL_SYSVAR(rollback_segments),
  MYSQL_SYSVAR(undo_directory),
  MYSQL_SYSVAR(undo_tablespaces),
  MYSQL_SYSVAR(sync_array_size),
  MYSQL_SYSVAR(compression_failure_threshold_pct),
  MYSQL_SYSVAR(compression_pad_pct_max),
#ifdef UNIV_DEBUG
  MYSQL_SYSVAR(trx_rseg_n_slots_debug),
  MYSQL_SYSVAR(limit_optimistic_insert_debug),
  MYSQL_SYSVAR(trx_purge_view_update_only_debug),
#endif /* UNIV_DEBUG */
  NULL
};

mysql_declare_plugin(innobase)
{
  MYSQL_STORAGE_ENGINE_PLUGIN,
  &innobase_storage_engine,
  innobase_hton_name,
  plugin_author,
  "Supports transactions, row-level locking, and foreign keys",
  PLUGIN_LICENSE_GPL,
  innobase_init, /* Plugin Init */
  NULL, /* Plugin Deinit */
  INNODB_VERSION_SHORT,
  innodb_status_variables_export,/* status variables             */
  innobase_system_variables, /* system variables */
  NULL, /* reserved */
  0,    /* flags */
},
i_s_innodb_trx,
i_s_innodb_locks,
i_s_innodb_lock_waits,
i_s_innodb_cmp,
i_s_innodb_cmp_reset,
i_s_innodb_cmpmem,
i_s_innodb_cmpmem_reset,
i_s_innodb_cmp_per_index,
i_s_innodb_cmp_per_index_reset,
i_s_innodb_buffer_page,
i_s_innodb_buffer_page_lru,
i_s_innodb_buffer_stats,
i_s_innodb_metrics,
i_s_innodb_ft_default_stopword,
i_s_innodb_ft_inserted,
i_s_innodb_ft_deleted,
i_s_innodb_ft_being_deleted,
i_s_innodb_ft_config,
i_s_innodb_ft_index_cache,
i_s_innodb_ft_index_table,
i_s_innodb_sys_tables,
i_s_innodb_sys_tablestats,
i_s_innodb_sys_indexes,
i_s_innodb_sys_columns,
i_s_innodb_sys_fields,
i_s_innodb_sys_foreign,
i_s_innodb_sys_foreign_cols,
i_s_innodb_sys_tablespaces,
i_s_innodb_sys_datafiles

mysql_declare_plugin_end;

/** @brief Initialize the default value of innodb_commit_concurrency.

Once InnoDB is running, the innodb_commit_concurrency must not change
from zero to nonzero. (Bug #42101)

The initial default value is 0, and without this extra initialization,
SET GLOBAL innodb_commit_concurrency=DEFAULT would set the parameter
to 0, even if it was initially set to nonzero at the command line
or configuration file. */
static
void
innobase_commit_concurrency_init_default()
/*======================================*/
{
	MYSQL_SYSVAR_NAME(commit_concurrency).def_val
		= innobase_commit_concurrency;
}

/** @brief Initialize the default and max value of innodb_undo_logs.

Once InnoDB is running, the default value and the max value of
innodb_undo_logs must be equal to the available undo logs,
given by srv_available_undo_logs. */
static
void
innobase_undo_logs_init_default_max()
/*=================================*/
{
	MYSQL_SYSVAR_NAME(undo_logs).max_val
		= MYSQL_SYSVAR_NAME(undo_logs).def_val
		= srv_available_undo_logs;
}

#ifdef UNIV_COMPILE_TEST_FUNCS

struct innobase_convert_name_test_t {
	char*		buf;
	ulint		buflen;
	const char*	id;
	ulint		idlen;
	void*		thd;
	ibool		file_id;

	const char*	expected;
};

void
test_innobase_convert_name()
{
	char	buf[1024];
	ulint	i;

	innobase_convert_name_test_t test_input[] = {
		{buf, sizeof(buf), "abcd", 4, NULL, TRUE, "\"abcd\""},
		{buf, 7, "abcd", 4, NULL, TRUE, "\"abcd\""},
		{buf, 6, "abcd", 4, NULL, TRUE, "\"abcd\""},
		{buf, 5, "abcd", 4, NULL, TRUE, "\"abc\""},
		{buf, 4, "abcd", 4, NULL, TRUE, "\"ab\""},

		{buf, sizeof(buf), "ab@0060cd", 9, NULL, TRUE, "\"ab`cd\""},
		{buf, 9, "ab@0060cd", 9, NULL, TRUE, "\"ab`cd\""},
		{buf, 8, "ab@0060cd", 9, NULL, TRUE, "\"ab`cd\""},
		{buf, 7, "ab@0060cd", 9, NULL, TRUE, "\"ab`cd\""},
		{buf, 6, "ab@0060cd", 9, NULL, TRUE, "\"ab`c\""},
		{buf, 5, "ab@0060cd", 9, NULL, TRUE, "\"ab`\""},
		{buf, 4, "ab@0060cd", 9, NULL, TRUE, "\"ab\""},

		{buf, sizeof(buf), "ab\"cd", 5, NULL, TRUE,
			"\"#mysql50#ab\"\"cd\""},
		{buf, 17, "ab\"cd", 5, NULL, TRUE,
			"\"#mysql50#ab\"\"cd\""},
		{buf, 16, "ab\"cd", 5, NULL, TRUE,
			"\"#mysql50#ab\"\"c\""},
		{buf, 15, "ab\"cd", 5, NULL, TRUE,
			"\"#mysql50#ab\"\"\""},
		{buf, 14, "ab\"cd", 5, NULL, TRUE,
			"\"#mysql50#ab\""},
		{buf, 13, "ab\"cd", 5, NULL, TRUE,
			"\"#mysql50#ab\""},
		{buf, 12, "ab\"cd", 5, NULL, TRUE,
			"\"#mysql50#a\""},
		{buf, 11, "ab\"cd", 5, NULL, TRUE,
			"\"#mysql50#\""},
		{buf, 10, "ab\"cd", 5, NULL, TRUE,
			"\"#mysql50\""},

		{buf, sizeof(buf), "ab/cd", 5, NULL, TRUE, "\"ab\".\"cd\""},
		{buf, 9, "ab/cd", 5, NULL, TRUE, "\"ab\".\"cd\""},
		{buf, 8, "ab/cd", 5, NULL, TRUE, "\"ab\".\"c\""},
		{buf, 7, "ab/cd", 5, NULL, TRUE, "\"ab\".\"\""},
		{buf, 6, "ab/cd", 5, NULL, TRUE, "\"ab\"."},
		{buf, 5, "ab/cd", 5, NULL, TRUE, "\"ab\"."},
		{buf, 4, "ab/cd", 5, NULL, TRUE, "\"ab\""},
		{buf, 3, "ab/cd", 5, NULL, TRUE, "\"a\""},
		{buf, 2, "ab/cd", 5, NULL, TRUE, "\"\""},
		/* XXX probably "" is a better result in this case
		{buf, 1, "ab/cd", 5, NULL, TRUE, "."},
		*/
		{buf, 0, "ab/cd", 5, NULL, TRUE, ""},
	};

	for (i = 0; i < sizeof(test_input) / sizeof(test_input[0]); i++) {

		char*	end;
		ibool	ok = TRUE;
		size_t	res_len;

		fprintf(stderr, "TESTING %lu, %s, %lu, %s\n",
			test_input[i].buflen,
			test_input[i].id,
			test_input[i].idlen,
			test_input[i].expected);

		end = innobase_convert_name(
			test_input[i].buf,
			test_input[i].buflen,
			test_input[i].id,
			test_input[i].idlen,
			test_input[i].thd,
			test_input[i].file_id);

		res_len = (size_t) (end - test_input[i].buf);

		if (res_len != strlen(test_input[i].expected)) {

			fprintf(stderr, "unexpected len of the result: %u, "
				"expected: %u\n", (unsigned) res_len,
				(unsigned) strlen(test_input[i].expected));
			ok = FALSE;
		}

		if (memcmp(test_input[i].buf,
			   test_input[i].expected,
			   strlen(test_input[i].expected)) != 0
		    || !ok) {

			fprintf(stderr, "unexpected result: %.*s, "
				"expected: %s\n", (int) res_len,
				test_input[i].buf,
				test_input[i].expected);
			ok = FALSE;
		}

		if (ok) {
			fprintf(stderr, "OK: res: %.*s\n\n", (int) res_len,
				buf);
		} else {
			fprintf(stderr, "FAILED\n\n");
			return;
		}
	}
}

#endif /* UNIV_COMPILE_TEST_FUNCS */

/****************************************************************************
 * DS-MRR implementation
 ***************************************************************************/

/**
 * Multi Range Read interface, DS-MRR calls
 */

int
ha_innobase::multi_range_read_init(
	RANGE_SEQ_IF*	seq,
	void*		seq_init_param,
	uint		n_ranges,
	uint		mode,
	HANDLER_BUFFER*	buf)
{
	return(ds_mrr.dsmrr_init(this, seq, seq_init_param,
				 n_ranges, mode, buf));
}

int
ha_innobase::multi_range_read_next(
	char**		range_info)
{
	return(ds_mrr.dsmrr_next(range_info));
}

ha_rows
ha_innobase::multi_range_read_info_const(
	uint		keyno,
	RANGE_SEQ_IF*	seq,
	void*		seq_init_param,
	uint		n_ranges,
	uint*		bufsz,
	uint*		flags,
	Cost_estimate*	cost)
{
	/* See comments in ha_myisam::multi_range_read_info_const */
	ds_mrr.init(this, table);
	return(ds_mrr.dsmrr_info_const(keyno, seq, seq_init_param,
				       n_ranges, bufsz, flags, cost));
}

ha_rows
ha_innobase::multi_range_read_info(
	uint		keyno,
	uint		n_ranges,
	uint		keys,
	uint*		bufsz,
	uint*		flags,
	Cost_estimate*	cost)
{
	ds_mrr.init(this, table);
	return(ds_mrr.dsmrr_info(keyno, n_ranges, keys, bufsz, flags, cost));
}


/**
 * Index Condition Pushdown interface implementation
 */

/*************************************************************//**
InnoDB index push-down condition check
@return ICP_NO_MATCH, ICP_MATCH, or ICP_OUT_OF_RANGE */
UNIV_INTERN
enum icp_result
innobase_index_cond(
/*================*/
	void*	file)	/*!< in/out: pointer to ha_innobase */
{
	DBUG_ENTER("innobase_index_cond");

	ha_innobase*	h = reinterpret_cast<class ha_innobase*>(file);

	DBUG_ASSERT(h->pushed_idx_cond);
	DBUG_ASSERT(h->pushed_idx_cond_keyno != MAX_KEY);

	if (h->end_range && h->compare_key_icp(h->end_range) > 0) {

		/* caller should return HA_ERR_END_OF_FILE already */
		DBUG_RETURN(ICP_OUT_OF_RANGE);
	}

	DBUG_RETURN(h->pushed_idx_cond->val_int() ? ICP_MATCH : ICP_NO_MATCH);
}

/** Attempt to push down an index condition.
* @param[in] keyno	MySQL key number
* @param[in] idx_cond	Index condition to be checked
* @return Part of idx_cond which the handler will not evaluate
*/
UNIV_INTERN
class Item*
ha_innobase::idx_cond_push(
	uint		keyno,
	class Item*	idx_cond)
{
	DBUG_ENTER("ha_innobase::idx_cond_push");
	DBUG_ASSERT(keyno != MAX_KEY);
	DBUG_ASSERT(idx_cond != NULL);

	pushed_idx_cond = idx_cond;
	pushed_idx_cond_keyno = keyno;
	in_range_check_pushed_down = TRUE;
	/* We will evaluate the condition entirely */
	DBUG_RETURN(NULL);
}

/******************************************************************//**
Use this when the args are passed to the format string from
errmsg-utf8.txt directly as is.

Push a warning message to the client, it is a wrapper around:

void push_warning_printf(
	THD *thd, Sql_condition::enum_warning_level level,
	uint code, const char *format, ...);
*/
UNIV_INTERN
void
ib_senderrf(
/*========*/
	THD*		thd,		/*!< in/out: session */
	ib_log_level_t	level,		/*!< in: warning level */
	ib_uint32_t	code,		/*!< MySQL error code */
	...)				/*!< Args */
{
	char*		str;
	va_list         args;
	const char*	format = innobase_get_err_msg(code);

	/* If the caller wants to push a message to the client then
	the caller must pass a valid session handle. */

	ut_a(thd != 0);

	/* The error code must exist in the errmsg-utf8.txt file. */
	ut_a(format != 0);

	va_start(args, code);

#ifdef __WIN__
	int		size = _vscprintf(format, args) + 1;
	str = static_cast<char*>(malloc(size));
	str[size - 1] = 0x0;
	vsnprintf(str, size, format, args);
#elif HAVE_VASPRINTF
	(void) vasprintf(&str, format, args);
#else
	/* Use a fixed length string. */
	str = static_cast<char*>(malloc(BUFSIZ));
	my_vsnprintf(str, BUFSIZ, format, args);
#endif /* __WIN__ */

	Sql_condition::enum_warning_level	l;

	l = Sql_condition::WARN_LEVEL_NOTE;

	switch(level) {
	case IB_LOG_LEVEL_INFO:
		break;
	case IB_LOG_LEVEL_WARN:
		l = Sql_condition::WARN_LEVEL_WARN;
		break;
	case IB_LOG_LEVEL_ERROR:
		/* We can't use push_warning_printf(), it is a hard error. */
		my_printf_error(code, "%s", MYF(0), str);
		break;
	case IB_LOG_LEVEL_FATAL:
		l = Sql_condition::WARN_LEVEL_END;
		break;
	}

	if (level != IB_LOG_LEVEL_ERROR) {
		push_warning_printf(thd, l, code, "InnoDB: %s", str);
	}

	va_end(args);
	free(str);

	if (level == IB_LOG_LEVEL_FATAL) {
		ut_error;
	}
}

/******************************************************************//**
Use this when the args are first converted to a formatted string and then
passed to the format string from errmsg-utf8.txt. The error message format
must be: "Some string ... %s".

Push a warning message to the client, it is a wrapper around:

void push_warning_printf(
	THD *thd, Sql_condition::enum_warning_level level,
	uint code, const char *format, ...);
*/
UNIV_INTERN
void
ib_errf(
/*====*/
	THD*		thd,		/*!< in/out: session */
	ib_log_level_t	level,		/*!< in: warning level */
	ib_uint32_t	code,		/*!< MySQL error code */
	const char*	format,		/*!< printf format */
	...)				/*!< Args */
{
	char*		str;
	va_list         args;

	/* If the caller wants to push a message to the client then
	the caller must pass a valid session handle. */

	ut_a(thd != 0);
	ut_a(format != 0);

	va_start(args, format);

#ifdef __WIN__
	int		size = _vscprintf(format, args) + 1;
	str = static_cast<char*>(malloc(size));
	str[size - 1] = 0x0;
	vsnprintf(str, size, format, args);
#elif HAVE_VASPRINTF
	(void) vasprintf(&str, format, args);
#else
	/* Use a fixed length string. */
	str = static_cast<char*>(malloc(BUFSIZ));
	my_vsnprintf(str, BUFSIZ, format, args);
#endif /* __WIN__ */

	ib_senderrf(thd, level, code, str);

	va_end(args);
	free(str);
}

/******************************************************************//**
Write a message to the MySQL log, prefixed with "InnoDB: " */
UNIV_INTERN
void
ib_logf(
/*====*/
	ib_log_level_t	level,		/*!< in: warning level */
	const char*	format,		/*!< printf format */
	...)				/*!< Args */
{
	char*		str;
	va_list         args;

	va_start(args, format);

#ifdef __WIN__
	int		size = _vscprintf(format, args) + 1;
	str = static_cast<char*>(malloc(size));
	str[size - 1] = 0x0;
	vsnprintf(str, size, format, args);
#elif HAVE_VASPRINTF
	(void) vasprintf(&str, format, args);
#else
	/* Use a fixed length string. */
	str = static_cast<char*>(malloc(BUFSIZ));
	my_vsnprintf(str, BUFSIZ, format, args);
#endif /* __WIN__ */

	switch(level) {
	case IB_LOG_LEVEL_INFO:
		sql_print_information("InnoDB: %s", str);
		break;
	case IB_LOG_LEVEL_WARN:
		sql_print_warning("InnoDB: %s", str);
		break;
	case IB_LOG_LEVEL_ERROR:
		sql_print_error("InnoDB: %s", str);
		break;
	case IB_LOG_LEVEL_FATAL:
		sql_print_error("InnoDB: %s", str);
		break;
	}

	va_end(args);
	free(str);

	if (level == IB_LOG_LEVEL_FATAL) {
		ut_error;
	}
}<|MERGE_RESOLUTION|>--- conflicted
+++ resolved
@@ -1492,7 +1492,6 @@
 	case DB_TABLESPACE_EXISTS:
 		return(HA_ERR_TABLESPACE_EXISTS);
 	case DB_IDENTIFIER_TOO_LONG:
-		my_error(ER_TOO_LONG_IDENT, MYF(0));
 		return(HA_ERR_INTERNAL_ERROR);
 	}
 }
@@ -3214,31 +3213,7 @@
 	modules, we check at run time that the size is the same in
 	these compilation modules. */
 
-<<<<<<< HEAD
 	err = innobase_start_or_create_for_mysql();
-=======
-	case DB_TOO_MANY_CONCURRENT_TRXS:
-		/* New error code HA_ERR_TOO_MANY_CONCURRENT_TRXS is only
-		available in 5.1.38 and later, but the plugin should still
-		work with previous versions of MySQL. */
-#ifdef HA_ERR_TOO_MANY_CONCURRENT_TRXS
-		return(HA_ERR_TOO_MANY_CONCURRENT_TRXS);
-#else /* HA_ERR_TOO_MANY_CONCURRENT_TRXS */
-		return(HA_ERR_RECORD_FILE_FULL);
-#endif /* HA_ERR_TOO_MANY_CONCURRENT_TRXS */
-	case DB_UNSUPPORTED:
-		return(HA_ERR_UNSUPPORTED);
-	case DB_INDEX_CORRUPT:
-		return(HA_ERR_INDEX_CORRUPT);
-	case DB_UNDO_RECORD_TOO_BIG:
-		return(HA_ERR_UNDO_REC_TOO_BIG);
-	case DB_OUT_OF_MEMORY:
-		return(HA_ERR_OUT_OF_MEM);
-	case DB_IDENTIFIER_TOO_LONG:
-		return(HA_ERR_INTERNAL_ERROR);
-	}
-}
->>>>>>> c0333739
 
 	if (err != DB_SUCCESS) {
 		goto mem_free_and_error;

/*****************************************************************************

Copyright (c) 2000, 2011, Oracle and/or its affiliates. All Rights Reserved.
Copyright (c) 2008, 2009 Google Inc.
Copyright (c) 2009, Percona Inc.

Portions of this file contain modifications contributed and copyrighted by
Google, Inc. Those modifications are gratefully acknowledged and are described
briefly in the InnoDB documentation. The contributions by Google are
incorporated with their permission, and subject to the conditions contained in
the file COPYING.Google.

Portions of this file contain modifications contributed and copyrighted
by Percona Inc.. Those modifications are
gratefully acknowledged and are described briefly in the InnoDB
documentation. The contributions by Percona Inc. are incorporated with
their permission, and subject to the conditions contained in the file
COPYING.Percona.

This program is free software; you can redistribute it and/or modify it under
the terms of the GNU General Public License as published by the Free Software
Foundation; version 2 of the License.

This program is distributed in the hope that it will be useful, but WITHOUT
ANY WARRANTY; without even the implied warranty of MERCHANTABILITY or FITNESS
FOR A PARTICULAR PURPOSE. See the GNU General Public License for more details.

You should have received a copy of the GNU General Public License along with
this program; if not, write to the Free Software Foundation, Inc.,
51 Franklin St, Fifth Floor, Boston, MA 02110-1301  USA */

#include <sql_table.h>	// explain_filename, nz2, EXPLAIN_PARTITIONS_AS_COMMENT,
			// EXPLAIN_FILENAME_MAX_EXTRA_LENGTH

#include <sql_acl.h>	// PROCESS_ACL
#include <m_ctype.h>
#include <mysys_err.h>
#include <mysql/plugin.h>
#include <mysql/innodb_priv.h>
#include <mysql/psi/psi.h>
#include <my_sys.h>

/** @file ha_innodb.cc */

/* Include necessary InnoDB headers */
extern "C" {
#include "univ.i"
#include "buf0lru.h"
#include "buf0flu.h"
#include "btr0sea.h"
#include "os0file.h"
#include "os0thread.h"
#include "srv0start.h"
#include "srv0srv.h"
#include "trx0roll.h"
#include "trx0trx.h"
#include "trx0sys.h"
#include "mtr0mtr.h"
#include "row0ins.h"
#include "row0mysql.h"
#include "row0sel.h"
#include "row0upd.h"
#include "log0log.h"
#include "lock0lock.h"
#include "dict0crea.h"
#include "btr0cur.h"
#include "btr0btr.h"
#include "fsp0fsp.h"
#include "sync0sync.h"
#include "fil0fil.h"
#include "trx0xa.h"
#include "row0merge.h"
#include "dict0boot.h"
#include "dict0stats.h"
#include "ha_prototypes.h"
#include "ut0mem.h"
#include "ibuf0ibuf.h"
#include "dict0dict.h"
#include "srv0mon.h"
}

#include "ha_innodb.h"
#include "i_s.h"

# ifndef MYSQL_PLUGIN_IMPORT
#  define MYSQL_PLUGIN_IMPORT /* nothing */
# endif /* MYSQL_PLUGIN_IMPORT */

/** to protect innobase_open_files */
static mysql_mutex_t innobase_share_mutex;
/** to force correct commit order in binlog */
static mysql_mutex_t prepare_commit_mutex;
static ulong commit_threads = 0;
static mysql_mutex_t commit_threads_m;
static mysql_cond_t commit_cond;
static mysql_mutex_t commit_cond_m;
static bool innodb_inited = 0;

#define INSIDE_HA_INNOBASE_CC

/* In the Windows plugin, the return value of current_thd is
undefined.  Map it to NULL. */

#define EQ_CURRENT_THD(thd) ((thd) == current_thd)


static struct handlerton* innodb_hton_ptr;

static const long AUTOINC_OLD_STYLE_LOCKING = 0;
static const long AUTOINC_NEW_STYLE_LOCKING = 1;
static const long AUTOINC_NO_LOCKING = 2;

static long innobase_mirrored_log_groups;
static long innobase_log_files_in_group;
static long innobase_log_buffer_size;
static long innobase_additional_mem_pool_size;
static long innobase_file_io_threads;
static long innobase_force_recovery;
static long innobase_open_files;
static long innobase_autoinc_lock_mode;
static ulong innobase_commit_concurrency = 0;
static ulong innobase_read_io_threads;
static ulong innobase_write_io_threads;
static long innobase_buffer_pool_instances = 1;

static long long innobase_buffer_pool_size, innobase_log_file_size;

/** Percentage of the buffer pool to reserve for 'old' blocks.
Connected to buf_LRU_old_ratio. */
static uint innobase_old_blocks_pct;

/** Maximum on-disk size of change buffer in terms of percentage
of the buffer pool. */
static uint innobase_change_buffer_max_size = CHANGE_BUFFER_DEFAULT_SIZE;

/* The default values for the following char* start-up parameters
are determined in innobase_init below: */

static char*	innobase_data_home_dir			= NULL;
static char*	innobase_data_file_path			= NULL;
static char*	innobase_log_group_home_dir		= NULL;
static char*	innobase_file_format_name		= NULL;
static char*	innobase_change_buffering		= NULL;
static char*	innobase_enable_monitor_counter		= NULL;
static char*	innobase_disable_monitor_counter	= NULL;
static char*	innobase_reset_monitor_counter		= NULL;
static char*	innobase_reset_all_monitor_counter	= NULL;

/* The highest file format being used in the database. The value can be
set by user, however, it will be adjusted to the newer file format if
a table of such format is created/opened. */
static char*	innobase_file_format_max		= NULL;

static char*	innobase_file_flush_method		= NULL;

/* Below we have boolean-valued start-up parameters, and their default
values */

static ulong	innobase_fast_shutdown			= 1;
static my_bool	innobase_file_format_check		= TRUE;
#ifdef UNIV_LOG_ARCHIVE
static my_bool	innobase_log_archive			= FALSE;
static char*	innobase_log_arch_dir			= NULL;
#endif /* UNIV_LOG_ARCHIVE */
static my_bool	innobase_use_doublewrite		= TRUE;
static my_bool	innobase_use_checksums			= TRUE;
static my_bool	innobase_locks_unsafe_for_binlog	= FALSE;
static my_bool	innobase_rollback_on_timeout		= FALSE;
static my_bool	innobase_create_status_file		= FALSE;
static my_bool	innobase_stats_on_metadata		= TRUE;


static char*	internal_innobase_data_file_path	= NULL;

static char*	innodb_version_str = (char*) INNODB_VERSION_STR;

/** Possible values for system variable "innodb_stats_method". The values
are defined the same as its corresponding MyISAM system variable
"myisam_stats_method"(see "myisam_stats_method_names"), for better usability */
static const char* innodb_stats_method_names[] = {
	"nulls_equal",
	"nulls_unequal",
	"nulls_ignored",
	NullS
};

/** Used to define an enumerate type of the system variable innodb_stats_method.
This is the same as "myisam_stats_method_typelib" */
static TYPELIB innodb_stats_method_typelib = {
	array_elements(innodb_stats_method_names) - 1,
	"innodb_stats_method_typelib",
	innodb_stats_method_names,
	NULL
};

/* The following counter is used to convey information to InnoDB
about server activity: in selects it is not sensible to call
srv_active_wake_master_thread after each fetch or search, we only do
it every INNOBASE_WAKE_INTERVAL'th step. */

#define INNOBASE_WAKE_INTERVAL	32
static ulong	innobase_active_counter	= 0;

static hash_table_t*	innobase_open_tables;

/** Allowed values of innodb_change_buffering */
static const char* innobase_change_buffering_values[IBUF_USE_COUNT] = {
	"none",		/* IBUF_USE_NONE */
	"inserts",	/* IBUF_USE_INSERT */
	"deletes",	/* IBUF_USE_DELETE_MARK */
	"changes",	/* IBUF_USE_INSERT_DELETE_MARK */
	"purges",	/* IBUF_USE_DELETE */
	"all"		/* IBUF_USE_ALL */
};

#ifdef HAVE_PSI_INTERFACE
/* Keys to register pthread mutexes/cond in the current file with
performance schema */
static mysql_pfs_key_t	innobase_share_mutex_key;
static mysql_pfs_key_t	prepare_commit_mutex_key;
static mysql_pfs_key_t	commit_threads_m_key;
static mysql_pfs_key_t	commit_cond_mutex_key;
static mysql_pfs_key_t	commit_cond_key;

static PSI_mutex_info	all_pthread_mutexes[] = {
	{&commit_threads_m_key, "commit_threads_m", 0},
 	{&commit_cond_mutex_key, "commit_cond_mutex", 0},
 	{&innobase_share_mutex_key, "innobase_share_mutex", 0},
 	{&prepare_commit_mutex_key, "prepare_commit_mutex", 0}
};

static PSI_cond_info	all_innodb_conds[] = {
	{&commit_cond_key, "commit_cond", 0}
};

# ifdef UNIV_PFS_MUTEX
/* all_innodb_mutexes array contains mutexes that are
performance schema instrumented if "UNIV_PFS_MUTEX"
is defined */
static PSI_mutex_info all_innodb_mutexes[] = {
	{&autoinc_mutex_key, "autoinc_mutex", 0},
	{&btr_search_enabled_mutex_key, "btr_search_enabled_mutex", 0},
#  ifndef PFS_SKIP_BUFFER_MUTEX_RWLOCK
	{&buffer_block_mutex_key, "buffer_block_mutex", 0},
#  endif /* !PFS_SKIP_BUFFER_MUTEX_RWLOCK */
	{&buf_pool_mutex_key, "buf_pool_mutex", 0},
	{&buf_pool_zip_mutex_key, "buf_pool_zip_mutex", 0},
	{&cache_last_read_mutex_key, "cache_last_read_mutex", 0},
	{&dict_foreign_err_mutex_key, "dict_foreign_err_mutex", 0},
	{&dict_sys_mutex_key, "dict_sys_mutex", 0},
	{&file_format_max_mutex_key, "file_format_max_mutex", 0},
	{&fil_system_mutex_key, "fil_system_mutex", 0},
	{&flush_list_mutex_key, "flush_list_mutex", 0},
	{&log_flush_order_mutex_key, "log_flush_order_mutex", 0},
	{&hash_table_mutex_key, "hash_table_mutex", 0},
	{&ibuf_bitmap_mutex_key, "ibuf_bitmap_mutex", 0},
	{&ibuf_mutex_key, "ibuf_mutex", 0},
	{&ibuf_pessimistic_insert_mutex_key,
		 "ibuf_pessimistic_insert_mutex", 0},
#  ifndef HAVE_ATOMIC_BUILTINS
	{&server_mutex_key, "server_mutex", 0},
#  endif /* !HAVE_ATOMIC_BUILTINS */
	{&log_sys_mutex_key, "log_sys_mutex", 0},
#  ifdef UNIV_MEM_DEBUG
	{&mem_hash_mutex_key, "mem_hash_mutex", 0},
#  endif /* UNIV_MEM_DEBUG */
	{&mem_pool_mutex_key, "mem_pool_mutex", 0},
	{&mutex_list_mutex_key, "mutex_list_mutex", 0},
	{&purge_sys_bh_mutex_key, "purge_sys_bh_mutex", 0},
	{&recv_sys_mutex_key, "recv_sys_mutex", 0},
	{&rseg_mutex_key, "rseg_mutex", 0},
#  ifdef UNIV_SYNC_DEBUG
	{&rw_lock_debug_mutex_key, "rw_lock_debug_mutex", 0},
#  endif /* UNIV_SYNC_DEBUG */
	{&rw_lock_list_mutex_key, "rw_lock_list_mutex", 0},
	{&rw_lock_mutex_key, "rw_lock_mutex", 0},
	{&srv_dict_tmpfile_mutex_key, "srv_dict_tmpfile_mutex", 0},
	{&srv_innodb_monitor_mutex_key, "srv_innodb_monitor_mutex", 0},
	{&srv_misc_tmpfile_mutex_key, "srv_misc_tmpfile_mutex", 0},
	{&srv_monitor_file_mutex_key, "srv_monitor_file_mutex", 0},
	{&syn_arr_mutex_key, "syn_arr_mutex", 0},
#  ifdef UNIV_SYNC_DEBUG
	{&sync_thread_mutex_key, "sync_thread_mutex", 0},
#  endif /* UNIV_SYNC_DEBUG */
	{&trx_doublewrite_mutex_key, "trx_doublewrite_mutex", 0},
	{&trx_undo_mutex_key, "trx_undo_mutex", 0},
	{&srv_sys_mutex_key, "srv_sys_mutex", 0},
	{&lock_sys_mutex_key, "lock_mutex", 0},
	{&lock_sys_wait_mutex_key, "lock_wait_mutex", 0},
	{&trx_mutex_key, "trx_mutex", 0},
	{&srv_sys_tasks_mutex_key, "srv_threads_mutex", 0},
	{&read_view_mutex_key, "read_view_mutex", 0},

	/* mutex with os_fast_mutex_ interfaces */
#  ifndef PFS_SKIP_EVENT_MUTEX
	{&event_os_mutex_key, "event_os_mutex", 0},
#  endif /* PFS_SKIP_EVENT_MUTEX */
	{&os_mutex_key, "os_mutex", 0},
	{&srv_conc_mutex_key, "srv_conc_mutex", 0},
	{&ut_list_mutex_key, "ut_list_mutex", 0}
};
# endif /* UNIV_PFS_MUTEX */

# ifdef UNIV_PFS_RWLOCK
/* all_innodb_rwlocks array contains rwlocks that are
performance schema instrumented if "UNIV_PFS_RWLOCK"
is defined */
static PSI_rwlock_info all_innodb_rwlocks[] = {
#  ifdef UNIV_LOG_ARCHIVE
	{&archive_lock_key, "archive_lock", 0},
#  endif /* UNIV_LOG_ARCHIVE */
	{&btr_search_latch_key, "btr_search_latch", 0},
#  ifndef PFS_SKIP_BUFFER_MUTEX_RWLOCK
	{&buf_block_lock_key, "buf_block_lock", 0},
#  endif /* !PFS_SKIP_BUFFER_MUTEX_RWLOCK */
#  ifdef UNIV_SYNC_DEBUG
	{&buf_block_debug_latch_key, "buf_block_debug_latch", 0},
#  endif /* UNIV_SYNC_DEBUG */
	{&dict_operation_lock_key, "dict_operation_lock", 0},
	{&fil_space_latch_key, "fil_space_latch", 0},
	{&checkpoint_lock_key, "checkpoint_lock", 0},
	{&trx_i_s_cache_lock_key, "trx_i_s_cache_lock", 0},
	{&trx_purge_latch_key, "trx_purge_latch", 0},
	{&index_tree_rw_lock_key, "index_tree_rw_lock", 0},
	{&trx_sys_rw_lock_key, "trx_sys_lock", 0},
	{&dict_table_stats_latch_key, "dict_table_stats", 0}
};
# endif /* UNIV_PFS_RWLOCK */

# ifdef UNIV_PFS_THREAD
/* all_innodb_threads array contains threads that are
performance schema instrumented if "UNIV_PFS_THREAD"
is defined */
static PSI_thread_info	all_innodb_threads[] = {
	{&trx_rollback_clean_thread_key, "trx_rollback_clean_thread", 0},
	{&io_handler_thread_key, "io_handler_thread", 0},
	{&srv_lock_timeout_thread_key, "srv_lock_timeout_thread", 0},
	{&srv_error_monitor_thread_key, "srv_error_monitor_thread", 0},
	{&srv_monitor_thread_key, "srv_monitor_thread", 0},
	{&srv_master_thread_key, "srv_master_thread", 0},
	{&srv_purge_thread_key, "srv_purge_thread", 0},
	{&buf_page_cleaner_thread_key, "page_cleaner_thread", 0}
};
# endif /* UNIV_PFS_THREAD */

# ifdef UNIV_PFS_IO
/* all_innodb_files array contains the type of files that are
performance schema instrumented if "UNIV_PFS_IO" is defined */
static PSI_file_info	all_innodb_files[] = {
	{&innodb_file_data_key, "innodb_data_file", 0},
	{&innodb_file_log_key, "innodb_log_file", 0},
	{&innodb_file_temp_key, "innodb_temp_file", 0}
};
# endif /* UNIV_PFS_IO */
#endif /* HAVE_PSI_INTERFACE */

/** "GEN_CLUST_INDEX" is the name reserved for Innodb default
system primary index. */
static const char innobase_index_reserve_name[]= "GEN_CLUST_INDEX";

static const char innobase_hton_name[]= "InnoDB";

static MYSQL_THDVAR_BOOL(support_xa, PLUGIN_VAR_OPCMDARG,
  "Enable InnoDB support for the XA two-phase commit",
  /* check_func */ NULL, /* update_func */ NULL,
  /* default */ TRUE);

static MYSQL_THDVAR_BOOL(table_locks, PLUGIN_VAR_OPCMDARG,
  "Enable InnoDB locking in LOCK TABLES",
  /* check_func */ NULL, /* update_func */ NULL,
  /* default */ TRUE);

static MYSQL_THDVAR_BOOL(strict_mode, PLUGIN_VAR_OPCMDARG,
  "Use strict mode when evaluating create options.",
  NULL, NULL, FALSE);

static MYSQL_THDVAR_BOOL(analyze_is_persistent, PLUGIN_VAR_OPCMDARG,
  "ANALYZE TABLE in InnoDB uses a more precise (and slow) sampling "
  "algorithm and saves the results persistently.",
  /* check_func */ NULL, /* update_func */ NULL,
  /* default */ FALSE);

static MYSQL_THDVAR_ULONG(lock_wait_timeout, PLUGIN_VAR_RQCMDARG,
  "Timeout in seconds an InnoDB transaction may wait for a lock before being rolled back. Values above 100000000 disable the timeout.",
  NULL, NULL, 50, 1, 1024 * 1024 * 1024, 0);

static SHOW_VAR innodb_status_variables[]= {
  {"buffer_pool_pages_data",
  (char*) &export_vars.innodb_buffer_pool_pages_data,	  SHOW_LONG},
  {"buffer_pool_pages_dirty",
  (char*) &export_vars.innodb_buffer_pool_pages_dirty,	  SHOW_LONG},
  {"buffer_pool_pages_flushed",
  (char*) &export_vars.innodb_buffer_pool_pages_flushed,  SHOW_LONG},
  {"buffer_pool_pages_free",
  (char*) &export_vars.innodb_buffer_pool_pages_free,	  SHOW_LONG},
#ifdef UNIV_DEBUG
  {"buffer_pool_pages_latched",
  (char*) &export_vars.innodb_buffer_pool_pages_latched,  SHOW_LONG},
#endif /* UNIV_DEBUG */
  {"buffer_pool_pages_misc",
  (char*) &export_vars.innodb_buffer_pool_pages_misc,	  SHOW_LONG},
  {"buffer_pool_pages_total",
  (char*) &export_vars.innodb_buffer_pool_pages_total,	  SHOW_LONG},
  {"buffer_pool_read_ahead",
  (char*) &export_vars.innodb_buffer_pool_read_ahead,	  SHOW_LONG},
  {"buffer_pool_read_ahead_evicted",
  (char*) &export_vars.innodb_buffer_pool_read_ahead_evicted, SHOW_LONG},
  {"buffer_pool_read_requests",
  (char*) &export_vars.innodb_buffer_pool_read_requests,  SHOW_LONG},
  {"buffer_pool_reads",
  (char*) &export_vars.innodb_buffer_pool_reads,	  SHOW_LONG},
  {"buffer_pool_wait_free",
  (char*) &export_vars.innodb_buffer_pool_wait_free,	  SHOW_LONG},
  {"buffer_pool_write_requests",
  (char*) &export_vars.innodb_buffer_pool_write_requests, SHOW_LONG},
  {"data_fsyncs",
  (char*) &export_vars.innodb_data_fsyncs,		  SHOW_LONG},
  {"data_pending_fsyncs",
  (char*) &export_vars.innodb_data_pending_fsyncs,	  SHOW_LONG},
  {"data_pending_reads",
  (char*) &export_vars.innodb_data_pending_reads,	  SHOW_LONG},
  {"data_pending_writes",
  (char*) &export_vars.innodb_data_pending_writes,	  SHOW_LONG},
  {"data_read",
  (char*) &export_vars.innodb_data_read,		  SHOW_LONG},
  {"data_reads",
  (char*) &export_vars.innodb_data_reads,		  SHOW_LONG},
  {"data_writes",
  (char*) &export_vars.innodb_data_writes,		  SHOW_LONG},
  {"data_written",
  (char*) &export_vars.innodb_data_written,		  SHOW_LONG},
  {"dblwr_pages_written",
  (char*) &export_vars.innodb_dblwr_pages_written,	  SHOW_LONG},
  {"dblwr_writes",
  (char*) &export_vars.innodb_dblwr_writes,		  SHOW_LONG},
  {"have_atomic_builtins",
  (char*) &export_vars.innodb_have_atomic_builtins,	  SHOW_BOOL},
  {"log_waits",
  (char*) &export_vars.innodb_log_waits,		  SHOW_LONG},
  {"log_write_requests",
  (char*) &export_vars.innodb_log_write_requests,	  SHOW_LONG},
  {"log_writes",
  (char*) &export_vars.innodb_log_writes,		  SHOW_LONG},
  {"os_log_fsyncs",
  (char*) &export_vars.innodb_os_log_fsyncs,		  SHOW_LONG},
  {"os_log_pending_fsyncs",
  (char*) &export_vars.innodb_os_log_pending_fsyncs,	  SHOW_LONG},
  {"os_log_pending_writes",
  (char*) &export_vars.innodb_os_log_pending_writes,	  SHOW_LONG},
  {"os_log_written",
  (char*) &export_vars.innodb_os_log_written,		  SHOW_LONGLONG},
  {"page_size",
  (char*) &export_vars.innodb_page_size,		  SHOW_LONG},
  {"pages_created",
  (char*) &export_vars.innodb_pages_created,		  SHOW_LONG},
  {"pages_read",
  (char*) &export_vars.innodb_pages_read,		  SHOW_LONG},
  {"pages_written",
  (char*) &export_vars.innodb_pages_written,		  SHOW_LONG},
  {"row_lock_current_waits",
  (char*) &export_vars.innodb_row_lock_current_waits,	  SHOW_LONG},
  {"row_lock_time",
  (char*) &export_vars.innodb_row_lock_time,		  SHOW_LONGLONG},
  {"row_lock_time_avg",
  (char*) &export_vars.innodb_row_lock_time_avg,	  SHOW_LONG},
  {"row_lock_time_max",
  (char*) &export_vars.innodb_row_lock_time_max,	  SHOW_LONG},
  {"row_lock_waits",
  (char*) &export_vars.innodb_row_lock_waits,		  SHOW_LONG},
  {"rows_deleted",
  (char*) &export_vars.innodb_rows_deleted,		  SHOW_LONG},
  {"rows_inserted",
  (char*) &export_vars.innodb_rows_inserted,		  SHOW_LONG},
  {"rows_read",
  (char*) &export_vars.innodb_rows_read,		  SHOW_LONG},
  {"rows_updated",
  (char*) &export_vars.innodb_rows_updated,		  SHOW_LONG},
  {"num_open_files",
  (char*) &export_vars.innodb_num_open_files,		  SHOW_LONG},
  {"truncated_status_writes",
  (char*) &export_vars.innodb_truncated_status_writes,	  SHOW_LONG},
  {NullS, NullS, SHOW_LONG}
};

/************************************************************************//**
Handling the shared INNOBASE_SHARE structure that is needed to provide table
locking. Register the table name if it doesn't exist in the hash table. */
static
INNOBASE_SHARE*
get_share(
/*======*/
	const char*	table_name);	/*!< in: table to lookup */

/************************************************************************//**
Free the shared object that was registered with get_share(). */
static
void
free_share(
/*=======*/
	INNOBASE_SHARE*	share);		/*!< in/own: share to free */

/*****************************************************************//**
Frees a possible InnoDB trx object associated with the current THD.
@return	0 or error number */
static
int
innobase_close_connection(
/*======================*/
	handlerton*	hton,		/*!< in: Innodb handlerton */
	THD*		thd);		/*!< in: MySQL thread handle for
					which to close the connection */

/*****************************************************************//**
Commits a transaction in an InnoDB database or marks an SQL statement
ended.
@return	0 */
static
int
innobase_commit(
/*============*/
	handlerton*	hton,		/*!< in: Innodb handlerton */
	THD*		thd,		/*!< in: MySQL thread handle of the
					user for whom the transaction should
					be committed */
	bool		commit_trx);	/*!< in: true - commit transaction
					false - the current SQL statement
					ended */

/*****************************************************************//**
Rolls back a transaction to a savepoint.
@return 0 if success, HA_ERR_NO_SAVEPOINT if no savepoint with the
given name */
static
int
innobase_rollback(
/*==============*/
	handlerton*	hton,		/*!< in: Innodb handlerton */ 
	THD*		thd,		/*!< in: handle to the MySQL thread
					of the user whose transaction should
					be rolled back */
	bool		rollback_trx);	/*!< in: TRUE - rollback entire
					transaction FALSE - rollback the current
					statement only */

/*****************************************************************//**
Rolls back a transaction to a savepoint.
@return 0 if success, HA_ERR_NO_SAVEPOINT if no savepoint with the
given name */
static
int
innobase_rollback_to_savepoint(
/*===========================*/
	handlerton*	hton,		/*!< in: InnoDB handlerton */
	THD*		thd,		/*!< in: handle to the MySQL thread of
					the user whose XA transaction should
					be rolled back to savepoint */
	void*		savepoint);	/*!< in: savepoint data */

/*****************************************************************//**
Sets a transaction savepoint.
@return	always 0, that is, always succeeds */
static
int
innobase_savepoint(
/*===============*/
	handlerton*	hton,		/*!< in: InnoDB handlerton */
	THD*		thd,		/*!< in: handle to the MySQL thread of
					the user's XA transaction for which
					we need to take a savepoint */
	void*		savepoint);	/*!< in: savepoint data */

/*****************************************************************//**
Release transaction savepoint name.
@return 0 if success, HA_ERR_NO_SAVEPOINT if no savepoint with the
given name */
static
int
innobase_release_savepoint(
/*=======================*/
	handlerton*	hton,		/*!< in: handlerton for Innodb */
	THD*		thd,		/*!< in: handle to the MySQL thread
					of the user whose transaction's
					savepoint should be released */
	void*		savepoint);	/*!< in: savepoint data */

/************************************************************************//**
Function for constructing an InnoDB table handler instance. */
static
handler*
innobase_create_handler(
/*====================*/
	handlerton*	hton,		/*!< in: handlerton for Innodb */
	TABLE_SHARE*	table,
	MEM_ROOT*	mem_root);

/** @brief Initialize the default value of innodb_commit_concurrency.

Once InnoDB is running, the innodb_commit_concurrency must not change
from zero to nonzero. (Bug #42101)

The initial default value is 0, and without this extra initialization,
SET GLOBAL innodb_commit_concurrency=DEFAULT would set the parameter
to 0, even if it was initially set to nonzero at the command line
or configuration file. */
static
void
innobase_commit_concurrency_init_default();
/*=======================================*/

/************************************************************//**
Validate the file format name and return its corresponding id.
@return	valid file format id */
static
uint
innobase_file_format_name_lookup(
/*=============================*/
	const char*	format_name);	/*!< in: pointer to file format
					name */
/************************************************************//**
Validate the file format check config parameters, as a side effect it
sets the srv_max_file_format_at_startup variable.
@return	the format_id if valid config value, otherwise, return -1 */
static
int
innobase_file_format_validate_and_set(
/*==================================*/
	const char*	format_max);	/*!< in: parameter value */
/****************************************************************//**
Return alter table flags supported in an InnoDB database. */
static
uint
innobase_alter_table_flags(
/*=======================*/
	uint	flags);

/*******************************************************************//**
This function is used to prepare an X/Open XA distributed transaction.
@return	0 or error number */
static
int
innobase_xa_prepare(
/*================*/
	handlerton*	hton,		/*!< in: InnoDB handlerton */
	THD*		thd,		/*!< in: handle to the MySQL thread of
					the user whose XA transaction should
					be prepared */
	bool		all);		/*!< in: true - prepare transaction
					false - the current SQL statement
					ended */
/*******************************************************************//**
This function is used to recover X/Open XA distributed transactions.
@return	number of prepared transactions stored in xid_list */
static
int
innobase_xa_recover(
/*================*/
	handlerton*	hton,		/*!< in: InnoDB handlerton */
	XID*		xid_list,	/*!< in/out: prepared transactions */
	uint		len);		/*!< in: number of slots in xid_list */
/*******************************************************************//**
This function is used to commit one X/Open XA distributed transaction
which is in the prepared state
@return	0 or error number */
static
int
innobase_commit_by_xid(
/*===================*/
	handlerton*	hton,		/*!< in: InnoDB handlerton */
	XID*		xid);		/*!< in: X/Open XA transaction
					identification */
/*******************************************************************//**
This function is used to rollback one X/Open XA distributed transaction
which is in the prepared state
@return	0 or error number */
static
int
innobase_rollback_by_xid(
/*=====================*/
	handlerton*	hton,		/*!< in: InnoDB handlerton */
	XID*		xid);		/*!< in: X/Open XA transaction
					identification */
/*******************************************************************//**
Create a consistent view for a cursor based on current transaction
which is created if the corresponding MySQL thread still lacks one.
This consistent view is then used inside of MySQL when accessing records
using a cursor.
@return	pointer to cursor view or NULL */
static
void*
innobase_create_cursor_view(
/*========================*/
	handlerton*	hton,		/*!< in: innobase hton */
	THD*		thd);		/*!< in: user thread handle */
/*******************************************************************//**
Set the given consistent cursor view to a transaction which is created
if the corresponding MySQL thread still lacks one. If the given
consistent cursor view is NULL global read view of a transaction is
restored to a transaction read view. */
static
void
innobase_set_cursor_view(
/*=====================*/
	handlerton*	hton,		/*!< in: handlerton of Innodb */
	THD*		thd,		/*!< in: user thread handle */
	void*		curview);	/*!< in: Consistent cursor view to
					be set */
/*******************************************************************//**
Close the given consistent cursor view of a transaction and restore
global read view to a transaction read view. Transaction is created if the
corresponding MySQL thread still lacks one. */
static
void
innobase_close_cursor_view(
/*=======================*/
	handlerton*	hton,		/*!< in: handlerton of Innodb */
	THD*		thd,		/*!< in: user thread handle */
	void*		curview);	/*!< in: Consistent read view to be
					closed */
/*****************************************************************//**
Removes all tables in the named database inside InnoDB. */
static
void
innobase_drop_database(
/*===================*/
	handlerton*	hton,		/*!< in: handlerton of Innodb */
	char*		path);		/*!< in: database path; inside InnoDB
					the name of the last directory in
					the path is used as the database name:
					for example, in 'mysql/data/test' the
					database name is 'test' */
/*******************************************************************//**
Closes an InnoDB database. */
static
int
innobase_end(
/*=========*/
	handlerton*		hton,	/* in: Innodb handlerton */
	ha_panic_function	type);

/*****************************************************************//**
Creates an InnoDB transaction struct for the thd if it does not yet have one.
Starts a new InnoDB transaction if a transaction is not yet started. And
assigns a new snapshot for a consistent read if the transaction does not yet
have one.
@return	0 */
static
int
innobase_start_trx_and_assign_read_view(
/*====================================*/
	handlerton*	hton,		/* in: Innodb handlerton */
	THD*		thd);		/* in: MySQL thread handle of the
					user for whom the transaction should
					be committed */
/****************************************************************//**
Flushes InnoDB logs to disk and makes a checkpoint. Really, a commit flushes
the logs, and the name of this function should be innobase_checkpoint.
@return	TRUE if error */
static
bool
innobase_flush_logs(
/*================*/
	handlerton*	hton);		/*!< in: InnoDB handlerton */

/************************************************************************//**
Implements the SHOW ENGINE INNODB STATUS command. Sends the output of the
InnoDB Monitor to the client.
@return 0 on success */
static
int
innodb_show_status(
/*===============*/
	handlerton*	hton,		/*!< in: the innodb handlerton */
	THD*		thd,		/*!< in: the MySQL query thread of
					the caller */
	stat_print_fn*	stat_print);
/************************************************************************//**
Return 0 on success and non-zero on failure. Note: the bool return type
seems to be abused here, should be an int. */
static
bool
innobase_show_status(
/*=================*/
	handlerton*		hton,	/*!< in: the innodb handlerton */
	THD*			thd,	/*!< in: the MySQL query thread of
					the caller */
	stat_print_fn*		stat_print,
	enum ha_stat_type	stat_type);

/*****************************************************************//**
Commits a transaction in an InnoDB database. */
static
void
innobase_commit_low(
/*================*/
	trx_t*	trx);	/*!< in: transaction handle */

/****************************************************************//**
Parse and enable InnoDB monitor counters during server startup.
User can enable monitor counters/groups by specifying
"loose-innodb_monitor_enable = monitor_name1;monitor_name2..."
in server configuration file or at the command line. */
static
void
innodb_enable_monitor_at_startup(
/*=============================*/
	char*	str);	/*!< in: monitor counter enable list */

/*************************************************************//**
Check for a valid value of innobase_commit_concurrency.
@return	0 for valid innodb_commit_concurrency */
static
int
innobase_commit_concurrency_validate(
/*=================================*/
	THD*				thd,	/*!< in: thread handle */
	struct st_mysql_sys_var*	var,	/*!< in: pointer to system
						variable */
	void*				save,	/*!< out: immediate result
						for update function */
	struct st_mysql_value*		value)	/*!< in: incoming string */
{
	long long	intbuf;
	ulong		commit_concurrency;

	DBUG_ENTER("innobase_commit_concurrency_validate");

	if (value->val_int(value, &intbuf)) {
		/* The value is NULL. That is invalid. */
		DBUG_RETURN(1);
	}

	*reinterpret_cast<ulong*>(save) = commit_concurrency
		= static_cast<ulong>(intbuf);

	/* Allow the value to be updated, as long as it remains zero
	or nonzero. */
	DBUG_RETURN(!(!commit_concurrency == !innobase_commit_concurrency));
}

/*******************************************************************//**
Function for constructing an InnoDB table handler instance. */
static
handler*
innobase_create_handler(
/*====================*/
	handlerton*	hton,	/*!< in: InnoDB handlerton */
	TABLE_SHARE*	table,
	MEM_ROOT*	mem_root)
{
	return new (mem_root) ha_innobase(hton, table);
}

/* General functions */

/******************************************************************//**
Returns true if the thread is the replication thread on the slave
server. Used in srv_conc_enter_innodb() to determine if the thread
should be allowed to enter InnoDB - the replication thread is treated
differently than other threads. Also used in
srv_conc_force_exit_innodb().
@return	true if thd is the replication thread */
extern "C" UNIV_INTERN
ibool
thd_is_replication_slave_thread(
/*============================*/
	void*	thd)	/*!< in: thread handle (THD*) */
{
	return((ibool) thd_slave_thread((THD*) thd));
}

/******************************************************************//**
Save some CPU by testing the value of srv_thread_concurrency in inline
functions. */
static inline
void
innodb_srv_conc_enter_innodb(
/*=========================*/
	trx_t*	trx)	/*!< in: transaction handle */
{
	if (UNIV_LIKELY(!srv_thread_concurrency)) {

		return;
	}

	srv_conc_enter_innodb(trx);
}

/******************************************************************//**
Save some CPU by testing the value of srv_thread_concurrency in inline
functions. */
static inline
void
innodb_srv_conc_exit_innodb(
/*========================*/
	trx_t*	trx)	/*!< in: transaction handle */
{
	if (UNIV_LIKELY(!trx->declared_to_be_inside_innodb)) {

		return;
	}

	srv_conc_exit_innodb(trx);
}

/******************************************************************//**
Releases possible search latch and InnoDB thread FIFO ticket. These should
be released at each SQL statement end, and also when mysqld passes the
control to the client. It does no harm to release these also in the middle
of an SQL statement. */
static inline
void
innobase_release_stat_resources(
/*============================*/
	trx_t*	trx)	/*!< in: transaction object */
{
	if (trx->has_search_latch) {
		trx_search_latch_release_if_reserved(trx);
	}

	if (trx->declared_to_be_inside_innodb) {
		/* Release our possible ticket in the FIFO */

		srv_conc_force_exit_innodb(trx);
	}
}

/******************************************************************//**
Returns true if the transaction this thread is processing has edited
non-transactional tables. Used by the deadlock detector when deciding
which transaction to rollback in case of a deadlock - we try to avoid
rolling back transactions that have edited non-transactional tables.
@return	true if non-transactional tables have been edited */
extern "C" UNIV_INTERN
ibool
thd_has_edited_nontrans_tables(
/*===========================*/
	void*	thd)	/*!< in: thread handle (THD*) */
{
	return((ibool) thd_non_transactional_update((THD*) thd));
}

/******************************************************************//**
Returns true if the thread is executing a SELECT statement.
@return	true if thd is executing SELECT */
extern "C" UNIV_INTERN
ibool
thd_is_select(
/*==========*/
	const void*	thd)	/*!< in: thread handle (THD*) */
{
	return(thd_sql_command((const THD*) thd) == SQLCOM_SELECT);
}

/******************************************************************//**
Returns true if the thread supports XA,
global value of innodb_supports_xa if thd is NULL.
@return	true if thd has XA support */
extern "C" UNIV_INTERN
ibool
thd_supports_xa(
/*============*/
	void*	thd)	/*!< in: thread handle (THD*), or NULL to query
			the global innodb_supports_xa */
{
	return(THDVAR((THD*) thd, support_xa));
}

/******************************************************************//**
Returns the lock wait timeout for the current connection.
@return	the lock wait timeout, in seconds */
extern "C" UNIV_INTERN
ulong
thd_lock_wait_timeout(
/*==================*/
	void*	thd)	/*!< in: thread handle (THD*), or NULL to query
			the global innodb_lock_wait_timeout */
{
	/* According to <mysql/plugin.h>, passing thd == NULL
	returns the global value of the session variable. */
	return(THDVAR((THD*) thd, lock_wait_timeout));
}

/******************************************************************//**
Set the time waited for the lock for the current query. */
extern "C" UNIV_INTERN
void
thd_set_lock_wait_time(
/*===================*/
	void*	thd,	/*!< in: thread handle (THD*) */
	ulint	value)	/*!< in: time waited for the lock */
{
	if (thd) {
		thd_storage_lock_wait((THD*)thd, value);
	}
}

/********************************************************************//**
Obtain the InnoDB transaction of a MySQL thread.
@return	reference to transaction pointer */
static inline
trx_t*&
thd_to_trx(
/*=======*/
	THD*	thd)	/*!< in: MySQL thread */
{
	return(*(trx_t**) thd_ha_data(thd, innodb_hton_ptr));
}

/********************************************************************//**
Call this function when mysqld passes control to the client. That is to
avoid deadlocks on the adaptive hash S-latch possibly held by thd. For more
documentation, see handler.cc.
@return	0 */
static
int
innobase_release_temporary_latches(
/*===============================*/
	handlerton*	hton,	/*!< in: handlerton */
	THD*		thd)	/*!< in: MySQL thread */
{
	trx_t*	trx;

	DBUG_ASSERT(hton == innodb_hton_ptr);

	if (!innodb_inited) {

		return(0);
	}

	trx = thd_to_trx(thd);

	if (trx) {
		innobase_release_stat_resources(trx);
	}
	return(0);
}

/********************************************************************//**
Increments innobase_active_counter and every INNOBASE_WAKE_INTERVALth
time calls srv_active_wake_master_thread. This function should be used
when a single database operation may introduce a small need for
server utility activity, like checkpointing. */
static inline
void
innobase_active_small(void)
/*=======================*/
{
	innobase_active_counter++;

	if ((innobase_active_counter % INNOBASE_WAKE_INTERVAL) == 0) {
		srv_active_wake_master_thread();
	}
}

/********************************************************************//**
Converts an InnoDB error code to a MySQL error code and also tells to MySQL
about a possible transaction rollback inside InnoDB caused by a lock wait
timeout or a deadlock.
@return	MySQL error code */
extern "C" UNIV_INTERN
int
convert_error_code_to_mysql(
/*========================*/
	int	error,	/*!< in: InnoDB error code */
	ulint	flags,	/*!< in: InnoDB table flags, or 0 */
	THD*	thd)	/*!< in: user thread handle or NULL */
{
	switch (error) {
	case DB_SUCCESS:
		return(0);

	case DB_INTERRUPTED:
		my_error(ER_QUERY_INTERRUPTED, MYF(0));
		/* fall through */

	case DB_FOREIGN_EXCEED_MAX_CASCADE:
		push_warning_printf(thd, MYSQL_ERROR::WARN_LEVEL_WARN,
				    HA_ERR_ROW_IS_REFERENCED,
				    "InnoDB: Cannot delete/update "
				    "rows with cascading foreign key "
				    "constraints that exceed max "
				    "depth of %d. Please "
				    "drop extra constraints and try "
				    "again", DICT_FK_MAX_RECURSIVE_LOAD);

		/* fall through */

	case DB_ERROR:
	default:
		return(-1); /* unspecified error */

	case DB_DUPLICATE_KEY:
		/* Be cautious with returning this error, since
		mysql could re-enter the storage layer to get
		duplicated key info, the operation requires a
		valid table handle and/or transaction information,
		which might not always be available in the error
		handling stage. */
		return(HA_ERR_FOUND_DUPP_KEY);

	case DB_FOREIGN_DUPLICATE_KEY:
		return(HA_ERR_FOREIGN_DUPLICATE_KEY);

	case DB_MISSING_HISTORY:
		return(HA_ERR_TABLE_DEF_CHANGED);

	case DB_RECORD_NOT_FOUND:
		return(HA_ERR_NO_ACTIVE_RECORD);

	case DB_DEADLOCK:
		/* Since we rolled back the whole transaction, we must
		tell it also to MySQL so that MySQL knows to empty the
		cached binlog for this transaction */

		if (thd) {
			thd_mark_transaction_to_rollback(thd, TRUE);
		}

		return(HA_ERR_LOCK_DEADLOCK);

	case DB_LOCK_WAIT_TIMEOUT:
		/* Starting from 5.0.13, we let MySQL just roll back the
		latest SQL statement in a lock wait timeout. Previously, we
		rolled back the whole transaction. */

		if (thd) {
			thd_mark_transaction_to_rollback(
				thd, (bool)row_rollback_on_timeout);
		}

		return(HA_ERR_LOCK_WAIT_TIMEOUT);

	case DB_NO_REFERENCED_ROW:
		return(HA_ERR_NO_REFERENCED_ROW);

	case DB_ROW_IS_REFERENCED:
		return(HA_ERR_ROW_IS_REFERENCED);

	case DB_CANNOT_ADD_CONSTRAINT:
	case DB_CHILD_NO_INDEX:
	case DB_PARENT_NO_INDEX:
		return(HA_ERR_CANNOT_ADD_FOREIGN);

	case DB_CANNOT_DROP_CONSTRAINT:

		return(HA_ERR_ROW_IS_REFERENCED); /* TODO: This is a bit
						misleading, a new MySQL error
						code should be introduced */

	case DB_COL_APPEARS_TWICE_IN_INDEX:
	case DB_CORRUPTION:
		return(HA_ERR_CRASHED);

	case DB_OUT_OF_FILE_SPACE:
		return(HA_ERR_RECORD_FILE_FULL);

	case DB_TABLE_IS_BEING_USED:
		return(HA_ERR_WRONG_COMMAND);

	case DB_TABLE_NOT_FOUND:
		return(HA_ERR_NO_SUCH_TABLE);

	case DB_TOO_BIG_RECORD:
		my_error(ER_TOO_BIG_ROWSIZE, MYF(0),
			 page_get_free_space_of_empty(flags
						      & DICT_TF_COMPACT) / 2);
		return(HA_ERR_TO_BIG_ROW);

	case DB_NO_SAVEPOINT:
		return(HA_ERR_NO_SAVEPOINT);

	case DB_LOCK_TABLE_FULL:
		/* Since we rolled back the whole transaction, we must
		tell it also to MySQL so that MySQL knows to empty the
		cached binlog for this transaction */

		if (thd) {
			thd_mark_transaction_to_rollback(thd, TRUE);
		}

		return(HA_ERR_LOCK_TABLE_FULL);

	case DB_PRIMARY_KEY_IS_NULL:
		return(ER_PRIMARY_CANT_HAVE_NULL);

	case DB_TOO_MANY_CONCURRENT_TRXS:
		/* New error code HA_ERR_TOO_MANY_CONCURRENT_TRXS is only
		available in 5.1.38 and later, but the plugin should still
		work with previous versions of MySQL. */
#ifdef HA_ERR_TOO_MANY_CONCURRENT_TRXS
		return(HA_ERR_TOO_MANY_CONCURRENT_TRXS);
#else /* HA_ERR_TOO_MANY_CONCURRENT_TRXS */
		return(HA_ERR_RECORD_FILE_FULL);
#endif /* HA_ERR_TOO_MANY_CONCURRENT_TRXS */
	case DB_UNSUPPORTED:
		return(HA_ERR_UNSUPPORTED);
	}
}

/*************************************************************//**
Prints info of a THD object (== user session thread) to the given file. */
extern "C" UNIV_INTERN
void
innobase_mysql_print_thd(
/*=====================*/
	FILE*	f,		/*!< in: output stream */
	void*	thd,		/*!< in: pointer to a MySQL THD object */
	uint	max_query_len)	/*!< in: max query length to print, or 0 to
				use the default max length */
{
	char	buffer[1024];

	fputs(thd_security_context((THD*) thd, buffer, sizeof buffer,
				   max_query_len), f);
	putc('\n', f);
}

/******************************************************************//**
Get the variable length bounds of the given character set. */
extern "C" UNIV_INTERN
void
innobase_get_cset_width(
/*====================*/
	ulint	cset,		/*!< in: MySQL charset-collation code */
	ulint*	mbminlen,	/*!< out: minimum length of a char (in bytes) */
	ulint*	mbmaxlen)	/*!< out: maximum length of a char (in bytes) */
{
	CHARSET_INFO*	cs;
	ut_ad(cset < 256);
	ut_ad(mbminlen);
	ut_ad(mbmaxlen);

	cs = all_charsets[cset];
	if (cs) {
		*mbminlen = cs->mbminlen;
		*mbmaxlen = cs->mbmaxlen;
		ut_ad(*mbminlen < DATA_MBMAX);
		ut_ad(*mbmaxlen < DATA_MBMAX);
	} else {
		THD*	thd = current_thd;

		if (thd && thd_sql_command(thd) == SQLCOM_DROP_TABLE) {

			/* Fix bug#46256: allow tables to be dropped if the
			collation is not found, but issue a warning. */
			if ((global_system_variables.log_warnings)
			    && (cset != 0)){

				sql_print_warning(
					"Unknown collation #%lu.", cset);
			}
		} else {

			ut_a(cset == 0);
		}

		*mbminlen = *mbmaxlen = 0;
	}
}

/******************************************************************//**
Converts an identifier to a table name. */
extern "C" UNIV_INTERN
void
innobase_convert_from_table_id(
/*===========================*/
	struct charset_info_st*	cs,	/*!< in: the 'from' character set */
	char*			to,	/*!< out: converted identifier */
	const char*		from,	/*!< in: identifier to convert */
	ulint			len)	/*!< in: length of 'to', in bytes */
{
	uint	errors;

	strconvert(cs, from, &my_charset_filename, to, (uint) len, &errors);
}

/******************************************************************//**
Converts an identifier to UTF-8. */
extern "C" UNIV_INTERN
void
innobase_convert_from_id(
/*=====================*/
	struct charset_info_st*	cs,	/*!< in: the 'from' character set */
	char*			to,	/*!< out: converted identifier */
	const char*		from,	/*!< in: identifier to convert */
	ulint			len)	/*!< in: length of 'to', in bytes */
{
	uint	errors;

	strconvert(cs, from, system_charset_info, to, (uint) len, &errors);
}

/******************************************************************//**
Compares NUL-terminated UTF-8 strings case insensitively.
@return	0 if a=b, <0 if a<b, >1 if a>b */
extern "C" UNIV_INTERN
int
innobase_strcasecmp(
/*================*/
	const char*	a,	/*!< in: first string to compare */
	const char*	b)	/*!< in: second string to compare */
{
	return(my_strcasecmp(system_charset_info, a, b));
}

/******************************************************************//**
Compares NUL-terminated UTF-8 strings case insensitively. The
second string contains wildcards.
@return 0 if a match is found, 1 if not */
extern "C" UNIV_INTERN
int
innobase_wildcasecmp(
/*=================*/
	const char*	a,	/*!< in: string to compare */
	const char*	b)	/*!< in: wildcard string to compare */
{
	return(wild_case_compare(system_charset_info, a, b));
}

/******************************************************************//**
Strip dir name from a full path name and return only the file name
@return file name or "null" if no file name */
extern "C" UNIV_INTERN
const char*
innobase_basename(
/*==============*/
	const char*	path_name)	/*!< in: full path name */
{
	const char*	name = base_name(path_name);

	return((name) ? name : "null");
}

/******************************************************************//**
Makes all characters in a NUL-terminated UTF-8 string lower case. */
extern "C" UNIV_INTERN
void
innobase_casedn_str(
/*================*/
	char*	a)	/*!< in/out: string to put in lower case */
{
	my_casedn_str(system_charset_info, a);
}

/**********************************************************************//**
Determines the connection character set.
@return	connection character set */
extern "C" UNIV_INTERN
struct charset_info_st*
innobase_get_charset(
/*=================*/
	void*	mysql_thd)	/*!< in: MySQL thread handle */
{
	return(thd_charset((THD*) mysql_thd));
}

/**********************************************************************//**
Determines the current SQL statement.
@return	SQL statement string */
extern "C" UNIV_INTERN
const char*
innobase_get_stmt(
/*==============*/
	void*	mysql_thd,	/*!< in: MySQL thread handle */
	size_t*	length)		/*!< out: length of the SQL statement */
{
	LEX_STRING* stmt;

	stmt = thd_query_string((THD*) mysql_thd);
	*length = stmt->length;
	return(stmt->str);
}

/**********************************************************************//**
Get the current seting of the table_def_size global parameter. We do
a dirty read because for one there is no synchronization object and
secondly there is little harm in doing so even if we get a torn read.
@return	value of table_def_size */
extern "C" UNIV_INTERN
ulint
innobase_get_table_cache_size(void)
/*===============================*/
{
	return(table_def_size);
}

#if defined (__WIN__) && defined (MYSQL_DYNAMIC_PLUGIN)
extern MYSQL_PLUGIN_IMPORT MY_TMPDIR mysql_tmpdir_list;
/*******************************************************************//**
Map an OS error to an errno value. The OS error number is stored in
_doserrno and the mapped value is stored in errno) */
extern "C"
void __cdecl
_dosmaperr(
	unsigned long);	/*!< in: OS error value */

/*********************************************************************//**
Creates a temporary file.
@return	temporary file descriptor, or < 0 on error */
extern "C" UNIV_INTERN
int
innobase_mysql_tmpfile(void)
/*========================*/
{
	int	fd;				/* handle of opened file */
	HANDLE	osfh;				/* OS handle of opened file */
	char*	tmpdir;				/* point to the directory
						where to create file */
	TCHAR	path_buf[MAX_PATH - 14];	/* buffer for tmp file path.
						The length cannot be longer
						than MAX_PATH - 14, or
						GetTempFileName will fail. */
	char	filename[MAX_PATH];		/* name of the tmpfile */
	DWORD	fileaccess = GENERIC_READ	/* OS file access */
			     | GENERIC_WRITE
			     | DELETE;
	DWORD	fileshare = FILE_SHARE_READ	/* OS file sharing mode */
			    | FILE_SHARE_WRITE
			    | FILE_SHARE_DELETE;
	DWORD	filecreate = CREATE_ALWAYS;	/* OS method of open/create */
	DWORD	fileattrib =			/* OS file attribute flags */
			     FILE_ATTRIBUTE_NORMAL
			     | FILE_FLAG_DELETE_ON_CLOSE
			     | FILE_ATTRIBUTE_TEMPORARY
			     | FILE_FLAG_SEQUENTIAL_SCAN;

	DBUG_ENTER("innobase_mysql_tmpfile");

	tmpdir = my_tmpdir(&mysql_tmpdir_list);

	/* The tmpdir parameter can not be NULL for GetTempFileName. */
	if (!tmpdir) {
		uint	ret;

		/* Use GetTempPath to determine path for temporary files. */
		ret = GetTempPath(sizeof(path_buf), path_buf);
		if (ret > sizeof(path_buf) || (ret == 0)) {

			_dosmaperr(GetLastError());	/* map error */
			DBUG_RETURN(-1);
		}

		tmpdir = path_buf;
	}

	/* Use GetTempFileName to generate a unique filename. */
	if (!GetTempFileName(tmpdir, "ib", 0, filename)) {

		_dosmaperr(GetLastError());	/* map error */
		DBUG_RETURN(-1);
	}

	DBUG_PRINT("info", ("filename: %s", filename));

	/* Open/Create the file. */
	osfh = CreateFile(filename, fileaccess, fileshare, NULL,
			  filecreate, fileattrib, NULL);
	if (osfh == INVALID_HANDLE_VALUE) {

		/* open/create file failed! */
		_dosmaperr(GetLastError());	/* map error */
		DBUG_RETURN(-1);
	}

	do {
		/* Associates a CRT file descriptor with the OS file handle. */
		fd = _open_osfhandle((intptr_t) osfh, 0);
	} while (fd == -1 && errno == EINTR);

	if (fd == -1) {
		/* Open failed, close the file handle. */

		_dosmaperr(GetLastError());	/* map error */
		CloseHandle(osfh);		/* no need to check if
						CloseHandle fails */
	}

	DBUG_RETURN(fd);
}
#else
/*********************************************************************//**
Creates a temporary file.
@return	temporary file descriptor, or < 0 on error */
extern "C" UNIV_INTERN
int
innobase_mysql_tmpfile(void)
/*========================*/
{
	int	fd2 = -1;
	File	fd = mysql_tmpfile("ib");
	if (fd >= 0) {
		/* Copy the file descriptor, so that the additional resources
		allocated by create_temp_file() can be freed by invoking
		my_close().

		Because the file descriptor returned by this function
		will be passed to fdopen(), it will be closed by invoking
		fclose(), which in turn will invoke close() instead of
		my_close(). */

#ifdef _WIN32
		/* Note that on Windows, the integer returned by mysql_tmpfile
		has no relation to C runtime file descriptor. Here, we need
		to call my_get_osfhandle to get the HANDLE and then convert it 
		to C runtime filedescriptor. */
		{
			HANDLE hFile = my_get_osfhandle(fd);
			HANDLE hDup;
			BOOL bOK = DuplicateHandle(
					GetCurrentProcess(),
					hFile, GetCurrentProcess(),
					&hDup, 0, FALSE, DUPLICATE_SAME_ACCESS);
			if (bOK) {
				fd2 = _open_osfhandle((intptr_t)hDup,0);
			} else {
				my_osmaperr(GetLastError());
				fd2 = -1;
			}	
		}
#else
		fd2 = dup(fd);
#endif
		if (fd2 < 0) {
			DBUG_PRINT("error",("Got error %d on dup",fd2));
			my_errno=errno;
			my_error(EE_OUT_OF_FILERESOURCES,
				 MYF(ME_BELL+ME_WAITTANG),
				 "ib*", my_errno);
		}
		my_close(fd, MYF(MY_WME));
	}
	return(fd2);
}
#endif /* defined (__WIN__) && defined (MYSQL_DYNAMIC_PLUGIN) */

/*********************************************************************//**
Wrapper around MySQL's copy_and_convert function.
@return	number of bytes copied to 'to' */
extern "C" UNIV_INTERN
ulint
innobase_convert_string(
/*====================*/
	void*		to,		/*!< out: converted string */
	ulint		to_length,	/*!< in: number of bytes reserved
					for the converted string */
	CHARSET_INFO*	to_cs,		/*!< in: character set to convert to */
	const void*	from,		/*!< in: string to convert */
	ulint		from_length,	/*!< in: number of bytes to convert */
	CHARSET_INFO*	from_cs,	/*!< in: character set to convert
					from */
	uint*		errors)		/*!< out: number of errors encountered
					during the conversion */
{
	return(copy_and_convert(
			(char*) to, (uint32) to_length, to_cs,
			(const char*) from, (uint32) from_length, from_cs,
			errors));
}

/*******************************************************************//**
Formats the raw data in "data" (in InnoDB on-disk format) that is of
type DATA_(CHAR|VARCHAR|MYSQL|VARMYSQL) using "charset_coll" and writes
the result to "buf". The result is converted to "system_charset_info".
Not more than "buf_size" bytes are written to "buf".
The result is always NUL-terminated (provided buf_size > 0) and the
number of bytes that were written to "buf" is returned (including the
terminating NUL).
@return	number of bytes that were written */
extern "C" UNIV_INTERN
ulint
innobase_raw_format(
/*================*/
	const char*	data,		/*!< in: raw data */
	ulint		data_len,	/*!< in: raw data length
					in bytes */
	ulint		charset_coll,	/*!< in: charset collation */
	char*		buf,		/*!< out: output buffer */
	ulint		buf_size)	/*!< in: output buffer size
					in bytes */
{
	/* XXX we use a hard limit instead of allocating
	but_size bytes from the heap */
	CHARSET_INFO*	data_cs;
	char		buf_tmp[8192];
	ulint		buf_tmp_used;
	uint		num_errors;

	data_cs = all_charsets[charset_coll];

	buf_tmp_used = innobase_convert_string(buf_tmp, sizeof(buf_tmp),
					       system_charset_info,
					       data, data_len, data_cs,
					       &num_errors);

	return(ut_str_sql_format(buf_tmp, buf_tmp_used, buf, buf_size));
}

/*********************************************************************//**
Compute the next autoinc value.

For MySQL replication the autoincrement values can be partitioned among
the nodes. The offset is the start or origin of the autoincrement value
for a particular node. For n nodes the increment will be n and the offset
will be in the interval [1, n]. The formula tries to allocate the next
value for a particular node.

Note: This function is also called with increment set to the number of
values we want to reserve for multi-value inserts e.g.,

	INSERT INTO T VALUES(), (), ();

innobase_next_autoinc() will be called with increment set to
n * 3 where autoinc_lock_mode != TRADITIONAL because we want
to reserve 3 values for the multi-value INSERT above.
@return	the next value */
static
ulonglong
innobase_next_autoinc(
/*==================*/
	ulonglong	current,	/*!< in: Current value */
	ulonglong	increment,	/*!< in: increment current by */
	ulonglong	offset,		/*!< in: AUTOINC offset */
	ulonglong	max_value)	/*!< in: max value for type */
{
	ulonglong	next_value;

	/* Should never be 0. */
	ut_a(increment > 0);

	/* According to MySQL documentation, if the offset is greater than
	the increment then the offset is ignored. */
	if (offset > increment) {
		offset = 0;
	}

	if (max_value <= current) {
		next_value = max_value;
	} else if (offset <= 1) {
		/* Offset 0 and 1 are the same, because there must be at
		least one node in the system. */
		if (max_value - current <= increment) {
			next_value = max_value;
		} else {
			next_value = current + increment;
		}
	} else if (max_value > current) {
		if (current > offset) {
			next_value = ((current - offset) / increment) + 1;
		} else {
			next_value = ((offset - current) / increment) + 1;
		}

		ut_a(increment > 0);
		ut_a(next_value > 0);

		/* Check for multiplication overflow. */
		if (increment > (max_value / next_value)) {

			next_value = max_value;
		} else {
			next_value *= increment;

			ut_a(max_value >= next_value);

			/* Check for overflow. */
			if (max_value - next_value <= offset) {
				next_value = max_value;
			} else {
				next_value += offset;
			}
		}
	} else {
		next_value = max_value;
	}

	ut_a(next_value <= max_value);

	return(next_value);
}

/*********************************************************************//**
Initializes some fields in an InnoDB transaction object. */
static
void
innobase_trx_init(
/*==============*/
	THD*	thd,	/*!< in: user thread handle */
	trx_t*	trx)	/*!< in/out: InnoDB transaction handle */
{
	DBUG_ENTER("innobase_trx_init");
	DBUG_ASSERT(EQ_CURRENT_THD(thd));
	DBUG_ASSERT(thd == trx->mysql_thd);

	trx->check_foreigns = !thd_test_options(
		thd, OPTION_NO_FOREIGN_KEY_CHECKS);

	trx->check_unique_secondary = !thd_test_options(
		thd, OPTION_RELAXED_UNIQUE_CHECKS);

	DBUG_VOID_RETURN;
}

/*********************************************************************//**
Allocates an InnoDB transaction for a MySQL handler object.
@return	InnoDB transaction handle */
extern "C" UNIV_INTERN
trx_t*
innobase_trx_allocate(
/*==================*/
	THD*	thd)	/*!< in: user thread handle */
{
	trx_t*	trx;

	DBUG_ENTER("innobase_trx_allocate");
	DBUG_ASSERT(thd != NULL);
	DBUG_ASSERT(EQ_CURRENT_THD(thd));

	trx = trx_allocate_for_mysql();

	trx->mysql_thd = thd;

	innobase_trx_init(thd, trx);

	DBUG_RETURN(trx);
}

/*********************************************************************//**
Gets the InnoDB transaction handle for a MySQL handler object, creates
an InnoDB transaction struct if the corresponding MySQL thread struct still
lacks one.
@return	InnoDB transaction handle */
static inline
trx_t*
check_trx_exists(
/*=============*/
	THD*	thd)	/*!< in: user thread handle */
{
	trx_t*&	trx = thd_to_trx(thd);

	ut_ad(EQ_CURRENT_THD(thd));

	if (trx == NULL) {
		trx = innobase_trx_allocate(thd);
	} else if (UNIV_UNLIKELY(trx->magic_n != TRX_MAGIC_N)) {
		mem_analyze_corruption(trx);
		ut_error;
	}

	innobase_trx_init(thd, trx);

	return(trx);
}

/*********************************************************************//**
Note that a transaction has been registered with MySQL.
@return true if transaction is registered with MySQL 2PC coordinator */
static inline
bool
trx_is_registered_for_2pc(
/*=========================*/
	const trx_t*	trx)	/* in: transaction */
{
	return(trx->is_registered == 1);
}

/*********************************************************************//**
Note that a transaction owns the prepare_commit_mutex. */
static inline
void
trx_owns_prepare_commit_mutex_set(
/*==============================*/
	trx_t*	trx)	/* in: transaction */
{
	ut_a(trx_is_registered_for_2pc(trx));
	trx->owns_prepare_mutex = 1;
}

/*********************************************************************//**
Note that a transaction has been registered with MySQL 2PC coordinator. */
static inline
void
trx_register_for_2pc(
/*==================*/
	trx_t*	trx)	/* in: transaction */
{
	trx->is_registered = 1;
	ut_ad(trx->owns_prepare_mutex == 0);
}

/*********************************************************************//**
Note that a transaction has been deregistered. */
static inline
void
trx_deregister_from_2pc(
/*====================*/
	trx_t*	trx)	/* in: transaction */
{
	trx->is_registered = 0;
	trx->owns_prepare_mutex = 0;
}

/*********************************************************************//**
Check whether atransaction owns the prepare_commit_mutex.
@return true if transaction owns the prepare commit mutex */
static inline
bool
trx_has_prepare_commit_mutex(
/*=========================*/
	const trx_t*	trx)	/* in: transaction */
{
	return(trx->owns_prepare_mutex == 1);
}

/*********************************************************************//**
Check if transaction is started.
@reutrn true if transaction is in state started */
static
bool
trx_is_started(
/*===========*/
	trx_t*	trx)	/* in: transaction */
{
	return(trx->state != TRX_STATE_NOT_STARTED);
}

/*********************************************************************//**
Construct ha_innobase handler. */
UNIV_INTERN
ha_innobase::ha_innobase(
/*=====================*/
	handlerton*	hton,
	TABLE_SHARE*	table_arg)
	:handler(hton, table_arg),
	int_table_flags(HA_REC_NOT_IN_SEQ |
		  HA_NULL_IN_KEY |
		  HA_CAN_INDEX_BLOBS |
		  HA_CAN_SQL_HANDLER |
		  HA_PRIMARY_KEY_REQUIRED_FOR_POSITION |
		  HA_PRIMARY_KEY_IN_READ_INDEX |
		  HA_BINLOG_ROW_CAPABLE |
		  HA_CAN_GEOMETRY | HA_PARTIAL_COLUMN_READ |
		  HA_TABLE_SCAN_ON_INDEX),
	start_of_scan(0),
	num_write_row(0)
{}

/*********************************************************************//**
Destruct ha_innobase handler. */
UNIV_INTERN
ha_innobase::~ha_innobase()
/*======================*/
{
}

/*********************************************************************//**
Updates the user_thd field in a handle and also allocates a new InnoDB
transaction handle if needed, and updates the transaction fields in the
prebuilt struct. */
UNIV_INTERN inline
void
ha_innobase::update_thd(
/*====================*/
	THD*	thd)	/*!< in: thd to use the handle */
{
	trx_t*		trx;

	trx = check_trx_exists(thd);

	if (prebuilt->trx != trx) {

		row_update_prebuilt_trx(prebuilt, trx);
	}

	user_thd = thd;
}

/*********************************************************************//**
Updates the user_thd field in a handle and also allocates a new InnoDB
transaction handle if needed, and updates the transaction fields in the
prebuilt struct. */
UNIV_INTERN
void
ha_innobase::update_thd()
/*=====================*/
{
	THD*	thd = ha_thd();

	ut_ad(EQ_CURRENT_THD(thd));
	update_thd(thd);
}

/*********************************************************************//**
Registers an InnoDB transaction with the MySQL 2PC coordinator, so that
the MySQL XA code knows to call the InnoDB prepare and commit, or rollback
for the transaction. This MUST be called for every transaction for which
the user may call commit or rollback. Calling this several times to register
the same transaction is allowed, too. This function also registers the
current SQL statement. */
static inline
void
innobase_register_trx(
/*==================*/
	handlerton*	hton,	/* in: Innobase handlerton */
	THD*		thd,	/* in: MySQL thd (connection) object */
	trx_t*		trx)	/* in: transaction to register */
{
	trans_register_ha(thd, FALSE, hton);

	if (!trx_is_registered_for_2pc(trx)
	    && thd_test_options(thd, OPTION_NOT_AUTOCOMMIT | OPTION_BEGIN)) {

		trans_register_ha(thd, TRUE, hton);
	}

	trx_register_for_2pc(trx);
}

/*	BACKGROUND INFO: HOW THE MYSQL QUERY CACHE WORKS WITH INNODB
	------------------------------------------------------------

1) The use of the query cache for TBL is disabled when there is an
uncommitted change to TBL.

2) When a change to TBL commits, InnoDB stores the current value of
its global trx id counter, let us denote it by INV_TRX_ID, to the table object
in the InnoDB data dictionary, and does only allow such transactions whose
id <= INV_TRX_ID to use the query cache.

3) When InnoDB does an INSERT/DELETE/UPDATE to a table TBL, or an implicit
modification because an ON DELETE CASCADE, we invalidate the MySQL query cache
of TBL immediately.

How this is implemented inside InnoDB:

1) Since every modification always sets an IX type table lock on the InnoDB
table, it is easy to check if there can be uncommitted modifications for a
table: just check if there are locks in the lock list of the table.

2) When a transaction inside InnoDB commits, it reads the global trx id
counter and stores the value INV_TRX_ID to the tables on which it had a lock.

3) If there is an implicit table change from ON DELETE CASCADE or SET NULL,
InnoDB calls an invalidate method for the MySQL query cache for that table.

How this is implemented inside sql_cache.cc:

1) The query cache for an InnoDB table TBL is invalidated immediately at an
INSERT/UPDATE/DELETE, just like in the case of MyISAM. No need to delay
invalidation to the transaction commit.

2) To store or retrieve a value from the query cache of an InnoDB table TBL,
any query must first ask InnoDB's permission. We must pass the thd as a
parameter because InnoDB will look at the trx id, if any, associated with
that thd.

3) Use of the query cache for InnoDB tables is now allowed also when
AUTOCOMMIT==0 or we are inside BEGIN ... COMMIT. Thus transactions no longer
put restrictions on the use of the query cache.
*/

/******************************************************************//**
The MySQL query cache uses this to check from InnoDB if the query cache at
the moment is allowed to operate on an InnoDB table. The SQL query must
be a non-locking SELECT.

The query cache is allowed to operate on certain query only if this function
returns TRUE for all tables in the query.

If thd is not in the autocommit state, this function also starts a new
transaction for thd if there is no active trx yet, and assigns a consistent
read view to it if there is no read view yet.

Why a deadlock of threads is not possible: the query cache calls this function
at the start of a SELECT processing. Then the calling thread cannot be
holding any InnoDB semaphores. The calling thread is holding the
query cache mutex, and this function will reserve the InnoDB trx_sys->lock.
Thus, the 'rank' in sync0sync.h of the MySQL query cache mutex is above
the InnoDB trx_sys->lock.
@return TRUE if permitted, FALSE if not; note that the value FALSE
does not mean we should invalidate the query cache: invalidation is
called explicitly */
static
my_bool
innobase_query_caching_of_table_permitted(
/*======================================*/
	THD*	thd,		/*!< in: thd of the user who is trying to
				store a result to the query cache or
				retrieve it */
	char*	full_name,	/*!< in: concatenation of database name,
				the null character NUL, and the table
				name */
	uint	full_name_len,	/*!< in: length of the full name, i.e.
				len(dbname) + len(tablename) + 1 */
	ulonglong *unused)	/*!< unused for this engine */
{
	ibool	is_autocommit;
	trx_t*	trx;
	char	norm_name[1000];

	ut_a(full_name_len < 999);

	trx = check_trx_exists(thd);

	if (trx->isolation_level == TRX_ISO_SERIALIZABLE) {
		/* In the SERIALIZABLE mode we add LOCK IN SHARE MODE to every
		plain SELECT if AUTOCOMMIT is not on. */

		return((my_bool)FALSE);
	}

	if (UNIV_UNLIKELY(trx->has_search_latch)) {
		sql_print_error("The calling thread is holding the adaptive "
				"search, latch though calling "
				"innobase_query_caching_of_table_permitted.");
		trx_print(stderr, trx, 1024);
	}

	innobase_release_stat_resources(trx);

	if (!thd_test_options(thd, OPTION_NOT_AUTOCOMMIT | OPTION_BEGIN)) {

		is_autocommit = TRUE;
	} else {
		is_autocommit = FALSE;

	}

	if (is_autocommit && trx->n_mysql_tables_in_use == 0) {
		/* We are going to retrieve the query result from the query
		cache. This cannot be a store operation to the query cache
		because then MySQL would have locks on tables already.

		TODO: if the user has used LOCK TABLES to lock the table,
		then we open a transaction in the call of row_.. below.
		That trx can stay open until UNLOCK TABLES. The same problem
		exists even if we do not use the query cache. MySQL should be
		modified so that it ALWAYS calls some cleanup function when
		the processing of a query ends!

		We can imagine we instantaneously serialize this consistent
		read trx to the current trx id counter. If trx2 would have
		changed the tables of a query result stored in the cache, and
		trx2 would have already committed, making the result obsolete,
		then trx2 would have already invalidated the cache. Thus we
		can trust the result in the cache is ok for this query. */

		return((my_bool)TRUE);
	}

	/* Normalize the table name to InnoDB format */

	memcpy(norm_name, full_name, full_name_len);

	norm_name[strlen(norm_name)] = '/'; 	/* InnoDB uses '/' as the
						separator between db and
						table */
	norm_name[full_name_len] = '\0';
#ifdef __WIN__
	innobase_casedn_str(norm_name);
#endif

	innobase_register_trx(innodb_hton_ptr, thd, trx);

	if (row_search_check_if_query_cache_permitted(trx, norm_name)) {

		/* printf("Query cache for %s permitted\n", norm_name); */

		return((my_bool)TRUE);
	}

	/* printf("Query cache for %s NOT permitted\n", norm_name); */

	return((my_bool)FALSE);
}

/*****************************************************************//**
Invalidates the MySQL query cache for the table. */
extern "C" UNIV_INTERN
void
innobase_invalidate_query_cache(
/*============================*/
	trx_t*		trx,		/*!< in: transaction which
					modifies the table */
	const char*	full_name,	/*!< in: concatenation of
					database name, null char NUL,
					table name, null char NUL;
					NOTE that in Windows this is
					always in LOWER CASE! */
	ulint		full_name_len)	/*!< in: full name length where
					also the null chars count */
{
	/* Note that the sync0sync.h rank of the query cache mutex is just
	above the InnoDB trx_sys_t->lock. The caller of this function must
	not have latches of a lower rank. */

	/* Argument TRUE below means we are using transactions */
#ifdef HAVE_QUERY_CACHE
	mysql_query_cache_invalidate4((THD*) trx->mysql_thd,
				      full_name,
				      (uint32) full_name_len,
				      TRUE);
#endif
}

/*****************************************************************//**
Convert an SQL identifier to the MySQL system_charset_info (UTF-8)
and quote it if needed.
@return	pointer to the end of buf */
static
char*
innobase_convert_identifier(
/*========================*/
	char*		buf,	/*!< out: buffer for converted identifier */
	ulint		buflen,	/*!< in: length of buf, in bytes */
	const char*	id,	/*!< in: identifier to convert */
	ulint		idlen,	/*!< in: length of id, in bytes */
	void*		thd,	/*!< in: MySQL connection thread, or NULL */
	ibool		file_id)/*!< in: TRUE=id is a table or database name;
				FALSE=id is an UTF-8 string */
{
	char nz[NAME_LEN + 1];
	char nz2[NAME_LEN + 1 + EXPLAIN_FILENAME_MAX_EXTRA_LENGTH];

	const char*	s	= id;
	int		q;

	if (file_id) {
		/* Decode the table name.  The MySQL function expects
		a NUL-terminated string.  The input and output strings
		buffers must not be shared. */

		if (UNIV_UNLIKELY(idlen > (sizeof nz) - 1)) {
			idlen = (sizeof nz) - 1;
		}

		memcpy(nz, id, idlen);
		nz[idlen] = 0;

		s = nz2;
		idlen = explain_filename((THD*) thd, nz, nz2, sizeof nz2,
					 EXPLAIN_PARTITIONS_AS_COMMENT);
		goto no_quote;
	}

	/* See if the identifier needs to be quoted. */
	if (UNIV_UNLIKELY(!thd)) {
		q = '"';
	} else {
		q = get_quote_char_for_identifier((THD*) thd, s, (int) idlen);
	}

	if (q == EOF) {
no_quote:
		if (UNIV_UNLIKELY(idlen > buflen)) {
			idlen = buflen;
		}
		memcpy(buf, s, idlen);
		return(buf + idlen);
	}

	/* Quote the identifier. */
	if (buflen < 2) {
		return(buf);
	}

	*buf++ = q;
	buflen--;

	for (; idlen; idlen--) {
		int	c = *s++;
		if (UNIV_UNLIKELY(c == q)) {
			if (UNIV_UNLIKELY(buflen < 3)) {
				break;
			}

			*buf++ = c;
			*buf++ = c;
			buflen -= 2;
		} else {
			if (UNIV_UNLIKELY(buflen < 2)) {
				break;
			}

			*buf++ = c;
			buflen--;
		}
	}

	*buf++ = q;
	return(buf);
}

/*****************************************************************//**
Convert a table or index name to the MySQL system_charset_info (UTF-8)
and quote it if needed.
@return	pointer to the end of buf */
extern "C" UNIV_INTERN
char*
innobase_convert_name(
/*==================*/
	char*		buf,	/*!< out: buffer for converted identifier */
	ulint		buflen,	/*!< in: length of buf, in bytes */
	const char*	id,	/*!< in: identifier to convert */
	ulint		idlen,	/*!< in: length of id, in bytes */
	void*		thd,	/*!< in: MySQL connection thread, or NULL */
	ibool		table_id)/*!< in: TRUE=id is a table or database name;
				FALSE=id is an index name */
{
	char*		s	= buf;
	const char*	bufend	= buf + buflen;

	if (table_id) {
		const char*	slash = (const char*) memchr(id, '/', idlen);
		if (!slash) {

			goto no_db_name;
		}

		/* Print the database name and table name separately. */
		s = innobase_convert_identifier(s, bufend - s, id, slash - id,
						thd, TRUE);
		if (UNIV_LIKELY(s < bufend)) {
			*s++ = '.';
			s = innobase_convert_identifier(s, bufend - s,
							slash + 1, idlen
							- (slash - id) - 1,
							thd, TRUE);
		}
	} else if (UNIV_UNLIKELY(*id == TEMP_INDEX_PREFIX)) {
		/* Temporary index name (smart ALTER TABLE) */
		const char temp_index_suffix[]= "--temporary--";

		s = innobase_convert_identifier(buf, buflen, id + 1, idlen - 1,
						thd, FALSE);
		if (s - buf + (sizeof temp_index_suffix - 1) < buflen) {
			memcpy(s, temp_index_suffix,
			       sizeof temp_index_suffix - 1);
			s += sizeof temp_index_suffix - 1;
		}
	} else {
no_db_name:
		s = innobase_convert_identifier(buf, buflen, id, idlen,
						thd, table_id);
	}

	return(s);

}

/**********************************************************************//**
Determines if the currently running transaction has been interrupted.
@return	TRUE if interrupted */
extern "C" UNIV_INTERN
ibool
trx_is_interrupted(
/*===============*/
	trx_t*	trx)	/*!< in: transaction */
{
	return(trx && trx->mysql_thd && thd_killed((THD*) trx->mysql_thd));
}

/**********************************************************************//**
Determines if the currently running transaction is in strict mode.
@return	TRUE if strict */
extern "C" UNIV_INTERN
ibool
trx_is_strict(
/*==========*/
	trx_t*	trx)	/*!< in: transaction */
{
	return(trx && trx->mysql_thd
	       && THDVAR((THD*) trx->mysql_thd, strict_mode));
}

/**************************************************************//**
Resets some fields of a prebuilt struct. The template is used in fast
retrieval of just those column values MySQL needs in its processing. */
inline
void
ha_innobase::reset_template(void)
/*=============================*/
{
	ut_ad(prebuilt->magic_n == ROW_PREBUILT_ALLOCATED);
	ut_ad(prebuilt->magic_n2 == prebuilt->magic_n);

	prebuilt->keep_other_fields_on_keyread = 0;
	prebuilt->read_just_key = 0;
	/* Reset index condition pushdown state. */
	if (prebuilt->idx_cond) {
		prebuilt->idx_cond = NULL;
		prebuilt->idx_cond_n_cols = 0;
		/* Invalidate prebuilt->mysql_template
		in ha_innobase::write_row(). */
		prebuilt->template_type = ROW_MYSQL_NO_TEMPLATE;
	}
}

/*****************************************************************//**
Call this when you have opened a new table handle in HANDLER, before you
call index_read_idx() etc. Actually, we can let the cursor stay open even
over a transaction commit! Then you should call this before every operation,
fetch next etc. This function inits the necessary things even after a
transaction commit. */
UNIV_INTERN
void
ha_innobase::init_table_handle_for_HANDLER(void)
/*============================================*/
{
	/* If current thd does not yet have a trx struct, create one.
	If the current handle does not yet have a prebuilt struct, create
	one. Update the trx pointers in the prebuilt struct. Normally
	this operation is done in external_lock. */

	update_thd(ha_thd());

	/* Initialize the prebuilt struct much like it would be inited in
	external_lock */

	innobase_release_stat_resources(prebuilt->trx);

	/* If the transaction is not started yet, start it */

	trx_start_if_not_started_xa(prebuilt->trx);

	/* Assign a read view if the transaction does not have it yet */

	trx_assign_read_view(prebuilt->trx);

	innobase_register_trx(ht, user_thd, prebuilt->trx);

	/* We did the necessary inits in this function, no need to repeat them
	in row_search_for_mysql */

	prebuilt->sql_stat_start = FALSE;

	/* We let HANDLER always to do the reads as consistent reads, even
	if the trx isolation level would have been specified as SERIALIZABLE */

	prebuilt->select_lock_type = LOCK_NONE;
	prebuilt->stored_select_lock_type = LOCK_NONE;

	/* Always fetch all columns in the index record */

	prebuilt->hint_need_to_fetch_extra_cols = ROW_RETRIEVE_ALL_COLS;

	/* We want always to fetch all columns in the whole row? Or do
	we???? */

	prebuilt->used_in_HANDLER = TRUE;
	reset_template();
}

/*********************************************************************//**
Opens an InnoDB database.
@return	0 on success, error code on failure */
static
int
innobase_init(
/*==========*/
	void	*p)	/*!< in: InnoDB handlerton */
{
	static char	current_dir[3];		/*!< Set if using current lib */
	int		err;
	bool		ret;
	char		*default_path;
	uint		format_id;

	DBUG_ENTER("innobase_init");
	handlerton *innobase_hton= (handlerton *)p;
	innodb_hton_ptr = innobase_hton;

	innobase_hton->state = SHOW_OPTION_YES;
	innobase_hton->db_type= DB_TYPE_INNODB;
	innobase_hton->savepoint_offset = sizeof(trx_named_savept_t);
	innobase_hton->close_connection = innobase_close_connection;
	innobase_hton->savepoint_set = innobase_savepoint;
	innobase_hton->savepoint_rollback = innobase_rollback_to_savepoint;
	innobase_hton->savepoint_release = innobase_release_savepoint;
	innobase_hton->commit = innobase_commit;
	innobase_hton->rollback = innobase_rollback;
	innobase_hton->prepare = innobase_xa_prepare;
	innobase_hton->recover = innobase_xa_recover;
	innobase_hton->commit_by_xid = innobase_commit_by_xid;
	innobase_hton->rollback_by_xid = innobase_rollback_by_xid;
	innobase_hton->create_cursor_read_view = innobase_create_cursor_view;
	innobase_hton->set_cursor_read_view = innobase_set_cursor_view;
	innobase_hton->close_cursor_read_view = innobase_close_cursor_view;
	innobase_hton->create = innobase_create_handler;
	innobase_hton->drop_database = innobase_drop_database;
	innobase_hton->panic = innobase_end;

	innobase_hton->start_consistent_snapshot =
		innobase_start_trx_and_assign_read_view;

	innobase_hton->flush_logs = innobase_flush_logs;
	innobase_hton->show_status = innobase_show_status;
	innobase_hton->flags = HTON_NO_FLAGS;

	innobase_hton->release_temporary_latches =
		innobase_release_temporary_latches;

	innobase_hton->alter_table_flags = innobase_alter_table_flags;

	ut_a(DATA_MYSQL_TRUE_VARCHAR == (ulint)MYSQL_TYPE_VARCHAR);

#ifndef DBUG_OFF
	static const char	test_filename[] = "-@";
	char			test_tablename[sizeof test_filename
				+ sizeof srv_mysql50_table_name_prefix];
	if ((sizeof test_tablename) - 1
			!= filename_to_tablename(test_filename, test_tablename,
			sizeof test_tablename, true)
			|| strncmp(test_tablename,
			srv_mysql50_table_name_prefix,
			sizeof srv_mysql50_table_name_prefix)
			|| strcmp(test_tablename
			+ sizeof srv_mysql50_table_name_prefix,
			test_filename)) {
		sql_print_error("tablename encoding has been changed");
		goto error;
	}
#endif /* DBUG_OFF */

	/* Check that values don't overflow on 32-bit systems. */
	if (sizeof(ulint) == 4) {
		if (innobase_buffer_pool_size > UINT_MAX32) {
			sql_print_error(
				"innobase_buffer_pool_size can't be over 4GB"
				" on 32-bit systems");

			goto error;
		}
	}

	os_innodb_umask = (ulint)my_umask;

	/* First calculate the default path for innodb_data_home_dir etc.,
	in case the user has not given any value.

	Note that when using the embedded server, the datadirectory is not
	necessarily the current directory of this program. */

	if (mysqld_embedded) {
		default_path = mysql_real_data_home;
		fil_path_to_mysql_datadir = mysql_real_data_home;
	} else {
		/* It's better to use current lib, to keep paths short */
		current_dir[0] = FN_CURLIB;
		current_dir[1] = FN_LIBCHAR;
		current_dir[2] = 0;
		default_path = current_dir;
	}

	ut_a(default_path);

	/* Set InnoDB initialization parameters according to the values
	read from MySQL .cnf file */

	/*--------------- Data files -------------------------*/

	/* The default dir for data files is the datadir of MySQL */

	srv_data_home = (innobase_data_home_dir ? innobase_data_home_dir :
			 default_path);

	/* Set default InnoDB data file size to 10 MB and let it be
	auto-extending. Thus users can use InnoDB in >= 4.0 without having
	to specify any startup options. */

	if (!innobase_data_file_path) {
		innobase_data_file_path = (char*) "ibdata1:10M:autoextend";
	}

	/* Since InnoDB edits the argument in the next call, we make another
	copy of it: */

	internal_innobase_data_file_path = my_strdup(innobase_data_file_path,
						   MYF(MY_FAE));

	ret = (bool) srv_parse_data_file_paths_and_sizes(
		internal_innobase_data_file_path);
	if (ret == FALSE) {
		sql_print_error(
			"InnoDB: syntax error in innodb_data_file_path");
mem_free_and_error:
		srv_free_paths_and_sizes();
		my_free(internal_innobase_data_file_path);
		goto error;
	}

	/* -------------- Log files ---------------------------*/

	/* The default dir for log files is the datadir of MySQL */

	if (!innobase_log_group_home_dir) {
		innobase_log_group_home_dir = default_path;
	}

#ifdef UNIV_LOG_ARCHIVE
	/* Since innodb_log_arch_dir has no relevance under MySQL,
	starting from 4.0.6 we always set it the same as
	innodb_log_group_home_dir: */

	innobase_log_arch_dir = innobase_log_group_home_dir;

	srv_arch_dir = innobase_log_arch_dir;
#endif /* UNIG_LOG_ARCHIVE */

	ret = (bool)
		srv_parse_log_group_home_dirs(innobase_log_group_home_dir);

	if (ret == FALSE || innobase_mirrored_log_groups != 1) {
	  sql_print_error("syntax error in innodb_log_group_home_dir, or a "
			  "wrong number of mirrored log groups");

		goto mem_free_and_error;
	}

	/* Validate the file format by animal name */
	if (innobase_file_format_name != NULL) {

		format_id = innobase_file_format_name_lookup(
			innobase_file_format_name);

		if (format_id > UNIV_FORMAT_MAX) {

			sql_print_error("InnoDB: wrong innodb_file_format.");

			goto mem_free_and_error;
		}
	} else {
		/* Set it to the default file format id. Though this
		should never happen. */
		format_id = 0;
	}

	srv_file_format = format_id;

	/* Given the type of innobase_file_format_name we have little
	choice but to cast away the constness from the returned name.
	innobase_file_format_name is used in the MySQL set variable
	interface and so can't be const. */

	innobase_file_format_name =
		(char*) trx_sys_file_format_id_to_name(format_id);

	/* Check innobase_file_format_check variable */
	if (!innobase_file_format_check) {

		/* Set the value to disable checking. */
		srv_max_file_format_at_startup = UNIV_FORMAT_MAX + 1;

	} else {

		/* Set the value to the lowest supported format. */
		srv_max_file_format_at_startup = UNIV_FORMAT_MIN;
	}

	/* Did the user specify a format name that we support?
	As a side effect it will update the variable
	srv_max_file_format_at_startup */
	if (innobase_file_format_validate_and_set(
			innobase_file_format_max) < 0) {

		sql_print_error("InnoDB: invalid "
				"innodb_file_format_max value: "
				"should be any value up to %s or its "
				"equivalent numeric id",
				trx_sys_file_format_id_to_name(
					UNIV_FORMAT_MAX));

		goto mem_free_and_error;
	}

	if (innobase_change_buffering) {
		ulint	use;

		for (use = 0;
		     use < UT_ARR_SIZE(innobase_change_buffering_values);
		     use++) {
			if (!innobase_strcasecmp(
				    innobase_change_buffering,
				    innobase_change_buffering_values[use])) {
				ibuf_use = (ibuf_use_t) use;
				goto innobase_change_buffering_inited_ok;
			}
		}

		sql_print_error("InnoDB: invalid value "
				"innodb_change_buffering=%s",
				innobase_change_buffering);
		goto mem_free_and_error;
	}

innobase_change_buffering_inited_ok:
	ut_a((ulint) ibuf_use < UT_ARR_SIZE(innobase_change_buffering_values));
	innobase_change_buffering = (char*)
		innobase_change_buffering_values[ibuf_use];

	/* --------------------------------------------------*/

	srv_file_flush_method_str = innobase_file_flush_method;

	srv_n_log_groups = (ulint) innobase_mirrored_log_groups;
	srv_n_log_files = (ulint) innobase_log_files_in_group;
	srv_log_file_size = (ib_uint64_t) innobase_log_file_size;

#ifdef UNIV_LOG_ARCHIVE
	srv_log_archive_on = (ulint) innobase_log_archive;
#endif /* UNIV_LOG_ARCHIVE */
	srv_log_buffer_size = (ulint) innobase_log_buffer_size;

	srv_buf_pool_size = (ulint) innobase_buffer_pool_size;
	srv_buf_pool_instances = (ulint) innobase_buffer_pool_instances;

	srv_mem_pool_size = (ulint) innobase_additional_mem_pool_size;

	srv_n_file_io_threads = (ulint) innobase_file_io_threads;
	srv_n_read_io_threads = (ulint) innobase_read_io_threads;
	srv_n_write_io_threads = (ulint) innobase_write_io_threads;

	srv_force_recovery = (ulint) innobase_force_recovery;

	srv_use_doublewrite_buf = (ibool) innobase_use_doublewrite;
	srv_use_checksums = (ibool) innobase_use_checksums;

#ifdef HAVE_LARGE_PAGES
	if ((os_use_large_pages = (ibool) my_use_large_pages)) {
		os_large_page_size = (ulint) opt_large_page_size;
	}
#endif

	row_rollback_on_timeout = (ibool) innobase_rollback_on_timeout;

	srv_locks_unsafe_for_binlog = (ibool) innobase_locks_unsafe_for_binlog;

	srv_max_n_open_files = (ulint) innobase_open_files;
	srv_innodb_status = (ibool) innobase_create_status_file;

	srv_print_verbose_log = mysqld_embedded ? 0 : 1;

	/* Store the default charset-collation number of this MySQL
	installation */

	data_mysql_default_charset_coll = (ulint)default_charset_info->number;

	ut_a(DATA_MYSQL_LATIN1_SWEDISH_CHARSET_COLL ==
					my_charset_latin1.number);
	ut_a(DATA_MYSQL_BINARY_CHARSET_COLL == my_charset_bin.number);

	/* Store the latin1_swedish_ci character ordering table to InnoDB. For
	non-latin1_swedish_ci charsets we use the MySQL comparison functions,
	and consequently we do not need to know the ordering internally in
	InnoDB. */

	ut_a(0 == strcmp(my_charset_latin1.name, "latin1_swedish_ci"));
	srv_latin1_ordering = my_charset_latin1.sort_order;

	innobase_commit_concurrency_init_default();

#ifdef HAVE_PSI_INTERFACE
	/* Register keys with MySQL performance schema */
	if (PSI_server) {
		int	count;

		count = array_elements(all_pthread_mutexes);

 		PSI_server->register_mutex(
			"innodb", all_pthread_mutexes, count);

# ifdef UNIV_PFS_MUTEX
		count = array_elements(all_innodb_mutexes);
		PSI_server->register_mutex("innodb",
					   all_innodb_mutexes, count);
# endif /* UNIV_PFS_MUTEX */

# ifdef UNIV_PFS_RWLOCK
		count = array_elements(all_innodb_rwlocks);
		PSI_server->register_rwlock("innodb",
					    all_innodb_rwlocks, count);
# endif /* UNIV_PFS_MUTEX */

# ifdef UNIV_PFS_THREAD
		count = array_elements(all_innodb_threads);
		PSI_server->register_thread("innodb",
					    all_innodb_threads, count);
# endif /* UNIV_PFS_THREAD */

# ifdef UNIV_PFS_IO
		count = array_elements(all_innodb_files);
		PSI_server->register_file("innodb",
					  all_innodb_files, count);
# endif /* UNIV_PFS_IO */

		count = array_elements(all_innodb_conds);
		PSI_server->register_cond("innodb",
					  all_innodb_conds, count);
	}
#endif /* HAVE_PSI_INTERFACE */

	/* Since we in this module access directly the fields of a trx
	struct, and due to different headers and flags it might happen that
	mutex_t has a different size in this module and in InnoDB
	modules, we check at run time that the size is the same in
	these compilation modules. */

	err = innobase_start_or_create_for_mysql();

	if (err != DB_SUCCESS) {
		goto mem_free_and_error;
	}

	innobase_old_blocks_pct = buf_LRU_old_ratio_update(
		innobase_old_blocks_pct, TRUE);

	ibuf_max_size_update(innobase_change_buffer_max_size);

	innobase_open_tables = hash_create(200);
	mysql_mutex_init(innobase_share_mutex_key,
			 &innobase_share_mutex,
			 MY_MUTEX_INIT_FAST);
	mysql_mutex_init(prepare_commit_mutex_key,
			 &prepare_commit_mutex, MY_MUTEX_INIT_FAST);
	mysql_mutex_init(commit_threads_m_key,
			 &commit_threads_m, MY_MUTEX_INIT_FAST);
	mysql_mutex_init(commit_cond_mutex_key,
			 &commit_cond_m, MY_MUTEX_INIT_FAST);
	mysql_cond_init(commit_cond_key, &commit_cond, NULL);
	innodb_inited= 1;
#ifdef MYSQL_DYNAMIC_PLUGIN
	if (innobase_hton != p) {
		innobase_hton = reinterpret_cast<handlerton*>(p);
		*innobase_hton = *innodb_hton_ptr;
	}
#endif /* MYSQL_DYNAMIC_PLUGIN */

	/* Get the current high water mark format. */
	innobase_file_format_max = (char*) trx_sys_file_format_max_get();

	/* Currently, monitor counter information are not persistent. */
	memset(monitor_set_tbl, 0, sizeof monitor_set_tbl);

	memset(innodb_counter_value, 0, sizeof innodb_counter_value);

	/* Do this as late as possible so server is fully starts up,
	since  we might get some initial stats if user choose to turn
	on some counters from start up */
	if (innobase_enable_monitor_counter) {
		innodb_enable_monitor_at_startup(
			innobase_enable_monitor_counter);
	}

	/* Turn on monitor counters that are default on */
	srv_mon_default_on();

	btr_search_fully_disabled = (!btr_search_enabled);
	DBUG_RETURN(FALSE);
error:
	DBUG_RETURN(TRUE);
}

/*******************************************************************//**
Closes an InnoDB database.
@return	TRUE if error */
static
int
innobase_end(
/*=========*/
	handlerton*		hton,	/*!< in/out: InnoDB handlerton */
	ha_panic_function	type __attribute__((unused)))
					/*!< in: ha_panic() parameter */
{
	int	err= 0;

	DBUG_ENTER("innobase_end");
	DBUG_ASSERT(hton == innodb_hton_ptr);

	if (innodb_inited) {

		srv_fast_shutdown = (ulint) innobase_fast_shutdown;

		innodb_inited = 0;
		hash_table_free(innobase_open_tables);
		innobase_open_tables = NULL;
		if (innobase_shutdown_for_mysql() != DB_SUCCESS) {
			err = 1;
		}
		srv_free_paths_and_sizes();
		my_free(internal_innobase_data_file_path);
		mysql_mutex_destroy(&innobase_share_mutex);
		mysql_mutex_destroy(&prepare_commit_mutex);
		mysql_mutex_destroy(&commit_threads_m);
		mysql_mutex_destroy(&commit_cond_m);
		mysql_cond_destroy(&commit_cond);
	}

	DBUG_RETURN(err);
}

/****************************************************************//**
Flushes InnoDB logs to disk and makes a checkpoint. Really, a commit flushes
the logs, and the name of this function should be innobase_checkpoint.
@return	TRUE if error */
static
bool
innobase_flush_logs(
/*================*/
	handlerton*	hton)	/*!< in/out: InnoDB handlerton */
{
	bool	result = 0;

	DBUG_ENTER("innobase_flush_logs");
	DBUG_ASSERT(hton == innodb_hton_ptr);

	log_buffer_flush_to_disk();

	DBUG_RETURN(result);
}

/****************************************************************//**
Return alter table flags supported in an InnoDB database. */
static
uint
innobase_alter_table_flags(
/*=======================*/
	uint	flags)
{
	return(HA_INPLACE_ADD_INDEX_NO_READ_WRITE
		| HA_INPLACE_ADD_INDEX_NO_WRITE
		| HA_INPLACE_DROP_INDEX_NO_READ_WRITE
		| HA_INPLACE_ADD_UNIQUE_INDEX_NO_READ_WRITE
		| HA_INPLACE_ADD_UNIQUE_INDEX_NO_WRITE
		| HA_INPLACE_DROP_UNIQUE_INDEX_NO_READ_WRITE
		| HA_INPLACE_ADD_PK_INDEX_NO_READ_WRITE);
}

/*****************************************************************//**
Commits a transaction in an InnoDB database. */
static
void
innobase_commit_low(
/*================*/
	trx_t*	trx)	/*!< in: transaction handle */
{
	if (trx_is_started(trx)) {

		trx_commit_for_mysql(trx);
	}
}

/*****************************************************************//**
Creates an InnoDB transaction struct for the thd if it does not yet have one.
Starts a new InnoDB transaction if a transaction is not yet started. And
assigns a new snapshot for a consistent read if the transaction does not yet
have one.
@return	0 */
static
int
innobase_start_trx_and_assign_read_view(
/*====================================*/
	handlerton*	hton,	/*!< in: Innodb handlerton */
	THD*		thd)	/*!< in: MySQL thread handle of the user for
				whom the transaction should be committed */
{
	trx_t*	trx;

	DBUG_ENTER("innobase_start_trx_and_assign_read_view");
	DBUG_ASSERT(hton == innodb_hton_ptr);

	/* Create a new trx struct for thd, if it does not yet have one */

	trx = check_trx_exists(thd);

	/* This is just to play safe: release a possible FIFO ticket and
	search latch. Since we can potentially reserve the trx_sys->lock,
	we have to release the search system latch first to obey the latching
	order. */

	innobase_release_stat_resources(trx);

	/* If the transaction is not started yet, start it */

	trx_start_if_not_started_xa(trx);

	/* Assign a read view if the transaction does not have it yet */

	trx_assign_read_view(trx);

	/* Set the MySQL flag to mark that there is an active transaction */

	innobase_register_trx(hton, current_thd, trx);

	DBUG_RETURN(0);
}

/*****************************************************************//**
Commits a transaction in an InnoDB database or marks an SQL statement
ended.
@return	0 */
static
int
innobase_commit(
/*============*/
	handlerton*	hton,		/*!< in: Innodb handlerton */
	THD*		thd,		/*!< in: MySQL thread handle of the
					user for whom the transaction should
					be committed */
	bool		commit_trx)	/*!< in: true - commit transaction
					false - the current SQL statement
					ended */
{
	trx_t*		trx;

	DBUG_ENTER("innobase_commit");
	DBUG_ASSERT(hton == innodb_hton_ptr);
	DBUG_PRINT("trans", ("ending transaction"));

	trx = check_trx_exists(thd);

	/* Since we will reserve the trx_sys->lock, we have to release
	the search system latch first to obey the latching order. */

	if (trx->has_search_latch) {
		trx_search_latch_release_if_reserved(trx);
	}

	/* Transaction is deregistered only in a commit or a rollback. If
	it is deregistered we know there cannot be resources to be freed
	and we could return immediately.  For the time being, we play safe
	and do the cleanup though there should be nothing to clean up. */

	if (!trx_is_registered_for_2pc(trx) && trx_is_started(trx)) {

		sql_print_error("Transaction not registered for MySQL 2PC, "
				"but transaction is active");
	}

	if (commit_trx
	    || (!thd_test_options(thd, OPTION_NOT_AUTOCOMMIT | OPTION_BEGIN))) {

		/* We were instructed to commit the whole transaction, or
		this is an SQL statement end and autocommit is on */

		/* We need current binlog position for ibbackup to work.
		Note, the position is current because of
		prepare_commit_mutex */
retry:
		if (innobase_commit_concurrency > 0) {
			mysql_mutex_lock(&commit_cond_m);
			commit_threads++;

			if (commit_threads > innobase_commit_concurrency) {
				commit_threads--;
				mysql_cond_wait(&commit_cond,
					&commit_cond_m);
				mysql_mutex_unlock(&commit_cond_m);
				goto retry;
			}
			else {
				mysql_mutex_unlock(&commit_cond_m);
			}
		}

		/* The following calls to read the MySQL binary log
		file name and the position return consistent results:
		1) Other InnoDB transactions cannot intervene between
		these calls as we are holding prepare_commit_mutex.
		2) Binary logging of other engines is not relevant
		to InnoDB as all InnoDB requires is that committing
		InnoDB transactions appear in the same order in the
		MySQL binary log as they appear in InnoDB logs.
		3) A MySQL log file rotation cannot happen because
		MySQL protects against this by having a counter of
		transactions in prepared state and it only allows
		a rotation when the counter drops to zero. See
		LOCK_prep_xids and COND_prep_xids in log.cc. */
		trx->mysql_log_file_name = mysql_bin_log_file_name();
		trx->mysql_log_offset = (ib_int64_t) mysql_bin_log_file_pos();

		/* Don't do write + flush right now. For group commit
		to work we want to do the flush after releasing the
		prepare_commit_mutex. */
		trx->flush_log_later = TRUE;
		innobase_commit_low(trx);
		trx->flush_log_later = FALSE;

		if (innobase_commit_concurrency > 0) {
			mysql_mutex_lock(&commit_cond_m);
			commit_threads--;
			mysql_cond_signal(&commit_cond);
			mysql_mutex_unlock(&commit_cond_m);
		}

		if (trx_has_prepare_commit_mutex(trx)) {

			mysql_mutex_unlock(&prepare_commit_mutex);
		}
 
		trx_deregister_from_2pc(trx);

		/* Now do a write + flush of logs. */
		trx_commit_complete_for_mysql(trx);
	} else {
		/* We just mark the SQL statement ended and do not do a
		transaction commit */

		/* If we had reserved the auto-inc lock for some
		table in this SQL statement we release it now */

		lock_unlock_table_autoinc(trx);

		/* Store the current undo_no of the transaction so that we
		know where to roll back if we have to roll back the next
		SQL statement */

		trx_mark_sql_stat_end(trx);
	}

	trx->n_autoinc_rows = 0; /* Reset the number AUTO-INC rows required */

	if (trx->declared_to_be_inside_innodb) {
		/* Release our possible ticket in the FIFO */

		srv_conc_force_exit_innodb(trx);
	}

	/* Tell the InnoDB server that there might be work for utility
	threads: */
	srv_active_wake_master_thread();

	DBUG_RETURN(0);
}

/*****************************************************************//**
Rolls back a transaction or the latest SQL statement.
@return	0 or error number */
static
int
innobase_rollback(
/*==============*/
	handlerton*	hton,		/*!< in: Innodb handlerton */ 
	THD*		thd,		/*!< in: handle to the MySQL thread
					of the user whose transaction should
					be rolled back */
	bool		rollback_trx)	/*!< in: TRUE - rollback entire
					transaction FALSE - rollback the current
					statement only */
{
	int	error = 0;
	trx_t*	trx;

	DBUG_ENTER("innobase_rollback");
	DBUG_ASSERT(hton == innodb_hton_ptr);
	DBUG_PRINT("trans", ("aborting transaction"));

	trx = check_trx_exists(thd);

	/* Release a possible FIFO ticket and search latch. Since we will
	reserve the trx_sys->lock, we have to release the search system
	latch first to obey the latching order. */

	innobase_release_stat_resources(trx);

	trx->n_autoinc_rows = 0; /* Reset the number AUTO-INC rows required */

	/* If we had reserved the auto-inc lock for some table (if
	we come here to roll back the latest SQL statement) we
	release it now before a possibly lengthy rollback */

	lock_unlock_table_autoinc(trx);

	if (rollback_trx
	    || !thd_test_options(thd, OPTION_NOT_AUTOCOMMIT | OPTION_BEGIN)) {

		error = trx_rollback_for_mysql(trx);
		trx_deregister_from_2pc(trx);
	} else {
		error = trx_rollback_last_sql_stat_for_mysql(trx);
	}

	DBUG_RETURN(convert_error_code_to_mysql(error, 0, NULL));
}

/*****************************************************************//**
Rolls back a transaction
@return	0 or error number */
static
int
innobase_rollback_trx(
/*==================*/
	trx_t*	trx)	/*!< in: transaction */
{
	int	error = 0;

	DBUG_ENTER("innobase_rollback_trx");
	DBUG_PRINT("trans", ("aborting transaction"));

	/* Release a possible FIFO ticket and search latch. Since we will
	reserve the trx_sys->lock, we have to release the search system
	latch first to obey the latching order. */

	innobase_release_stat_resources(trx);

	/* If we had reserved the auto-inc lock for some table (if
	we come here to roll back the latest SQL statement) we
	release it now before a possibly lengthy rollback */

	lock_unlock_table_autoinc(trx);

	error = trx_rollback_for_mysql(trx);

	DBUG_RETURN(convert_error_code_to_mysql(error, 0, NULL));
}

/*****************************************************************//**
Rolls back a transaction to a savepoint.
@return 0 if success, HA_ERR_NO_SAVEPOINT if no savepoint with the
given name */
static
int
innobase_rollback_to_savepoint(
/*===========================*/
	handlerton*	hton,		/*!< in: Innodb handlerton */ 
	THD*		thd,		/*!< in: handle to the MySQL thread
					of the user whose transaction should
					be rolled back to savepoint */
	void*		savepoint)	/*!< in: savepoint data */
{
	ib_int64_t	mysql_binlog_cache_pos;
	int		error = 0;
	trx_t*		trx;
	char		name[64];

	DBUG_ENTER("innobase_rollback_to_savepoint");
	DBUG_ASSERT(hton == innodb_hton_ptr);

	trx = check_trx_exists(thd);

	/* Release a possible FIFO ticket and search latch. Since we will
	reserve the trx_sys->lock, we have to release the search system
	latch first to obey the latching order. */

	innobase_release_stat_resources(trx);

	/* TODO: use provided savepoint data area to store savepoint data */

	longlong2str((ulint)savepoint, name, 36);

	error = (int) trx_rollback_to_savepoint_for_mysql(
		trx, name, &mysql_binlog_cache_pos);

	DBUG_RETURN(convert_error_code_to_mysql(error, 0, NULL));
}

/*****************************************************************//**
Release transaction savepoint name.
@return 0 if success, HA_ERR_NO_SAVEPOINT if no savepoint with the
given name */
static
int
innobase_release_savepoint(
/*=======================*/
	handlerton*	hton,		/*!< in: handlerton for Innodb */
	THD*		thd,		/*!< in: handle to the MySQL thread
					of the user whose transaction's
					savepoint should be released */
	void*		savepoint)	/*!< in: savepoint data */
{
	int		error = 0;
	trx_t*		trx;
	char		name[64];

	DBUG_ENTER("innobase_release_savepoint");
	DBUG_ASSERT(hton == innodb_hton_ptr);

	trx = check_trx_exists(thd);

	/* TODO: use provided savepoint data area to store savepoint data */

	longlong2str((ulint)savepoint, name, 36);

	error = (int) trx_release_savepoint_for_mysql(trx, name);

	DBUG_RETURN(convert_error_code_to_mysql(error, 0, NULL));
}

/*****************************************************************//**
Sets a transaction savepoint.
@return	always 0, that is, always succeeds */
static
int
innobase_savepoint(
/*===============*/
	handlerton*	hton,	/*!< in: handle to the Innodb handlerton */
	THD*	thd,		/*!< in: handle to the MySQL thread */
	void*	savepoint)	/*!< in: savepoint data */
{
	int	error = 0;
	trx_t*	trx;

	DBUG_ENTER("innobase_savepoint");
	DBUG_ASSERT(hton == innodb_hton_ptr);

	/* In the autocommit mode there is no sense to set a savepoint
	(unless we are in sub-statement), so SQL layer ensures that
	this method is never called in such situation.  */

	trx = check_trx_exists(thd);

	/* Release a possible FIFO ticket and search latch. Since we will
	reserve the trx_sys->lock, we have to release the search system
	latch first to obey the latching order. */

	innobase_release_stat_resources(trx);

	/* Cannot happen outside of transaction */
	DBUG_ASSERT(trx_is_registered_for_2pc(trx));

	/* TODO: use provided savepoint data area to store savepoint data */
	char name[64];
	longlong2str((ulint)savepoint,name,36);

	error = (int) trx_savepoint_for_mysql(trx, name, (ib_int64_t)0);

	DBUG_RETURN(convert_error_code_to_mysql(error, 0, NULL));
}

/*****************************************************************//**
Frees a possible InnoDB trx object associated with the current THD.
@return	0 or error number */
static
int
innobase_close_connection(
/*======================*/
	handlerton*	hton,	/*!< in: innobase handlerton */
	THD*		thd)	/*!< in: handle to the MySQL thread of the user
				whose resources should be free'd */
{
	trx_t*	trx;

	DBUG_ENTER("innobase_close_connection");
	DBUG_ASSERT(hton == innodb_hton_ptr);
	trx = thd_to_trx(thd);

	ut_a(trx);

	if (!trx_is_registered_for_2pc(trx) && trx_is_started(trx)) {

		sql_print_error("Transaction not registered for MySQL 2PC, "
				"but transaction is active");
	}


	if (trx_is_started(trx) && global_system_variables.log_warnings) {

		sql_print_warning(
			"MySQL is closing a connection that has an active "
			"InnoDB transaction.  %llu row modifications will "
			"roll back.",
			(ullint) trx->undo_no);
	}

	innobase_rollback_trx(trx);

	trx_free_for_mysql(trx);

	DBUG_RETURN(0);
}


/*************************************************************************//**
** InnoDB database tables
*****************************************************************************/

/****************************************************************//**
Get the record format from the data dictionary.
@return one of ROW_TYPE_REDUNDANT, ROW_TYPE_COMPACT,
ROW_TYPE_COMPRESSED, ROW_TYPE_DYNAMIC */
UNIV_INTERN
enum row_type
ha_innobase::get_row_type() const
/*=============================*/
{
	if (prebuilt && prebuilt->table) {
		const ulint	flags = prebuilt->table->flags;

		if (UNIV_UNLIKELY(!flags)) {
			return(ROW_TYPE_REDUNDANT);
		}

		ut_ad(flags & DICT_TF_COMPACT);

		switch (flags & DICT_TF_FORMAT_MASK) {
		case UNIV_FORMAT_A << DICT_TF_FORMAT_SHIFT:
			return(ROW_TYPE_COMPACT);
		case UNIV_FORMAT_B << DICT_TF_FORMAT_SHIFT:
			if (flags & DICT_TF_ZSSIZE_MASK) {
				return(ROW_TYPE_COMPRESSED);
			} else {
				return(ROW_TYPE_DYNAMIC);
			}
#if UNIV_FORMAT_B != UNIV_FORMAT_MAX
# error "UNIV_FORMAT_B != UNIV_FORMAT_MAX"
#endif
		}
	}
	ut_ad(0);
	return(ROW_TYPE_NOT_USED);
}



/****************************************************************//**
Get the table flags to use for the statement.
@return	table flags */
UNIV_INTERN
handler::Table_flags
ha_innobase::table_flags() const
/*============================*/
{
	/* Need to use tx_isolation here since table flags is (also)
	called before prebuilt is inited. */
	ulong const tx_isolation = thd_tx_isolation(ha_thd());

	if (tx_isolation <= ISO_READ_COMMITTED) {
		return int_table_flags;
	}

	return(int_table_flags | HA_BINLOG_STMT_CAPABLE);
}

/****************************************************************//**
Gives the file extension of an InnoDB single-table tablespace. */
static const char* ha_innobase_exts[] = {
	".ibd",
	NullS
};

/****************************************************************//**
Returns the table type (storage engine name).
@return	table type */
UNIV_INTERN
const char*
ha_innobase::table_type() const
/*===========================*/
{
	return(innobase_hton_name);
}

/****************************************************************//**
Returns the index type. */
UNIV_INTERN
const char*
ha_innobase::index_type(
/*====================*/
	uint)
				/*!< out: index type */
{
	return("BTREE");
}

/****************************************************************//**
Returns the table file name extension.
@return	file extension string */
UNIV_INTERN
const char**
ha_innobase::bas_ext() const
/*========================*/
{
	return(ha_innobase_exts);
}

/****************************************************************//**
Returns the operations supported for indexes.
@return	flags of supported operations */
UNIV_INTERN
ulong
ha_innobase::index_flags(
/*=====================*/
	uint,
	uint,
	bool) const
{
	return(HA_READ_NEXT | HA_READ_PREV | HA_READ_ORDER
	       | HA_READ_RANGE | HA_KEYREAD_ONLY
	       | HA_DO_INDEX_COND_PUSHDOWN);
}

/****************************************************************//**
Returns the maximum number of keys.
@return	MAX_KEY */
UNIV_INTERN
uint
ha_innobase::max_supported_keys() const
/*===================================*/
{
	return(MAX_KEY);
}

/****************************************************************//**
Returns the maximum key length.
@return	maximum supported key length, in bytes */
UNIV_INTERN
uint
ha_innobase::max_supported_key_length() const
/*=========================================*/
{
	/* An InnoDB page must store >= 2 keys; a secondary key record
	must also contain the primary key value: max key length is
	therefore set to slightly less than 1 / 4 of page size which
	is 16 kB; but currently MySQL does not work with keys whose
	size is > MAX_KEY_LENGTH */
	return(3500);
}

/****************************************************************//**
Returns the key map of keys that are usable for scanning.
@return	key_map_full */
UNIV_INTERN
const key_map*
ha_innobase::keys_to_use_for_scanning()
/*===================================*/
{
	return(&key_map_full);
}

/****************************************************************//**
Determines if table caching is supported.
@return	HA_CACHE_TBL_ASKTRANSACT */
UNIV_INTERN
uint8
ha_innobase::table_cache_type()
/*===========================*/
{
	return(HA_CACHE_TBL_ASKTRANSACT);
}

/****************************************************************//**
Determines if the primary key is clustered index.
@return	true */
UNIV_INTERN
bool
ha_innobase::primary_key_is_clustered()
/*===================================*/
{
	return(true);
}

/*****************************************************************//**
Normalizes a table name string. A normalized name consists of the
database name catenated to '/' and table name. An example:
test/mytable. On Windows normalization puts both the database name and the
table name always to lower case. */
static
void
normalize_table_name(
/*=================*/
	char*		norm_name,	/*!< out: normalized name as a
					null-terminated string */
	const char*	name)		/*!< in: table name string */
{
	char*	name_ptr;
	char*	db_ptr;
	char*	ptr;

	/* Scan name from the end */

	ptr = strend(name)-1;

	while (ptr >= name && *ptr != '\\' && *ptr != '/') {
		ptr--;
	}

	name_ptr = ptr + 1;

	DBUG_ASSERT(ptr > name);

	ptr--;

	while (ptr >= name && *ptr != '\\' && *ptr != '/') {
		ptr--;
	}

	db_ptr = ptr + 1;

	memcpy(norm_name, db_ptr, strlen(name) + 1 - (db_ptr - name));

	norm_name[name_ptr - db_ptr - 1] = '/';

#ifdef __WIN__
	innobase_casedn_str(norm_name);
#endif
}

/********************************************************************//**
Get the upper limit of the MySQL integral and floating-point type.
@return maximum allowed value for the field */
static
ulonglong
innobase_get_int_col_max_value(
/*===========================*/
	const Field*	field)	/*!< in: MySQL field */
{
	ulonglong	max_value = 0;

	switch(field->key_type()) {
	/* TINY */
	case HA_KEYTYPE_BINARY:
		max_value = 0xFFULL;
		break;
	case HA_KEYTYPE_INT8:
		max_value = 0x7FULL;
		break;
	/* SHORT */
	case HA_KEYTYPE_USHORT_INT:
		max_value = 0xFFFFULL;
		break;
	case HA_KEYTYPE_SHORT_INT:
		max_value = 0x7FFFULL;
		break;
	/* MEDIUM */
	case HA_KEYTYPE_UINT24:
		max_value = 0xFFFFFFULL;
		break;
	case HA_KEYTYPE_INT24:
		max_value = 0x7FFFFFULL;
		break;
	/* LONG */
	case HA_KEYTYPE_ULONG_INT:
		max_value = 0xFFFFFFFFULL;
		break;
	case HA_KEYTYPE_LONG_INT:
		max_value = 0x7FFFFFFFULL;
		break;
	/* BIG */
	case HA_KEYTYPE_ULONGLONG:
		max_value = 0xFFFFFFFFFFFFFFFFULL;
		break;
	case HA_KEYTYPE_LONGLONG:
		max_value = 0x7FFFFFFFFFFFFFFFULL;
		break;
	case HA_KEYTYPE_FLOAT:
		/* We use the maximum as per IEEE754-2008 standard, 2^24 */
		max_value = 0x1000000ULL;
		break;
	case HA_KEYTYPE_DOUBLE:
		/* We use the maximum as per IEEE754-2008 standard, 2^53 */
		max_value = 0x20000000000000ULL;
		break;
	default:
		ut_error;
	}

	return(max_value);
}

/*******************************************************************//**
This function checks whether the index column information
is consistent between KEY info from mysql and that from innodb index.
@return TRUE if all column types match. */
static
ibool
innobase_match_index_columns(
/*=========================*/
	const KEY*		key_info,	/*!< in: Index info
						from mysql */
	const dict_index_t*	index_info)	/*!< in: Index info
						from Innodb */
{
	const KEY_PART_INFO*	key_part;
	const KEY_PART_INFO*	key_end;
	const dict_field_t*	innodb_idx_fld;
	const dict_field_t*	innodb_idx_fld_end;

	DBUG_ENTER("innobase_match_index_columns");

	/* Check whether user defined index column count matches */
	if (key_info->key_parts != index_info->n_user_defined_cols) {
		DBUG_RETURN(FALSE);
	}

	key_part = key_info->key_part;
	key_end = key_part + key_info->key_parts;
	innodb_idx_fld = index_info->fields;
	innodb_idx_fld_end = index_info->fields + index_info->n_fields;

	/* Check each index column's datatype. We do not check
	column name because there exists case that index
	column name got modified in mysql but such change does not
	propagate to InnoDB.
	One hidden assumption here is that the index column sequences
	are matched up between those in mysql and Innodb. */
	for (; key_part != key_end; ++key_part) {
		ulint	col_type;
		ibool	is_unsigned;
		ulint	mtype = innodb_idx_fld->col->mtype;

		/* Need to translate to InnoDB column type before
		comparison. */
		col_type = get_innobase_type_from_mysql_type(&is_unsigned,
							     key_part->field);

		/* Ignore Innodb specific system columns. */
		while (mtype == DATA_SYS) {
			innodb_idx_fld++;

			if (innodb_idx_fld >= innodb_idx_fld_end) {
				DBUG_RETURN(FALSE);
			}
		}

		if (col_type != mtype) {
			/* Column Type mismatches */
			DBUG_RETURN(FALSE);
		}

		innodb_idx_fld++;
	}

	DBUG_RETURN(TRUE);
}

/*******************************************************************//**
This function builds a translation table in INNOBASE_SHARE
structure for fast index location with mysql array number from its
table->key_info structure. This also provides the necessary translation
between the key order in mysql key_info and Innodb ib_table->indexes if
they are not fully matched with each other.
Note we do not have any mutex protecting the translation table
building based on the assumption that there is no concurrent
index creation/drop and DMLs that requires index lookup. All table
handle will be closed before the index creation/drop.
@return TRUE if index translation table built successfully */
static
ibool
innobase_build_index_translation(
/*=============================*/
	const TABLE*		table,	/*!< in: table in MySQL data
					dictionary */
	dict_table_t*		ib_table,/*!< in: table in Innodb data
					dictionary */
	INNOBASE_SHARE*		share)	/*!< in/out: share structure
					where index translation table
					will be constructed in. */
{
	ulint		mysql_num_index;
	ulint		ib_num_index;
	dict_index_t**	index_mapping;
	ibool		ret = TRUE;

	DBUG_ENTER("innobase_build_index_translation");

	mutex_enter(&dict_sys->mutex);

	mysql_num_index = table->s->keys;
	ib_num_index = UT_LIST_GET_LEN(ib_table->indexes);

	index_mapping = share->idx_trans_tbl.index_mapping;

	/* If there exists inconsistency between MySQL and InnoDB dictionary
	(metadata) information, the number of index defined in MySQL
	could exceed that in InnoDB, do not build index translation
	table in such case */
	if (UNIV_UNLIKELY(ib_num_index < mysql_num_index)) {
		ret = FALSE;
		goto func_exit;
	}

	/* If index entry count is non-zero, nothing has
	changed since last update, directly return TRUE */
	if (share->idx_trans_tbl.index_count) {
		/* Index entry count should still match mysql_num_index */
		ut_a(share->idx_trans_tbl.index_count == mysql_num_index);
		goto func_exit;
	}

	/* The number of index increased, rebuild the mapping table */
	if (mysql_num_index > share->idx_trans_tbl.array_size) {
		index_mapping = (dict_index_t**) my_realloc(index_mapping,
							mysql_num_index *
							sizeof(*index_mapping),
							MYF(MY_ALLOW_ZERO_PTR));

		if (!index_mapping) {
			/* Report an error if index_mapping continues to be
			NULL and mysql_num_index is a non-zero value */
			sql_print_error("InnoDB: fail to allocate memory for "
					"index translation table. Number of "
					"Index:%lu, array size:%lu",
					mysql_num_index,
					share->idx_trans_tbl.array_size);
			ret = FALSE;
			goto func_exit;
		}

		share->idx_trans_tbl.array_size = mysql_num_index;
	}

	/* For each index in the mysql key_info array, fetch its
	corresponding InnoDB index pointer into index_mapping
	array. */
	for (ulint count = 0; count < mysql_num_index; count++) {

		/* Fetch index pointers into index_mapping according to mysql
		index sequence */
		index_mapping[count] = dict_table_get_index_on_name(
			ib_table, table->key_info[count].name);

		if (!index_mapping[count]) {
			sql_print_error("Cannot find index %s in InnoDB "
					"index dictionary.",
					table->key_info[count].name);
			ret = FALSE;
			goto func_exit;
		}

		/* Double check fetched index has the same
		column info as those in mysql key_info. */
		if (!innobase_match_index_columns(&table->key_info[count],
					          index_mapping[count])) {
			sql_print_error("Found index %s whose column info "
					"does not match that of MySQL.",
					table->key_info[count].name);
			ret = FALSE;
			goto func_exit;
		}
	}

	/* Successfully built the translation table */
	share->idx_trans_tbl.index_count = mysql_num_index;

func_exit:
	if (!ret) {
		/* Build translation table failed. */
		my_free(index_mapping);

		share->idx_trans_tbl.array_size = 0;
		share->idx_trans_tbl.index_count = 0;
		index_mapping = NULL;
	}

	share->idx_trans_tbl.index_mapping = index_mapping;

	mutex_exit(&dict_sys->mutex);

	DBUG_RETURN(ret);
}

/*******************************************************************//**
This function uses index translation table to quickly locate the
requested index structure.
Note we do not have mutex protection for the index translatoin table
access, it is based on the assumption that there is no concurrent
translation table rebuild (fter create/drop index) and DMLs that
require index lookup.
@return dict_index_t structure for requested index. NULL if
fail to locate the index structure. */
static
dict_index_t*
innobase_index_lookup(
/*==================*/
	INNOBASE_SHARE*	share,	/*!< in: share structure for index
				translation table. */
	uint		keynr)	/*!< in: index number for the requested
				index */
{
	if (!share->idx_trans_tbl.index_mapping
	    || keynr >= share->idx_trans_tbl.index_count) {
		return(NULL);
	}

	return(share->idx_trans_tbl.index_mapping[keynr]);
}

/************************************************************************
Set the autoinc column max value. This should only be called once from
ha_innobase::open(). Therefore there's no need for a covering lock. */
UNIV_INTERN
void
ha_innobase::innobase_initialize_autoinc()
/*======================================*/
{
	ulonglong	auto_inc;
	const Field*	field = table->found_next_number_field;

	if (field != NULL) {
		auto_inc = innobase_get_int_col_max_value(field);
	} else {
		/* We have no idea what's been passed in to us as the
		autoinc column. We set it to the 0, effectively disabling
		updates to the table. */
		auto_inc = 0;

		ut_print_timestamp(stderr);
		fprintf(stderr, "  InnoDB: Unable to determine the AUTOINC "
				"column name\n");
	}

	if (srv_force_recovery >= SRV_FORCE_NO_IBUF_MERGE) {
		/* If the recovery level is set so high that writes
		are disabled we force the AUTOINC counter to 0
		value effectively disabling writes to the table.
		Secondly, we avoid reading the table in case the read
		results in failure due to a corrupted table/index.

		We will not return an error to the client, so that the
		tables can be dumped with minimal hassle.  If an error
		were returned in this case, the first attempt to read
		the table would fail and subsequent SELECTs would succeed. */
		auto_inc = 0;
	} else if (field == NULL) {
		/* This is a far more serious error, best to avoid
		opening the table and return failure. */
		my_error(ER_AUTOINC_READ_FAILED, MYF(0));
	} else {
		dict_index_t*	index;
		const char*	col_name;
		ulonglong	read_auto_inc;
		ulint		err;

		update_thd(ha_thd());

		ut_a(prebuilt->trx == thd_to_trx(user_thd));

		col_name = field->field_name;
		index = innobase_get_index(table->s->next_number_index);

		/* Execute SELECT MAX(col_name) FROM TABLE; */
		err = row_search_max_autoinc(index, col_name, &read_auto_inc);

		switch (err) {
		case DB_SUCCESS: {
			ulonglong	col_max_value;

			col_max_value = innobase_get_int_col_max_value(field);

			/* At the this stage we do not know the increment
			nor the offset, so use a default increment of 1. */

			auto_inc = innobase_next_autoinc(
				read_auto_inc, 1, 1, col_max_value);

			break;
		}
		case DB_RECORD_NOT_FOUND:
			ut_print_timestamp(stderr);
			fprintf(stderr, "  InnoDB: MySQL and InnoDB data "
				"dictionaries are out of sync.\n"
				"InnoDB: Unable to find the AUTOINC column "
				"%s in the InnoDB table %s.\n"
				"InnoDB: We set the next AUTOINC column "
				"value to 0,\n"
				"InnoDB: in effect disabling the AUTOINC "
				"next value generation.\n"
				"InnoDB: You can either set the next "
				"AUTOINC value explicitly using ALTER TABLE\n"
				"InnoDB: or fix the data dictionary by "
				"recreating the table.\n",
				col_name, index->table->name);

			/* This will disable the AUTOINC generation. */
			auto_inc = 0;

			/* We want the open to succeed, so that the user can
			take corrective action. ie. reads should succeed but
			updates should fail. */
			err = DB_SUCCESS;
			break;
		default:
			/* row_search_max_autoinc() should only return
			one of DB_SUCCESS or DB_RECORD_NOT_FOUND. */
			ut_error;
		}
	}

	dict_table_autoinc_initialize(prebuilt->table, auto_inc);
}

/*****************************************************************//**
Creates and opens a handle to a table which already exists in an InnoDB
database.
@return	1 if error, 0 if success */
UNIV_INTERN
int
ha_innobase::open(
/*==============*/
	const char*	name,		/*!< in: table name */
	int		mode,		/*!< in: not used */
	uint		test_if_locked)	/*!< in: not used */
{
	dict_table_t*	ib_table;
	char		norm_name[1000];
	THD*		thd;
	ulint		retries = 0;
	char*		is_part = NULL;

	DBUG_ENTER("ha_innobase::open");

	UT_NOT_USED(mode);
	UT_NOT_USED(test_if_locked);

	thd = ha_thd();
	srv_lower_case_table_names = lower_case_table_names;

	/* Under some cases MySQL seems to call this function while
	holding btr_search_latch. This breaks the latching order as
	we acquire dict_sys->mutex below and leads to a deadlock. */
	if (thd != NULL) {
		innobase_release_temporary_latches(ht, thd);
	}

	normalize_table_name(norm_name, name);

	user_thd = NULL;

	if (!(share=get_share(name))) {

		DBUG_RETURN(1);
	}

	/* Create buffers for packing the fields of a record. Why
	table->reclength did not work here? Obviously, because char
	fields when packed actually became 1 byte longer, when we also
	stored the string length as the first byte. */

	upd_and_key_val_buff_len =
				table->s->reclength + table->s->max_key_length
							+ MAX_REF_PARTS * 3;
	if (!(uchar*) my_multi_malloc(MYF(MY_WME),
			&upd_buff, upd_and_key_val_buff_len,
			&key_val_buff, upd_and_key_val_buff_len,
			NullS)) {
		free_share(share);

		DBUG_RETURN(1);
	}

	/* We look for pattern #P# to see if the table is partitioned
	MySQL table. The retry logic for partitioned tables is a
	workaround for http://bugs.mysql.com/bug.php?id=33349. Look
	at support issue https://support.mysql.com/view.php?id=21080
	for more details. */
	is_part = strstr(norm_name, "#P#");
retry:
	/* Get pointer to a table object in InnoDB dictionary cache */
	ib_table = dict_table_open_on_name(norm_name, FALSE);

	if (NULL == ib_table) {
		if (is_part && retries < 10) {
			++retries;
			os_thread_sleep(100000);
			goto retry;
		}

		if (is_part) {
			sql_print_error("Failed to open table %s after "
					"%lu attempts.\n", norm_name,
					retries);
		}

		sql_print_error("Cannot find or open table %s from\n"
				"the internal data dictionary of InnoDB "
				"though the .frm file for the\n"
				"table exists. Maybe you have deleted and "
				"recreated InnoDB data\n"
				"files but have forgotten to delete the "
				"corresponding .frm files\n"
				"of InnoDB tables, or you have moved .frm "
				"files to another database?\n"
				"or, the table contains indexes that this "
				"version of the engine\n"
				"doesn't support.\n"
				"See " REFMAN "innodb-troubleshooting.html\n"
				"how you can resolve the problem.\n",
				norm_name);
		free_share(share);
		my_free(upd_buff);
		my_errno = ENOENT;

		DBUG_RETURN(HA_ERR_NO_SUCH_TABLE);
	}

	MONITOR_INC(MONITOR_TABLE_OPEN);

	if (ib_table->ibd_file_missing && !thd_tablespace_op(thd)) {
		sql_print_error("MySQL is trying to open a table handle but "
				"the .ibd file for\ntable %s does not exist.\n"
				"Have you deleted the .ibd file from the "
				"database directory under\nthe MySQL datadir, "
				"or have you used DISCARD TABLESPACE?\n"
				"See " REFMAN "innodb-troubleshooting.html\n"
				"how you can resolve the problem.\n",
				norm_name);
		free_share(share);
		my_free(upd_buff);
		my_errno = ENOENT;

		dict_table_close(ib_table, FALSE);
		DBUG_RETURN(HA_ERR_NO_SUCH_TABLE);
	}

	prebuilt = row_create_prebuilt(ib_table);

	prebuilt->mysql_row_len = table->s->reclength;
	prebuilt->default_rec = table->s->default_values;
	ut_ad(prebuilt->default_rec);

	/* Looks like MySQL-3.23 sometimes has primary key number != 0 */
	primary_key = table->s->primary_key;
	key_used_on_scan = primary_key;

	if (!innobase_build_index_translation(table, ib_table, share)) {
		  sql_print_error("Build InnoDB index translation table for"
				  " Table %s failed", name);
	}

	/* Allocate a buffer for a 'row reference'. A row reference is
	a string of bytes of length ref_length which uniquely specifies
	a row in our table. Note that MySQL may also compare two row
	references for equality by doing a simple memcmp on the strings
	of length ref_length! */

	if (!row_table_got_default_clust_index(ib_table)) {

		prebuilt->clust_index_was_generated = FALSE;

		if (UNIV_UNLIKELY(primary_key >= MAX_KEY)) {
			sql_print_error("Table %s has a primary key in "
					"InnoDB data dictionary, but not "
					"in MySQL!", name);

			/* This mismatch could cause further problems
			if not attended, bring this to the user's attention
			by printing a warning in addition to log a message
			in the errorlog */
			push_warning_printf(thd, MYSQL_ERROR::WARN_LEVEL_WARN,
					    ER_NO_SUCH_INDEX,
					    "InnoDB: Table %s has a "
					    "primary key in InnoDB data "
					    "dictionary, but not in "
					    "MySQL!", name);

			/* If primary_key >= MAX_KEY, its (primary_key)
			value could be out of bound if continue to index
			into key_info[] array. Find InnoDB primary index,
			and assign its key_length to ref_length.
			In addition, since MySQL indexes are sorted starting
			with primary index, unique index etc., initialize
			ref_length to the first index key length in
			case we fail to find InnoDB cluster index.

			Please note, this will not resolve the primary
			index mismatch problem, other side effects are
			possible if users continue to use the table.
			However, we allow this table to be opened so
			that user can adopt necessary measures for the
			mismatch while still being accessible to the table
			date. */
			if (!table->key_info) {
				ut_ad(!table->s->keys);
				ref_length = 0;
			} else {
				ref_length = table->key_info[0].key_length;
			}

			/* Find corresponding cluster index
			key length in MySQL's key_info[] array */
			for (ulint i = 0; i < table->s->keys; i++) {
				dict_index_t*	index;
				index = innobase_get_index(i);
				if (dict_index_is_clust(index)) {
					ref_length =
						 table->key_info[i].key_length;
				}
			}
		} else {
			/* MySQL allocates the buffer for ref.
			key_info->key_length includes space for all key
			columns + one byte for each column that may be
			NULL. ref_length must be as exact as possible to
			save space, because all row reference buffers are
			allocated based on ref_length. */

			ref_length = table->key_info[primary_key].key_length;
		}
	} else {
		if (primary_key != MAX_KEY) {
			sql_print_error(
				"Table %s has no primary key in InnoDB data "
				"dictionary, but has one in MySQL! If you "
				"created the table with a MySQL version < "
				"3.23.54 and did not define a primary key, "
				"but defined a unique key with all non-NULL "
				"columns, then MySQL internally treats that "
				"key as the primary key. You can fix this "
				"error by dump + DROP + CREATE + reimport "
				"of the table.", name);

			/* This mismatch could cause further problems
			if not attended, bring this to the user attention
			by printing a warning in addition to log a message
			in the errorlog */
			push_warning_printf(thd, MYSQL_ERROR::WARN_LEVEL_WARN,
					    ER_NO_SUCH_INDEX,
					    "InnoDB: Table %s has no "
					    "primary key in InnoDB data "
					    "dictionary, but has one in "
					    "MySQL!", name);
		}

		prebuilt->clust_index_was_generated = TRUE;

		ref_length = DATA_ROW_ID_LEN;

		/* If we automatically created the clustered index, then
		MySQL does not know about it, and MySQL must NOT be aware
		of the index used on scan, to make it avoid checking if we
		update the column of the index. That is why we assert below
		that key_used_on_scan is the undefined value MAX_KEY.
		The column is the row id in the automatical generation case,
		and it will never be updated anyway. */

		if (key_used_on_scan != MAX_KEY) {
			sql_print_warning(
				"Table %s key_used_on_scan is %lu even "
				"though there is no primary key inside "
				"InnoDB.", name, (ulong) key_used_on_scan);
		}
	}

	/* Index block size in InnoDB: used by MySQL in query optimization */
	stats.block_size = 16 * 1024;

	/* Init table lock structure */
	thr_lock_data_init(&share->lock,&lock,(void*) 0);

	if (prebuilt->table) {
		/* We update the highest file format in the system table
		space, if this table has higher file format setting. */

		trx_sys_file_format_max_upgrade(
			(const char**) &innobase_file_format_max,
			dict_table_get_format(prebuilt->table));
	}

	/* Only if the table has an AUTOINC column. */
	if (prebuilt->table != NULL && table->found_next_number_field != NULL) {
		dict_table_autoinc_lock(prebuilt->table);

		/* Since a table can already be "open" in InnoDB's internal
		data dictionary, we only init the autoinc counter once, the
		first time the table is loaded. We can safely reuse the
		autoinc value from a previous MySQL open. */
		if (dict_table_autoinc_read(prebuilt->table) == 0) {

			innobase_initialize_autoinc();
		}

		dict_table_autoinc_unlock(prebuilt->table);
	}

	info(HA_STATUS_NO_LOCK | HA_STATUS_VARIABLE | HA_STATUS_CONST);

	DBUG_RETURN(0);
}

UNIV_INTERN
uint
ha_innobase::max_supported_key_part_length() const
/*==============================================*/
{
	return(DICT_MAX_INDEX_COL_LEN - 1);
}

/******************************************************************//**
Closes a handle to an InnoDB table.
@return	0 */
UNIV_INTERN
int
ha_innobase::close()
/*================*/
{
	THD*	thd;

	DBUG_ENTER("ha_innobase::close");

	thd = ha_thd();
	if (thd != NULL) {
		innobase_release_temporary_latches(ht, thd);
	}

	row_prebuilt_free(prebuilt, FALSE);

	my_free(upd_buff);
	free_share(share);

	MONITOR_INC(MONITOR_TABLE_CLOSE);

	/* Tell InnoDB server that there might be work for
	utility threads: */

	srv_active_wake_master_thread();

	DBUG_RETURN(0);
}

/* The following accessor functions should really be inside MySQL code! */

/**************************************************************//**
Gets field offset for a field in a table.
@return	offset */
static inline
uint
get_field_offset(
/*=============*/
	const TABLE*	table,	/*!< in: MySQL table object */
	const Field*	field)	/*!< in: MySQL field object */
{
	return((uint) (field->ptr - table->record[0]));
}

/**************************************************************//**
Checks if a field in a record is SQL NULL. Uses the record format
information in table to track the null bit in record.
@return	1 if NULL, 0 otherwise */
static inline
uint
field_in_record_is_null(
/*====================*/
	TABLE*	table,	/*!< in: MySQL table object */
	Field*	field,	/*!< in: MySQL field object */
	char*	record)	/*!< in: a row in MySQL format */
{
	int	null_offset;

	if (!field->null_ptr) {

		return(0);
	}

	null_offset = (uint) ((char*) field->null_ptr
		    - (char*) table->record[0]);

	if (record[null_offset] & field->null_bit) {

		return(1);
	}

	return(0);
}

/**************************************************************//**
Sets a field in a record to SQL NULL. Uses the record format
information in table to track the null bit in record. */
static inline
void
set_field_in_record_to_null(
/*========================*/
	TABLE*	table,	/*!< in: MySQL table object */
	Field*	field,	/*!< in: MySQL field object */
	char*	record)	/*!< in: a row in MySQL format */
{
	int	null_offset;

	null_offset = (uint) ((char*) field->null_ptr
		    - (char*) table->record[0]);

	record[null_offset] = record[null_offset] | field->null_bit;
}

/*************************************************************//**
InnoDB uses this function to compare two data fields for which the data type
is such that we must use MySQL code to compare them. NOTE that the prototype
of this function is in rem0cmp.c in InnoDB source code! If you change this
function, remember to update the prototype there!
@return	1, 0, -1, if a is greater, equal, less than b, respectively */
extern "C" UNIV_INTERN
int
innobase_mysql_cmp(
/*===============*/
	int		mysql_type,	/*!< in: MySQL type */
	uint		charset_number,	/*!< in: number of the charset */
	const unsigned char* a,		/*!< in: data field */
	unsigned int	a_length,	/*!< in: data field length,
					not UNIV_SQL_NULL */
	const unsigned char* b,		/*!< in: data field */
	unsigned int	b_length)	/*!< in: data field length,
					not UNIV_SQL_NULL */
{
	CHARSET_INFO*		charset;
	enum_field_types	mysql_tp;
	int			ret;

	DBUG_ASSERT(a_length != UNIV_SQL_NULL);
	DBUG_ASSERT(b_length != UNIV_SQL_NULL);

	mysql_tp = (enum_field_types) mysql_type;

	switch (mysql_tp) {

	case MYSQL_TYPE_BIT:
	case MYSQL_TYPE_STRING:
	case MYSQL_TYPE_VAR_STRING:
	case MYSQL_TYPE_TINY_BLOB:
	case MYSQL_TYPE_MEDIUM_BLOB:
	case MYSQL_TYPE_BLOB:
	case MYSQL_TYPE_LONG_BLOB:
	case MYSQL_TYPE_VARCHAR:
		/* Use the charset number to pick the right charset struct for
		the comparison. Since the MySQL function get_charset may be
		slow before Bar removes the mutex operation there, we first
		look at 2 common charsets directly. */

		if (charset_number == default_charset_info->number) {
			charset = default_charset_info;
		} else if (charset_number == my_charset_latin1.number) {
			charset = &my_charset_latin1;
		} else {
			charset = get_charset(charset_number, MYF(MY_WME));

			if (charset == NULL) {
			  sql_print_error("InnoDB needs charset %lu for doing "
					  "a comparison, but MySQL cannot "
					  "find that charset.",
					  (ulong) charset_number);
				ut_a(0);
			}
		}

		/* Starting from 4.1.3, we use strnncollsp() in comparisons of
		non-latin1_swedish_ci strings. NOTE that the collation order
		changes then: 'b\0\0...' is ordered BEFORE 'b  ...'. Users
		having indexes on such data need to rebuild their tables! */

		ret = charset->coll->strnncollsp(
			charset, a, a_length, b, b_length, 0);

		if (ret < 0) {
			return(-1);
		} else if (ret > 0) {
			return(1);
		} else {
			return(0);
		}
	default:
		ut_error;
	}

	return(0);
}

/**************************************************************//**
Converts a MySQL type to an InnoDB type. Note that this function returns
the 'mtype' of InnoDB. InnoDB differentiates between MySQL's old <= 4.1
VARCHAR and the new true VARCHAR in >= 5.0.3 by the 'prtype'.
@return	DATA_BINARY, DATA_VARCHAR, ... */
extern "C" UNIV_INTERN
ulint
get_innobase_type_from_mysql_type(
/*==============================*/
	ulint*		unsigned_flag,	/*!< out: DATA_UNSIGNED if an
					'unsigned type';
					at least ENUM and SET,
					and unsigned integer
					types are 'unsigned types' */
	const void*	f)		/*!< in: MySQL Field */
{
	const class Field* field = reinterpret_cast<const class Field*>(f);

	/* The following asserts try to check that the MySQL type code fits in
	8 bits: this is used in ibuf and also when DATA_NOT_NULL is ORed to
	the type */

	DBUG_ASSERT((ulint)MYSQL_TYPE_STRING < 256);
	DBUG_ASSERT((ulint)MYSQL_TYPE_VAR_STRING < 256);
	DBUG_ASSERT((ulint)MYSQL_TYPE_DOUBLE < 256);
	DBUG_ASSERT((ulint)MYSQL_TYPE_FLOAT < 256);
	DBUG_ASSERT((ulint)MYSQL_TYPE_DECIMAL < 256);

	if (field->flags & UNSIGNED_FLAG) {

		*unsigned_flag = DATA_UNSIGNED;
	} else {
		*unsigned_flag = 0;
	}

	if (field->real_type() == MYSQL_TYPE_ENUM
		|| field->real_type() == MYSQL_TYPE_SET) {

		/* MySQL has field->type() a string type for these, but the
		data is actually internally stored as an unsigned integer
		code! */

		*unsigned_flag = DATA_UNSIGNED; /* MySQL has its own unsigned
						flag set to zero, even though
						internally this is an unsigned
						integer type */
		return(DATA_INT);
	}

	switch (field->type()) {
		/* NOTE that we only allow string types in DATA_MYSQL and
		DATA_VARMYSQL */
	case MYSQL_TYPE_VAR_STRING:	/* old <= 4.1 VARCHAR */
	case MYSQL_TYPE_VARCHAR:	/* new >= 5.0.3 true VARCHAR */
		if (field->binary()) {
			return(DATA_BINARY);
		} else if (strcmp(field->charset()->name,
				  "latin1_swedish_ci") == 0) {
			return(DATA_VARCHAR);
		} else {
			return(DATA_VARMYSQL);
		}
	case MYSQL_TYPE_BIT:
	case MYSQL_TYPE_STRING: if (field->binary()) {

			return(DATA_FIXBINARY);
		} else if (strcmp(field->charset()->name,
				  "latin1_swedish_ci") == 0) {
			return(DATA_CHAR);
		} else {
			return(DATA_MYSQL);
		}
	case MYSQL_TYPE_NEWDECIMAL:
		return(DATA_FIXBINARY);
	case MYSQL_TYPE_LONG:
	case MYSQL_TYPE_LONGLONG:
	case MYSQL_TYPE_TINY:
	case MYSQL_TYPE_SHORT:
	case MYSQL_TYPE_INT24:
	case MYSQL_TYPE_DATE:
	case MYSQL_TYPE_DATETIME:
	case MYSQL_TYPE_YEAR:
	case MYSQL_TYPE_NEWDATE:
	case MYSQL_TYPE_TIME:
	case MYSQL_TYPE_TIMESTAMP:
		return(DATA_INT);
	case MYSQL_TYPE_FLOAT:
		return(DATA_FLOAT);
	case MYSQL_TYPE_DOUBLE:
		return(DATA_DOUBLE);
	case MYSQL_TYPE_DECIMAL:
		return(DATA_DECIMAL);
	case MYSQL_TYPE_GEOMETRY:
	case MYSQL_TYPE_TINY_BLOB:
	case MYSQL_TYPE_MEDIUM_BLOB:
	case MYSQL_TYPE_BLOB:
	case MYSQL_TYPE_LONG_BLOB:
		return(DATA_BLOB);
	case MYSQL_TYPE_NULL:
		/* MySQL currently accepts "NULL" datatype, but will
		reject such datatype in the next release. We will cope
		with it and not trigger assertion failure in 5.1 */
		break;
	default:
		ut_error;
	}

	return(0);
}

/*******************************************************************//**
Writes an unsigned integer value < 64k to 2 bytes, in the little-endian
storage format. */
static inline
void
innobase_write_to_2_little_endian(
/*==============================*/
	byte*	buf,	/*!< in: where to store */
	ulint	val)	/*!< in: value to write, must be < 64k */
{
	ut_a(val < 256 * 256);

	buf[0] = (byte)(val & 0xFF);
	buf[1] = (byte)(val / 256);
}

/*******************************************************************//**
Reads an unsigned integer value < 64k from 2 bytes, in the little-endian
storage format.
@return	value */
static inline
uint
innobase_read_from_2_little_endian(
/*===============================*/
	const uchar*	buf)	/*!< in: from where to read */
{
	return (uint) ((ulint)(buf[0]) + 256 * ((ulint)(buf[1])));
}

/*******************************************************************//**
Stores a key value for a row to a buffer.
@return	key value length as stored in buff */
UNIV_INTERN
uint
ha_innobase::store_key_val_for_row(
/*===============================*/
	uint		keynr,	/*!< in: key number */
	char*		buff,	/*!< in/out: buffer for the key value (in MySQL
				format) */
	uint		buff_len,/*!< in: buffer length */
	const uchar*	record)/*!< in: row in MySQL format */
{
	KEY*		key_info	= table->key_info + keynr;
	KEY_PART_INFO*	key_part	= key_info->key_part;
	KEY_PART_INFO*	end		= key_part + key_info->key_parts;
	char*		buff_start	= buff;
	enum_field_types mysql_type;
	Field*		field;
	ibool		is_null;

	DBUG_ENTER("store_key_val_for_row");

	/* The format for storing a key field in MySQL is the following:

	1. If the column can be NULL, then in the first byte we put 1 if the
	field value is NULL, 0 otherwise.

	2. If the column is of a BLOB type (it must be a column prefix field
	in this case), then we put the length of the data in the field to the
	next 2 bytes, in the little-endian format. If the field is SQL NULL,
	then these 2 bytes are set to 0. Note that the length of data in the
	field is <= column prefix length.

	3. In a column prefix field, prefix_len next bytes are reserved for
	data. In a normal field the max field length next bytes are reserved
	for data. For a VARCHAR(n) the max field length is n. If the stored
	value is the SQL NULL then these data bytes are set to 0.

	4. We always use a 2 byte length for a true >= 5.0.3 VARCHAR. Note that
	in the MySQL row format, the length is stored in 1 or 2 bytes,
	depending on the maximum allowed length. But in the MySQL key value
	format, the length always takes 2 bytes.

	We have to zero-fill the buffer so that MySQL is able to use a
	simple memcmp to compare two key values to determine if they are
	equal. MySQL does this to compare contents of two 'ref' values. */

	bzero(buff, buff_len);

	for (; key_part != end; key_part++) {
		is_null = FALSE;

		if (key_part->null_bit) {
			if (record[key_part->null_offset]
						& key_part->null_bit) {
				*buff = 1;
				is_null = TRUE;
			} else {
				*buff = 0;
			}
			buff++;
		}

		field = key_part->field;
		mysql_type = field->type();

		if (mysql_type == MYSQL_TYPE_VARCHAR) {
						/* >= 5.0.3 true VARCHAR */
			ulint		lenlen;
			ulint		len;
			const byte*	data;
			ulint		key_len;
			ulint		true_len;
			const CHARSET_INFO* cs;
			int		error=0;

			key_len = key_part->length;

			if (is_null) {
				buff += key_len + 2;

				continue;
			}
			cs = field->charset();

			lenlen = (ulint)
				(((Field_varstring*)field)->length_bytes);

			data = row_mysql_read_true_varchar(&len,
				(byte*) (record
				+ (ulint)get_field_offset(table, field)),
				lenlen);

			true_len = len;

			/* For multi byte character sets we need to calculate
			the true length of the key */

			if (len > 0 && cs->mbmaxlen > 1) {
				true_len = (ulint) cs->cset->well_formed_len(cs,
						(const char *) data,
						(const char *) data + len,
 						(uint) (key_len / cs->mbmaxlen),
						&error);
			}

			/* In a column prefix index, we may need to truncate
			the stored value: */

			if (true_len > key_len) {
				true_len = key_len;
			}

			/* The length in a key value is always stored in 2
			bytes */

			row_mysql_store_true_var_len((byte*)buff, true_len, 2);
			buff += 2;

			memcpy(buff, data, true_len);

			/* Note that we always reserve the maximum possible
			length of the true VARCHAR in the key value, though
			only len first bytes after the 2 length bytes contain
			actual data. The rest of the space was reset to zero
			in the bzero() call above. */

			buff += key_len;

		} else if (mysql_type == MYSQL_TYPE_TINY_BLOB
			|| mysql_type == MYSQL_TYPE_MEDIUM_BLOB
			|| mysql_type == MYSQL_TYPE_BLOB
			|| mysql_type == MYSQL_TYPE_LONG_BLOB
			/* MYSQL_TYPE_GEOMETRY data is treated
			as BLOB data in innodb. */
			|| mysql_type == MYSQL_TYPE_GEOMETRY) {

			const CHARSET_INFO* cs;
			ulint		key_len;
			ulint		true_len;
			int		error=0;
			ulint		blob_len;
			const byte*	blob_data;

			ut_a(key_part->key_part_flag & HA_PART_KEY_SEG);

			key_len = key_part->length;

			if (is_null) {
				buff += key_len + 2;

				continue;
			}

			cs = field->charset();

			blob_data = row_mysql_read_blob_ref(&blob_len,
				(byte*) (record
				+ (ulint)get_field_offset(table, field)),
					(ulint) field->pack_length());

			true_len = blob_len;

			ut_a(get_field_offset(table, field)
				== key_part->offset);

			/* For multi byte character sets we need to calculate
			the true length of the key */

			if (blob_len > 0 && cs->mbmaxlen > 1) {
				true_len = (ulint) cs->cset->well_formed_len(cs,
						(const char *) blob_data,
						(const char *) blob_data
							+ blob_len,
						(uint) (key_len / cs->mbmaxlen),
						&error);
			}

			/* All indexes on BLOB and TEXT are column prefix
			indexes, and we may need to truncate the data to be
			stored in the key value: */

			if (true_len > key_len) {
				true_len = key_len;
			}

			/* MySQL reserves 2 bytes for the length and the
			storage of the number is little-endian */

			innobase_write_to_2_little_endian(
					(byte*)buff, true_len);
			buff += 2;

			memcpy(buff, blob_data, true_len);

			/* Note that we always reserve the maximum possible
			length of the BLOB prefix in the key value. */

			buff += key_len;
		} else {
			/* Here we handle all other data types except the
			true VARCHAR, BLOB and TEXT. Note that the column
			value we store may be also in a column prefix
			index. */

			const CHARSET_INFO*	cs = NULL;
			ulint			true_len;
			ulint			key_len;
			const uchar*		src_start;
			int			error=0;
			enum_field_types	real_type;

			key_len = key_part->length;

			if (is_null) {
				 buff += key_len;

				 continue;
			}

			src_start = record + key_part->offset;
			real_type = field->real_type();
			true_len = key_len;

			/* Character set for the field is defined only
			to fields whose type is string and real field
			type is not enum or set. For these fields check
			if character set is multi byte. */

			if (real_type != MYSQL_TYPE_ENUM
				&& real_type != MYSQL_TYPE_SET
				&& ( mysql_type == MYSQL_TYPE_VAR_STRING
					|| mysql_type == MYSQL_TYPE_STRING)) {

				cs = field->charset();

				/* For multi byte character sets we need to
				calculate the true length of the key */

				if (key_len > 0 && cs->mbmaxlen > 1) {

					true_len = (ulint)
						cs->cset->well_formed_len(cs,
							(const char *)src_start,
							(const char *)src_start
								+ key_len,
							(uint) (key_len
								/ cs->mbmaxlen),
							&error);
				}
			}

			memcpy(buff, src_start, true_len);
			buff += true_len;

			/* Pad the unused space with spaces. */

			if (true_len < key_len) {
				ulint	pad_len = key_len - true_len;
				ut_a(cs != NULL);
				ut_a(!(pad_len % cs->mbminlen));

				cs->cset->fill(cs, buff, pad_len,
					       0x20 /* space */);
				buff += pad_len;
			}
		}
	}

	ut_a(buff <= buff_start + buff_len);

	DBUG_RETURN((uint)(buff - buff_start));
}

/**************************************************************//**
Determines if a field is needed in a prebuilt struct 'template'.
@return field to use, or NULL if the field is not needed */
static
const Field*
build_template_needs_field(
/*=======================*/
	ibool		index_contains,	/*!< in:
					dict_index_contains_col_or_prefix(
					index, i) */
	ibool		read_just_key,	/*!< in: TRUE when MySQL calls
					ha_innobase::extra with the
					argument HA_EXTRA_KEYREAD; it is enough
					to read just columns defined in
					the index (i.e., no read of the
					clustered index record necessary) */
	ibool		fetch_all_in_key,
					/*!< in: true=fetch all fields in
					the index */
	ibool		fetch_primary_key_cols,
					/*!< in: true=fetch the
					primary key columns */
	dict_index_t*	index,		/*!< in: InnoDB index to use */
	const TABLE*	table,		/*!< in: MySQL table object */
	ulint		i)		/*!< in: field index in InnoDB table */
{
	const Field*	field	= table->field[i];

	ut_ad(index_contains == dict_index_contains_col_or_prefix(index, i));

	if (!index_contains) {
		if (read_just_key) {
			/* If this is a 'key read', we do not need
			columns that are not in the key */

			return(NULL);
		}
	} else if (fetch_all_in_key) {
		/* This field is needed in the query */

		return(field);
	}

	if (bitmap_is_set(table->read_set, i)
	    || bitmap_is_set(table->write_set, i)) {
		/* This field is needed in the query */

		return(field);
	}

	if (fetch_primary_key_cols
	    && dict_table_col_in_clustered_key(index->table, i)) {
		/* This field is needed in the query */

		return(field);
	}

	/* This field is not needed in the query, skip it */

	return(NULL);
}

/**************************************************************//**
Determines if a field is needed in a prebuilt struct 'template'.
@return whether the field is needed for index condition pushdown */
inline
bool
build_template_needs_field_in_icp(
/*==============================*/
	const dict_index_t*	index,	/*!< in: InnoDB index */
	const row_prebuilt_t*	prebuilt,/*!< in: row fetch template */
	bool			contains,/*!< in: whether the index contains
					column i */
	ulint			i)	/*!< in: column number */
{
	ut_ad(contains == dict_index_contains_col_or_prefix(index, i));

	return(index == prebuilt->index
	       ? contains
	       : dict_index_contains_col_or_prefix(prebuilt->index, i));
}

/**************************************************************//**
Adds a field to a prebuilt struct 'template'.
@return the field template */
static
mysql_row_templ_t*
build_template_field(
/*=================*/
	row_prebuilt_t*	prebuilt,	/*!< in/out: template */
	dict_index_t*	clust_index,	/*!< in: InnoDB clustered index */
	dict_index_t*	index,		/*!< in: InnoDB index to use */
	TABLE*		table,		/*!< in: MySQL table object */
	const Field*	field,		/*!< in: field in MySQL table */
	ulint		i)		/*!< in: field index in InnoDB table */
{
	mysql_row_templ_t*	templ;
	const dict_col_t*	col;

	ut_ad(field == table->field[i]);
	ut_ad(clust_index->table == index->table);

	col = dict_table_get_nth_col(index->table, i);

	templ = prebuilt->mysql_template + prebuilt->n_template++;
	UNIV_MEM_INVALID(templ, sizeof *templ);
	templ->col_no = i;
	templ->clust_rec_field_no = dict_col_get_clust_pos(col, clust_index);
	ut_a(templ->clust_rec_field_no != ULINT_UNDEFINED);

	if (dict_index_is_clust(index)) {
		templ->rec_field_no = templ->clust_rec_field_no;
	} else {
		templ->rec_field_no = dict_index_get_nth_col_pos(index, i);
	}

	if (field->null_ptr) {
		templ->mysql_null_byte_offset =
			(ulint) ((char*) field->null_ptr
				 - (char*) table->record[0]);

		templ->mysql_null_bit_mask = (ulint) field->null_bit;
	} else {
		templ->mysql_null_bit_mask = 0;
	}

	templ->mysql_col_offset = (ulint) get_field_offset(table, field);

	templ->mysql_col_len = (ulint) field->pack_length();
	templ->type = col->mtype;
	templ->mysql_type = (ulint)field->type();

	if (templ->mysql_type == DATA_MYSQL_TRUE_VARCHAR) {
		templ->mysql_length_bytes = (ulint)
			(((Field_varstring*)field)->length_bytes);
	}

	templ->charset = dtype_get_charset_coll(col->prtype);
	templ->mbminlen = dict_col_get_mbminlen(col);
	templ->mbmaxlen = dict_col_get_mbmaxlen(col);
	templ->is_unsigned = col->prtype & DATA_UNSIGNED;

	if (!dict_index_is_clust(index)
	    && templ->rec_field_no == ULINT_UNDEFINED) {
		prebuilt->need_to_access_clustered = TRUE;
	}

	if (prebuilt->mysql_prefix_len < templ->mysql_col_offset
	    + templ->mysql_col_len) {
		prebuilt->mysql_prefix_len = templ->mysql_col_offset
			+ templ->mysql_col_len;
	}

	if (templ->type == DATA_BLOB) {
		prebuilt->templ_contains_blob = TRUE;
	}

	return(templ);
}

/**************************************************************//**
Builds a 'template' to the prebuilt struct. The template is used in fast
retrieval of just those column values MySQL needs in its processing. */
UNIV_INTERN
void
ha_innobase::build_template(
/*========================*/
	bool		whole_row)	/*!< in: true=ROW_MYSQL_WHOLE_ROW,
					false=ROW_MYSQL_REC_FIELDS */
{
	dict_index_t*	index;
	dict_index_t*	clust_index;
	ulint		n_fields;
	ibool		fetch_all_in_key	= FALSE;
	ibool		fetch_primary_key_cols	= FALSE;
	ulint		i;

	if (prebuilt->select_lock_type == LOCK_X) {
		/* We always retrieve the whole clustered index record if we
		use exclusive row level locks, for example, if the read is
		done in an UPDATE statement. */

		whole_row = true;
	} else if (!whole_row) {
		if (prebuilt->hint_need_to_fetch_extra_cols
			== ROW_RETRIEVE_ALL_COLS) {

			/* We know we must at least fetch all columns in the
			key, or all columns in the table */

			if (prebuilt->read_just_key) {
				/* MySQL has instructed us that it is enough
				to fetch the columns in the key; looks like
				MySQL can set this flag also when there is
				only a prefix of the column in the key: in
				that case we retrieve the whole column from
				the clustered index */

				fetch_all_in_key = TRUE;
			} else {
				whole_row = true;
			}
		} else if (prebuilt->hint_need_to_fetch_extra_cols
			== ROW_RETRIEVE_PRIMARY_KEY) {
			/* We must at least fetch all primary key cols. Note
			that if the clustered index was internally generated
			by InnoDB on the row id (no primary key was
			defined), then row_search_for_mysql() will always
			retrieve the row id to a special buffer in the
			prebuilt struct. */

			fetch_primary_key_cols = TRUE;
		}
	}

	clust_index = dict_table_get_first_index(prebuilt->table);

	index = whole_row ? clust_index : prebuilt->index;

	prebuilt->need_to_access_clustered = (index == clust_index);

	/* Below we check column by column if we need to access
	the clustered index. */

	n_fields = (ulint)table->s->fields; /* number of columns */

	if (!prebuilt->mysql_template) {
		prebuilt->mysql_template = (mysql_row_templ_t*)
			mem_alloc(n_fields * sizeof(mysql_row_templ_t));
	}

	prebuilt->template_type = whole_row
		? ROW_MYSQL_WHOLE_ROW : ROW_MYSQL_REC_FIELDS;
	prebuilt->null_bitmap_len = table->s->null_bytes;

	/* Prepare to build prebuilt->mysql_template[]. */
	prebuilt->templ_contains_blob = FALSE;
	prebuilt->mysql_prefix_len = 0;
	prebuilt->n_template = 0;
	prebuilt->idx_cond_n_cols = 0;

	/* Note that in InnoDB, i is the column number in the table.
	MySQL calls columns 'fields'. */

	if (active_index != MAX_KEY && active_index == pushed_idx_cond_keyno) {
		/* Push down an index condition or an end_range check. */
		for (i = 0; i < n_fields; i++) {
			const ibool		index_contains
				= dict_index_contains_col_or_prefix(index, i);

			/* Test if an end_range or an index condition
			refers to the field. Note that "index" and
			"index_contains" may refer to the clustered index.
			Index condition pushdown is relative to prebuilt->index
			(the index that is being looked up first). */

			/* When join_read_always_key() invokes this
			code via handler::ha_index_init() and
			ha_innobase::index_init(), end_range is not
			yet initialized. Because of that, we must
			always check for index_contains, instead of
			the subset
			field->part_of_key.is_set(active_index)
			which would be acceptable if end_range==NULL. */
			if (build_template_needs_field_in_icp(
				    index, prebuilt, index_contains, i)) {
				/* Needed in ICP */
				const Field*		field;
				mysql_row_templ_t*	templ;

				if (whole_row) {
					field = table->field[i];
				} else {
					field = build_template_needs_field(
						index_contains,
						prebuilt->read_just_key,
						fetch_all_in_key,
						fetch_primary_key_cols,
						index, table, i);
					if (!field) {
						continue;
					}
				}

				templ = build_template_field(
					prebuilt, clust_index, index,
					table, field, i);
				prebuilt->idx_cond_n_cols++;
				ut_ad(prebuilt->idx_cond_n_cols
				      == prebuilt->n_template);

				if (index == prebuilt->index) {
					templ->icp_rec_field_no
						= templ->rec_field_no;
				} else {
					templ->icp_rec_field_no
						= dict_index_get_nth_col_pos(
							prebuilt->index, i);
				}

				if (dict_index_is_clust(prebuilt->index)) {
					ut_ad(templ->icp_rec_field_no
					      != ULINT_UNDEFINED);
					/* If the primary key includes
					a column prefix, use it in
					index condition pushdown,
					because the condition is
					evaluated before fetching any
					off-page (externally stored)
					columns. */
					if (templ->icp_rec_field_no
					    < prebuilt->index->n_uniq) {
						/* This is a key column;
						all set. */
						continue;
					}
				} else if (templ->icp_rec_field_no
					   != ULINT_UNDEFINED) {
					continue;
				}

				/* This is a column prefix index.
				The column prefix can be used in
				an end_range comparison. */

				templ->icp_rec_field_no
					= dict_index_get_nth_col_or_prefix_pos(
						prebuilt->index, i, TRUE);
				ut_ad(templ->icp_rec_field_no
				      != ULINT_UNDEFINED);

				/* Index condition pushdown can be used on
				all columns of a secondary index, and on
				the PRIMARY KEY columns. On the clustered
				index, it must never be used on other than
				PRIMARY KEY columns, because those columns
				may be stored off-page, and we will not
				fetch externally stored columns before
				checking the index condition. */
				/* TODO: test the above with an assertion
				like this. Note that index conditions are
				currently pushed down as part of the
				"optimizer phase" while end_range is done
				as part of the execution phase. Therefore,
				we were unable to use an accurate condition
				for end_range in the "if" condition above,
				and the following assertion would fail.
				ut_ad(!dict_index_is_clust(prebuilt->index)
				      || templ->rec_field_no
				      < prebuilt->index->n_uniq);
				*/
			}
		}

		ut_ad(prebuilt->idx_cond_n_cols > 0);
		ut_ad(prebuilt->idx_cond_n_cols == prebuilt->n_template);

		/* Include the fields that are not needed in index condition
		pushdown. */
		for (i = 0; i < n_fields; i++) {
			const ibool		index_contains
				= dict_index_contains_col_or_prefix(index, i);

			if (!build_template_needs_field_in_icp(
				    index, prebuilt, index_contains, i)) {
				/* Not needed in ICP */
				const Field*	field;

				if (whole_row) {
					field = table->field[i];
				} else {
					field = build_template_needs_field(
						index_contains,
						prebuilt->read_just_key,
						fetch_all_in_key,
						fetch_primary_key_cols,
						index, table, i);
					if (!field) {
						continue;
					}
				}

				build_template_field(prebuilt,
						     clust_index, index,
						     table, field, i);
			}
		}

		prebuilt->idx_cond = this;
	} else {
		/* No index condition pushdown */
		prebuilt->idx_cond = NULL;

		for (i = 0; i < n_fields; i++) {
			const Field*	field;

			if (whole_row) {
				field = table->field[i];
			} else {
				field = build_template_needs_field(
					dict_index_contains_col_or_prefix(
						index, i),
					prebuilt->read_just_key,
					fetch_all_in_key,
					fetch_primary_key_cols,
					index, table, i);
				if (!field) {
					continue;
				}
			}

			build_template_field(prebuilt, clust_index, index,
					     table, field, i);
		}
	}

	if (index != clust_index && prebuilt->need_to_access_clustered) {
		/* Change rec_field_no's to correspond to the clustered index
		record */
		for (i = 0; i < prebuilt->n_template; i++) {

			mysql_row_templ_t*	templ
				= &prebuilt->mysql_template[i];

			templ->rec_field_no = templ->clust_rec_field_no;
		}
	}
}

/********************************************************************//**
This special handling is really to overcome the limitations of MySQL's
binlogging. We need to eliminate the non-determinism that will arise in
INSERT ... SELECT type of statements, since MySQL binlog only stores the
min value of the autoinc interval. Once that is fixed we can get rid of
the special lock handling.
@return	DB_SUCCESS if all OK else error code */
UNIV_INTERN
ulint
ha_innobase::innobase_lock_autoinc(void)
/*====================================*/
{
	ulint		error = DB_SUCCESS;

	switch (innobase_autoinc_lock_mode) {
	case AUTOINC_NO_LOCKING:
		/* Acquire only the AUTOINC mutex. */
		dict_table_autoinc_lock(prebuilt->table);
		break;

	case AUTOINC_NEW_STYLE_LOCKING:
		/* For simple (single/multi) row INSERTs, we fallback to the
		old style only if another transaction has already acquired
		the AUTOINC lock on behalf of a LOAD FILE or INSERT ... SELECT
		etc. type of statement. */
		if (thd_sql_command(user_thd) == SQLCOM_INSERT
		    || thd_sql_command(user_thd) == SQLCOM_REPLACE) {
			dict_table_t*	table = prebuilt->table;

			/* Acquire the AUTOINC mutex. */
			dict_table_autoinc_lock(table);

			/* We need to check that another transaction isn't
			already holding the AUTOINC lock on the table. */
			if (table->n_waiting_or_granted_auto_inc_locks) {
				/* Release the mutex to avoid deadlocks. */
				dict_table_autoinc_unlock(table);
			} else {
				break;
			}
		}
		/* Fall through to old style locking. */

	case AUTOINC_OLD_STYLE_LOCKING:
		error = row_lock_table_autoinc_for_mysql(prebuilt);

		if (error == DB_SUCCESS) {

			/* Acquire the AUTOINC mutex. */
			dict_table_autoinc_lock(prebuilt->table);
		}
		break;

	default:
		ut_error;
	}

	return(ulong(error));
}

/********************************************************************//**
Reset the autoinc value in the table.
@return	DB_SUCCESS if all went well else error code */
UNIV_INTERN
ulint
ha_innobase::innobase_reset_autoinc(
/*================================*/
	ulonglong	autoinc)	/*!< in: value to store */
{
	ulint		error;

	error = innobase_lock_autoinc();

	if (error == DB_SUCCESS) {

		dict_table_autoinc_initialize(prebuilt->table, autoinc);

		dict_table_autoinc_unlock(prebuilt->table);
	}

	return(ulong(error));
}

/********************************************************************//**
Store the autoinc value in the table. The autoinc value is only set if
it's greater than the existing autoinc value in the table.
@return	DB_SUCCESS if all went well else error code */
UNIV_INTERN
ulint
ha_innobase::innobase_set_max_autoinc(
/*==================================*/
	ulonglong	auto_inc)	/*!< in: value to store */
{
	ulint		error;

	error = innobase_lock_autoinc();

	if (error == DB_SUCCESS) {

		dict_table_autoinc_update_if_greater(prebuilt->table, auto_inc);

		dict_table_autoinc_unlock(prebuilt->table);
	}

	return(ulong(error));
}

/********************************************************************//**
Stores a row in an InnoDB database, to the table specified in this
handle.
@return	error code */
UNIV_INTERN
int
ha_innobase::write_row(
/*===================*/
	uchar*	record)	/*!< in: a row in MySQL format */
{
	ulint		error = 0;
	int		error_result= 0;
	ibool		auto_inc_used= FALSE;
	ulint		sql_command;
	trx_t*		trx = thd_to_trx(user_thd);

	DBUG_ENTER("ha_innobase::write_row");

	if (prebuilt->trx != trx) {
		sql_print_error("The transaction object for the table handle "
				"is at %p, but for the current thread it is at "
				"%p",
				(const void*) prebuilt->trx, (const void*) trx);

		fputs("InnoDB: Dump of 200 bytes around prebuilt: ", stderr);
		ut_print_buf(stderr, ((const byte*)prebuilt) - 100, 200);
		fputs("\n"
			"InnoDB: Dump of 200 bytes around ha_data: ",
			stderr);
		ut_print_buf(stderr, ((const byte*) trx) - 100, 200);
		putc('\n', stderr);
		ut_error;
	}

	ha_statistic_increment(&SSV::ha_write_count);

	if (table->timestamp_field_type & TIMESTAMP_AUTO_SET_ON_INSERT)
		table->timestamp_field->set_time();

	sql_command = thd_sql_command(user_thd);

	if ((sql_command == SQLCOM_ALTER_TABLE
	     || sql_command == SQLCOM_OPTIMIZE
	     || sql_command == SQLCOM_CREATE_INDEX
	     || sql_command == SQLCOM_DROP_INDEX)
	    && num_write_row >= 10000) {
		/* ALTER TABLE is COMMITted at every 10000 copied rows.
		The IX table lock for the original table has to be re-issued.
		As this method will be called on a temporary table where the
		contents of the original table is being copied to, it is
		a bit tricky to determine the source table.  The cursor
		position in the source table need not be adjusted after the
		intermediate COMMIT, since writes by other transactions are
		being blocked by a MySQL table lock TL_WRITE_ALLOW_READ. */

		dict_table_t*	src_table;
		enum lock_mode	mode;

		num_write_row = 0;

		/* Commit the transaction.  This will release the table
		locks, so they have to be acquired again. */

		/* Altering an InnoDB table */
		/* Get the source table. */
		src_table = lock_get_src_table(
				prebuilt->trx, prebuilt->table, &mode);
		if (!src_table) {
no_commit:
			/* Unknown situation: do not commit */
			/*
			ut_print_timestamp(stderr);
			fprintf(stderr,
				"  InnoDB: ALTER TABLE is holding lock"
				" on %lu tables!\n",
				prebuilt->trx->mysql_n_tables_locked);
			*/
			;
		} else if (src_table == prebuilt->table) {
			/* Source table is not in InnoDB format:
			no need to re-acquire locks on it. */

			/* Altering to InnoDB format */
			innobase_commit(ht, user_thd, 1);
			/* Note that this transaction is still active. */
			trx_register_for_2pc(prebuilt->trx);
			/* We will need an IX lock on the destination table. */
			prebuilt->sql_stat_start = TRUE;
		} else {
			/* Ensure that there are no other table locks than
			LOCK_IX and LOCK_AUTO_INC on the destination table. */

			if (!lock_is_table_exclusive(prebuilt->table,
							prebuilt->trx)) {
				goto no_commit;
			}

			/* Commit the transaction.  This will release the table
			locks, so they have to be acquired again. */
			innobase_commit(ht, user_thd, 1);
			/* Note that this transaction is still active. */
			trx_register_for_2pc(prebuilt->trx);
			/* Re-acquire the table lock on the source table. */
			row_lock_table_for_mysql(prebuilt, src_table, mode);
			/* We will need an IX lock on the destination table. */
			prebuilt->sql_stat_start = TRUE;
		}
	}

	num_write_row++;

	/* This is the case where the table has an auto-increment column */
	if (table->next_number_field && record == table->record[0]) {

		/* Reset the error code before calling
		innobase_get_auto_increment(). */
		prebuilt->autoinc_error = DB_SUCCESS;

		if ((error = update_auto_increment())) {
			/* We don't want to mask autoinc overflow errors. */

			/* Handle the case where the AUTOINC sub-system
			failed during initialization. */
			if (prebuilt->autoinc_error == DB_UNSUPPORTED) {
				error_result = ER_AUTOINC_READ_FAILED;
				/* Set the error message to report too. */
				my_error(ER_AUTOINC_READ_FAILED, MYF(0));
				goto func_exit;
			} else if (prebuilt->autoinc_error != DB_SUCCESS) {
				error = (int) prebuilt->autoinc_error;
				goto report_error;
			}

			/* MySQL errors are passed straight back. */
			error_result = (int) error;
			goto func_exit;
		}

		auto_inc_used = TRUE;
	}

	if (prebuilt->mysql_template == NULL
	    || prebuilt->template_type != ROW_MYSQL_WHOLE_ROW) {

		/* Build the template used in converting quickly between
		the two database formats */

		build_template(true);
	}

	innodb_srv_conc_enter_innodb(prebuilt->trx);

	error = row_insert_for_mysql((byte*) record, prebuilt);

	/* Handle duplicate key errors */
	if (auto_inc_used) {
		ulint		err;
		ulonglong	auto_inc;
		ulonglong	col_max_value;

		/* Note the number of rows processed for this statement, used
		by get_auto_increment() to determine the number of AUTO-INC
		values to reserve. This is only useful for a mult-value INSERT
		and is a statement level counter.*/
		if (trx->n_autoinc_rows > 0) {
			--trx->n_autoinc_rows;
		}

		/* We need the upper limit of the col type to check for
		whether we update the table autoinc counter or not. */
		col_max_value = innobase_get_int_col_max_value(
			table->next_number_field);

		/* Get the value that MySQL attempted to store in the table.*/
		auto_inc = table->next_number_field->val_int();

		switch (error) {
		case DB_DUPLICATE_KEY:

			/* A REPLACE command and LOAD DATA INFILE REPLACE
			handle a duplicate key error themselves, but we
			must update the autoinc counter if we are performing
			those statements. */

			switch (sql_command) {
			case SQLCOM_LOAD:
				if ((trx->duplicates
				    & (TRX_DUP_IGNORE | TRX_DUP_REPLACE))) {

					goto set_max_autoinc;
				}
				break;

			case SQLCOM_REPLACE:
			case SQLCOM_INSERT_SELECT:
			case SQLCOM_REPLACE_SELECT:
				goto set_max_autoinc;

			default:
				break;
			}

			break;

		case DB_SUCCESS:
			/* If the actual value inserted is greater than
			the upper limit of the interval, then we try and
			update the table upper limit. Note: last_value
			will be 0 if get_auto_increment() was not called.*/

			if (auto_inc >= prebuilt->autoinc_last_value) {
set_max_autoinc:
				/* This should filter out the negative
				values set explicitly by the user. */
				if (auto_inc <= col_max_value) {
					ut_a(prebuilt->autoinc_increment > 0);

					ulonglong	need;
					ulonglong	offset;

					offset = prebuilt->autoinc_offset;
					need = prebuilt->autoinc_increment;

					auto_inc = innobase_next_autoinc(
						auto_inc,
						need, offset, col_max_value);

					err = innobase_set_max_autoinc(
						auto_inc);

					if (err != DB_SUCCESS) {
						error = err;
					}
				}
			}
			break;
		}
	}

	innodb_srv_conc_exit_innodb(prebuilt->trx);

report_error:
	error_result = convert_error_code_to_mysql((int) error,
						   prebuilt->table->flags,
						   user_thd);

func_exit:
	innobase_active_small();

	DBUG_RETURN(error_result);
}

/**********************************************************************//**
Checks which fields have changed in a row and stores information
of them to an update vector.
@return	error number or 0 */
static
int
calc_row_difference(
/*================*/
	upd_t*		uvect,		/*!< in/out: update vector */
	uchar*		old_row,	/*!< in: old row in MySQL format */
	uchar*		new_row,	/*!< in: new row in MySQL format */
	TABLE*		table,		/*!< in: table in MySQL data
					dictionary */
	uchar*		upd_buff,	/*!< in: buffer to use */
	ulint		buff_len,	/*!< in: buffer length */
	row_prebuilt_t*	prebuilt,	/*!< in: InnoDB prebuilt struct */
	THD*		thd)		/*!< in: user thread */
{
	uchar*		original_upd_buff = upd_buff;
	Field*		field;
	enum_field_types field_mysql_type;
	uint		n_fields;
	ulint		o_len;
	ulint		n_len;
	ulint		col_pack_len;
	const byte*	new_mysql_row_col;
	const byte*	o_ptr;
	const byte*	n_ptr;
	byte*		buf;
	upd_field_t*	ufield;
	ulint		col_type;
	ulint		n_changed = 0;
	dfield_t	dfield;
	dict_index_t*	clust_index;
	uint		i;

	n_fields = table->s->fields;
	clust_index = dict_table_get_first_index(prebuilt->table);

	/* We use upd_buff to convert changed fields */
	buf = (byte*) upd_buff;

	for (i = 0; i < n_fields; i++) {
		field = table->field[i];

		o_ptr = (const byte*) old_row + get_field_offset(table, field);
		n_ptr = (const byte*) new_row + get_field_offset(table, field);

		/* Use new_mysql_row_col and col_pack_len save the values */

		new_mysql_row_col = n_ptr;
		col_pack_len = field->pack_length();

		o_len = col_pack_len;
		n_len = col_pack_len;

		/* We use o_ptr and n_ptr to dig up the actual data for
		comparison. */

		field_mysql_type = field->type();

		col_type = prebuilt->table->cols[i].mtype;

		switch (col_type) {

		case DATA_BLOB:
			o_ptr = row_mysql_read_blob_ref(&o_len, o_ptr, o_len);
			n_ptr = row_mysql_read_blob_ref(&n_len, n_ptr, n_len);

			break;

		case DATA_VARCHAR:
		case DATA_BINARY:
		case DATA_VARMYSQL:
			if (field_mysql_type == MYSQL_TYPE_VARCHAR) {
				/* This is a >= 5.0.3 type true VARCHAR where
				the real payload data length is stored in
				1 or 2 bytes */

				o_ptr = row_mysql_read_true_varchar(
					&o_len, o_ptr,
					(ulint)
					(((Field_varstring*)field)->length_bytes));

				n_ptr = row_mysql_read_true_varchar(
					&n_len, n_ptr,
					(ulint)
					(((Field_varstring*)field)->length_bytes));
			}

			break;
		default:
			;
		}

		if (field->null_ptr) {
			if (field_in_record_is_null(table, field,
							(char*) old_row)) {
				o_len = UNIV_SQL_NULL;
			}

			if (field_in_record_is_null(table, field,
							(char*) new_row)) {
				n_len = UNIV_SQL_NULL;
			}
		}

		if (o_len != n_len || (o_len != UNIV_SQL_NULL &&
					0 != memcmp(o_ptr, n_ptr, o_len))) {
			/* The field has changed */

			ufield = uvect->fields + n_changed;

			/* Let us use a dummy dfield to make the conversion
			from the MySQL column format to the InnoDB format */

			dict_col_copy_type(prebuilt->table->cols + i,
					   dfield_get_type(&dfield));

			if (n_len != UNIV_SQL_NULL) {
				buf = row_mysql_store_col_in_innobase_format(
					&dfield,
					(byte*)buf,
					TRUE,
					new_mysql_row_col,
					col_pack_len,
					dict_table_is_comp(prebuilt->table));
				dfield_copy_data(&ufield->new_val, &dfield);
			} else {
				dfield_set_null(&ufield->new_val);
			}

			ufield->exp = NULL;
			ufield->orig_len = 0;
			ufield->field_no = dict_col_get_clust_pos(
				&prebuilt->table->cols[i], clust_index);
			n_changed++;
		}
	}

	uvect->n_fields = n_changed;
	uvect->info_bits = 0;

	ut_a(buf <= (byte*)original_upd_buff + buff_len);

	return(0);
}

/**********************************************************************//**
Updates a row given as a parameter to a new value. Note that we are given
whole rows, not just the fields which are updated: this incurs some
overhead for CPU when we check which fields are actually updated.
TODO: currently InnoDB does not prevent the 'Halloween problem':
in a searched update a single row can get updated several times
if its index columns are updated!
@return	error number or 0 */
UNIV_INTERN
int
ha_innobase::update_row(
/*====================*/
	const uchar*	old_row,	/*!< in: old row in MySQL format */
	uchar*		new_row)	/*!< in: new row in MySQL format */
{
	upd_t*		uvect;
	int		error = 0;
	trx_t*		trx = thd_to_trx(user_thd);

	DBUG_ENTER("ha_innobase::update_row");

	ut_a(prebuilt->trx == trx);

	ha_statistic_increment(&SSV::ha_update_count);

	if (table->timestamp_field_type & TIMESTAMP_AUTO_SET_ON_UPDATE)
		table->timestamp_field->set_time();

	if (prebuilt->upd_node) {
		uvect = prebuilt->upd_node->update;
	} else {
		uvect = row_get_prebuilt_update_vector(prebuilt);
	}

	/* Build an update vector from the modified fields in the rows
	(uses upd_buff of the handle) */

	calc_row_difference(uvect, (uchar*) old_row, new_row, table,
			upd_buff, (ulint)upd_and_key_val_buff_len,
			prebuilt, user_thd);

	/* This is not a delete */
	prebuilt->upd_node->is_delete = FALSE;

	ut_a(prebuilt->template_type == ROW_MYSQL_WHOLE_ROW);

	innodb_srv_conc_enter_innodb(trx);

	error = row_update_for_mysql((byte*) old_row, prebuilt);

	/* We need to do some special AUTOINC handling for the following case:

	INSERT INTO t (c1,c2) VALUES(x,y) ON DUPLICATE KEY UPDATE ...

	We need to use the AUTOINC counter that was actually used by
	MySQL in the UPDATE statement, which can be different from the
	value used in the INSERT statement.*/

	if (error == DB_SUCCESS
	    && table->next_number_field
	    && new_row == table->record[0]
	    && thd_sql_command(user_thd) == SQLCOM_INSERT
	    && (trx->duplicates & (TRX_DUP_IGNORE | TRX_DUP_REPLACE))
		== TRX_DUP_IGNORE)  {

		ulonglong	auto_inc;
		ulonglong	col_max_value;

		auto_inc = table->next_number_field->val_int();

		/* We need the upper limit of the col type to check for
		whether we update the table autoinc counter or not. */
		col_max_value = innobase_get_int_col_max_value(
			table->next_number_field);

		if (auto_inc <= col_max_value && auto_inc != 0) {

			ulonglong	need;
			ulonglong	offset;

			offset = prebuilt->autoinc_offset;
			need = prebuilt->autoinc_increment;

			auto_inc = innobase_next_autoinc(
				auto_inc, need, offset, col_max_value);

			error = innobase_set_max_autoinc(auto_inc);
		}
	}

	innodb_srv_conc_exit_innodb(trx);

	error = convert_error_code_to_mysql(error,
					    prebuilt->table->flags, user_thd);

	if (error == 0 /* success */
	    && uvect->n_fields == 0 /* no columns were updated */) {

		/* This is the same as success, but instructs
		MySQL that the row is not really updated and it
		should not increase the count of updated rows.
		This is fix for http://bugs.mysql.com/29157 */
		error = HA_ERR_RECORD_IS_THE_SAME;
	}

	/* Tell InnoDB server that there might be work for
	utility threads: */

	innobase_active_small();

	DBUG_RETURN(error);
}

/**********************************************************************//**
Deletes a row given as the parameter.
@return	error number or 0 */
UNIV_INTERN
int
ha_innobase::delete_row(
/*====================*/
	const uchar*	record)	/*!< in: a row in MySQL format */
{
	int		error = 0;
	trx_t*		trx = thd_to_trx(user_thd);

	DBUG_ENTER("ha_innobase::delete_row");

	ut_a(prebuilt->trx == trx);

	ha_statistic_increment(&SSV::ha_delete_count);

	if (!prebuilt->upd_node) {
		row_get_prebuilt_update_vector(prebuilt);
	}

	/* This is a delete */

	prebuilt->upd_node->is_delete = TRUE;

	innodb_srv_conc_enter_innodb(trx);

	error = row_update_for_mysql((byte*) record, prebuilt);

	innodb_srv_conc_exit_innodb(trx);

	error = convert_error_code_to_mysql(
		error, prebuilt->table->flags, user_thd);

	/* Tell the InnoDB server that there might be work for
	utility threads: */

	innobase_active_small();

	DBUG_RETURN(error);
}

/**********************************************************************//**
Removes a new lock set on a row, if it was not read optimistically. This can
be called after a row has been read in the processing of an UPDATE or a DELETE
query, if the option innodb_locks_unsafe_for_binlog is set. */
UNIV_INTERN
void
ha_innobase::unlock_row(void)
/*=========================*/
{
	DBUG_ENTER("ha_innobase::unlock_row");

	/* Consistent read does not take any locks, thus there is
	nothing to unlock. */

	if (prebuilt->select_lock_type == LOCK_NONE) {
		DBUG_VOID_RETURN;
	}

	switch (prebuilt->row_read_type) {
	case ROW_READ_WITH_LOCKS:
		if (!srv_locks_unsafe_for_binlog
		    && prebuilt->trx->isolation_level
		    > TRX_ISO_READ_COMMITTED) {
			break;
		}
		/* fall through */
	case ROW_READ_TRY_SEMI_CONSISTENT:
		row_unlock_for_mysql(prebuilt, FALSE);
		break;
	case ROW_READ_DID_SEMI_CONSISTENT:
		prebuilt->row_read_type = ROW_READ_TRY_SEMI_CONSISTENT;
		break;
	}

	DBUG_VOID_RETURN;
}

/* See handler.h and row0mysql.h for docs on this function. */
UNIV_INTERN
bool
ha_innobase::was_semi_consistent_read(void)
/*=======================================*/
{
	return(prebuilt->row_read_type == ROW_READ_DID_SEMI_CONSISTENT);
}

/* See handler.h and row0mysql.h for docs on this function. */
UNIV_INTERN
void
ha_innobase::try_semi_consistent_read(bool yes)
/*===========================================*/
{
	ut_a(prebuilt->trx == thd_to_trx(ha_thd()));

	/* Row read type is set to semi consistent read if this was
	requested by the MySQL and either innodb_locks_unsafe_for_binlog
	option is used or this session is using READ COMMITTED isolation
	level. */

	if (yes
	    && (srv_locks_unsafe_for_binlog
		|| prebuilt->trx->isolation_level <= TRX_ISO_READ_COMMITTED)) {
		prebuilt->row_read_type = ROW_READ_TRY_SEMI_CONSISTENT;
	} else {
		prebuilt->row_read_type = ROW_READ_WITH_LOCKS;
	}
}

/******************************************************************//**
Initializes a handle to use an index.
@return	0 or error number */
UNIV_INTERN
int
ha_innobase::index_init(
/*====================*/
	uint	keynr,	/*!< in: key (index) number */
	bool sorted)	/*!< in: 1 if result MUST be sorted according to index */
{
	DBUG_ENTER("index_init");

	DBUG_RETURN(change_active_index(keynr));
}

/******************************************************************//**
Currently does nothing.
@return	0 */
UNIV_INTERN
int
ha_innobase::index_end(void)
/*========================*/
{
	int	error	= 0;
	DBUG_ENTER("index_end");
	active_index = MAX_KEY;
	in_range_check_pushed_down = FALSE;
	ds_mrr.dsmrr_close();
	DBUG_RETURN(error);
}

/*********************************************************************//**
Converts a search mode flag understood by MySQL to a flag understood
by InnoDB. */
static inline
ulint
convert_search_mode_to_innobase(
/*============================*/
	enum ha_rkey_function	find_flag)
{
	switch (find_flag) {
	case HA_READ_KEY_EXACT:
		/* this does not require the index to be UNIQUE */
		return(PAGE_CUR_GE);
	case HA_READ_KEY_OR_NEXT:
		return(PAGE_CUR_GE);
	case HA_READ_KEY_OR_PREV:
		return(PAGE_CUR_LE);
	case HA_READ_AFTER_KEY:	
		return(PAGE_CUR_G);
	case HA_READ_BEFORE_KEY:
		return(PAGE_CUR_L);
	case HA_READ_PREFIX:
		return(PAGE_CUR_GE);
	case HA_READ_PREFIX_LAST:
		return(PAGE_CUR_LE);
	case HA_READ_PREFIX_LAST_OR_PREV:
		return(PAGE_CUR_LE);
		/* In MySQL-4.0 HA_READ_PREFIX and HA_READ_PREFIX_LAST always
		pass a complete-field prefix of a key value as the search
		tuple. I.e., it is not allowed that the last field would
		just contain n first bytes of the full field value.
		MySQL uses a 'padding' trick to convert LIKE 'abc%'
		type queries so that it can use as a search tuple
		a complete-field-prefix of a key value. Thus, the InnoDB
		search mode PAGE_CUR_LE_OR_EXTENDS is never used.
		TODO: when/if MySQL starts to use also partial-field
		prefixes, we have to deal with stripping of spaces
		and comparison of non-latin1 char type fields in
		innobase_mysql_cmp() to get PAGE_CUR_LE_OR_EXTENDS to
		work correctly. */
	case HA_READ_MBR_CONTAIN:
	case HA_READ_MBR_INTERSECT:
	case HA_READ_MBR_WITHIN:
	case HA_READ_MBR_DISJOINT:
	case HA_READ_MBR_EQUAL:
		return(PAGE_CUR_UNSUPP);
	/* do not use "default:" in order to produce a gcc warning:
	enumeration value '...' not handled in switch
	(if -Wswitch or -Wall is used) */
	}

	my_error(ER_CHECK_NOT_IMPLEMENTED, MYF(0), "this functionality");

	return(PAGE_CUR_UNSUPP);
}

/*
   BACKGROUND INFO: HOW A SELECT SQL QUERY IS EXECUTED
   ---------------------------------------------------
The following does not cover all the details, but explains how we determine
the start of a new SQL statement, and what is associated with it.

For each table in the database the MySQL interpreter may have several
table handle instances in use, also in a single SQL query. For each table
handle instance there is an InnoDB  'prebuilt' struct which contains most
of the InnoDB data associated with this table handle instance.

  A) if the user has not explicitly set any MySQL table level locks:

  1) MySQL calls ::external_lock to set an 'intention' table level lock on
the table of the handle instance. There we set
prebuilt->sql_stat_start = TRUE. The flag sql_stat_start should be set
true if we are taking this table handle instance to use in a new SQL
statement issued by the user. We also increment trx->n_mysql_tables_in_use.

  2) If prebuilt->sql_stat_start == TRUE we 'pre-compile' the MySQL search
instructions to prebuilt->template of the table handle instance in
::index_read. The template is used to save CPU time in large joins.

  3) In row_search_for_mysql, if prebuilt->sql_stat_start is true, we
allocate a new consistent read view for the trx if it does not yet have one,
or in the case of a locking read, set an InnoDB 'intention' table level
lock on the table.

  4) We do the SELECT. MySQL may repeatedly call ::index_read for the
same table handle instance, if it is a join.

  5) When the SELECT ends, MySQL removes its intention table level locks
in ::external_lock. When trx->n_mysql_tables_in_use drops to zero,
 (a) we execute a COMMIT there if the autocommit is on,
 (b) we also release possible 'SQL statement level resources' InnoDB may
have for this SQL statement. The MySQL interpreter does NOT execute
autocommit for pure read transactions, though it should. That is why the
table handler in that case has to execute the COMMIT in ::external_lock.

  B) If the user has explicitly set MySQL table level locks, then MySQL
does NOT call ::external_lock at the start of the statement. To determine
when we are at the start of a new SQL statement we at the start of
::index_read also compare the query id to the latest query id where the
table handle instance was used. If it has changed, we know we are at the
start of a new SQL statement. Since the query id can theoretically
overwrap, we use this test only as a secondary way of determining the
start of a new SQL statement. */


/**********************************************************************//**
Positions an index cursor to the index specified in the handle. Fetches the
row if any.
@return	0, HA_ERR_KEY_NOT_FOUND, or error number */
UNIV_INTERN
int
ha_innobase::index_read(
/*====================*/
	uchar*		buf,		/*!< in/out: buffer for the returned
					row */
	const uchar*	key_ptr,	/*!< in: key value; if this is NULL
					we position the cursor at the
					start or end of index; this can
					also contain an InnoDB row id, in
					which case key_len is the InnoDB
					row id length; the key value can
					also be a prefix of a full key value,
					and the last column can be a prefix
					of a full column */
	uint			key_len,/*!< in: key value length */
	enum ha_rkey_function find_flag)/*!< in: search flags from my_base.h */
{
	ulint		mode;
	dict_index_t*	index;
	ulint		match_mode	= 0;
	int		error;
	ulint		ret;

	DBUG_ENTER("index_read");

	ut_a(prebuilt->trx == thd_to_trx(user_thd));

	ha_statistic_increment(&SSV::ha_read_key_count);

	index = prebuilt->index;

	if (UNIV_UNLIKELY(index == NULL)) {
		prebuilt->index_usable = FALSE;
		DBUG_RETURN(HA_ERR_CRASHED);
	}
	if (UNIV_UNLIKELY(!prebuilt->index_usable)) {
		DBUG_RETURN(HA_ERR_TABLE_DEF_CHANGED);
	}

	/* Note that if the index for which the search template is built is not
	necessarily prebuilt->index, but can also be the clustered index */

	if (prebuilt->sql_stat_start) {
		build_template(false);
	}

	if (key_ptr) {
		/* Convert the search key value to InnoDB format into
		prebuilt->search_tuple */

		row_sel_convert_mysql_key_to_innobase(
			prebuilt->search_tuple,
			(byte*) key_val_buff,
			(ulint)upd_and_key_val_buff_len,
			index,
			(byte*) key_ptr,
			(ulint) key_len,
			prebuilt->trx);
	} else {
		/* We position the cursor to the last or the first entry
		in the index */

		dtuple_set_n_fields(prebuilt->search_tuple, 0);
	}

	mode = convert_search_mode_to_innobase(find_flag);

	match_mode = 0;

	if (find_flag == HA_READ_KEY_EXACT) {

		match_mode = ROW_SEL_EXACT;

	} else if (find_flag == HA_READ_PREFIX
		   || find_flag == HA_READ_PREFIX_LAST) {

		match_mode = ROW_SEL_EXACT_PREFIX;
	}

	last_match_mode = (uint) match_mode;

	if (mode != PAGE_CUR_UNSUPP) {

		innodb_srv_conc_enter_innodb(prebuilt->trx);

		ret = row_search_for_mysql((byte*) buf, mode, prebuilt,
					   match_mode, 0);

		innodb_srv_conc_exit_innodb(prebuilt->trx);
	} else {

		ret = DB_UNSUPPORTED;
	}

	switch (ret) {
	case DB_SUCCESS:
		error = 0;
		table->status = 0;
		break;
	case DB_RECORD_NOT_FOUND:
		error = HA_ERR_KEY_NOT_FOUND;
		table->status = STATUS_NOT_FOUND;
		break;
	case DB_END_OF_INDEX:
		error = HA_ERR_KEY_NOT_FOUND;
		table->status = STATUS_NOT_FOUND;
		break;
	default:
		error = convert_error_code_to_mysql((int) ret,
						    prebuilt->table->flags,
						    user_thd);
		table->status = STATUS_NOT_FOUND;
		break;
	}

	DBUG_RETURN(error);
}

/*******************************************************************//**
The following functions works like index_read, but it find the last
row with the current key value or prefix.
@return	0, HA_ERR_KEY_NOT_FOUND, or an error code */
UNIV_INTERN
int
ha_innobase::index_read_last(
/*=========================*/
	uchar*		buf,	/*!< out: fetched row */
	const uchar*	key_ptr,/*!< in: key value, or a prefix of a full
				key value */
	uint		key_len)/*!< in: length of the key val or prefix
				in bytes */
{
	return(index_read(buf, key_ptr, key_len, HA_READ_PREFIX_LAST));
}

/********************************************************************//**
Get the index for a handle. Does not change active index.
@return	NULL or index instance. */
UNIV_INTERN
dict_index_t*
ha_innobase::innobase_get_index(
/*============================*/
	uint		keynr)	/*!< in: use this index; MAX_KEY means always
				clustered index, even if it was internally
				generated by InnoDB */
{
	KEY*		key = 0;
	dict_index_t*	index = 0;

	DBUG_ENTER("innobase_get_index");
	ha_statistic_increment(&SSV::ha_read_key_count);

	if (keynr != MAX_KEY && table->s->keys > 0) {
		key = table->key_info + keynr;

		index = innobase_index_lookup(share, keynr);

		if (index) {
			ut_a(ut_strcmp(index->name, key->name) == 0);
		} else {
			/* Can't find index with keynr in the translation
			table. Only print message if the index translation
			table exists */
			if (share->idx_trans_tbl.index_mapping) {
				sql_print_error("InnoDB could not find "
						"index %s key no %u for "
						"table %s through its "
						"index translation table",
						key ? key->name : "NULL",
						keynr,
						prebuilt->table->name);
			}

			index = dict_table_get_index_on_name(prebuilt->table,
							     key->name);
		}
	} else {
		index = dict_table_get_first_index(prebuilt->table);
	}

	if (!index) {
		sql_print_error(
			"Innodb could not find key n:o %u with name %s "
			"from dict cache for table %s",
			keynr, key ? key->name : "NULL",
			prebuilt->table->name);
	}

	DBUG_RETURN(index);
}

/********************************************************************//**
Changes the active index of a handle.
@return	0 or error code */
UNIV_INTERN
int
ha_innobase::change_active_index(
/*=============================*/
	uint	keynr)	/*!< in: use this index; MAX_KEY means always clustered
			index, even if it was internally generated by
			InnoDB */
{
	DBUG_ENTER("change_active_index");

	ut_ad(user_thd == ha_thd());
	ut_a(prebuilt->trx == thd_to_trx(user_thd));

	active_index = keynr;

	prebuilt->index = innobase_get_index(keynr);

	if (UNIV_UNLIKELY(!prebuilt->index)) {
		sql_print_warning("InnoDB: change_active_index(%u) failed",
				  keynr);
		prebuilt->index_usable = FALSE;
		DBUG_RETURN(1);
	}

	prebuilt->index_usable = row_merge_is_index_usable(prebuilt->trx,
							   prebuilt->index);

	if (UNIV_UNLIKELY(!prebuilt->index_usable)) {
		push_warning_printf(user_thd, MYSQL_ERROR::WARN_LEVEL_WARN,
				    HA_ERR_TABLE_DEF_CHANGED,
				    "InnoDB: insufficient history for index %u",
				    keynr);
		/* The caller seems to ignore this.  Thus, we must check
		this again in row_search_for_mysql(). */
		DBUG_RETURN(2);
	}

	ut_a(prebuilt->search_tuple != 0);

	dtuple_set_n_fields(prebuilt->search_tuple, prebuilt->index->n_fields);

	dict_index_copy_types(prebuilt->search_tuple, prebuilt->index,
			      prebuilt->index->n_fields);

	/* MySQL changes the active index for a handle also during some
	queries, for example SELECT MAX(a), SUM(a) first retrieves the MAX()
	and then calculates the sum. Previously we played safe and used
	the flag ROW_MYSQL_WHOLE_ROW below, but that caused unnecessary
	copying. Starting from MySQL-4.1 we use a more efficient flag here. */

	build_template(false);

	DBUG_RETURN(0);
}

/**********************************************************************//**
Positions an index cursor to the index specified in keynr. Fetches the
row if any.
??? This is only used to read whole keys ???
@return	error number or 0 */
UNIV_INTERN
int
ha_innobase::index_read_idx(
/*========================*/
	uchar*		buf,		/*!< in/out: buffer for the returned
					row */
	uint		keynr,		/*!< in: use this index */
	const uchar*	key,		/*!< in: key value; if this is NULL
					we position the cursor at the
					start or end of index */
	uint		key_len,	/*!< in: key value length */
	enum ha_rkey_function find_flag)/*!< in: search flags from my_base.h */
{
	if (change_active_index(keynr)) {

		return(1);
	}

	return(index_read(buf, key, key_len, find_flag));
}

/***********************************************************************//**
Reads the next or previous row from a cursor, which must have previously been
positioned using index_read.
@return	0, HA_ERR_END_OF_FILE, or error number */
UNIV_INTERN
int
ha_innobase::general_fetch(
/*=======================*/
	uchar*	buf,		/*!< in/out: buffer for next row in MySQL
				format */
	uint	direction,	/*!< in: ROW_SEL_NEXT or ROW_SEL_PREV */
	uint	match_mode)	/*!< in: 0, ROW_SEL_EXACT, or
				ROW_SEL_EXACT_PREFIX */
{
	ulint		ret;
	int		error	= 0;

	DBUG_ENTER("general_fetch");

	ut_a(prebuilt->trx == thd_to_trx(user_thd));

	innodb_srv_conc_enter_innodb(prebuilt->trx);

	ret = row_search_for_mysql(
		(byte*)buf, 0, prebuilt, match_mode, direction);

	innodb_srv_conc_exit_innodb(prebuilt->trx);

	switch (ret) {
	case DB_SUCCESS:
		error = 0;
		table->status = 0;
		break;
	case DB_RECORD_NOT_FOUND:
		error = HA_ERR_END_OF_FILE;
		table->status = STATUS_NOT_FOUND;
		break;
	case DB_END_OF_INDEX:
		error = HA_ERR_END_OF_FILE;
		table->status = STATUS_NOT_FOUND;
		break;
	default:
		error = convert_error_code_to_mysql(
			(int) ret, prebuilt->table->flags, user_thd);
		table->status = STATUS_NOT_FOUND;
		break;
	}

	DBUG_RETURN(error);
}

/***********************************************************************//**
Reads the next row from a cursor, which must have previously been
positioned using index_read.
@return	0, HA_ERR_END_OF_FILE, or error number */
UNIV_INTERN
int
ha_innobase::index_next(
/*====================*/
	uchar*		buf)	/*!< in/out: buffer for next row in MySQL
				format */
{
	ha_statistic_increment(&SSV::ha_read_next_count);

	return(general_fetch(buf, ROW_SEL_NEXT, 0));
}

/*******************************************************************//**
Reads the next row matching to the key value given as the parameter.
@return	0, HA_ERR_END_OF_FILE, or error number */
UNIV_INTERN
int
ha_innobase::index_next_same(
/*=========================*/
	uchar*		buf,	/*!< in/out: buffer for the row */
	const uchar*	key,	/*!< in: key value */
	uint		keylen)	/*!< in: key value length */
{
	ha_statistic_increment(&SSV::ha_read_next_count);

	return(general_fetch(buf, ROW_SEL_NEXT, last_match_mode));
}

/***********************************************************************//**
Reads the previous row from a cursor, which must have previously been
positioned using index_read.
@return	0, HA_ERR_END_OF_FILE, or error number */
UNIV_INTERN
int
ha_innobase::index_prev(
/*====================*/
	uchar*	buf)	/*!< in/out: buffer for previous row in MySQL format */
{
	ha_statistic_increment(&SSV::ha_read_prev_count);

	return(general_fetch(buf, ROW_SEL_PREV, 0));
}

/********************************************************************//**
Positions a cursor on the first record in an index and reads the
corresponding row to buf.
@return	0, HA_ERR_END_OF_FILE, or error code */
UNIV_INTERN
int
ha_innobase::index_first(
/*=====================*/
	uchar*	buf)	/*!< in/out: buffer for the row */
{
	int	error;

	DBUG_ENTER("index_first");
	ha_statistic_increment(&SSV::ha_read_first_count);

	error = index_read(buf, NULL, 0, HA_READ_AFTER_KEY);

	/* MySQL does not seem to allow this to return HA_ERR_KEY_NOT_FOUND */

	if (error == HA_ERR_KEY_NOT_FOUND) {
		error = HA_ERR_END_OF_FILE;
	}

	DBUG_RETURN(error);
}

/********************************************************************//**
Positions a cursor on the last record in an index and reads the
corresponding row to buf.
@return	0, HA_ERR_END_OF_FILE, or error code */
UNIV_INTERN
int
ha_innobase::index_last(
/*====================*/
	uchar*	buf)	/*!< in/out: buffer for the row */
{
	int	error;

	DBUG_ENTER("index_last");
	ha_statistic_increment(&SSV::ha_read_last_count);

	error = index_read(buf, NULL, 0, HA_READ_BEFORE_KEY);

	/* MySQL does not seem to allow this to return HA_ERR_KEY_NOT_FOUND */

	if (error == HA_ERR_KEY_NOT_FOUND) {
		error = HA_ERR_END_OF_FILE;
	}

	DBUG_RETURN(error);
}

/****************************************************************//**
Initialize a table scan.
@return	0 or error number */
UNIV_INTERN
int
ha_innobase::rnd_init(
/*==================*/
	bool	scan)	/*!< in: TRUE if table/index scan FALSE otherwise */
{
	int	err;

	/* Store the active index value so that we can restore the original
	value after a scan */

	if (prebuilt->clust_index_was_generated) {
		err = change_active_index(MAX_KEY);
	} else {
		err = change_active_index(primary_key);
	}

	/* Don't use semi-consistent read in random row reads (by position).
	This means we must disable semi_consistent_read if scan is false */

	if (!scan) {
		try_semi_consistent_read(0);
	}

	start_of_scan = 1;

	return(err);
}

/*****************************************************************//**
Ends a table scan.
@return	0 or error number */
UNIV_INTERN
int
ha_innobase::rnd_end(void)
/*======================*/
{
	return(index_end());
}

/*****************************************************************//**
Reads the next row in a table scan (also used to read the FIRST row
in a table scan).
@return	0, HA_ERR_END_OF_FILE, or error number */
UNIV_INTERN
int
ha_innobase::rnd_next(
/*==================*/
	uchar*	buf)	/*!< in/out: returns the row in this buffer,
			in MySQL format */
{
	int	error;

	DBUG_ENTER("rnd_next");
	ha_statistic_increment(&SSV::ha_read_rnd_next_count);

	if (start_of_scan) {
		error = index_first(buf);

		if (error == HA_ERR_KEY_NOT_FOUND) {
			error = HA_ERR_END_OF_FILE;
		}

		start_of_scan = 0;
	} else {
		error = general_fetch(buf, ROW_SEL_NEXT, 0);
	}

	DBUG_RETURN(error);
}

/**********************************************************************//**
Fetches a row from the table based on a row reference.
@return	0, HA_ERR_KEY_NOT_FOUND, or error code */
UNIV_INTERN
int
ha_innobase::rnd_pos(
/*=================*/
	uchar*	buf,	/*!< in/out: buffer for the row */
	uchar*	pos)	/*!< in: primary key value of the row in the
			MySQL format, or the row id if the clustered
			index was internally generated by InnoDB; the
			length of data in pos has to be ref_length */
{
	int		error;
	DBUG_ENTER("rnd_pos");
	DBUG_DUMP("key", pos, ref_length);

	ha_statistic_increment(&SSV::ha_read_rnd_count);

	ut_a(prebuilt->trx == thd_to_trx(ha_thd()));

	/* Note that we assume the length of the row reference is fixed
	for the table, and it is == ref_length */

	error = index_read(buf, pos, ref_length, HA_READ_KEY_EXACT);

	if (error) {
		DBUG_PRINT("error", ("Got error: %d", error));
	}

	DBUG_RETURN(error);
}

/*********************************************************************//**
Stores a reference to the current row to 'ref' field of the handle. Note
that in the case where we have generated the clustered index for the
table, the function parameter is illogical: we MUST ASSUME that 'record'
is the current 'position' of the handle, because if row ref is actually
the row id internally generated in InnoDB, then 'record' does not contain
it. We just guess that the row id must be for the record where the handle
was positioned the last time. */
UNIV_INTERN
void
ha_innobase::position(
/*==================*/
	const uchar*	record)	/*!< in: row in MySQL format */
{
	uint		len;

	ut_a(prebuilt->trx == thd_to_trx(ha_thd()));

	if (prebuilt->clust_index_was_generated) {
		/* No primary key was defined for the table and we
		generated the clustered index from row id: the
		row reference will be the row id, not any key value
		that MySQL knows of */

		len = DATA_ROW_ID_LEN;

		memcpy(ref, prebuilt->row_id, len);
	} else {
		len = store_key_val_for_row(primary_key, (char*)ref,
							 ref_length, record);
	}

	/* We assume that the 'ref' value len is always fixed for the same
	table. */

	if (len != ref_length) {
		sql_print_error("Stored ref len is %lu, but table ref len is "
				"%lu", (ulong) len, (ulong) ref_length);
	}
}

/* limit innodb monitor access to users with PROCESS privilege.
See http://bugs.mysql.com/32710 for expl. why we choose PROCESS. */
#define IS_MAGIC_TABLE_AND_USER_DENIED_ACCESS(table_name, thd) \
	(row_is_magic_monitor_table(table_name) \
	 && check_global_access(thd, PROCESS_ACL))

/*****************************************************************//**
Creates a table definition to an InnoDB database. */
static
int
create_table_def(
/*=============*/
	trx_t*		trx,		/*!< in: InnoDB transaction handle */
	TABLE*		form,		/*!< in: information on table
					columns and indexes */
	const char*	table_name,	/*!< in: table name */
	const char*	path_of_temp_table,/*!< in: if this is a table explicitly
					created by the user with the
					TEMPORARY keyword, then this
					parameter is the dir path where the
					table should be placed if we create
					an .ibd file for it (no .ibd extension
					in the path, though); otherwise this
					is NULL */
	ulint		flags,		/*!< in: table flags */
	ulint		flags2)		/*!< in: table flags2 */
{
	Field*		field;
	dict_table_t*	table;
	ulint		n_cols;
	int		error;
	ulint		col_type;
	ulint		col_len;
	ulint		nulls_allowed;
	ulint		unsigned_type;
	ulint		binary_type;
	ulint		long_true_varchar;
	ulint		charset_no;
	ulint		i;

	DBUG_ENTER("create_table_def");
	DBUG_PRINT("enter", ("table_name: %s", table_name));

	ut_a(trx->mysql_thd != NULL);

	/* MySQL does the name length check. But we do additional check
	on the name length here */
	if (strlen(table_name) > MAX_FULL_NAME_LEN) {
		push_warning_printf(
			(THD*) trx->mysql_thd, MYSQL_ERROR::WARN_LEVEL_WARN,
			ER_TABLE_NAME,
			"InnoDB: Table Name or Database Name is too long");

		DBUG_RETURN(ER_TABLE_NAME);
	}

	n_cols = form->s->fields;

	/* We pass 0 as the space id, and determine at a lower level the space
	id where to store the table */

	table = dict_mem_table_create(table_name, 0, n_cols, flags, flags2);

	if (path_of_temp_table) {
		table->dir_path_of_temp_table =
			mem_heap_strdup(table->heap, path_of_temp_table);
	}

	for (i = 0; i < n_cols; i++) {
		field = form->field[i];

		col_type = get_innobase_type_from_mysql_type(&unsigned_type,
							     field);

		if (!col_type) {
			push_warning_printf(
				(THD*) trx->mysql_thd,
				MYSQL_ERROR::WARN_LEVEL_WARN,
				ER_CANT_CREATE_TABLE,
				"Error creating table '%s' with "
				"column '%s'. Please check its "
				"column type and try to re-create "
				"the table with an appropriate "
				"column type.",
				table->name, (char*) field->field_name);
			goto err_col;
		}

		if (field->null_ptr) {
			nulls_allowed = 0;
		} else {
			nulls_allowed = DATA_NOT_NULL;
		}

		if (field->binary()) {
			binary_type = DATA_BINARY_TYPE;
		} else {
			binary_type = 0;
		}

		charset_no = 0;

		if (dtype_is_string_type(col_type)) {

			charset_no = (ulint)field->charset()->number;

			if (UNIV_UNLIKELY(charset_no >= 256)) {
				/* in data0type.h we assume that the
				number fits in one byte in prtype */
				push_warning_printf(
					(THD*) trx->mysql_thd,
					MYSQL_ERROR::WARN_LEVEL_WARN,
					ER_CANT_CREATE_TABLE,
					"In InnoDB, charset-collation codes"
					" must be below 256."
					" Unsupported code %lu.",
					(ulong) charset_no);
				DBUG_RETURN(ER_CANT_CREATE_TABLE);
			}
		}

		ut_a(field->type() < 256); /* we assume in dtype_form_prtype()
					   that this fits in one byte */
		col_len = field->pack_length();

		/* The MySQL pack length contains 1 or 2 bytes length field
		for a true VARCHAR. Let us subtract that, so that the InnoDB
		column length in the InnoDB data dictionary is the real
		maximum byte length of the actual data. */

		long_true_varchar = 0;

		if (field->type() == MYSQL_TYPE_VARCHAR) {
			col_len -= ((Field_varstring*)field)->length_bytes;

			if (((Field_varstring*)field)->length_bytes == 2) {
				long_true_varchar = DATA_LONG_TRUE_VARCHAR;
			}
		}

		/* First check whether the column to be added has a
		system reserved name. */
		if (dict_col_name_is_reserved(field->field_name)){
			my_error(ER_WRONG_COLUMN_NAME, MYF(0),
				 field->field_name);
err_col:
			dict_mem_table_free(table);
			trx_commit_for_mysql(trx);

			error = DB_ERROR;
			goto error_ret;
		}

		dict_mem_table_add_col(table, table->heap,
			(char*) field->field_name,
			col_type,
			dtype_form_prtype(
				(ulint)field->type()
				| nulls_allowed | unsigned_type
				| binary_type | long_true_varchar,
				charset_no),
			col_len);
	}

	srv_lower_case_table_names = lower_case_table_names;

	error = row_create_table_for_mysql(table, trx);

	if (error == DB_DUPLICATE_KEY) {
		char buf[100];
		char* buf_end = innobase_convert_identifier(
			buf, sizeof buf - 1, table_name, strlen(table_name),
			trx->mysql_thd, TRUE);

		*buf_end = '\0';
		my_error(ER_TABLE_EXISTS_ERROR, MYF(0), buf);
	}

error_ret:
	error = convert_error_code_to_mysql(error, flags, NULL);

	DBUG_RETURN(error);
}

/*****************************************************************//**
Creates an index in an InnoDB database. */
static
int
create_index(
/*=========*/
	trx_t*		trx,		/*!< in: InnoDB transaction handle */
	TABLE*		form,		/*!< in: information on table
					columns and indexes */
	ulint		flags,		/*!< in: InnoDB table flags */
	const char*	table_name,	/*!< in: table name */
	uint		key_num)	/*!< in: index number */
{
	Field*		field;
	dict_index_t*	index;
	int		error;
	ulint		n_fields;
	KEY*		key;
	KEY_PART_INFO*	key_part;
	ulint		ind_type;
	ulint		col_type;
	ulint		prefix_len;
	ulint		is_unsigned;
	ulint		i;
	ulint		j;
	ulint*		field_lengths;

	DBUG_ENTER("create_index");

	key = form->key_info + key_num;

	n_fields = key->key_parts;

	/* Assert that "GEN_CLUST_INDEX" cannot be used as non-primary index */
	ut_a(innobase_strcasecmp(key->name, innobase_index_reserve_name) != 0);

	ind_type = 0;

	if (key_num == form->s->primary_key) {
		ind_type = ind_type | DICT_CLUSTERED;
	}

	if (key->flags & HA_NOSAME ) {
		ind_type = ind_type | DICT_UNIQUE;
	}

	/* We pass 0 as the space id, and determine at a lower level the space
	id where to store the table */

	index = dict_mem_index_create(table_name, key->name, 0,
				      ind_type, n_fields);

	field_lengths = (ulint*) my_malloc(sizeof(ulint) * n_fields,
		MYF(MY_FAE));

	for (i = 0; i < n_fields; i++) {
		key_part = key->key_part + i;

		/* (The flag HA_PART_KEY_SEG denotes in MySQL a column prefix
		field in an index: we only store a specified number of first
		bytes of the column to the index field.) The flag does not
		seem to be properly set by MySQL. Let us fall back on testing
		the length of the key part versus the column. */

		field = NULL;
		for (j = 0; j < form->s->fields; j++) {

			field = form->field[j];

			if (0 == innobase_strcasecmp(
					field->field_name,
					key_part->field->field_name)) {
				/* Found the corresponding column */

				break;
			}
		}

		ut_a(j < form->s->fields);

		col_type = get_innobase_type_from_mysql_type(
					&is_unsigned, key_part->field);

		if (DATA_BLOB == col_type
			|| (key_part->length < field->pack_length()
				&& field->type() != MYSQL_TYPE_VARCHAR)
			|| (field->type() == MYSQL_TYPE_VARCHAR
				&& key_part->length < field->pack_length()
				- ((Field_varstring*)field)->length_bytes)) {

			prefix_len = key_part->length;

			if (col_type == DATA_INT
				|| col_type == DATA_FLOAT
				|| col_type == DATA_DOUBLE
				|| col_type == DATA_DECIMAL) {
				sql_print_error(
					"MySQL is trying to create a column "
					"prefix index field, on an "
					"inappropriate data type. Table "
					"name %s, column name %s.",
					table_name,
					key_part->field->field_name);

				prefix_len = 0;
			}
		} else {
			prefix_len = 0;
		}

		field_lengths[i] = key_part->length;

		dict_mem_index_add_field(index,
			(char*) key_part->field->field_name, prefix_len);
	}

	/* Even though we've defined max_supported_key_part_length, we
	still do our own checking using field_lengths to be absolutely
	sure we don't create too long indexes. */
	error = row_create_index_for_mysql(index, trx, field_lengths);

	error = convert_error_code_to_mysql(error, flags, NULL);

	my_free(field_lengths);

	DBUG_RETURN(error);
}

/*****************************************************************//**
Creates an index to an InnoDB table when the user has defined no
primary index. */
static
int
create_clustered_index_when_no_primary(
/*===================================*/
	trx_t*		trx,		/*!< in: InnoDB transaction handle */
	ulint		flags,		/*!< in: InnoDB table flags */
	const char*	table_name)	/*!< in: table name */
{
	dict_index_t*	index;
	int		error;

	/* We pass 0 as the space id, and determine at a lower level the space
	id where to store the table */
	index = dict_mem_index_create(table_name,
				      innobase_index_reserve_name,
				      0, DICT_CLUSTERED, 0);

	error = row_create_index_for_mysql(index, trx, NULL);

	error = convert_error_code_to_mysql(error, flags, NULL);

	return(error);
}

/*****************************************************************//**
Return a display name for the row format
@return row format name */
UNIV_INTERN
const char*
get_row_format_name(
/*================*/
	enum row_type	row_format)		/*!< in: Row Format */
{
	switch (row_format) {
	case ROW_TYPE_COMPACT:
		return("COMPACT");
	case ROW_TYPE_COMPRESSED:
		return("COMPRESSED");
	case ROW_TYPE_DYNAMIC:
		return("DYNAMIC");
	case ROW_TYPE_REDUNDANT:
		return("REDUNDANT");
	case ROW_TYPE_DEFAULT:
		return("DEFAULT");
	case ROW_TYPE_FIXED:
		return("FIXED");
	case ROW_TYPE_PAGE:
	case ROW_TYPE_NOT_USED:
		break;
	}
	return("NOT USED");
}

/** If file-per-table is missing, issue warning and set ret false */
#define CHECK_ERROR_ROW_TYPE_NEEDS_FILE_PER_TABLE		\
	if (!srv_file_per_table) {				\
		push_warning_printf(				\
			thd, MYSQL_ERROR::WARN_LEVEL_WARN,	\
			ER_ILLEGAL_HA_CREATE_OPTION,		\
			"InnoDB: ROW_FORMAT=%s requires"	\
			" innodb_file_per_table.",		\
			get_row_format_name(row_format));	\
		ret = FALSE;					\
	}

/** If file-format is Antelope, issue warning and set ret false */
#define CHECK_ERROR_ROW_TYPE_NEEDS_GT_ANTELOPE			\
	if (srv_file_format < UNIV_FORMAT_B) {		\
		push_warning_printf(				\
			thd, MYSQL_ERROR::WARN_LEVEL_WARN,	\
			ER_ILLEGAL_HA_CREATE_OPTION,		\
			"InnoDB: ROW_FORMAT=%s requires"	\
			" innodb_file_format > Antelope.",	\
			get_row_format_name(row_format));	\
		ret = FALSE;					\
	}


/*****************************************************************//**
Validates the create options. We may build on this function
in future. For now, it checks two specifiers:
KEY_BLOCK_SIZE and ROW_FORMAT
If innodb_strict_mode is not set then this function is a no-op
@return	TRUE if valid. */
static
ibool
create_options_are_valid(
/*=====================*/
	THD*		thd,		/*!< in: connection thread. */
	TABLE*		form,		/*!< in: information on table
					columns and indexes */
	HA_CREATE_INFO*	create_info)	/*!< in: create info. */
{
	ibool	kbs_specified	= FALSE;
	ibool	ret		= TRUE;
	enum row_type	row_format	= form->s->row_type;

	ut_ad(thd != NULL);

	/* If innodb_strict_mode is not set don't do any validation. */
	if (!(THDVAR(thd, strict_mode))) {
		return(TRUE);
	}

	ut_ad(form != NULL);
	ut_ad(create_info != NULL);

	/* First check if a non-zero KEY_BLOCK_SIZE was specified. */
	if (create_info->key_block_size) {
		kbs_specified = TRUE;
		switch (create_info->key_block_size) {
		case 1:
		case 2:
		case 4:
		case 8:
		case 16:
			/* Valid KEY_BLOCK_SIZE, check its dependencies. */
			if (!srv_file_per_table) {
				push_warning(
					thd, MYSQL_ERROR::WARN_LEVEL_WARN,
					ER_ILLEGAL_HA_CREATE_OPTION,
					"InnoDB: KEY_BLOCK_SIZE requires"
					" innodb_file_per_table.");
				ret = FALSE;
			}
			if (srv_file_format < UNIV_FORMAT_B) {
				push_warning(
					thd, MYSQL_ERROR::WARN_LEVEL_WARN,
					ER_ILLEGAL_HA_CREATE_OPTION,
					"InnoDB: KEY_BLOCK_SIZE requires"
					" innodb_file_format > Antelope.");
					ret = FALSE;
			}
			break;
		default:
			push_warning_printf(
				thd, MYSQL_ERROR::WARN_LEVEL_WARN,
				ER_ILLEGAL_HA_CREATE_OPTION,
				"InnoDB: invalid KEY_BLOCK_SIZE = %lu."
				" Valid values are [1, 2, 4, 8, 16]",
				create_info->key_block_size);
			ret = FALSE;
			break;
		}
	}
	
	/* Check for a valid Innodb ROW_FORMAT specifier and
	other incompatibilities. */
	switch (row_format) {
	case ROW_TYPE_COMPRESSED:
		CHECK_ERROR_ROW_TYPE_NEEDS_FILE_PER_TABLE;
		CHECK_ERROR_ROW_TYPE_NEEDS_GT_ANTELOPE;
		break;
	case ROW_TYPE_DYNAMIC:
		CHECK_ERROR_ROW_TYPE_NEEDS_FILE_PER_TABLE;
		CHECK_ERROR_ROW_TYPE_NEEDS_GT_ANTELOPE;
		/* fall through since dynamic also shuns KBS */
	case ROW_TYPE_COMPACT:
	case ROW_TYPE_REDUNDANT:
		if (kbs_specified) {
			push_warning_printf(
				thd, MYSQL_ERROR::WARN_LEVEL_WARN,
				ER_ILLEGAL_HA_CREATE_OPTION,
				"InnoDB: cannot specify ROW_FORMAT = %s"
				" with KEY_BLOCK_SIZE.",
				get_row_format_name(row_format));
			ret = FALSE;
		}
		break;
	case ROW_TYPE_DEFAULT:
		break;
	case ROW_TYPE_FIXED:
	case ROW_TYPE_PAGE:
	case ROW_TYPE_NOT_USED:
		push_warning(
			thd, MYSQL_ERROR::WARN_LEVEL_WARN,
			ER_ILLEGAL_HA_CREATE_OPTION,		\
			"InnoDB: invalid ROW_FORMAT specifier.");
		ret = FALSE;
		break;
	}

	return(ret);
}

/*****************************************************************//**
Update create_info.  Used in SHOW CREATE TABLE et al. */
UNIV_INTERN
void
ha_innobase::update_create_info(
/*============================*/
	HA_CREATE_INFO*	create_info)	/*!< in/out: create info */
{
	if (!(create_info->used_fields & HA_CREATE_USED_AUTO)) {
		ha_innobase::info(HA_STATUS_AUTO);
		create_info->auto_increment_value = stats.auto_increment_value;
	}
}

/*****************************************************************//**
Creates a new table to an InnoDB database.
@return	error number */
UNIV_INTERN
int
ha_innobase::create(
/*================*/
	const char*	name,		/*!< in: table name */
	TABLE*		form,		/*!< in: information on table
					columns and indexes */
	HA_CREATE_INFO*	create_info)	/*!< in: more information of the
					created table, contains also the
					create statement string */
{
	int		error;
	dict_table_t*	innobase_table;
	trx_t*		parent_trx;
	trx_t*		trx;
	int		primary_key_no;
	uint		i;
	char		name2[FN_REFLEN];
	char		norm_name[FN_REFLEN];
	THD*		thd = ha_thd();
	ib_int64_t	auto_inc_value;
	ulint		flags = 0;
	ulint		flags2 = 0;
	/* Cache the value of innodb_file_format, in case it is
	modified by another thread while the table is being created. */
	const ulint	file_format = srv_file_format;
	const char*	stmt;
	size_t		stmt_len;
	enum row_type	row_format;

	DBUG_ENTER("ha_innobase::create");

	DBUG_ASSERT(thd != NULL);
	DBUG_ASSERT(create_info != NULL);

#ifdef __WIN__
	/* Names passed in from server are in two formats:
	1. <database_name>/<table_name>: for normal table creation
	2. full path: for temp table creation, or sym link

	When srv_file_per_table is on and mysqld_embedded is off,
	check for full path pattern, i.e.
	X:\dir\...,		X is a driver letter, or
	\\dir1\dir2\...,	UNC path
	returns error if it is in full path format, but not creating a temp.
	table. Currently InnoDB does not support symbolic link on Windows. */

	if (srv_file_per_table
	    && !mysqld_embedded
	    && (!create_info->options & HA_LEX_CREATE_TMP_TABLE)) {

		if ((name[1] == ':')
		    || (name[0] == '\\' && name[1] == '\\')) {
			sql_print_error("Cannot create table %s\n", name);
			DBUG_RETURN(HA_ERR_GENERIC);
		}
	}
#endif

	if (form->s->fields > 1000) {
		/* The limit probably should be REC_MAX_N_FIELDS - 3 = 1020,
		but we play safe here */

		DBUG_RETURN(HA_ERR_TO_BIG_ROW);
	}

	strcpy(name2, name);

	normalize_table_name(norm_name, name2);

	/* Create the table definition in InnoDB */

	/* Validate create options if innodb_strict_mode is set. */
	if (!create_options_are_valid(thd, form, create_info)) {
		DBUG_RETURN(ER_ILLEGAL_HA_CREATE_OPTION);
	}

	if (create_info->key_block_size) {
		/* Determine the page_zip.ssize corresponding to the
		requested page size (key_block_size) in kilobytes. */

		ulint	ssize, ksize;
		ulint	key_block_size = create_info->key_block_size;

		/*  Set 'flags' to the correct key_block_size.
		It will be zero if key_block_size is an invalid number.*/
		for (ssize = ksize = 1; ssize <= DICT_TF_ZSSIZE_MAX;
		     ssize++, ksize <<= 1) {
			if (key_block_size == ksize) {
				flags = ssize << DICT_TF_ZSSIZE_SHIFT
					| DICT_TF_COMPACT
					| UNIV_FORMAT_B
					  << DICT_TF_FORMAT_SHIFT;
				break;
			}
		}

		if (!srv_file_per_table) {
			push_warning(
				thd, MYSQL_ERROR::WARN_LEVEL_WARN,
				ER_ILLEGAL_HA_CREATE_OPTION,
				"InnoDB: KEY_BLOCK_SIZE requires"
				" innodb_file_per_table.");
			flags = 0;
		}

		if (file_format < UNIV_FORMAT_B) {
			push_warning(
				thd, MYSQL_ERROR::WARN_LEVEL_WARN,
				ER_ILLEGAL_HA_CREATE_OPTION,
				"InnoDB: KEY_BLOCK_SIZE requires"
				" innodb_file_format > Antelope.");
			flags = 0;
		}

		if (!flags) {
			push_warning_printf(
				thd, MYSQL_ERROR::WARN_LEVEL_WARN,
				ER_ILLEGAL_HA_CREATE_OPTION,
				"InnoDB: ignoring KEY_BLOCK_SIZE=%lu.",
				create_info->key_block_size);
		}
	}

	row_format = form->s->row_type;

	if (flags) {
		/* if ROW_FORMAT is set to default,
		automatically change it to COMPRESSED.*/
		if (row_format == ROW_TYPE_DEFAULT) {
			row_format = ROW_TYPE_COMPRESSED;
		} else if (row_format != ROW_TYPE_COMPRESSED) {
			/* ROW_FORMAT other than COMPRESSED
			ignores KEY_BLOCK_SIZE.  It does not
			make sense to reject conflicting
			KEY_BLOCK_SIZE and ROW_FORMAT, because
			such combinations can be obtained
			with ALTER TABLE anyway. */
			push_warning_printf(
				thd, MYSQL_ERROR::WARN_LEVEL_WARN,
				ER_ILLEGAL_HA_CREATE_OPTION,
				"InnoDB: ignoring KEY_BLOCK_SIZE=%lu"
				" unless ROW_FORMAT=COMPRESSED.",
				create_info->key_block_size);
			flags = 0;
		}
	} else {
		/* flags == 0 means no KEY_BLOCK_SIZE.*/
		if (row_format == ROW_TYPE_COMPRESSED) {
			/* ROW_FORMAT=COMPRESSED without
			KEY_BLOCK_SIZE implies half the
			maximum KEY_BLOCK_SIZE. */
			flags = (DICT_TF_ZSSIZE_MAX - 1)
				<< DICT_TF_ZSSIZE_SHIFT
				| DICT_TF_COMPACT
				| UNIV_FORMAT_B
				<< DICT_TF_FORMAT_SHIFT;
#if DICT_TF_ZSSIZE_MAX < 1
# error "DICT_TF_ZSSIZE_MAX < 1"
#endif
		}
	}

	switch (row_format) {
	case ROW_TYPE_REDUNDANT:
		break;
	case ROW_TYPE_COMPRESSED:
	case ROW_TYPE_DYNAMIC:
		if (!srv_file_per_table) {
			push_warning_printf(
				thd, MYSQL_ERROR::WARN_LEVEL_WARN,
				ER_ILLEGAL_HA_CREATE_OPTION,
				"InnoDB: ROW_FORMAT=%s requires"
				" innodb_file_per_table.",
				get_row_format_name(row_format));
		} else if (file_format < UNIV_FORMAT_B) {
			push_warning_printf(
				thd, MYSQL_ERROR::WARN_LEVEL_WARN,
				ER_ILLEGAL_HA_CREATE_OPTION,
				"InnoDB: ROW_FORMAT=%s requires"
				" innodb_file_format > Antelope.",
				get_row_format_name(row_format));
		} else {
			flags |= DICT_TF_COMPACT
			         | (UNIV_FORMAT_B
			            << DICT_TF_FORMAT_SHIFT);
			break;
		}

		/* fall through */
	case ROW_TYPE_NOT_USED:
	case ROW_TYPE_FIXED:
	case ROW_TYPE_PAGE:
		push_warning(
			thd, MYSQL_ERROR::WARN_LEVEL_WARN,
			ER_ILLEGAL_HA_CREATE_OPTION,
			"InnoDB: assuming ROW_FORMAT=COMPACT.");
	case ROW_TYPE_DEFAULT:
	case ROW_TYPE_COMPACT:
		flags = DICT_TF_COMPACT;
		break;
	}

	/* Look for a primary key */

	primary_key_no = (form->s->primary_key != MAX_KEY ?
			 (int) form->s->primary_key :
			 -1);

	/* Our function innobase_get_mysql_key_number_for_index assumes
	the primary key is always number 0, if it exists */

	ut_a(primary_key_no == -1 || primary_key_no == 0);

	/* Check for name conflicts (with reserved name) for
	any user indices to be created. */
	if (innobase_index_name_is_reserved(thd, form->key_info,
					    form->s->keys)) {
		DBUG_RETURN(-1);
	}

	if (IS_MAGIC_TABLE_AND_USER_DENIED_ACCESS(norm_name, thd)) {
		DBUG_RETURN(HA_ERR_GENERIC);
	}

	if (create_info->options & HA_LEX_CREATE_TMP_TABLE) {
		flags2 |= DICT_TF2_TEMPORARY;
	}

	/* Get the transaction associated with the current thd, or create one
	if not yet created */

	parent_trx = check_trx_exists(thd);

	/* In case MySQL calls this in the middle of a SELECT query, release
	possible adaptive hash latch to avoid deadlocks of threads */

	trx_search_latch_release_if_reserved(parent_trx);

	trx = innobase_trx_allocate(thd);

	/* Latch the InnoDB data dictionary exclusively so that no deadlocks
	or lock waits can happen in it during a table create operation.
	Drop table etc. do this latching in row0mysql.c. */

	row_mysql_lock_data_dictionary(trx);

	error = create_table_def(trx, form, norm_name,
		create_info->options & HA_LEX_CREATE_TMP_TABLE ? name2 : NULL,
		flags, flags2);

	if (error) {
		goto cleanup;
	}


	/* Create the keys */

	if (form->s->keys == 0 || primary_key_no == -1) {
		/* Create an index which is used as the clustered index;
		order the rows by their row id which is internally generated
		by InnoDB */

		error = create_clustered_index_when_no_primary(
			trx, flags, norm_name);
		if (error) {
			goto cleanup;
		}
	}

	if (primary_key_no != -1) {
		/* In InnoDB the clustered index must always be created
		first */
		if ((error = create_index(trx, form, flags, norm_name,
					  (uint) primary_key_no))) {
			goto cleanup;
		}
	}

	for (i = 0; i < form->s->keys; i++) {

		if (i != (uint) primary_key_no) {

			if ((error = create_index(trx, form, flags, norm_name,
						  i))) {
				goto cleanup;
			}
		}
	}

	stmt = innobase_get_stmt(thd, &stmt_len);

	if (stmt) {
		error = row_table_add_foreign_constraints(
			trx, stmt, stmt_len, norm_name,
			create_info->options & HA_LEX_CREATE_TMP_TABLE);

		switch (error) {

		case DB_PARENT_NO_INDEX:
			push_warning_printf(
				thd, MYSQL_ERROR::WARN_LEVEL_WARN,
				HA_ERR_CANNOT_ADD_FOREIGN,
				"Create table '%s' with foreign key constraint"
				" failed. There is no index in the referenced"
				" table where the referenced columns appear"
				" as the first columns.\n", norm_name);
			break;

		case DB_CHILD_NO_INDEX:
			push_warning_printf(
				thd, MYSQL_ERROR::WARN_LEVEL_WARN,
				HA_ERR_CANNOT_ADD_FOREIGN,
				"Create table '%s' with foreign key constraint"
				" failed. There is no index in the referencing"
				" table where referencing columns appear"
				" as the first columns.\n", norm_name);
			break;
		}

		error = convert_error_code_to_mysql(error, flags, NULL);

		if (error) {
			goto cleanup;
		}
	}

	innobase_commit_low(trx);

	row_mysql_unlock_data_dictionary(trx);

	/* Flush the log to reduce probability that the .frm files and
	the InnoDB data dictionary get out-of-sync if the user runs
	with innodb_flush_log_at_trx_commit = 0 */

	log_buffer_flush_to_disk();

	innobase_table = dict_table_open_on_name(norm_name, FALSE);

	DBUG_ASSERT(innobase_table != 0);

	if (innobase_table) {
		/* We update the highest file format in the system table
		space, if this table has higher file format setting. */

		trx_sys_file_format_max_upgrade(
			(const char**) &innobase_file_format_max,
			dict_table_get_format(innobase_table));
	}

	/* Note: We can't call update_thd() as prebuilt will not be
	setup at this stage and so we use thd. */

	/* We need to copy the AUTOINC value from the old table if
	this is an ALTER|OPTIMIZE TABLE or CREATE INDEX because CREATE INDEX
	does a table copy too. If query was one of :

		CREATE TABLE ...AUTO_INCREMENT = x; or
		ALTER TABLE...AUTO_INCREMENT = x;   or
		OPTIMIZE TABLE t; or
		CREATE INDEX x on t(...);

	Find out a table definition from the dictionary and get
	the current value of the auto increment field. Set a new
	value to the auto increment field if the value is greater
	than the maximum value in the column. */

	if (((create_info->used_fields & HA_CREATE_USED_AUTO)
	    || thd_sql_command(thd) == SQLCOM_ALTER_TABLE
	    || thd_sql_command(thd) == SQLCOM_OPTIMIZE
	    || thd_sql_command(thd) == SQLCOM_CREATE_INDEX)
	    && create_info->auto_increment_value > 0) {

		auto_inc_value = create_info->auto_increment_value;

		dict_table_autoinc_lock(innobase_table);
		dict_table_autoinc_initialize(innobase_table, auto_inc_value);
		dict_table_autoinc_unlock(innobase_table);
	}

	dict_table_close(innobase_table, FALSE);

	/* Tell the InnoDB server that there might be work for
	utility threads: */

	srv_active_wake_master_thread();

	trx_free_for_mysql(trx);

	DBUG_RETURN(0);

cleanup:
	innobase_commit_low(trx);

	row_mysql_unlock_data_dictionary(trx);

	trx_free_for_mysql(trx);

	DBUG_RETURN(error);
}

/*****************************************************************//**
Discards or imports an InnoDB tablespace.
@return	0 == success, -1 == error */
UNIV_INTERN
int
ha_innobase::discard_or_import_tablespace(
/*======================================*/
	my_bool discard)	/*!< in: TRUE if discard, else import */
{
	dict_table_t*	dict_table;
	trx_t*		trx;
	int		err;

	DBUG_ENTER("ha_innobase::discard_or_import_tablespace");

	ut_a(prebuilt->trx);
	ut_a(prebuilt->trx->magic_n == TRX_MAGIC_N);
	ut_a(prebuilt->trx == thd_to_trx(ha_thd()));

	dict_table = prebuilt->table;
	trx = prebuilt->trx;

	if (discard) {
		err = row_discard_tablespace_for_mysql(dict_table->name, trx);
	} else {
		err = row_import_tablespace_for_mysql(dict_table->name, trx);
	}

	err = convert_error_code_to_mysql(err, dict_table->flags, NULL);

	DBUG_RETURN(err);
}

/*****************************************************************//**
Deletes all rows of an InnoDB table.
@return	error number */
UNIV_INTERN
int
ha_innobase::truncate()
/*===================*/
{
	int		error;

	DBUG_ENTER("ha_innobase::truncate");

	/* Get the transaction associated with the current thd, or create one
	if not yet created, and update prebuilt->trx */

	update_thd(ha_thd());

	/* Truncate the table in InnoDB */

	error = row_truncate_table_for_mysql(prebuilt->table, prebuilt->trx);

	error = convert_error_code_to_mysql(error, prebuilt->table->flags,
					    NULL);

	DBUG_RETURN(error);
}

/*****************************************************************//**
Drops a table from an InnoDB database. Before calling this function,
MySQL calls innobase_commit to commit the transaction of the current user.
Then the current user cannot have locks set on the table. Drop table
operation inside InnoDB will remove all locks any user has on the table
inside InnoDB.
@return	error number */
UNIV_INTERN
int
ha_innobase::delete_table(
/*======================*/
	const char*	name)	/*!< in: table name */
{
	ulint	name_len;
	int	error;
	trx_t*	parent_trx;
	trx_t*	trx;
	THD	*thd = ha_thd();
	char	norm_name[1000];
	char	errstr[1024];

	DBUG_ENTER("ha_innobase::delete_table");

	/* Strangely, MySQL passes the table name without the '.frm'
	extension, in contrast to ::create */
	normalize_table_name(norm_name, name);

	if (IS_MAGIC_TABLE_AND_USER_DENIED_ACCESS(norm_name, thd)) {
		DBUG_RETURN(HA_ERR_GENERIC);
	}

	/* Remove stats for this table and all of its indexes from the
	persistent storage if it exists and if there are stats for this
	table in there. This function creates its own trx and commits
	it. */
	error = dict_stats_delete_table_stats(norm_name,
					      errstr, sizeof(errstr));
	if (error != DB_SUCCESS) {
		push_warning(thd, MYSQL_ERROR::WARN_LEVEL_WARN,
			     ER_LOCK_WAIT_TIMEOUT, errstr);
	}

	/* Get the transaction associated with the current thd, or create one
	if not yet created */

	parent_trx = check_trx_exists(thd);

	/* In case MySQL calls this in the middle of a SELECT query, release
	possible adaptive hash latch to avoid deadlocks of threads */

	trx_search_latch_release_if_reserved(parent_trx);

	trx = innobase_trx_allocate(thd);

	name_len = strlen(name);

	ut_a(name_len < 1000);

	/* Drop the table in InnoDB */

	srv_lower_case_table_names = lower_case_table_names;

	error = row_drop_table_for_mysql(norm_name, trx,
					 thd_sql_command(thd)
					 == SQLCOM_DROP_DB);

	/* Flush the log to reduce probability that the .frm files and
	the InnoDB data dictionary get out-of-sync if the user runs
	with innodb_flush_log_at_trx_commit = 0 */

	log_buffer_flush_to_disk();

	/* Tell the InnoDB server that there might be work for
	utility threads: */

	srv_active_wake_master_thread();

	innobase_commit_low(trx);

	trx_free_for_mysql(trx);

	error = convert_error_code_to_mysql(error, 0, NULL);

	DBUG_RETURN(error);
}

/*****************************************************************//**
Removes all tables in the named database inside InnoDB. */
static
void
innobase_drop_database(
/*===================*/
	handlerton*	hton,	/*!< in: handlerton of Innodb */
	char*		path)	/*!< in: database path; inside InnoDB the name
				of the last directory in the path is used as
				the database name: for example, in
				'mysql/data/test' the database name is 'test' */
{
	ulint	len		= 0;
	trx_t*	trx;
	char*	ptr;
	char*	namebuf;
	THD*	thd		= current_thd;

	/* Get the transaction associated with the current thd, or create one
	if not yet created */

	DBUG_ASSERT(hton == innodb_hton_ptr);

	/* In the Windows plugin, thd = current_thd is always NULL */
	if (thd) {
		trx_t*	parent_trx = check_trx_exists(thd);

		/* In case MySQL calls this in the middle of a SELECT
		query, release possible adaptive hash latch to avoid
		deadlocks of threads */

		trx_search_latch_release_if_reserved(parent_trx);
	}

	ptr = strend(path) - 2;

	while (ptr >= path && *ptr != '\\' && *ptr != '/') {
		ptr--;
		len++;
	}

	ptr++;
	namebuf = (char*) my_malloc((uint) len + 2, MYF(0));

	memcpy(namebuf, ptr, len);
	namebuf[len] = '/';
	namebuf[len + 1] = '\0';
#ifdef	__WIN__
	innobase_casedn_str(namebuf);
#endif
	trx = innobase_trx_allocate(thd);

	row_drop_database_for_mysql(namebuf, trx);

	my_free(namebuf);

	/* Flush the log to reduce probability that the .frm files and
	the InnoDB data dictionary get out-of-sync if the user runs
	with innodb_flush_log_at_trx_commit = 0 */

	log_buffer_flush_to_disk();

	/* Tell the InnoDB server that there might be work for
	utility threads: */

	srv_active_wake_master_thread();

	innobase_commit_low(trx);
	trx_free_for_mysql(trx);
}
/*********************************************************************//**
Renames an InnoDB table.
@return	0 or error code */
static
int
innobase_rename_table(
/*==================*/
	trx_t*		trx,	/*!< in: transaction */
	const char*	from,	/*!< in: old name of the table */
	const char*	to,	/*!< in: new name of the table */
	ibool		lock_and_commit)
				/*!< in: TRUE=lock data dictionary and commit */
{
	int	error;
	char*	norm_to;
	char*	norm_from;

	// Magic number 64 arbitrary
	norm_to = (char*) my_malloc(strlen(to) + 64, MYF(0));
	norm_from = (char*) my_malloc(strlen(from) + 64, MYF(0));

	normalize_table_name(norm_to, to);
	normalize_table_name(norm_from, from);

	/* Serialize data dictionary operations with dictionary mutex:
	no deadlocks can occur then in these operations */

	if (lock_and_commit) {
		row_mysql_lock_data_dictionary(trx);
	}

	srv_lower_case_table_names = lower_case_table_names;

	error = row_rename_table_for_mysql(
		norm_from, norm_to, trx, lock_and_commit);

	if (error != DB_SUCCESS) {
		FILE* ef = dict_foreign_err_file;

		fputs("InnoDB: Renaming table ", ef);
		ut_print_name(ef, trx, TRUE, norm_from);
		fputs(" to ", ef);
		ut_print_name(ef, trx, TRUE, norm_to);
		fputs(" failed!\n", ef);
	}

	if (lock_and_commit) {
		row_mysql_unlock_data_dictionary(trx);

		/* Flush the log to reduce probability that the .frm
		files and the InnoDB data dictionary get out-of-sync
		if the user runs with innodb_flush_log_at_trx_commit = 0 */

		log_buffer_flush_to_disk();
	}

	my_free(norm_to);
	my_free(norm_from);

	return error;
}

/*********************************************************************//**
Renames an InnoDB table.
@return	0 or error code */
UNIV_INTERN
int
ha_innobase::rename_table(
/*======================*/
	const char*	from,	/*!< in: old name of the table */
	const char*	to)	/*!< in: new name of the table */
{
	trx_t*	trx;
	int	error;
	trx_t*	parent_trx;
	THD*	thd		= ha_thd();

	DBUG_ENTER("ha_innobase::rename_table");

	/* Get the transaction associated with the current thd, or create one
	if not yet created */

	parent_trx = check_trx_exists(thd);

	/* In case MySQL calls this in the middle of a SELECT query, release
	possible adaptive hash latch to avoid deadlocks of threads */

	trx_search_latch_release_if_reserved(parent_trx);

	trx = innobase_trx_allocate(thd);

	error = innobase_rename_table(trx, from, to, TRUE);

	/* Tell the InnoDB server that there might be work for
	utility threads: */

	srv_active_wake_master_thread();

	innobase_commit_low(trx);
	trx_free_for_mysql(trx);

	/* Add a special case to handle the Duplicated Key error
	and return DB_ERROR instead.
	This is to avoid a possible SIGSEGV error from mysql error
	handling code. Currently, mysql handles the Duplicated Key
	error by re-entering the storage layer and getting dup key
	info by calling get_dup_key(). This operation requires a valid
	table handle ('row_prebuilt_t' structure) which could no
	longer be available in the error handling stage. The suggested
	solution is to report a 'table exists' error message (since
	the dup key error here is due to an existing table whose name
	is the one we are trying to rename to) and return the generic
	error code. */
	if (error == (int) DB_DUPLICATE_KEY) {
		my_error(ER_TABLE_EXISTS_ERROR, MYF(0), to);

		error = DB_ERROR;
	}

	error = convert_error_code_to_mysql(error, 0, NULL);

	DBUG_RETURN(error);
}

/*********************************************************************//**
Estimates the number of index records in a range.
@return	estimated number of rows */
UNIV_INTERN
ha_rows
ha_innobase::records_in_range(
/*==========================*/
	uint			keynr,		/*!< in: index number */
	key_range		*min_key,	/*!< in: start key value of the
						range, may also be 0 */
	key_range		*max_key)	/*!< in: range end key val, may
						also be 0 */
{
	KEY*		key;
	dict_index_t*	index;
	uchar*		key_val_buff2	= (uchar*) my_malloc(
						  table->s->reclength
					+ table->s->max_key_length + 100,
								MYF(MY_FAE));
	ulint		buff2_len = table->s->reclength
					+ table->s->max_key_length + 100;
	dtuple_t*	range_start;
	dtuple_t*	range_end;
	ib_int64_t	n_rows;
	ulint		mode1;
	ulint		mode2;
	mem_heap_t*	heap;

	DBUG_ENTER("records_in_range");

	ut_a(prebuilt->trx == thd_to_trx(ha_thd()));

	prebuilt->trx->op_info = (char*)"estimating records in index range";

	/* In case MySQL calls this in the middle of a SELECT query, release
	possible adaptive hash latch to avoid deadlocks of threads */

	trx_search_latch_release_if_reserved(prebuilt->trx);

	active_index = keynr;

	key = table->key_info + active_index;

	index = innobase_get_index(keynr);

	/* There exists possibility of not being able to find requested
	index due to inconsistency between MySQL and InoDB dictionary info.
	Necessary message should have been printed in innobase_get_index() */
	if (UNIV_UNLIKELY(!index)) {
		n_rows = HA_POS_ERROR;
		goto func_exit;
	}
	if (UNIV_UNLIKELY(!row_merge_is_index_usable(prebuilt->trx, index))) {
		n_rows = HA_ERR_TABLE_DEF_CHANGED;
		goto func_exit;
	}

	heap = mem_heap_create(2 * (key->key_parts * sizeof(dfield_t)
				    + sizeof(dtuple_t)));

	range_start = dtuple_create(heap, key->key_parts);
	dict_index_copy_types(range_start, index, key->key_parts);

	range_end = dtuple_create(heap, key->key_parts);
	dict_index_copy_types(range_end, index, key->key_parts);

	row_sel_convert_mysql_key_to_innobase(
				range_start, (byte*) key_val_buff,
				(ulint)upd_and_key_val_buff_len,
				index,
				(byte*) (min_key ? min_key->key :
					 (const uchar*) 0),
				(ulint) (min_key ? min_key->length : 0),
				prebuilt->trx);

	row_sel_convert_mysql_key_to_innobase(
				range_end, (byte*) key_val_buff2,
				buff2_len, index,
				(byte*) (max_key ? max_key->key :
					 (const uchar*) 0),
				(ulint) (max_key ? max_key->length : 0),
				prebuilt->trx);

	mode1 = convert_search_mode_to_innobase(min_key ? min_key->flag :
						HA_READ_KEY_EXACT);
	mode2 = convert_search_mode_to_innobase(max_key ? max_key->flag :
						HA_READ_KEY_EXACT);

	if (mode1 != PAGE_CUR_UNSUPP && mode2 != PAGE_CUR_UNSUPP) {

		n_rows = btr_estimate_n_rows_in_range(index, range_start,
						      mode1, range_end,
						      mode2);
	} else {

		n_rows = HA_POS_ERROR;
	}

	mem_heap_free(heap);

func_exit:
	my_free(key_val_buff2);

	prebuilt->trx->op_info = (char*)"";

	/* The MySQL optimizer seems to believe an estimate of 0 rows is
	always accurate and may return the result 'Empty set' based on that.
	The accuracy is not guaranteed, and even if it were, for a locking
	read we should anyway perform the search to set the next-key lock.
	Add 1 to the value to make sure MySQL does not make the assumption! */

	if (n_rows == 0) {
		n_rows = 1;
	}

	DBUG_RETURN((ha_rows) n_rows);
}

/*********************************************************************//**
Gives an UPPER BOUND to the number of rows in a table. This is used in
filesort.cc.
@return	upper bound of rows */
UNIV_INTERN
ha_rows
ha_innobase::estimate_rows_upper_bound()
/*====================================*/
{
	dict_index_t*	index;
	ulonglong	estimate;
	ulonglong	local_data_file_length;
	ulint		stat_n_leaf_pages;

	DBUG_ENTER("estimate_rows_upper_bound");

	/* We do not know if MySQL can call this function before calling
	external_lock(). To be safe, update the thd of the current table
	handle. */

	update_thd(ha_thd());

	prebuilt->trx->op_info = (char*)
				 "calculating upper bound for table rows";

	/* In case MySQL calls this in the middle of a SELECT query, release
	possible adaptive hash latch to avoid deadlocks of threads */

	trx_search_latch_release_if_reserved(prebuilt->trx);

	index = dict_table_get_first_index(prebuilt->table);

	stat_n_leaf_pages = index->stat_n_leaf_pages;

	ut_a(stat_n_leaf_pages > 0);

	local_data_file_length =
		((ulonglong) stat_n_leaf_pages) * UNIV_PAGE_SIZE;


	/* Calculate a minimum length for a clustered index record and from
	that an upper bound for the number of rows. Since we only calculate
	new statistics in row0mysql.c when a table has grown by a threshold
	factor, we must add a safety factor 2 in front of the formula below. */

	estimate = 2 * local_data_file_length /
					 dict_index_calc_min_rec_len(index);

	prebuilt->trx->op_info = (char*)"";

	DBUG_RETURN((ha_rows) estimate);
}

/*********************************************************************//**
How many seeks it will take to read through the table. This is to be
comparable to the number returned by records_in_range so that we can
decide if we should scan the table or use keys.
@return	estimated time measured in disk seeks */
UNIV_INTERN
double
ha_innobase::scan_time()
/*====================*/
{
	/* Since MySQL seems to favor table scans too much over index
	searches, we pretend that a sequential read takes the same time
	as a random disk read, that is, we do not divide the following
	by 10, which would be physically realistic. */

	return((double) (prebuilt->table->stat_clustered_index_size));
}

/******************************************************************//**
Calculate the time it takes to read a set of ranges through an index
This enables us to optimise reads for clustered indexes.
@return	estimated time measured in disk seeks */
UNIV_INTERN
double
ha_innobase::read_time(
/*===================*/
	uint	index,	/*!< in: key number */
	uint	ranges,	/*!< in: how many ranges */
	ha_rows rows)	/*!< in: estimated number of rows in the ranges */
{
	ha_rows total_rows;
	double	time_for_scan;

	if (index != table->s->primary_key) {
		/* Not clustered */
		return(handler::read_time(index, ranges, rows));
	}

	if (rows <= 2) {

		return((double) rows);
	}

	/* Assume that the read time is proportional to the scan time for all
	rows + at most one seek per range. */

	time_for_scan = scan_time();

	if ((total_rows = estimate_rows_upper_bound()) < rows) {

		return(time_for_scan);
	}

	return(ranges + (double) rows / (double) total_rows * time_for_scan);
}

/*********************************************************************//**
Calculates the key number used inside MySQL for an Innobase index. We will
first check the "index translation table" for a match of the index to get
the index number. If there does not exist an "index translation table",
or not able to find the index in the translation table, then we will fall back
to the traditional way of looping through dict_index_t list to find a
match. In this case, we have to take into account if we generated a
default clustered index for the table
@return the key number used inside MySQL */
static
unsigned int
innobase_get_mysql_key_number_for_index(
/*====================================*/
	INNOBASE_SHARE*		share,	/*!< in: share structure for index
					translation table. */
	const TABLE*		table,	/*!< in: table in MySQL data
					dictionary */
	dict_table_t*		ib_table,/*!< in: table in Innodb data
					dictionary */
	const dict_index_t*	index)	/*!< in: index */
{
	const dict_index_t*	ind;
	unsigned int		i;

 	ut_a(index);

	/* If index does not belong to the table of share structure. Search
	index->table instead */
	if (index->table != ib_table) {
		i = 0;
		ind = dict_table_get_first_index(index->table);

		while (index != ind) {
			ind = dict_table_get_next_index(ind);
			i++;
		}

		if (row_table_got_default_clust_index(index->table)) {
			ut_a(i > 0);
			i--;
		}

		return(i);
	}

	/* If index translation table exists, we will first check
	the index through index translation table for a match. */
	if (share->idx_trans_tbl.index_mapping) {
		for (i = 0; i < share->idx_trans_tbl.index_count; i++) {
			if (share->idx_trans_tbl.index_mapping[i] == index) {
				return(i);
			}
		}

		/* Print an error message if we cannot find the index
		** in the "index translation table". */
		sql_print_error("Cannot find index %s in InnoDB index "
				"translation table.", index->name);
	}

	/* If we do not have an "index translation table", or not able
	to find the index in the translation table, we'll directly find
	matching index with information from mysql TABLE structure and
	InnoDB dict_index_t list */
	for (i = 0; i < table->s->keys; i++) {
		ind = dict_table_get_index_on_name(
			ib_table, table->key_info[i].name);

		if (index == ind) {
			return(i);
		}
	}

	ut_error;

	return(0);
}

/*********************************************************************//**
Calculate Record Per Key value. Need to exclude the NULL value if
innodb_stats_method is set to "nulls_ignored"
@return estimated record per key value */
static
ha_rows
innodb_rec_per_key(
/*===============*/
	dict_index_t*	index,		/*!< in: dict_index_t structure */
	ulint		i,		/*!< in: the column we are
					calculating rec per key */
	ha_rows		records)	/*!< in: estimated total records */
{
	ha_rows		rec_per_key;

	ut_ad(i < dict_index_get_n_unique(index));

	/* Note the stat_n_diff_key_vals[] stores the diff value with
	n-prefix indexing, so it is always stat_n_diff_key_vals[i + 1] */
	if (index->stat_n_diff_key_vals[i + 1] == 0) {

		rec_per_key = records;
	} else if (srv_innodb_stats_method == SRV_STATS_NULLS_IGNORED) {
		ib_uint64_t	num_null;

		/* In theory, index->stat_n_non_null_key_vals[i]
		should always be less than the number of records.
		Since this is statistics value, the value could
		have slight discrepancy. But we will make sure
		the number of null values is not a negative number. */
		if (records < index->stat_n_non_null_key_vals[i]) {
			num_null = 0;
		} else {
			num_null = records - index->stat_n_non_null_key_vals[i];
		}

		/* If the number of NULL values is the same as or
		large than that of the distinct values, we could
		consider that the table consists mostly of NULL value. 
		Set rec_per_key to 1. */
		if (index->stat_n_diff_key_vals[i + 1] <= num_null) {
			rec_per_key = 1;
		} else {
			/* Need to exclude rows with NULL values from
			rec_per_key calculation */
			rec_per_key = (ha_rows)(
				(records - num_null)
				/ (index->stat_n_diff_key_vals[i + 1]
				   - num_null));
		}
	} else {
		rec_per_key = (ha_rows)
			 (records / index->stat_n_diff_key_vals[i + 1]);
	}

	return(rec_per_key);
}

/*********************************************************************//**
Returns statistics information of the table to the MySQL interpreter,
in various fields of the handle object.
@return HA_ERR_* error code or 0 */
UNIV_INTERN
int
ha_innobase::info_low(
/*==================*/
	uint			flag,	/*!< in: what information MySQL
					requests */
	dict_stats_upd_option_t	stats_upd_option)
					/*!< in: whether to (re)calc
					the stats or to fetch them from
					the persistent storage */
{
	dict_table_t*	ib_table;
	dict_index_t*	index;
	ha_rows		rec_per_key;
	ib_int64_t	n_rows;
	char		path[FN_REFLEN];
	os_file_stat_t	stat_info;

	DBUG_ENTER("info");

	/* If we are forcing recovery at a high level, we will suppress
	statistics calculation on tables, because that may crash the
	server if an index is badly corrupted. */

	/* We do not know if MySQL can call this function before calling
	external_lock(). To be safe, update the thd of the current table
	handle. */

	update_thd(ha_thd());

	/* In case MySQL calls this in the middle of a SELECT query, release
	possible adaptive hash latch to avoid deadlocks of threads */

	prebuilt->trx->op_info = (char*)"returning various info to MySQL";

	trx_search_latch_release_if_reserved(prebuilt->trx);

	ib_table = prebuilt->table;

	if (flag & HA_STATUS_TIME) {
		if (stats_upd_option != DICT_STATS_FETCH
		    || innobase_stats_on_metadata) {
			/* In sql_show we call with this flag: update
			then statistics so that they are up-to-date */
			enum db_err	ret;

			prebuilt->trx->op_info = "updating table statistics";

			ut_ad(!mutex_own(&dict_sys->mutex));
			ret = dict_stats_update(ib_table, stats_upd_option,
						FALSE);

			if (ret != DB_SUCCESS) {
				prebuilt->trx->op_info = "";
				DBUG_RETURN(HA_ERR_GENERIC);
			}

			prebuilt->trx->op_info = "returning various info to MySQL";
		}

		my_snprintf(path, sizeof(path), "%s/%s%s",
				mysql_data_home, ib_table->name, reg_ext);

		unpack_filename(path,path);

		/* Note that we do not know the access time of the table,
		nor the CHECK TABLE time, nor the UPDATE or INSERT time. */

		if (os_file_get_status(path,&stat_info)) {
			stats.create_time = (ulong) stat_info.ctime;
		}
	}

	if (flag & HA_STATUS_VARIABLE) {

		n_rows = ib_table->stat_n_rows;

		/* Because we do not protect stat_n_rows by any mutex in a
		delete, it is theoretically possible that the value can be
		smaller than zero! TODO: fix this race.

		The MySQL optimizer seems to assume in a left join that n_rows
		is an accurate estimate if it is zero. Of course, it is not,
		since we do not have any locks on the rows yet at this phase.
		Since SHOW TABLE STATUS seems to call this function with the
		HA_STATUS_TIME flag set, while the left join optimizer does not
		set that flag, we add one to a zero value if the flag is not
		set. That way SHOW TABLE STATUS will show the best estimate,
		while the optimizer never sees the table empty. */

		if (n_rows < 0) {
			n_rows = 0;
		}

		if (n_rows == 0 && !(flag & HA_STATUS_TIME)) {
			n_rows++;
		}

		/* Fix bug#40386: Not flushing query cache after truncate.
		n_rows can not be 0 unless the table is empty, set to 1
		instead. The original problem of bug#29507 is actually
		fixed in the server code. */
		if (thd_sql_command(user_thd) == SQLCOM_TRUNCATE) {

			n_rows = 1;

			/* We need to reset the prebuilt value too, otherwise
			checks for values greater than the last value written
			to the table will fail and the autoinc counter will
			not be updated. This will force write_row() into
			attempting an update of the table's AUTOINC counter. */

			prebuilt->autoinc_last_value = 0;
		}

		stats.records = (ha_rows)n_rows;
		stats.deleted = 0;
		stats.data_file_length = ((ulonglong)
				ib_table->stat_clustered_index_size)
					* UNIV_PAGE_SIZE;
		stats.index_file_length = ((ulonglong)
				ib_table->stat_sum_of_other_index_sizes)
					* UNIV_PAGE_SIZE;

		/* Since fsp_get_available_space_in_free_extents() is
		acquiring latches inside InnoDB, we do not call it if we
		are asked by MySQL to avoid locking. Another reason to
		avoid the call is that it uses quite a lot of CPU.
		See Bug#38185. */
		if (flag & HA_STATUS_NO_LOCK
		    || !(flag & HA_STATUS_VARIABLE_EXTRA)) {
			/* We do not update delete_length if no
			locking is requested so the "old" value can
			remain. delete_length is initialized to 0 in
			the ha_statistics' constructor. Also we only
			need delete_length to be set when
			HA_STATUS_VARIABLE_EXTRA is set */
		} else if (UNIV_UNLIKELY
			   (srv_force_recovery >= SRV_FORCE_NO_IBUF_MERGE)) {
			/* Avoid accessing the tablespace if
			innodb_crash_recovery is set to a high value. */
			stats.delete_length = 0;
		} else {
			ullint	avail_space;

			avail_space = fsp_get_available_space_in_free_extents(
				ib_table->space);

			if (avail_space == ULLINT_UNDEFINED) {
				THD*	thd;

				thd = ha_thd();

				push_warning_printf(
					thd,
					MYSQL_ERROR::WARN_LEVEL_WARN,
					ER_CANT_GET_STAT,
					"InnoDB: Trying to get the free "
					"space for table %s but its "
					"tablespace has been discarded or "
					"the .ibd file is missing. Setting "
					"the free space to zero.",
					ib_table->name);

				stats.delete_length = 0;
			} else {
				stats.delete_length = avail_space * 1024;
			}
		}

		stats.check_time = 0;
		stats.mrr_length_per_rec = ref_length + sizeof(void*);

		if (stats.records == 0) {
			stats.mean_rec_length = 0;
		} else {
			stats.mean_rec_length = (ulong)
				(stats.data_file_length / stats.records);
		}
	}

	if (flag & HA_STATUS_CONST) {
		ulong	i;
		/* Verify the number of index in InnoDB and MySQL
		matches up. If prebuilt->clust_index_was_generated
		holds, InnoDB defines GEN_CLUST_INDEX internally */
		ulint	num_innodb_index = UT_LIST_GET_LEN(ib_table->indexes)
					- prebuilt->clust_index_was_generated;

		if (table->s->keys != num_innodb_index) {
			sql_print_error("Table %s contains %lu "
					"indexes inside InnoDB, which "
					"is different from the number of "
					"indexes %u defined in the MySQL ",
					ib_table->name, num_innodb_index,
					table->s->keys);
		}

		for (i = 0; i < table->s->keys; i++) {
			ulong	j;
			/* We could get index quickly through internal
			index mapping with the index translation table.
			The identity of index (match up index name with
			that of table->key_info[i]) is already verified in
			innobase_get_index().  */
			index = innobase_get_index(i);

			if (index == NULL) {
				sql_print_error("Table %s contains fewer "
						"indexes inside InnoDB than "
						"are defined in the MySQL "
						".frm file. Have you mixed up "
						".frm files from different "
						"installations? See "
						REFMAN
						"innodb-troubleshooting.html\n",
						ib_table->name);
				break;
			}

			for (j = 0; j < table->key_info[i].key_parts; j++) {

				if (j + 1 > index->n_uniq) {
					sql_print_error(
"Index %s of %s has %lu columns unique inside InnoDB, but MySQL is asking "
"statistics for %lu columns. Have you mixed up .frm files from different "
"installations? "
"See " REFMAN "innodb-troubleshooting.html\n",
							index->name,
							ib_table->name,
							(unsigned long)
							index->n_uniq, j + 1);
					break;
				}

				rec_per_key = innodb_rec_per_key(
					index, j, stats.records);

				/* Since MySQL seems to favor table scans
				too much over index searches, we pretend
				index selectivity is 2 times better than
				our estimate: */

				rec_per_key = rec_per_key / 2;

				if (rec_per_key == 0) {
					rec_per_key = 1;
				}

				table->key_info[i].rec_per_key[j] =
				  rec_per_key >= ~(ulong) 0 ? ~(ulong) 0 :
				  (ulong) rec_per_key;
			}
		}
	}

	if (srv_force_recovery >= SRV_FORCE_NO_IBUF_MERGE) {

		goto func_exit;
	}

	if (flag & HA_STATUS_ERRKEY) {
		const dict_index_t*	err_index;

		ut_a(prebuilt->trx);
		ut_a(prebuilt->trx->magic_n == TRX_MAGIC_N);

		err_index = trx_get_error_info(prebuilt->trx);

		if (err_index) {
			errkey = innobase_get_mysql_key_number_for_index(
					share, table, ib_table, err_index);
		} else {
			errkey = (unsigned int) prebuilt->trx->error_key_num;
		}
	}

	if ((flag & HA_STATUS_AUTO) && table->found_next_number_field) {
		stats.auto_increment_value = innobase_peek_autoinc();
	}

func_exit:
	prebuilt->trx->op_info = (char*)"";

	DBUG_RETURN(0);
}

/*********************************************************************//**
Returns statistics information of the table to the MySQL interpreter,
in various fields of the handle object.
@return HA_ERR_* error code or 0 */
UNIV_INTERN
int
ha_innobase::info(
/*==============*/
	uint	flag)	/*!< in: what information MySQL requests */
{
	return(info_low(flag, DICT_STATS_FETCH));
}

/**********************************************************************//**
Updates index cardinalities of the table, based on random dives into
each index tree. This does NOT calculate exact statistics on the table.
@return	HA_ADMIN_* error code or HA_ADMIN_OK */
UNIV_INTERN
int
ha_innobase::analyze(
/*=================*/
	THD*		thd,		/*!< in: connection thread handle */
	HA_CHECK_OPT*	check_opt)	/*!< in: currently ignored */
{
	dict_stats_upd_option_t	upd_option;
	int			ret;

	if (THDVAR(thd, analyze_is_persistent)) {
		upd_option = DICT_STATS_RECALC_PERSISTENT;
	} else {
		upd_option = DICT_STATS_RECALC_TRANSIENT;
	}

	/* Simply call ::info_low() with all the flags
	and request recalculation of the statistics */
	ret = info_low(HA_STATUS_TIME | HA_STATUS_CONST | HA_STATUS_VARIABLE,
		       upd_option);

	if (ret != 0) {
		return(HA_ADMIN_FAILED);
	}

	return(HA_ADMIN_OK);
}

/**********************************************************************//**
This is mapped to "ALTER TABLE tablename ENGINE=InnoDB", which rebuilds
the table in MySQL. */
UNIV_INTERN
int
ha_innobase::optimize(
/*==================*/
	THD*		thd,		/*!< in: connection thread handle */
	HA_CHECK_OPT*	check_opt)	/*!< in: currently ignored */
{
	return(HA_ADMIN_TRY_ALTER);
}

/*******************************************************************//**
Tries to check that an InnoDB table is not corrupted. If corruption is
noticed, prints to stderr information about it. In case of corruption
may also assert a failure and crash the server.
@return	HA_ADMIN_CORRUPT or HA_ADMIN_OK */
UNIV_INTERN
int
ha_innobase::check(
/*===============*/
	THD*		thd,		/*!< in: user thread handle */
	HA_CHECK_OPT*	check_opt)	/*!< in: check options, currently
					ignored */
{
	dict_index_t*	index;
	ulint		n_rows;
	ulint		n_rows_in_table	= ULINT_UNDEFINED;
	ibool		is_ok		= TRUE;
	ulint		old_isolation_level;

	DBUG_ENTER("ha_innobase::check");
	DBUG_ASSERT(thd == ha_thd());
	ut_a(prebuilt->trx);
	ut_a(prebuilt->trx->magic_n == TRX_MAGIC_N);
	ut_a(prebuilt->trx == thd_to_trx(thd));

	if (prebuilt->mysql_template == NULL) {
		/* Build the template; we will use a dummy template
		in index scans done in checking */

		build_template(true);
	}

	if (prebuilt->table->ibd_file_missing) {
		sql_print_error("InnoDB: Error:\n"
			"InnoDB: MySQL is trying to use a table handle"
			" but the .ibd file for\n"
			"InnoDB: table %s does not exist.\n"
			"InnoDB: Have you deleted the .ibd file"
			" from the database directory under\n"
			"InnoDB: the MySQL datadir, or have you"
			" used DISCARD TABLESPACE?\n"
			"InnoDB: Please refer to\n"
			"InnoDB: " REFMAN "innodb-troubleshooting.html\n"
			"InnoDB: how you can resolve the problem.\n",
			prebuilt->table->name);
		DBUG_RETURN(HA_ADMIN_CORRUPT);
	}

	prebuilt->trx->op_info = "checking table";

	old_isolation_level = prebuilt->trx->isolation_level;

	/* We must run the index record counts at an isolation level
	>= READ COMMITTED, because a dirty read can see a wrong number
	of records in some index; to play safe, we use always
	REPEATABLE READ here */

	prebuilt->trx->isolation_level = TRX_ISO_REPEATABLE_READ;

	/* Enlarge the fatal lock wait timeout during CHECK TABLE. */
	os_increment_counter_by_amount(
		server_mutex,
		srv_fatal_semaphore_wait_threshold, 7200/*2 hours*/);

	for (index = dict_table_get_first_index(prebuilt->table);
	     index != NULL;
	     index = dict_table_get_next_index(index)) {
#if 0
		fputs("Validating index ", stderr);
		ut_print_name(stderr, trx, FALSE, index->name);
		putc('\n', stderr);
#endif

		if (!btr_validate_index(index, prebuilt->trx)) {
			is_ok = FALSE;
			push_warning_printf(thd, MYSQL_ERROR::WARN_LEVEL_WARN,
					    ER_NOT_KEYFILE,
					    "InnoDB: The B-tree of"
					    " index '%-.200s' is corrupted.",
					    index->name);
			continue;
		}

		/* Instead of invoking change_active_index(), set up
		a dummy template for non-locking reads, disabling
		access to the clustered index. */
		prebuilt->index = index;

		prebuilt->index_usable = row_merge_is_index_usable(
			prebuilt->trx, prebuilt->index);

		if (UNIV_UNLIKELY(!prebuilt->index_usable)) {
			push_warning_printf(thd, MYSQL_ERROR::WARN_LEVEL_WARN,
					    HA_ERR_TABLE_DEF_CHANGED,
					    "InnoDB: Insufficient history for"
					    " index '%-.200s'",
					    index->name);
			continue;
		}

		prebuilt->sql_stat_start = TRUE;
		prebuilt->template_type = ROW_MYSQL_DUMMY_TEMPLATE;
		prebuilt->n_template = 0;
		prebuilt->need_to_access_clustered = FALSE;

		dtuple_set_n_fields(prebuilt->search_tuple, 0);

		prebuilt->select_lock_type = LOCK_NONE;

		if (!row_check_index_for_mysql(prebuilt, index, &n_rows)) {
			push_warning_printf(thd, MYSQL_ERROR::WARN_LEVEL_WARN,
					    ER_NOT_KEYFILE,
					    "InnoDB: The B-tree of"
					    " index '%-.200s' is corrupted.",
					    index->name);
			is_ok = FALSE;
		}

		if (thd_killed(user_thd)) {
			break;
		}

#if 0
		fprintf(stderr, "%lu entries in index %s\n", n_rows,
			index->name);
#endif

		if (index == dict_table_get_first_index(prebuilt->table)) {
			n_rows_in_table = n_rows;
		} else if (n_rows != n_rows_in_table) {
			push_warning_printf(thd, MYSQL_ERROR::WARN_LEVEL_WARN,
					    ER_NOT_KEYFILE,
					    "InnoDB: Index '%-.200s'"
					    " contains %lu entries,"
					    " should be %lu.",
					    index->name,
					    (ulong) n_rows,
					    (ulong) n_rows_in_table);
			is_ok = FALSE;
		}
	}

	/* Restore the original isolation level */
	prebuilt->trx->isolation_level = old_isolation_level;

	/* We validate also the whole adaptive hash index for all tables
	at every CHECK TABLE */

	if (!btr_search_validate()) {
		push_warning(thd, MYSQL_ERROR::WARN_LEVEL_WARN,
			     ER_NOT_KEYFILE,
			     "InnoDB: The adaptive hash index is corrupted.");
		is_ok = FALSE;
	}

	/* Restore the fatal lock wait timeout after CHECK TABLE. */
	os_decrement_counter_by_amount(
		server_mutex,
		srv_fatal_semaphore_wait_threshold, 7200/*2 hours*/);

	prebuilt->trx->op_info = "";
	if (thd_killed(user_thd)) {
		my_error(ER_QUERY_INTERRUPTED, MYF(0));
	}

	DBUG_RETURN(is_ok ? HA_ADMIN_OK : HA_ADMIN_CORRUPT);
}

/*************************************************************//**
Adds information about free space in the InnoDB tablespace to a table comment
which is printed out when a user calls SHOW TABLE STATUS. Adds also info on
foreign keys.
@return	table comment + InnoDB free space + info on foreign keys */
UNIV_INTERN
char*
ha_innobase::update_table_comment(
/*==============================*/
	const char*	comment)/*!< in: table comment defined by user */
{
	uint	length = (uint) strlen(comment);
	char*	str;
	long	flen;

	/* We do not know if MySQL can call this function before calling
	external_lock(). To be safe, update the thd of the current table
	handle. */

	if (length > 64000 - 3) {
		return((char*)comment); /* string too long */
	}

	update_thd(ha_thd());

	prebuilt->trx->op_info = (char*)"returning table comment";

	/* In case MySQL calls this in the middle of a SELECT query, release
	possible adaptive hash latch to avoid deadlocks of threads */

	trx_search_latch_release_if_reserved(prebuilt->trx);
	str = NULL;

	/* output the data to a temporary file */

	mutex_enter(&srv_dict_tmpfile_mutex);
	rewind(srv_dict_tmpfile);

	fprintf(srv_dict_tmpfile, "InnoDB free: %llu kB",
		fsp_get_available_space_in_free_extents(
			prebuilt->table->space));

	dict_print_info_on_foreign_keys(FALSE, srv_dict_tmpfile,
				prebuilt->trx, prebuilt->table);
	flen = ftell(srv_dict_tmpfile);
	if (flen < 0) {
		flen = 0;
	} else if (length + flen + 3 > 64000) {
		flen = 64000 - 3 - length;
	}

	/* allocate buffer for the full string, and
	read the contents of the temporary file */

	str = (char*) my_malloc(length + flen + 3, MYF(0));

	if (str) {
		char* pos	= str + length;
		if (length) {
			memcpy(str, comment, length);
			*pos++ = ';';
			*pos++ = ' ';
		}
		rewind(srv_dict_tmpfile);
		flen = (uint) fread(pos, 1, flen, srv_dict_tmpfile);
		pos[flen] = 0;
	}

	mutex_exit(&srv_dict_tmpfile_mutex);

	prebuilt->trx->op_info = (char*)"";

	return(str ? str : (char*) comment);
}

/*******************************************************************//**
Gets the foreign key create info for a table stored in InnoDB.
@return own: character string in the form which can be inserted to the
CREATE TABLE statement, MUST be freed with
ha_innobase::free_foreign_key_create_info */
UNIV_INTERN
char*
ha_innobase::get_foreign_key_create_info(void)
/*==========================================*/
{
	char*	str	= 0;
	long	flen;

	ut_a(prebuilt != NULL);

	/* We do not know if MySQL can call this function before calling
	external_lock(). To be safe, update the thd of the current table
	handle. */

	update_thd(ha_thd());

	prebuilt->trx->op_info = (char*)"getting info on foreign keys";

	/* In case MySQL calls this in the middle of a SELECT query,
	release possible adaptive hash latch to avoid
	deadlocks of threads */

	trx_search_latch_release_if_reserved(prebuilt->trx);

	mutex_enter(&srv_dict_tmpfile_mutex);
	rewind(srv_dict_tmpfile);

	/* output the data to a temporary file */
	dict_print_info_on_foreign_keys(TRUE, srv_dict_tmpfile,
				prebuilt->trx, prebuilt->table);
	prebuilt->trx->op_info = (char*)"";

	flen = ftell(srv_dict_tmpfile);
	if (flen < 0) {
		flen = 0;
	}

	/* allocate buffer for the string, and
	read the contents of the temporary file */

	str = (char*) my_malloc(flen + 1, MYF(0));

	if (str) {
		rewind(srv_dict_tmpfile);
		flen = (uint) fread(str, 1, flen, srv_dict_tmpfile);
		str[flen] = 0;
	}

	mutex_exit(&srv_dict_tmpfile_mutex);

	return(str);
}


/***********************************************************************//**
Maps a InnoDB foreign key constraint to a equivalent MySQL foreign key info.
@return pointer to foreign key info */
static
FOREIGN_KEY_INFO*
get_foreign_key_info(
/*=================*/
	THD*			thd,		/*!< in: user thread handle */
	dict_foreign_t*		foreign)	/*!< in: foreign key constraint */
{
	FOREIGN_KEY_INFO	f_key_info;
	FOREIGN_KEY_INFO*	pf_key_info;
	uint			i = 0;
	ulint			len;
	char			tmp_buff[NAME_LEN+1];
	char			name_buff[NAME_LEN+1];
	const char*		ptr;
	LEX_STRING*		referenced_key_name;
	LEX_STRING*		name = NULL;

	ptr = dict_remove_db_name(foreign->id);
	f_key_info.foreign_id = thd_make_lex_string(thd, 0, ptr,
						    (uint) strlen(ptr), 1);

	/* Name format: database name, '/', table name, '\0' */

	/* Referenced (parent) database name */
	len = dict_get_db_name_len(foreign->referenced_table_name);
	ut_a(len < sizeof(tmp_buff));
	ut_memcpy(tmp_buff, foreign->referenced_table_name, len);
	tmp_buff[len] = 0;

	len = filename_to_tablename(tmp_buff, name_buff, sizeof(name_buff));
	f_key_info.referenced_db = thd_make_lex_string(thd, 0, name_buff, len, 1);

	/* Referenced (parent) table name */
	ptr = dict_remove_db_name(foreign->referenced_table_name);
	len = filename_to_tablename(ptr, name_buff, sizeof(name_buff));
	f_key_info.referenced_table = thd_make_lex_string(thd, 0, name_buff, len, 1);

	/* Dependent (child) database name */
	len = dict_get_db_name_len(foreign->foreign_table_name);
	ut_a(len < sizeof(tmp_buff));
	ut_memcpy(tmp_buff, foreign->foreign_table_name, len);
	tmp_buff[len] = 0;

	len = filename_to_tablename(tmp_buff, name_buff, sizeof(name_buff));
	f_key_info.foreign_db = thd_make_lex_string(thd, 0, name_buff, len, 1);

	/* Dependent (child) table name */
	ptr = dict_remove_db_name(foreign->foreign_table_name);
	len = filename_to_tablename(ptr, name_buff, sizeof(name_buff));
	f_key_info.foreign_table = thd_make_lex_string(thd, 0, name_buff, len, 1);

	do {
		ptr = foreign->foreign_col_names[i];
		name = thd_make_lex_string(thd, name, ptr,
					   (uint) strlen(ptr), 1);
		f_key_info.foreign_fields.push_back(name);
		ptr = foreign->referenced_col_names[i];
		name = thd_make_lex_string(thd, name, ptr,
					   (uint) strlen(ptr), 1);
		f_key_info.referenced_fields.push_back(name);
	} while (++i < foreign->n_fields);

	if (foreign->type & DICT_FOREIGN_ON_DELETE_CASCADE) {
		len = 7;
		ptr = "CASCADE";
	} else if (foreign->type & DICT_FOREIGN_ON_DELETE_SET_NULL) {
		len = 8;
		ptr = "SET NULL";
	} else if (foreign->type & DICT_FOREIGN_ON_DELETE_NO_ACTION) {
		len = 9;
		ptr = "NO ACTION";
	} else {
		len = 8;
		ptr = "RESTRICT";
	}

	f_key_info.delete_method = thd_make_lex_string(thd,
						       f_key_info.delete_method,
						       ptr, len, 1);

	if (foreign->type & DICT_FOREIGN_ON_UPDATE_CASCADE) {
		len = 7;
		ptr = "CASCADE";
	} else if (foreign->type & DICT_FOREIGN_ON_UPDATE_SET_NULL) {
		len = 8;
		ptr = "SET NULL";
	} else if (foreign->type & DICT_FOREIGN_ON_UPDATE_NO_ACTION) {
		len = 9;
		ptr = "NO ACTION";
	} else {
		len = 8;
		ptr = "RESTRICT";
	}

	f_key_info.update_method = thd_make_lex_string(thd,
						       f_key_info.update_method,
						       ptr, len, 1);

	if (foreign->referenced_index && foreign->referenced_index->name) {
		referenced_key_name = thd_make_lex_string(thd,
					f_key_info.referenced_key_name,
					foreign->referenced_index->name,
					 (uint) strlen(foreign->referenced_index->name),
					1);
	} else {
		referenced_key_name = NULL;
	}

	f_key_info.referenced_key_name = referenced_key_name;

	pf_key_info = (FOREIGN_KEY_INFO *) thd_memdup(thd, &f_key_info,
						      sizeof(FOREIGN_KEY_INFO));

	return(pf_key_info);
}

/*******************************************************************//**
Gets the list of foreign keys in this table.
@return always 0, that is, always succeeds */
UNIV_INTERN
int
ha_innobase::get_foreign_key_list(
/*==============================*/
	THD*			thd,		/*!< in: user thread handle */
	List<FOREIGN_KEY_INFO>*	f_key_list)	/*!< out: foreign key list */
{
	FOREIGN_KEY_INFO*	pf_key_info;
	dict_foreign_t*		foreign;

	ut_a(prebuilt != NULL);
	update_thd(ha_thd());

	prebuilt->trx->op_info = "getting list of foreign keys";

	trx_search_latch_release_if_reserved(prebuilt->trx);

	mutex_enter(&(dict_sys->mutex));

	for (foreign = UT_LIST_GET_FIRST(prebuilt->table->foreign_list);
	     foreign != NULL;
	     foreign = UT_LIST_GET_NEXT(foreign_list, foreign)) {
		pf_key_info = get_foreign_key_info(thd, foreign);
		if (pf_key_info) {
			f_key_list->push_back(pf_key_info);
		}
	}

	mutex_exit(&(dict_sys->mutex));

	prebuilt->trx->op_info = "";

	return(0);
}

/*******************************************************************//**
Gets the set of foreign keys where this table is the referenced table.
@return always 0, that is, always succeeds */
UNIV_INTERN
int
ha_innobase::get_parent_foreign_key_list(
/*=====================================*/
	THD*			thd,		/*!< in: user thread handle */
	List<FOREIGN_KEY_INFO>*	f_key_list)	/*!< out: foreign key list */
{
	FOREIGN_KEY_INFO*	pf_key_info;
	dict_foreign_t*		foreign;

	ut_a(prebuilt != NULL);
	update_thd(ha_thd());

	prebuilt->trx->op_info = "getting list of referencing foreign keys";

	trx_search_latch_release_if_reserved(prebuilt->trx);

	mutex_enter(&(dict_sys->mutex));

	for (foreign = UT_LIST_GET_FIRST(prebuilt->table->referenced_list);
	     foreign != NULL;
	     foreign = UT_LIST_GET_NEXT(referenced_list, foreign)) {
		pf_key_info = get_foreign_key_info(thd, foreign);
		if (pf_key_info) {
			f_key_list->push_back(pf_key_info);
		}
	}

	mutex_exit(&(dict_sys->mutex));

	prebuilt->trx->op_info = "";

	return(0);
}

/*****************************************************************//**
Checks if ALTER TABLE may change the storage engine of the table.
Changing storage engines is not allowed for tables for which there
are foreign key constraints (parent or child tables).
@return	TRUE if can switch engines */
UNIV_INTERN
bool
ha_innobase::can_switch_engines(void)
/*=================================*/
{
	bool	can_switch;

	DBUG_ENTER("ha_innobase::can_switch_engines");

	ut_a(prebuilt->trx == thd_to_trx(ha_thd()));

	prebuilt->trx->op_info =
			"determining if there are foreign key constraints";
	row_mysql_lock_data_dictionary(prebuilt->trx);

	can_switch = !UT_LIST_GET_FIRST(prebuilt->table->referenced_list)
			&& !UT_LIST_GET_FIRST(prebuilt->table->foreign_list);

	row_mysql_unlock_data_dictionary(prebuilt->trx);
	prebuilt->trx->op_info = "";

	DBUG_RETURN(can_switch);
}

/*******************************************************************//**
Checks if a table is referenced by a foreign key. The MySQL manual states that
a REPLACE is either equivalent to an INSERT, or DELETE(s) + INSERT. Only a
delete is then allowed internally to resolve a duplicate key conflict in
REPLACE, not an update.
@return	> 0 if referenced by a FOREIGN KEY */
UNIV_INTERN
uint
ha_innobase::referenced_by_foreign_key(void)
/*========================================*/
{
	if (dict_table_is_referenced_by_foreign_key(prebuilt->table)) {

		return(1);
	}

	return(0);
}

/*******************************************************************//**
Frees the foreign key create info for a table stored in InnoDB, if it is
non-NULL. */
UNIV_INTERN
void
ha_innobase::free_foreign_key_create_info(
/*======================================*/
	char*	str)	/*!< in, own: create info string to free */
{
	if (str) {
		my_free(str);
	}
}

/*******************************************************************//**
Tells something additional to the handler about how to do things.
@return	0 or error number */
UNIV_INTERN
int
ha_innobase::extra(
/*===============*/
	enum ha_extra_function operation)
			   /*!< in: HA_EXTRA_FLUSH or some other flag */
{
	/* Warning: since it is not sure that MySQL calls external_lock
	before calling this function, the trx field in prebuilt can be
	obsolete! */

	switch (operation) {
		case HA_EXTRA_FLUSH:
			if (prebuilt->blob_heap) {
				row_mysql_prebuilt_free_blob_heap(prebuilt);
			}
			break;
		case HA_EXTRA_RESET_STATE:
			reset_template();
			break;
		case HA_EXTRA_NO_KEYREAD:
			prebuilt->read_just_key = 0;
			break;
		case HA_EXTRA_KEYREAD:
			prebuilt->read_just_key = 1;
			break;
		case HA_EXTRA_KEYREAD_PRESERVE_FIELDS:
			prebuilt->keep_other_fields_on_keyread = 1;
			break;

			/* IMPORTANT: prebuilt->trx can be obsolete in
			this method, because it is not sure that MySQL
			calls external_lock before this method with the
			parameters below.  We must not invoke update_thd()
			either, because the calling threads may change.
			CAREFUL HERE, OR MEMORY CORRUPTION MAY OCCUR! */
		case HA_EXTRA_IGNORE_DUP_KEY:
			thd_to_trx(ha_thd())->duplicates |= TRX_DUP_IGNORE;
			break;
		case HA_EXTRA_WRITE_CAN_REPLACE:
			thd_to_trx(ha_thd())->duplicates |= TRX_DUP_REPLACE;
			break;
		case HA_EXTRA_WRITE_CANNOT_REPLACE:
			thd_to_trx(ha_thd())->duplicates &= ~TRX_DUP_REPLACE;
			break;
		case HA_EXTRA_NO_IGNORE_DUP_KEY:
			thd_to_trx(ha_thd())->duplicates &=
				~(TRX_DUP_IGNORE | TRX_DUP_REPLACE);
			break;
		default:/* Do nothing */
			;
	}

	return(0);
}

/******************************************************************//**
*/
UNIV_INTERN
int
ha_innobase::reset()
/*================*/
{
	if (prebuilt->blob_heap) {
		row_mysql_prebuilt_free_blob_heap(prebuilt);
	}

	reset_template();
	ds_mrr.dsmrr_close();

	/* TODO: This should really be reset in reset_template() but for now
	it's safer to do it explicitly here. */

	/* This is a statement level counter. */
	prebuilt->autoinc_last_value = 0;

	return(0);
}

/******************************************************************//**
MySQL calls this function at the start of each SQL statement inside LOCK
TABLES. Inside LOCK TABLES the ::external_lock method does not work to
mark SQL statement borders. Note also a special case: if a temporary table
is created inside LOCK TABLES, MySQL has not called external_lock() at all
on that table.
MySQL-5.0 also calls this before each statement in an execution of a stored
procedure. To make the execution more deterministic for binlogging, MySQL-5.0
locks all tables involved in a stored procedure with full explicit table
locks (thd_in_lock_tables(thd) holds in store_lock()) before executing the
procedure.
@return	0 or error code */
UNIV_INTERN
int
ha_innobase::start_stmt(
/*====================*/
	THD*		thd,	/*!< in: handle to the user thread */
	thr_lock_type	lock_type)
{
	trx_t*		trx;

	update_thd(thd);

	trx = prebuilt->trx;

	/* Here we release the search latch and the InnoDB thread FIFO ticket
	if they were reserved. They should have been released already at the
	end of the previous statement, but because inside LOCK TABLES the
	lock count method does not work to mark the end of a SELECT statement,
	that may not be the case. We MUST release the search latch before an
	INSERT, for example. */

	innobase_release_stat_resources(trx);

	/* Reset the AUTOINC statement level counter for multi-row INSERTs. */
	trx->n_autoinc_rows = 0;

	prebuilt->sql_stat_start = TRUE;
	prebuilt->hint_need_to_fetch_extra_cols = 0;
	reset_template();

	if (!prebuilt->mysql_has_locked) {
		/* This handle is for a temporary table created inside
		this same LOCK TABLES; since MySQL does NOT call external_lock
		in this case, we must use x-row locks inside InnoDB to be
		prepared for an update of a row */

		prebuilt->select_lock_type = LOCK_X;

	} else if (trx->isolation_level != TRX_ISO_SERIALIZABLE
		   && thd_sql_command(thd) == SQLCOM_SELECT
		   && lock_type == TL_READ) {

		/* For other than temporary tables, we obtain
		no lock for consistent read (plain SELECT). */

		prebuilt->select_lock_type = LOCK_NONE;
	} else {
		/* Not a consistent read: restore the
		select_lock_type value. The value of
		stored_select_lock_type was decided in:
		1) ::store_lock(),
		2) ::external_lock(),
		3) ::init_table_handle_for_HANDLER(), and
		4) ::transactional_table_lock(). */

		prebuilt->select_lock_type = prebuilt->stored_select_lock_type;
	}

	*trx->detailed_error = 0;

	innobase_register_trx(ht, thd, trx);

	return(0);
}

/******************************************************************//**
Maps a MySQL trx isolation level code to the InnoDB isolation level code
@return	InnoDB isolation level */
static inline
ulint
innobase_map_isolation_level(
/*=========================*/
	enum_tx_isolation	iso)	/*!< in: MySQL isolation level code */
{
	switch(iso) {
	case ISO_REPEATABLE_READ:	return(TRX_ISO_REPEATABLE_READ);
	case ISO_READ_COMMITTED:	return(TRX_ISO_READ_COMMITTED);
	case ISO_SERIALIZABLE:		return(TRX_ISO_SERIALIZABLE);
	case ISO_READ_UNCOMMITTED:	return(TRX_ISO_READ_UNCOMMITTED);
	}

	ut_error;

	return(0);
}

/******************************************************************//**
As MySQL will execute an external lock for every new table it uses when it
starts to process an SQL statement (an exception is when MySQL calls
start_stmt for the handle) we can use this function to store the pointer to
the THD in the handle. We will also use this function to communicate
to InnoDB that a new SQL statement has started and that we must store a
savepoint to our transaction handle, so that we are able to roll back
the SQL statement in case of an error.
@return	0 */
UNIV_INTERN
int
ha_innobase::external_lock(
/*=======================*/
	THD*	thd,		/*!< in: handle to the user thread */
	int	lock_type)	/*!< in: lock type */
{
	trx_t*		trx;

	DBUG_ENTER("ha_innobase::external_lock");
	DBUG_PRINT("enter",("lock_type: %d", lock_type));

	update_thd(thd);

	/* Statement based binlogging does not work in isolation level
	READ UNCOMMITTED and READ COMMITTED since the necessary
	locks cannot be taken. In this case, we print an
	informative error message and return with an error.
	Note: decide_logging_format would give the same error message,
	except it cannot give the extra details. */
	if (lock_type == F_WRLCK
	    && !(table_flags() & HA_BINLOG_STMT_CAPABLE)
	    && thd_binlog_format(thd) == BINLOG_FORMAT_STMT
	    && thd_binlog_filter_ok(thd)
	    && thd_sqlcom_can_generate_row_events(thd))
	{
		int skip = 0;
		/* used by test case */
		DBUG_EXECUTE_IF("no_innodb_binlog_errors", skip = 1;);
		if (!skip) {
			my_error(ER_BINLOG_STMT_MODE_AND_ROW_ENGINE, MYF(0),
			         " InnoDB is limited to row-logging when "
			         "transaction isolation level is "
			         "READ COMMITTED or READ UNCOMMITTED.");
			DBUG_RETURN(HA_ERR_LOGGING_IMPOSSIBLE);
		}
	}


	trx = prebuilt->trx;

	prebuilt->sql_stat_start = TRUE;
	prebuilt->hint_need_to_fetch_extra_cols = 0;

	reset_template();

	if (lock_type == F_WRLCK) {

		/* If this is a SELECT, then it is in UPDATE TABLE ...
		or SELECT ... FOR UPDATE */
		prebuilt->select_lock_type = LOCK_X;
		prebuilt->stored_select_lock_type = LOCK_X;
	}

	if (lock_type != F_UNLCK) {
		/* MySQL is setting a new table lock */

		*trx->detailed_error = 0;

		innobase_register_trx(ht, thd, trx);

		if (trx->isolation_level == TRX_ISO_SERIALIZABLE
		    && prebuilt->select_lock_type == LOCK_NONE
		    && thd_test_options(
			    thd, OPTION_NOT_AUTOCOMMIT | OPTION_BEGIN)) {

			/* To get serializable execution, we let InnoDB
			conceptually add 'LOCK IN SHARE MODE' to all SELECTs
			which otherwise would have been consistent reads. An
			exception is consistent reads in the AUTOCOMMIT=1 mode:
			we know that they are read-only transactions, and they
			can be serialized also if performed as consistent
			reads. */

			prebuilt->select_lock_type = LOCK_S;
			prebuilt->stored_select_lock_type = LOCK_S;
		}

		/* Starting from 4.1.9, no InnoDB table lock is taken in LOCK
		TABLES if AUTOCOMMIT=1. It does not make much sense to acquire
		an InnoDB table lock if it is released immediately at the end
		of LOCK TABLES, and InnoDB's table locks in that case cause
		VERY easily deadlocks.

		We do not set InnoDB table locks if user has not explicitly
		requested a table lock. Note that thd_in_lock_tables(thd)
		can hold in some cases, e.g., at the start of a stored
		procedure call (SQLCOM_CALL). */

		if (prebuilt->select_lock_type != LOCK_NONE) {

			if (thd_sql_command(thd) == SQLCOM_LOCK_TABLES
			    && THDVAR(thd, table_locks)
			    && thd_test_options(thd, OPTION_NOT_AUTOCOMMIT)
			    && thd_in_lock_tables(thd)) {

				ulint	error = row_lock_table_for_mysql(
					prebuilt, NULL, 0);

				if (error != DB_SUCCESS) {
					error = convert_error_code_to_mysql(
						(int) error, 0, thd);
					DBUG_RETURN((int) error);
				}
			}

			trx->mysql_n_tables_locked++;
		}

		trx->n_mysql_tables_in_use++;
		prebuilt->mysql_has_locked = TRUE;

		DBUG_RETURN(0);
	}

	/* MySQL is releasing a table lock */

	trx->n_mysql_tables_in_use--;
	prebuilt->mysql_has_locked = FALSE;

	/* Release a possible FIFO ticket and search latch. Since we
	may reserve the trx_sys->lock, we have to release the search
	system latch first to obey the latching order. */

	innobase_release_stat_resources(trx);

	/* If the MySQL lock count drops to zero we know that the current SQL
	statement has ended */

	if (trx->n_mysql_tables_in_use == 0) {

		trx->mysql_n_tables_locked = 0;
		prebuilt->used_in_HANDLER = FALSE;

		if (!thd_test_options(
				thd, OPTION_NOT_AUTOCOMMIT | OPTION_BEGIN)) {

			if (trx_is_started(trx)) {
				innobase_commit(ht, thd, TRUE);
			}

		} else if (trx->isolation_level <= TRX_ISO_READ_COMMITTED
			   && trx->global_read_view) {

			/* At low transaction isolation levels we let
			each consistent read set its own snapshot */

			read_view_close_for_mysql(trx);
		}
	}

	DBUG_RETURN(0);
}

/******************************************************************//**
With this function MySQL request a transactional lock to a table when
user issued query LOCK TABLES..WHERE ENGINE = InnoDB.
@return	error code */
UNIV_INTERN
int
ha_innobase::transactional_table_lock(
/*==================================*/
	THD*	thd,		/*!< in: handle to the user thread */
	int	lock_type)	/*!< in: lock type */
{
	trx_t*		trx;

	DBUG_ENTER("ha_innobase::transactional_table_lock");
	DBUG_PRINT("enter",("lock_type: %d", lock_type));

	/* We do not know if MySQL can call this function before calling
	external_lock(). To be safe, update the thd of the current table
	handle. */

	update_thd(thd);

	if (prebuilt->table->ibd_file_missing && !thd_tablespace_op(thd)) {
		ut_print_timestamp(stderr);
		fprintf(stderr,
			"  InnoDB: MySQL is trying to use a table handle"
			" but the .ibd file for\n"
			"InnoDB: table %s does not exist.\n"
			"InnoDB: Have you deleted the .ibd file"
			" from the database directory under\n"
			"InnoDB: the MySQL datadir?"
			"InnoDB: See " REFMAN
			"innodb-troubleshooting.html\n"
			"InnoDB: how you can resolve the problem.\n",
			prebuilt->table->name);
		DBUG_RETURN(HA_ERR_CRASHED);
	}

	trx = prebuilt->trx;

	prebuilt->sql_stat_start = TRUE;
	prebuilt->hint_need_to_fetch_extra_cols = 0;

	reset_template();

	if (lock_type == F_WRLCK) {
		prebuilt->select_lock_type = LOCK_X;
		prebuilt->stored_select_lock_type = LOCK_X;
	} else if (lock_type == F_RDLCK) {
		prebuilt->select_lock_type = LOCK_S;
		prebuilt->stored_select_lock_type = LOCK_S;
	} else {
		ut_print_timestamp(stderr);
		fprintf(stderr, "  InnoDB error:\n"
"MySQL is trying to set transactional table lock with corrupted lock type\n"
"to table %s, lock type %d does not exist.\n",
				prebuilt->table->name, lock_type);
		DBUG_RETURN(HA_ERR_CRASHED);
	}

	/* MySQL is setting a new transactional table lock */

	innobase_register_trx(ht, thd, trx);

	if (THDVAR(thd, table_locks) && thd_in_lock_tables(thd)) {
		ulint	error = DB_SUCCESS;

		error = row_lock_table_for_mysql(prebuilt, NULL, 0);

		if (error != DB_SUCCESS) {
			error = convert_error_code_to_mysql(
				(int) error, prebuilt->table->flags, thd);
			DBUG_RETURN((int) error);
		}

		if (thd_test_options(
			thd, OPTION_NOT_AUTOCOMMIT | OPTION_BEGIN)) {

			/* Store the current undo_no of the transaction
			so that we know where to roll back if we have
			to roll back the next SQL statement */

			trx_mark_sql_stat_end(trx);
		}
	}

	DBUG_RETURN(0);
}

/************************************************************************//**
Here we export InnoDB status variables to MySQL. */
static
void
innodb_export_status()
/*==================*/
{
	if (innodb_inited) {
		srv_export_innodb_status();
	}
}

/************************************************************************//**
Implements the SHOW ENGINE INNODB STATUS command. Sends the output of the
InnoDB Monitor to the client.
@return 0 on success */
static
int
innodb_show_status(
/*===============*/
	handlerton*	hton,	/*!< in: the innodb handlerton */
	THD*		thd,	/*!< in: the MySQL query thread of the caller */
	stat_print_fn*	stat_print)
{
	trx_t*			trx;
	static const char	truncated_msg[] = "... truncated...\n";
	const long		MAX_STATUS_SIZE = 1048576;
	ulint			trx_list_start = ULINT_UNDEFINED;
	ulint			trx_list_end = ULINT_UNDEFINED;

	DBUG_ENTER("innodb_show_status");
	DBUG_ASSERT(hton == innodb_hton_ptr);

	trx = check_trx_exists(thd);

	innobase_release_stat_resources(trx);

	/* We let the InnoDB Monitor to output at most MAX_STATUS_SIZE
	bytes of text. */

	char*	str;
	ssize_t	flen, usable_len;

	mutex_enter(&srv_monitor_file_mutex);
	rewind(srv_monitor_file);

	srv_printf_innodb_monitor(srv_monitor_file, FALSE,
				  &trx_list_start, &trx_list_end);

	os_file_set_eof(srv_monitor_file);

	if ((flen = ftell(srv_monitor_file)) < 0) {
		flen = 0;
	}

	if (flen > MAX_STATUS_SIZE) {
		usable_len = MAX_STATUS_SIZE;
		srv_truncated_status_writes++;
	} else {
		usable_len = flen;
	}

	/* allocate buffer for the string, and
	read the contents of the temporary file */

	if (!(str = (char*) my_malloc(usable_len + 1, MYF(0)))) {
		mutex_exit(&srv_monitor_file_mutex);
		DBUG_RETURN(1);
	}

	rewind(srv_monitor_file);

	if (flen < MAX_STATUS_SIZE) {
		/* Display the entire output. */
		flen = fread(str, 1, flen, srv_monitor_file);
	} else if (trx_list_end < (ulint) flen
		   && trx_list_start < trx_list_end
		   && trx_list_start + (flen - trx_list_end)
		   < MAX_STATUS_SIZE - sizeof truncated_msg - 1) {

		/* Omit the beginning of the list of active transactions. */
		ssize_t	len = fread(str, 1, trx_list_start, srv_monitor_file);

		memcpy(str + len, truncated_msg, sizeof truncated_msg - 1);
		len += sizeof truncated_msg - 1;
		usable_len = (MAX_STATUS_SIZE - 1) - len;
		fseek(srv_monitor_file, flen - usable_len, SEEK_SET);
		len += fread(str + len, 1, usable_len, srv_monitor_file);
		flen = len;
	} else {
		/* Omit the end of the output. */
		flen = fread(str, 1, MAX_STATUS_SIZE - 1, srv_monitor_file);
	}

	mutex_exit(&srv_monitor_file_mutex);

	stat_print(thd, innobase_hton_name, (uint) strlen(innobase_hton_name),
		   STRING_WITH_LEN(""), str, flen);

	my_free(str);

	DBUG_RETURN(0);
}

/************************************************************************//**
Implements the SHOW MUTEX STATUS command.
@return 0 on success. */
static
int
innodb_mutex_show_status(
/*=====================*/
	handlerton*	hton,		/*!< in: the innodb handlerton */
	THD*		thd,		/*!< in: the MySQL query thread of the
					caller */
	stat_print_fn*	stat_print)	/*!< in: function for printing
					statistics */
{
	char		buf1[IO_SIZE];
	char		buf2[IO_SIZE];
	mutex_t*	mutex;
	rw_lock_t*	lock;
	ulint		block_mutex_oswait_count = 0;
	ulint		block_lock_oswait_count = 0;
	mutex_t*	block_mutex = NULL;
	rw_lock_t*	block_lock = NULL;
#ifdef UNIV_DEBUG
	ulint		rw_lock_count= 0;
	ulint		rw_lock_count_spin_loop= 0;
	ulint		rw_lock_count_spin_rounds= 0;
	ulint		rw_lock_count_os_wait= 0;
	ulint		rw_lock_count_os_yield= 0;
	ulonglong	rw_lock_wait_time= 0;
#endif /* UNIV_DEBUG */
	uint		buf1len;
	uint		buf2len;
	uint		hton_name_len;

	hton_name_len = (uint) strlen(innobase_hton_name);

	DBUG_ENTER("innodb_mutex_show_status");
	DBUG_ASSERT(hton == innodb_hton_ptr);

	mutex_enter(&mutex_list_mutex);

	for (mutex = UT_LIST_GET_FIRST(mutex_list); mutex != NULL;
	     mutex = UT_LIST_GET_NEXT(list, mutex)) {
		if (mutex->count_os_wait == 0) {
			continue;
		}

		if (buf_pool_is_block_mutex(mutex)) {
			block_mutex = mutex;
			block_mutex_oswait_count += mutex->count_os_wait;
			continue;
		}
#ifdef UNIV_DEBUG
		if (mutex->mutex_type != 1) {
			if (mutex->count_using > 0) {
				buf1len= my_snprintf(buf1, sizeof(buf1),
					"%s:%s",
					mutex->cmutex_name,
					innobase_basename(mutex->cfile_name));
				buf2len= my_snprintf(buf2, sizeof(buf2),
					"count=%lu, spin_waits=%lu,"
					" spin_rounds=%lu, "
					"os_waits=%lu, os_yields=%lu,"
					" os_wait_times=%lu",
					mutex->count_using,
					mutex->count_spin_loop,
					mutex->count_spin_rounds,
					mutex->count_os_wait,
					mutex->count_os_yield,
					(ulong) (mutex->lspent_time/1000));

				if (stat_print(thd, innobase_hton_name,
						hton_name_len, buf1, buf1len,
						buf2, buf2len)) {
					mutex_exit(&mutex_list_mutex);
					DBUG_RETURN(1);
				}
			}
		} else {
			rw_lock_count += mutex->count_using;
			rw_lock_count_spin_loop += mutex->count_spin_loop;
			rw_lock_count_spin_rounds += mutex->count_spin_rounds;
			rw_lock_count_os_wait += mutex->count_os_wait;
			rw_lock_count_os_yield += mutex->count_os_yield;
			rw_lock_wait_time += mutex->lspent_time;
		}
#else /* UNIV_DEBUG */
		buf1len= (uint) my_snprintf(buf1, sizeof(buf1), "%s:%lu",
				     innobase_basename(mutex->cfile_name),
				     (ulong) mutex->cline);
		buf2len= (uint) my_snprintf(buf2, sizeof(buf2), "os_waits=%lu",
				     (ulong) mutex->count_os_wait);

		if (stat_print(thd, innobase_hton_name,
			       hton_name_len, buf1, buf1len,
			       buf2, buf2len)) {
			mutex_exit(&mutex_list_mutex);
			DBUG_RETURN(1);
		}
#endif /* UNIV_DEBUG */
	}

	if (block_mutex) {
		buf1len = (uint) my_snprintf(buf1, sizeof buf1,
					     "combined %s:%lu",
					     innobase_basename(
						block_mutex->cfile_name),
					     (ulong) block_mutex->cline);
		buf2len = (uint) my_snprintf(buf2, sizeof buf2,
					     "os_waits=%lu",
					     (ulong) block_mutex_oswait_count);

		if (stat_print(thd, innobase_hton_name,
			       hton_name_len, buf1, buf1len,
			       buf2, buf2len)) {
			mutex_exit(&mutex_list_mutex);
			DBUG_RETURN(1);
		}
	}

	mutex_exit(&mutex_list_mutex);

	mutex_enter(&rw_lock_list_mutex);

	for (lock = UT_LIST_GET_FIRST(rw_lock_list); lock != NULL;
	     lock = UT_LIST_GET_NEXT(list, lock)) {
		if (lock->count_os_wait == 0) {
			continue;
		}

		if (buf_pool_is_block_lock(lock)) {
			block_lock = lock;
			block_lock_oswait_count += lock->count_os_wait;
			continue;
		}

		buf1len = my_snprintf(buf1, sizeof buf1, "%s:%lu",
				     innobase_basename(lock->cfile_name),
				     (ulong) lock->cline);
		buf2len = my_snprintf(buf2, sizeof buf2, "os_waits=%lu",
				      (ulong) lock->count_os_wait);

		if (stat_print(thd, innobase_hton_name,
			       hton_name_len, buf1, buf1len,
			       buf2, buf2len)) {
			mutex_exit(&rw_lock_list_mutex);
			DBUG_RETURN(1);
		}
	}

	if (block_lock) {
		buf1len = (uint) my_snprintf(buf1, sizeof buf1,
					     "combined %s:%lu",
					     innobase_basename(
						block_lock->cfile_name),
					     (ulong) block_lock->cline);
		buf2len = (uint) my_snprintf(buf2, sizeof buf2,
					     "os_waits=%lu",
					     (ulong) block_lock_oswait_count);

		if (stat_print(thd, innobase_hton_name,
			       hton_name_len, buf1, buf1len,
			       buf2, buf2len)) {
			mutex_exit(&rw_lock_list_mutex);
			DBUG_RETURN(1);
		}
	}

	mutex_exit(&rw_lock_list_mutex);

#ifdef UNIV_DEBUG
	buf2len = my_snprintf(buf2, sizeof buf2,
			     "count=%lu, spin_waits=%lu, spin_rounds=%lu, "
			     "os_waits=%lu, os_yields=%lu, os_wait_times=%lu",
			      (ulong) rw_lock_count,
			      (ulong) rw_lock_count_spin_loop,
			      (ulong) rw_lock_count_spin_rounds,
			      (ulong) rw_lock_count_os_wait,
			      (ulong) rw_lock_count_os_yield,
			      (ulong) (rw_lock_wait_time / 1000));

	if (stat_print(thd, innobase_hton_name, hton_name_len,
			STRING_WITH_LEN("rw_lock_mutexes"), buf2, buf2len)) {
		DBUG_RETURN(1);
	}
#endif /* UNIV_DEBUG */

	/* Success */
	DBUG_RETURN(0);
}

/************************************************************************//**
Return 0 on success and non-zero on failure. Note: the bool return type
seems to be abused here, should be an int. */
static
bool
innobase_show_status(
/*=================*/
	handlerton*		hton,	/*!< in: the innodb handlerton */
	THD*			thd,	/*!< in: the MySQL query thread
					of the caller */
	stat_print_fn*		stat_print,
	enum ha_stat_type	stat_type)
{
	DBUG_ASSERT(hton == innodb_hton_ptr);

	switch (stat_type) {
	case HA_ENGINE_STATUS:
		/* Non-zero return value means there was an error. */
		return(innodb_show_status(hton, thd, stat_print) != 0);

	case HA_ENGINE_MUTEX:
		/* Non-zero return value means there was an error. */
		return(innodb_mutex_show_status(hton, thd, stat_print) != 0);

	case HA_ENGINE_LOGS:
		/* Not handled */
		break;
	}

	/* Success */
	return(false);
}

/************************************************************************//**
Handling the shared INNOBASE_SHARE structure that is needed to provide table
locking. Register the table name if it doesn't exist in the hash table. */
static
INNOBASE_SHARE*
get_share(
/*======*/
	const char*	table_name)
{
	INNOBASE_SHARE*	share;

	mysql_mutex_lock(&innobase_share_mutex);

	ulint	fold = ut_fold_string(table_name);

	HASH_SEARCH(table_name_hash, innobase_open_tables, fold,
		    INNOBASE_SHARE*, share,
		    ut_ad(share->use_count > 0),
		    !strcmp(share->table_name, table_name));

	if (!share) {

		uint length = (uint) strlen(table_name);

		/* TODO: invoke HASH_MIGRATE if innobase_open_tables
		grows too big */

		share = (INNOBASE_SHARE *) my_malloc(sizeof(*share)+length+1,
			MYF(MY_FAE | MY_ZEROFILL));

		share->table_name = (char*) memcpy(share + 1,
						   table_name, length + 1);

		HASH_INSERT(INNOBASE_SHARE, table_name_hash,
			    innobase_open_tables, fold, share);

		thr_lock_init(&share->lock);

		/* Index translation table initialization */
		share->idx_trans_tbl.index_mapping = NULL;
		share->idx_trans_tbl.index_count = 0;
		share->idx_trans_tbl.array_size = 0;
	}

	share->use_count++;
	mysql_mutex_unlock(&innobase_share_mutex);

	return(share);
}

/************************************************************************//**
Free the shared object that was registered with get_share(). */
static
void
free_share(
/*=======*/
	INNOBASE_SHARE*	share)	/*!< in/own: table share to free */
{
	mysql_mutex_lock(&innobase_share_mutex);

#ifdef UNIV_DEBUG
	INNOBASE_SHARE* share2;
	ulint	fold = ut_fold_string(share->table_name);

	HASH_SEARCH(table_name_hash, innobase_open_tables, fold,
		    INNOBASE_SHARE*, share2,
		    ut_ad(share->use_count > 0),
		    !strcmp(share->table_name, share2->table_name));

	ut_a(share2 == share);
#endif /* UNIV_DEBUG */

	if (!--share->use_count) {
		ulint	fold = ut_fold_string(share->table_name);

		HASH_DELETE(INNOBASE_SHARE, table_name_hash,
			    innobase_open_tables, fold, share);
		thr_lock_delete(&share->lock);

		/* Free any memory from index translation table */
		my_free(share->idx_trans_tbl.index_mapping);

		my_free(share);

		/* TODO: invoke HASH_MIGRATE if innobase_open_tables
		shrinks too much */
	}

	mysql_mutex_unlock(&innobase_share_mutex);
}

/*****************************************************************//**
Converts a MySQL table lock stored in the 'lock' field of the handle to
a proper type before storing pointer to the lock into an array of pointers.
MySQL also calls this if it wants to reset some table locks to a not-locked
state during the processing of an SQL query. An example is that during a
SELECT the read lock is released early on the 'const' tables where we only
fetch one row. MySQL does not call this when it releases all locks at the
end of an SQL statement.
@return	pointer to the next element in the 'to' array */
UNIV_INTERN
THR_LOCK_DATA**
ha_innobase::store_lock(
/*====================*/
	THD*			thd,		/*!< in: user thread handle */
	THR_LOCK_DATA**		to,		/*!< in: pointer to an array
						of pointers to lock structs;
						pointer to the 'lock' field
						of current handle is stored
						next to this array */
	enum thr_lock_type	lock_type)	/*!< in: lock type to store in
						'lock'; this may also be
						TL_IGNORE */
{
	trx_t*		trx;

	/* Note that trx in this function is NOT necessarily prebuilt->trx
	because we call update_thd() later, in ::external_lock()! Failure to
	understand this caused a serious memory corruption bug in 5.1.11. */

	trx = check_trx_exists(thd);

	/* NOTE: MySQL can call this function with lock 'type' TL_IGNORE!
	Be careful to ignore TL_IGNORE if we are going to do something with
	only 'real' locks! */

	/* If no MySQL table is in use, we need to set the isolation level
	of the transaction. */

	if (lock_type != TL_IGNORE
	    && trx->n_mysql_tables_in_use == 0) {
		trx->isolation_level = innobase_map_isolation_level(
			(enum_tx_isolation) thd_tx_isolation(thd));

		if (trx->isolation_level <= TRX_ISO_READ_COMMITTED
		    && trx->global_read_view) {

			/* At low transaction isolation levels we let
			each consistent read set its own snapshot */

			read_view_close_for_mysql(trx);
		}
	}

	DBUG_ASSERT(EQ_CURRENT_THD(thd));
	const bool in_lock_tables = thd_in_lock_tables(thd);
	const uint sql_command = thd_sql_command(thd);

	if (sql_command == SQLCOM_DROP_TABLE) {

		/* MySQL calls this function in DROP TABLE though this table
		handle may belong to another thd that is running a query. Let
		us in that case skip any changes to the prebuilt struct. */ 

	} else if ((lock_type == TL_READ && in_lock_tables)
		   || (lock_type == TL_READ_HIGH_PRIORITY && in_lock_tables)
		   || lock_type == TL_READ_WITH_SHARED_LOCKS
		   || lock_type == TL_READ_NO_INSERT
		   || (lock_type != TL_IGNORE
		       && sql_command != SQLCOM_SELECT)) {

		/* The OR cases above are in this order:
		1) MySQL is doing LOCK TABLES ... READ LOCAL, or we
		are processing a stored procedure or function, or
		2) (we do not know when TL_READ_HIGH_PRIORITY is used), or
		3) this is a SELECT ... IN SHARE MODE, or
		4) we are doing a complex SQL statement like
		INSERT INTO ... SELECT ... and the logical logging (MySQL
		binlog) requires the use of a locking read, or
		MySQL is doing LOCK TABLES ... READ.
		5) we let InnoDB do locking reads for all SQL statements that
		are not simple SELECTs; note that select_lock_type in this
		case may get strengthened in ::external_lock() to LOCK_X.
		Note that we MUST use a locking read in all data modifying
		SQL statements, because otherwise the execution would not be
		serializable, and also the results from the update could be
		unexpected if an obsolete consistent read view would be
		used. */

		ulint	isolation_level;

		isolation_level = trx->isolation_level;

		if ((srv_locks_unsafe_for_binlog
		     || isolation_level <= TRX_ISO_READ_COMMITTED)
		    && isolation_level != TRX_ISO_SERIALIZABLE
		    && (lock_type == TL_READ || lock_type == TL_READ_NO_INSERT)
		    && (sql_command == SQLCOM_INSERT_SELECT
			|| sql_command == SQLCOM_REPLACE_SELECT
			|| sql_command == SQLCOM_UPDATE
			|| sql_command == SQLCOM_CREATE_TABLE)) {

			/* If we either have innobase_locks_unsafe_for_binlog
			option set or this session is using READ COMMITTED
			isolation level and isolation level of the transaction
			is not set to serializable and MySQL is doing
			INSERT INTO...SELECT or REPLACE INTO...SELECT
			or UPDATE ... = (SELECT ...) or CREATE  ...
			SELECT... without FOR UPDATE or IN SHARE
			MODE in select, then we use consistent read
			for select. */

			prebuilt->select_lock_type = LOCK_NONE;
			prebuilt->stored_select_lock_type = LOCK_NONE;
		} else if (sql_command == SQLCOM_CHECKSUM) {
			/* Use consistent read for checksum table */

			prebuilt->select_lock_type = LOCK_NONE;
			prebuilt->stored_select_lock_type = LOCK_NONE;
		} else {
			prebuilt->select_lock_type = LOCK_S;
			prebuilt->stored_select_lock_type = LOCK_S;
		}

	} else if (lock_type != TL_IGNORE) {

		/* We set possible LOCK_X value in external_lock, not yet
		here even if this would be SELECT ... FOR UPDATE */

		prebuilt->select_lock_type = LOCK_NONE;
		prebuilt->stored_select_lock_type = LOCK_NONE;
	}

	if (lock_type != TL_IGNORE && lock.type == TL_UNLOCK) {

		/* Starting from 5.0.7, we weaken also the table locks
		set at the start of a MySQL stored procedure call, just like
		we weaken the locks set at the start of an SQL statement.
		MySQL does set in_lock_tables TRUE there, but in reality
		we do not need table locks to make the execution of a
		single transaction stored procedure call deterministic
		(if it does not use a consistent read). */

		if (lock_type == TL_READ
		    && sql_command == SQLCOM_LOCK_TABLES) {
			/* We come here if MySQL is processing LOCK TABLES
			... READ LOCAL. MyISAM under that table lock type
			reads the table as it was at the time the lock was
			granted (new inserts are allowed, but not seen by the
			reader). To get a similar effect on an InnoDB table,
			we must use LOCK TABLES ... READ. We convert the lock
			type here, so that for InnoDB, READ LOCAL is
			equivalent to READ. This will change the InnoDB
			behavior in mysqldump, so that dumps of InnoDB tables
			are consistent with dumps of MyISAM tables. */

			lock_type = TL_READ_NO_INSERT;
		}

		/* If we are not doing a LOCK TABLE, DISCARD/IMPORT
		TABLESPACE or TRUNCATE TABLE then allow multiple
		writers. Note that ALTER TABLE uses a TL_WRITE_ALLOW_READ
		< TL_WRITE_CONCURRENT_INSERT.

		We especially allow multiple writers if MySQL is at the
		start of a stored procedure call (SQLCOM_CALL) or a
		stored function call (MySQL does have in_lock_tables
		TRUE there). */

		if ((lock_type >= TL_WRITE_CONCURRENT_INSERT
		     && lock_type <= TL_WRITE)
		    && !(in_lock_tables
			 && sql_command == SQLCOM_LOCK_TABLES)
		    && !thd_tablespace_op(thd)
		    && sql_command != SQLCOM_TRUNCATE
		    && sql_command != SQLCOM_OPTIMIZE
		    && sql_command != SQLCOM_CREATE_TABLE) {

			lock_type = TL_WRITE_ALLOW_WRITE;
		}

		/* In queries of type INSERT INTO t1 SELECT ... FROM t2 ...
		MySQL would use the lock TL_READ_NO_INSERT on t2, and that
		would conflict with TL_WRITE_ALLOW_WRITE, blocking all inserts
		to t2. Convert the lock to a normal read lock to allow
		concurrent inserts to t2.

		We especially allow concurrent inserts if MySQL is at the
		start of a stored procedure call (SQLCOM_CALL)
		(MySQL does have thd_in_lock_tables() TRUE there). */

		if (lock_type == TL_READ_NO_INSERT
		    && sql_command != SQLCOM_LOCK_TABLES) {

			lock_type = TL_READ;
		}

		lock.type = lock_type;
	}

	*to++= &lock;

	return(to);
}

/*********************************************************************//**
Read the next autoinc value. Acquire the relevant locks before reading
the AUTOINC value. If SUCCESS then the table AUTOINC mutex will be locked
on return and all relevant locks acquired.
@return	DB_SUCCESS or error code */
UNIV_INTERN
ulint
ha_innobase::innobase_get_autoinc(
/*==============================*/
	ulonglong*	value)		/*!< out: autoinc value */
{
	*value = 0;
 
	prebuilt->autoinc_error = innobase_lock_autoinc();

	if (prebuilt->autoinc_error == DB_SUCCESS) {

		/* Determine the first value of the interval */
		*value = dict_table_autoinc_read(prebuilt->table);

		/* It should have been initialized during open. */
		if (*value == 0) {
			prebuilt->autoinc_error = DB_UNSUPPORTED;
			dict_table_autoinc_unlock(prebuilt->table);
		}
	}

	return(prebuilt->autoinc_error);
}

/*******************************************************************//**
This function reads the global auto-inc counter. It doesn't use the
AUTOINC lock even if the lock mode is set to TRADITIONAL.
@return	the autoinc value */
UNIV_INTERN
ulonglong
ha_innobase::innobase_peek_autoinc(void)
/*====================================*/
{
	ulonglong	auto_inc;
	dict_table_t*	innodb_table;

	ut_a(prebuilt != NULL);
	ut_a(prebuilt->table != NULL);

	innodb_table = prebuilt->table;

	dict_table_autoinc_lock(innodb_table);

	auto_inc = dict_table_autoinc_read(innodb_table);

	if (auto_inc == 0) {
		ut_print_timestamp(stderr);
		fprintf(stderr, "  InnoDB: AUTOINC next value generation "
			"is disabled for '%s'\n", innodb_table->name);
	}

	dict_table_autoinc_unlock(innodb_table);

	return(auto_inc);
}

/*********************************************************************//**
This function initializes the auto-inc counter if it has not been
initialized yet. This function does not change the value of the auto-inc
counter if it already has been initialized. Returns the value of the
auto-inc counter in *first_value, and ULONGLONG_MAX in *nb_reserved_values (as
we have a table-level lock). offset, increment, nb_desired_values are ignored.
*first_value is set to -1 if error (deadlock or lock wait timeout) */
UNIV_INTERN
void
ha_innobase::get_auto_increment(
/*============================*/
	ulonglong	offset,			/*!< in: table autoinc offset */
 	ulonglong	increment,		/*!< in: table autoinc
						increment */
	ulonglong	nb_desired_values,	/*!< in: number of values
						reqd */
 	ulonglong*	first_value,		/*!< out: the autoinc value */
	ulonglong*	nb_reserved_values)	/*!< out: count of reserved
						values */
{
	trx_t*		trx;
	ulint		error;
	ulonglong	autoinc = 0;

	/* Prepare prebuilt->trx in the table handle */
	update_thd(ha_thd());

	error = innobase_get_autoinc(&autoinc);

	if (error != DB_SUCCESS) {
		*first_value = (~(ulonglong) 0);
		return;
	}

	/* This is a hack, since nb_desired_values seems to be accurate only
	for the first call to get_auto_increment() for multi-row INSERT and
	meaningless for other statements e.g, LOAD etc. Subsequent calls to
	this method for the same statement results in different values which
	don't make sense. Therefore we store the value the first time we are
	called and count down from that as rows are written (see write_row()).
	*/

	trx = prebuilt->trx;

	/* Note: We can't rely on *first_value since some MySQL engines,
	in particular the partition engine, don't initialize it to 0 when
	invoking this method. So we are not sure if it's guaranteed to
	be 0 or not. */

	/* We need the upper limit of the col type to check for
	whether we update the table autoinc counter or not. */
	ulonglong	col_max_value = innobase_get_int_col_max_value(
		table->next_number_field);

	/* Called for the first time ? */
	if (trx->n_autoinc_rows == 0) {

		trx->n_autoinc_rows = (ulint) nb_desired_values;

		/* It's possible for nb_desired_values to be 0:
		e.g., INSERT INTO T1(C) SELECT C FROM T2; */
		if (nb_desired_values == 0) {

			trx->n_autoinc_rows = 1;
		}

		set_if_bigger(*first_value, autoinc);
	/* Not in the middle of a mult-row INSERT. */
	} else if (prebuilt->autoinc_last_value == 0) {
		set_if_bigger(*first_value, autoinc);
	/* Check for -ve values. */
	} else if (*first_value > col_max_value && trx->n_autoinc_rows > 0) {
		/* Set to next logical value. */
		ut_a(autoinc > trx->n_autoinc_rows);
		*first_value = (autoinc - trx->n_autoinc_rows) - 1;
	}

	*nb_reserved_values = trx->n_autoinc_rows;

	/* With old style AUTOINC locking we only update the table's
	AUTOINC counter after attempting to insert the row. */
	if (innobase_autoinc_lock_mode != AUTOINC_OLD_STYLE_LOCKING) {
		ulonglong	need;
		ulonglong	current;
		ulonglong	next_value;

		current = *first_value > col_max_value ? autoinc : *first_value;
		need = *nb_reserved_values * increment;

		/* Compute the last value in the interval */
		next_value = innobase_next_autoinc(
			current, need, offset, col_max_value);

		prebuilt->autoinc_last_value = next_value;

		if (prebuilt->autoinc_last_value < *first_value) {
			*first_value = (~(ulonglong) 0);
		} else {
			/* Update the table autoinc variable */
			dict_table_autoinc_update_if_greater(
				prebuilt->table, prebuilt->autoinc_last_value);
		}
	} else {
		/* This will force write_row() into attempting an update
		of the table's AUTOINC counter. */
		prebuilt->autoinc_last_value = 0;
	}

	/* The increment to be used to increase the AUTOINC value, we use
	this in write_row() and update_row() to increase the autoinc counter
	for columns that are filled by the user. We need the offset and
	the increment. */
	prebuilt->autoinc_offset = offset;
	prebuilt->autoinc_increment = increment;

	dict_table_autoinc_unlock(prebuilt->table);
}

/*******************************************************************//**
Reset the auto-increment counter to the given value, i.e. the next row
inserted will get the given value. This is called e.g. after TRUNCATE
is emulated by doing a 'DELETE FROM t'. HA_ERR_WRONG_COMMAND is
returned by storage engines that don't support this operation.
@return	0 or error code */
UNIV_INTERN
int
ha_innobase::reset_auto_increment(
/*==============================*/
	ulonglong	value)		/*!< in: new value for table autoinc */
{
	DBUG_ENTER("ha_innobase::reset_auto_increment");

	int	error;

	update_thd(ha_thd());

	error = row_lock_table_autoinc_for_mysql(prebuilt);

	if (error != DB_SUCCESS) {
		error = convert_error_code_to_mysql(error,
						    prebuilt->table->flags,
						    user_thd);

		DBUG_RETURN(error);
	}

	/* The next value can never be 0. */
	if (value == 0) {
		value = 1;
	}

	innobase_reset_autoinc(value);

	DBUG_RETURN(0);
}

/*******************************************************************//**
See comment in handler.cc */
UNIV_INTERN
bool
ha_innobase::get_error_message(
/*===========================*/
	int	error,
	String*	buf)
{
	trx_t*	trx = check_trx_exists(ha_thd());

	buf->copy(trx->detailed_error, (uint) strlen(trx->detailed_error),
		system_charset_info);

	return(FALSE);
}

/*******************************************************************//**
Compares two 'refs'. A 'ref' is the (internal) primary key value of the row.
If there is no explicitly declared non-null unique key or a primary key, then
InnoDB internally uses the row id as the primary key.
@return	< 0 if ref1 < ref2, 0 if equal, else > 0 */
UNIV_INTERN
int
ha_innobase::cmp_ref(
/*=================*/
	const uchar*	ref1,	/*!< in: an (internal) primary key value in the
				MySQL key value format */
	const uchar*	ref2)	/*!< in: an (internal) primary key value in the
				MySQL key value format */
{
	enum_field_types mysql_type;
	Field*		field;
	KEY_PART_INFO*	key_part;
	KEY_PART_INFO*	key_part_end;
	uint		len1;
	uint		len2;
	int		result;

	if (prebuilt->clust_index_was_generated) {
		/* The 'ref' is an InnoDB row id */

		return(memcmp(ref1, ref2, DATA_ROW_ID_LEN));
	}

	/* Do a type-aware comparison of primary key fields. PK fields
	are always NOT NULL, so no checks for NULL are performed. */

	key_part = table->key_info[table->s->primary_key].key_part;

	key_part_end = key_part
			+ table->key_info[table->s->primary_key].key_parts;

	for (; key_part != key_part_end; ++key_part) {
		field = key_part->field;
		mysql_type = field->type();

		if (mysql_type == MYSQL_TYPE_TINY_BLOB
			|| mysql_type == MYSQL_TYPE_MEDIUM_BLOB
			|| mysql_type == MYSQL_TYPE_BLOB
			|| mysql_type == MYSQL_TYPE_LONG_BLOB) {

			/* In the MySQL key value format, a column prefix of
			a BLOB is preceded by a 2-byte length field */

			len1 = innobase_read_from_2_little_endian(ref1);
			len2 = innobase_read_from_2_little_endian(ref2);

			ref1 += 2;
			ref2 += 2;
			result = ((Field_blob*)field)->cmp(
				ref1, len1, ref2, len2);
		} else {
			result = field->key_cmp(ref1, ref2);
		}

		if (result) {

			return(result);
		}

		ref1 += key_part->store_length;
		ref2 += key_part->store_length;
	}

	return(0);
}

/*******************************************************************//**
Ask InnoDB if a query to a table can be cached.
@return	TRUE if query caching of the table is permitted */
UNIV_INTERN
my_bool
ha_innobase::register_query_cache_table(
/*====================================*/
	THD*		thd,		/*!< in: user thread handle */
	char*		table_key,	/*!< in: concatenation of database name,
					the null character NUL,
					and the table name */
	uint		key_length,	/*!< in: length of the full name, i.e.
					len(dbname) + len(tablename) + 1 */
	qc_engine_callback*
			call_back,	/*!< out: pointer to function for
					checking if query caching
					is permitted */
	ulonglong	*engine_data)	/*!< in/out: data to call_back */
{
	*call_back = innobase_query_caching_of_table_permitted;
	*engine_data = 0;
	return(innobase_query_caching_of_table_permitted(thd, table_key,
							 key_length,
							 engine_data));
}

/*******************************************************************//**
Get the bin log name. */
UNIV_INTERN
const char*
ha_innobase::get_mysql_bin_log_name()
/*=================================*/
{
	return(trx_sys_mysql_bin_log_name);
}

/*******************************************************************//**
Get the bin log offset (or file position). */
UNIV_INTERN
ulonglong
ha_innobase::get_mysql_bin_log_pos()
/*================================*/
{
	/* trx... is ib_int64_t, which is a typedef for a 64-bit integer
	(__int64 or longlong) so it's ok to cast it to ulonglong. */

	return(trx_sys_mysql_bin_log_pos);
}

/******************************************************************//**
This function is used to find the storage length in bytes of the first n
characters for prefix indexes using a multibyte character set. The function
finds charset information and returns length of prefix_len characters in the
index field in bytes.
@return	number of bytes occupied by the first n characters */
extern "C" UNIV_INTERN
ulint
innobase_get_at_most_n_mbchars(
/*===========================*/
	ulint charset_id,	/*!< in: character set id */
	ulint prefix_len,	/*!< in: prefix length in bytes of the index
				(this has to be divided by mbmaxlen to get the
				number of CHARACTERS n in the prefix) */
	ulint data_len,		/*!< in: length of the string in bytes */
	const char* str)	/*!< in: character string */
{
	ulint char_length;	/*!< character length in bytes */
	ulint n_chars;		/*!< number of characters in prefix */
	CHARSET_INFO* charset;	/*!< charset used in the field */

	charset = get_charset((uint) charset_id, MYF(MY_WME));

	ut_ad(charset);
	ut_ad(charset->mbmaxlen);

	/* Calculate how many characters at most the prefix index contains */

	n_chars = prefix_len / charset->mbmaxlen;

	/* If the charset is multi-byte, then we must find the length of the
	first at most n chars in the string. If the string contains less
	characters than n, then we return the length to the end of the last
	character. */

	if (charset->mbmaxlen > 1) {
		/* my_charpos() returns the byte length of the first n_chars
		characters, or a value bigger than the length of str, if
		there were not enough full characters in str.

		Why does the code below work:
		Suppose that we are looking for n UTF-8 characters.

		1) If the string is long enough, then the prefix contains at
		least n complete UTF-8 characters + maybe some extra
		characters + an incomplete UTF-8 character. No problem in
		this case. The function returns the pointer to the
		end of the nth character.

		2) If the string is not long enough, then the string contains
		the complete value of a column, that is, only complete UTF-8
		characters, and we can store in the column prefix index the
		whole string. */

		char_length = my_charpos(charset, str,
						str + data_len, (int) n_chars);
		if (char_length > data_len) {
			char_length = data_len;
		}
	} else {
		if (data_len < prefix_len) {
			char_length = data_len;
		} else {
			char_length = prefix_len;
		}
	}

	return(char_length);
}

/*******************************************************************//**
This function is used to prepare an X/Open XA distributed transaction.
@return	0 or error number */
static
int
innobase_xa_prepare(
/*================*/
	handlerton*	hton,		/*!< in: InnoDB handlerton */
	THD*		thd,		/*!< in: handle to the MySQL thread of
					the user whose XA transaction should
					be prepared */
	bool		prepare_trx)	/*!< in: true - prepare transaction
					false - the current SQL statement
					ended */
{
	int error = 0;
	trx_t* trx = check_trx_exists(thd);

	DBUG_ASSERT(hton == innodb_hton_ptr);

	/* we use support_xa value as it was seen at transaction start
	time, not the current session variable value. Any possible changes
	to the session variable take effect only in the next transaction */
	if (!trx->support_xa) {

		return(0);
	}

	thd_get_xid(thd, (MYSQL_XID*) &trx->xid);

	/* Release a possible FIFO ticket and search latch. Since we will
	reserve the trx_sys->lock, we have to release the search system
	latch first to obey the latching order. */

	innobase_release_stat_resources(trx);

	if (!trx_is_registered_for_2pc(trx) && trx_is_started(trx)) {

		sql_print_error("Transaction not registered for MySQL 2PC, "
				"but transaction is active");
	}

	if (prepare_trx
	    || (!thd_test_options(thd, OPTION_NOT_AUTOCOMMIT | OPTION_BEGIN))) {

		/* We were instructed to prepare the whole transaction, or
		this is an SQL statement end and autocommit is on */

		ut_ad(trx_is_registered_for_2pc(trx));

		trx_prepare_for_mysql(trx);

		error = 0;
	} else {
		/* We just mark the SQL statement ended and do not do a
		transaction prepare */

		/* If we had reserved the auto-inc lock for some
		table in this SQL statement we release it now */

		lock_unlock_table_autoinc(trx);

		/* Store the current undo_no of the transaction so that we
		know where to roll back if we have to roll back the next
		SQL statement */

		trx_mark_sql_stat_end(trx);
	}

	/* Tell the InnoDB server that there might be work for utility
	threads: */

	srv_active_wake_master_thread();

	if (thd_sql_command(thd) != SQLCOM_XA_PREPARE
	    && (prepare_trx
		|| !thd_test_options(
			thd, OPTION_NOT_AUTOCOMMIT | OPTION_BEGIN))) {

		/* For ibbackup to work the order of transactions in binlog
		and InnoDB must be the same. Consider the situation

		  thread1> prepare; write to binlog; ...
			  <context switch>
		  thread2> prepare; write to binlog; commit
		  thread1>			     ... commit

		To ensure this will not happen we're taking the mutex on
		prepare, and releasing it on commit.

		Note: only do it for normal commits, done via ha_commit_trans.
		If 2pc protocol is executed by external transaction
		coordinator, it will be just a regular MySQL client
		executing XA PREPARE and XA COMMIT commands.
		In this case we cannot know how many minutes or hours
		will be between XA PREPARE and XA COMMIT, and we don't want
		to block for undefined period of time. */
		mysql_mutex_lock(&prepare_commit_mutex);
		trx_owns_prepare_commit_mutex_set(trx);
	}

	return(error);
}

/*******************************************************************//**
This function is used to recover X/Open XA distributed transactions.
@return	number of prepared transactions stored in xid_list */
static
int
innobase_xa_recover(
/*================*/
	handlerton*	hton,	/*!< in: InnoDB handlerton */
	XID*		xid_list,/*!< in/out: prepared transactions */
	uint		len)	/*!< in: number of slots in xid_list */
{
	DBUG_ASSERT(hton == innodb_hton_ptr);

	if (len == 0 || xid_list == NULL) {

		return(0);
	}

	return(trx_recover_for_mysql(xid_list, len));
}

/*******************************************************************//**
This function is used to commit one X/Open XA distributed transaction
which is in the prepared state
@return	0 or error number */
static
int
innobase_commit_by_xid(
/*===================*/
	handlerton*	hton,
	XID*		xid)	/*!< in: X/Open XA transaction identification */
{
	trx_t*	trx;

	DBUG_ASSERT(hton == innodb_hton_ptr);

	trx = trx_get_trx_by_xid(xid);

	if (trx) {
		innobase_commit_low(trx);
		trx_free_for_background(trx);
		return(XA_OK);
	} else {
		return(XAER_NOTA);
	}
}

/*******************************************************************//**
This function is used to rollback one X/Open XA distributed transaction
which is in the prepared state
@return	0 or error number */
static
int
innobase_rollback_by_xid(
/*=====================*/
	handlerton*	hton,	/*!< in: InnoDB handlerton */
	XID*		xid)	/*!< in: X/Open XA transaction
				identification */
{
	trx_t*	trx;

	DBUG_ASSERT(hton == innodb_hton_ptr);

	trx = trx_get_trx_by_xid(xid);

	if (trx) {
		int	ret = innobase_rollback_trx(trx);
		trx_free_for_background(trx);
		return(ret);
	} else {
		return(XAER_NOTA);
	}
}

/*******************************************************************//**
Create a consistent view for a cursor based on current transaction
which is created if the corresponding MySQL thread still lacks one.
This consistent view is then used inside of MySQL when accessing records
using a cursor.
@return	pointer to cursor view or NULL */
static
void*
innobase_create_cursor_view(
/*========================*/
	handlerton*	hton,	/*!< in: innobase hton */
	THD*		thd)	/*!< in: user thread handle */
{
	DBUG_ASSERT(hton == innodb_hton_ptr);

	return(read_cursor_view_create_for_mysql(check_trx_exists(thd)));
}

/*******************************************************************//**
Close the given consistent cursor view of a transaction and restore
global read view to a transaction read view. Transaction is created if the
corresponding MySQL thread still lacks one. */
static
void
innobase_close_cursor_view(
/*=======================*/
	handlerton*	hton,	/*!< in: innobase hton */
	THD*		thd,	/*!< in: user thread handle */
	void*		curview)/*!< in: Consistent read view to be closed */
{
	DBUG_ASSERT(hton == innodb_hton_ptr);

	read_cursor_view_close_for_mysql(check_trx_exists(thd),
					 (cursor_view_t*) curview);
}

/*******************************************************************//**
Set the given consistent cursor view to a transaction which is created
if the corresponding MySQL thread still lacks one. If the given
consistent cursor view is NULL global read view of a transaction is
restored to a transaction read view. */
static
void
innobase_set_cursor_view(
/*=====================*/
	handlerton*	hton,	/*!< in: innobase hton */
	THD*		thd,	/*!< in: user thread handle */
	void*		curview)/*!< in: Consistent cursor view to be set */
{
	DBUG_ASSERT(hton == innodb_hton_ptr);

	read_cursor_set_for_mysql(check_trx_exists(thd),
				  (cursor_view_t*) curview);
}

/*******************************************************************//**
If col_name is not NULL, check whether the named column is being
renamed in the table. If col_name is not provided, check
whether any one of columns in the table is being renamed.
@return true if the column is being renamed */
static
bool
check_column_being_renamed(
/*=======================*/
	const TABLE*	table,		/*!< in: MySQL table */
	const char*	col_name)	/*!< in: name of the column */
{
	uint		k;
	Field*		field;

	for (k = 0; k < table->s->fields; k++) {
		field = table->field[k];

		if (field->flags & FIELD_IS_RENAMED) {

			/* If col_name is not provided, return
			if the field is marked as being renamed. */
			if (!col_name) {
				return(true);
			}

			/* If col_name is provided, return only
			if names match */
			if (innobase_strcasecmp(field->field_name,
						col_name) == 0) {
				return(true);
			}
		}
	}

	return(false);
}

/*******************************************************************//**
Check whether any of the given columns is being renamed in the table.
@return true if any of col_names is being renamed in table */
static
bool
column_is_being_renamed(
/*====================*/
	TABLE*		table,		/*!< in: MySQL table */
	uint		n_cols,		/*!< in: number of columns */
	const char**	col_names)	/*!< in: names of the columns */
{
	uint		j;

	for (j = 0; j < n_cols; j++) {
		if (check_column_being_renamed(table, col_names[j])) {
			return(true);
		}
	}

	return(false);
}

/*******************************************************************//**
Check whether a column in table "table" is being renamed and if this column
is part of a foreign key, either part of another table, referencing this
table or part of this table, referencing another table.
@return true if a column that participates in a foreign key definition
is being renamed */
static
bool
foreign_key_column_is_being_renamed(
/*================================*/
	row_prebuilt_t*	prebuilt,	/* in: InnoDB prebuilt struct */
	TABLE*		table)		/* in: MySQL table */
{
	dict_foreign_t*	foreign;

	/* check whether there are foreign keys at all */
	if (UT_LIST_GET_LEN(prebuilt->table->foreign_list) == 0
	    && UT_LIST_GET_LEN(prebuilt->table->referenced_list) == 0) {
		/* no foreign keys involved with prebuilt->table */

		return(false);
	}

	row_mysql_lock_data_dictionary(prebuilt->trx);

	/* Check whether any column in the foreign key constraints which refer
	to this table is being renamed. */
	for (foreign = UT_LIST_GET_FIRST(prebuilt->table->referenced_list);
	     foreign != NULL;
	     foreign = UT_LIST_GET_NEXT(referenced_list, foreign)) {

		if (column_is_being_renamed(table, foreign->n_fields,
					    foreign->referenced_col_names)) {

			row_mysql_unlock_data_dictionary(prebuilt->trx);
			return(true);
		}
	}

	/* Check whether any column in the foreign key constraints in the
	table is being renamed. */
	for (foreign = UT_LIST_GET_FIRST(prebuilt->table->foreign_list);
	     foreign != NULL;
	     foreign = UT_LIST_GET_NEXT(foreign_list, foreign)) {

		if (column_is_being_renamed(table, foreign->n_fields,
					    foreign->foreign_col_names)) {

			row_mysql_unlock_data_dictionary(prebuilt->trx);
			return(true);
		}
	}

	row_mysql_unlock_data_dictionary(prebuilt->trx);

	return(false);
}

/*******************************************************************//**
*/
UNIV_INTERN
bool
ha_innobase::check_if_incompatible_data(
/*====================================*/
	HA_CREATE_INFO*	info,
	uint		table_changes)
{
	if (table_changes != IS_EQUAL_YES) {

		return(COMPATIBLE_DATA_NO);
	}

	/* Check that auto_increment value was not changed */
	if ((info->used_fields & HA_CREATE_USED_AUTO) &&
		info->auto_increment_value != 0) {

		return(COMPATIBLE_DATA_NO);
	}

	/* For column rename operation, MySQL does not supply enough
	information (new column name etc.) for InnoDB to make appropriate
	system metadata change. To avoid system metadata inconsistency,
	currently we can just request a table rebuild/copy by returning
	COMPATIBLE_DATA_NO */
	if (check_column_being_renamed(table, NULL)) {
		return(COMPATIBLE_DATA_NO);
	}

	/* Check if a column participating in a foreign key is being renamed.
	There is no mechanism for updating InnoDB foreign key definitions. */
	if (foreign_key_column_is_being_renamed(prebuilt, table)) {

		return(COMPATIBLE_DATA_NO);
	}

	/* Check that row format didn't change */
	if ((info->used_fields & HA_CREATE_USED_ROW_FORMAT)
	    && info->row_type != ROW_TYPE_DEFAULT
	    && info->row_type != get_row_type()) {

		return(COMPATIBLE_DATA_NO);
	}

	/* Specifying KEY_BLOCK_SIZE requests a rebuild of the table. */
	if (info->used_fields & HA_CREATE_USED_KEY_BLOCK_SIZE) {
		return(COMPATIBLE_DATA_NO);
	}

	return(COMPATIBLE_DATA_YES);
}

/************************************************************//**
Validate the file format name and return its corresponding id.
@return	valid file format id */
static
uint
innobase_file_format_name_lookup(
/*=============================*/
	const char*	format_name)	/*!< in: pointer to file format name */
{
	char*	endp;
	uint	format_id;

	ut_a(format_name != NULL);

	/* The format name can contain the format id itself instead of
	the name and we check for that. */
	format_id = (uint) strtoul(format_name, &endp, 10);

	/* Check for valid parse. */
	if (*endp == '\0' && *format_name != '\0') {

		if (format_id <= UNIV_FORMAT_MAX) {

			return(format_id);
		}
	} else {

		for (format_id = 0; format_id <= UNIV_FORMAT_MAX;
		     format_id++) {
			const char*	name;

			name = trx_sys_file_format_id_to_name(format_id);

			if (!innobase_strcasecmp(format_name, name)) {

				return(format_id);
			}
		}
	}

	return(UNIV_FORMAT_MAX + 1);
}

/************************************************************//**
Validate the file format check config parameters, as a side effect it
sets the srv_max_file_format_at_startup variable.
@return the format_id if valid config value, otherwise, return -1 */
static
int
innobase_file_format_validate_and_set(
/*==================================*/
	const char*	format_max)	/*!< in: parameter value */
{
	uint		format_id;

	format_id = innobase_file_format_name_lookup(format_max);

	if (format_id < UNIV_FORMAT_MAX + 1) {
		srv_max_file_format_at_startup = format_id;

		return((int) format_id);
	} else {
		return(-1);
	}
}

/*************************************************************//**
Check if it is a valid file format. This function is registered as
a callback with MySQL.
@return	0 for valid file format */
static
int
innodb_file_format_name_validate(
/*=============================*/
	THD*				thd,	/*!< in: thread handle */
	struct st_mysql_sys_var*	var,	/*!< in: pointer to system
						variable */
	void*				save,	/*!< out: immediate result
						for update function */
	struct st_mysql_value*		value)	/*!< in: incoming string */
{
	const char*	file_format_input;
	char		buff[STRING_BUFFER_USUAL_SIZE];
	int		len = sizeof(buff);

	ut_a(save != NULL);
	ut_a(value != NULL);

	file_format_input = value->val_str(value, buff, &len);

	if (file_format_input != NULL) {
		uint	format_id;

		format_id = innobase_file_format_name_lookup(
			file_format_input);

		if (format_id <= UNIV_FORMAT_MAX) {

			/* Save a pointer to the name in the
			'file_format_name_map' constant array. */
			*static_cast<const char**>(save) =
			    trx_sys_file_format_id_to_name(format_id);

			return(0);
		}
	}

	*static_cast<const char**>(save) = NULL;
	return(1);
}

/****************************************************************//**
Update the system variable innodb_file_format using the "saved"
value. This function is registered as a callback with MySQL. */
static
void
innodb_file_format_name_update(
/*===========================*/
	THD*				thd,		/*!< in: thread handle */
	struct st_mysql_sys_var*	var,		/*!< in: pointer to
							system variable */
	void*				var_ptr,	/*!< out: where the
							formal string goes */
	const void*			save)		/*!< in: immediate result
							from check function */
{
	const char* format_name;

	ut_a(var_ptr != NULL);
	ut_a(save != NULL);

	format_name = *static_cast<const char*const*>(save);

	if (format_name) {
		uint	format_id;

		format_id = innobase_file_format_name_lookup(format_name);

		if (format_id <= UNIV_FORMAT_MAX) {
			srv_file_format = format_id;
		}
	}

	*static_cast<const char**>(var_ptr)
		= trx_sys_file_format_id_to_name(srv_file_format);
}

/*************************************************************//**
Check if valid argument to innodb_file_format_max. This function
is registered as a callback with MySQL.
@return	0 for valid file format */
static
int
innodb_file_format_max_validate(
/*============================*/
	THD*				thd,	/*!< in: thread handle */
	struct st_mysql_sys_var*	var,	/*!< in: pointer to system
						variable */
	void*				save,	/*!< out: immediate result
						for update function */
	struct st_mysql_value*		value)	/*!< in: incoming string */
{
	const char*	file_format_input;
	char		buff[STRING_BUFFER_USUAL_SIZE];
	int		len = sizeof(buff);
	int		format_id;

	ut_a(save != NULL);
	ut_a(value != NULL);

	file_format_input = value->val_str(value, buff, &len);

	if (file_format_input != NULL) {

		format_id = innobase_file_format_validate_and_set(
			file_format_input);

		if (format_id >= 0) {
			/* Save a pointer to the name in the
			'file_format_name_map' constant array. */
			*static_cast<const char**>(save) =
			    trx_sys_file_format_id_to_name(
						(uint)format_id);

			return(0);

		} else {
			push_warning_printf(thd,
			  MYSQL_ERROR::WARN_LEVEL_WARN,
			  ER_WRONG_ARGUMENTS,
			  "InnoDB: invalid innodb_file_format_max "
			  "value; can be any format up to %s "
			  "or equivalent id of %d",
			  trx_sys_file_format_id_to_name(UNIV_FORMAT_MAX),
			  UNIV_FORMAT_MAX);
		}
	}

	*static_cast<const char**>(save) = NULL;
	return(1);
}

/****************************************************************//**
Update the system variable innodb_file_format_max using the "saved"
value. This function is registered as a callback with MySQL. */
static
void
innodb_file_format_max_update(
/*==========================*/
	THD*				thd,	/*!< in: thread handle */
	struct st_mysql_sys_var*	var,	/*!< in: pointer to
						system variable */
	void*				var_ptr,/*!< out: where the
						formal string goes */
	const void*			save)	/*!< in: immediate result
						from check function */
{
	const char*	format_name_in;
	const char**	format_name_out;
	uint		format_id;

	ut_a(save != NULL);
	ut_a(var_ptr != NULL);

	format_name_in = *static_cast<const char*const*>(save);

	if (!format_name_in) {

		return;
	}

	format_id = innobase_file_format_name_lookup(format_name_in);

	if (format_id > UNIV_FORMAT_MAX) {
		/* DEFAULT is "on", which is invalid at runtime. */
		push_warning_printf(thd, MYSQL_ERROR::WARN_LEVEL_WARN,
				    ER_WRONG_ARGUMENTS,
				    "Ignoring SET innodb_file_format=%s",
				    format_name_in);
		return;
	}

	format_name_out = static_cast<const char**>(var_ptr);

	/* Update the max format id in the system tablespace. */
	if (trx_sys_file_format_max_set(format_id, format_name_out)) {
		ut_print_timestamp(stderr);
		fprintf(stderr,
			" [Info] InnoDB: the file format in the system "
			"tablespace is now set to %s.\n", *format_name_out);
	}
}

/****************************************************************//**
Update the system variable innodb_adaptive_hash_index using the "saved"
value. This function is registered as a callback with MySQL. */
static
void
innodb_adaptive_hash_index_update(
/*==============================*/
	THD*				thd,	/*!< in: thread handle */
	struct st_mysql_sys_var*	var,	/*!< in: pointer to
						system variable */
	void*				var_ptr,/*!< out: where the
						formal string goes */
	const void*			save)	/*!< in: immediate result
						from check function */
{
	if (*(my_bool*) save) {
		btr_search_enable();
	} else {
		btr_search_disable();
	}
}

/****************************************************************//**
Update the system variable innodb_old_blocks_pct using the "saved"
value. This function is registered as a callback with MySQL. */
static
void
innodb_old_blocks_pct_update(
/*=========================*/
	THD*				thd,	/*!< in: thread handle */
	struct st_mysql_sys_var*	var,	/*!< in: pointer to
						system variable */
	void*				var_ptr,/*!< out: where the
						formal string goes */
	const void*			save)	/*!< in: immediate result
						from check function */
{
	innobase_old_blocks_pct = buf_LRU_old_ratio_update(
		*static_cast<const uint*>(save), TRUE);
}

/****************************************************************//**
Update the system variable innodb_old_blocks_pct using the "saved"
value. This function is registered as a callback with MySQL. */
static
void
innodb_change_buffer_max_size_update(
/*=================================*/
	THD*				thd,	/*!< in: thread handle */
	struct st_mysql_sys_var*	var,	/*!< in: pointer to
						system variable */
	void*				var_ptr,/*!< out: where the
						formal string goes */
	const void*			save)	/*!< in: immediate result
						from check function */
{
	innobase_change_buffer_max_size =
			(*static_cast<const uint*>(save));
	ibuf_max_size_update(innobase_change_buffer_max_size);
}

/*************************************************************//**
Find the corresponding ibuf_use_t value that indexes into
innobase_change_buffering_values[] array for the input
change buffering option name.
@return	corresponding IBUF_USE_* value for the input variable
name, or IBUF_USE_COUNT if not able to find a match */
static
ibuf_use_t
innodb_find_change_buffering_value(
/*===============================*/
	const char*	input_name)	/*!< in: input change buffering
					option name */
{
	ulint	use;

	for (use = 0; use < UT_ARR_SIZE(innobase_change_buffering_values);
	     use++) {
		/* found a match */
		if (!innobase_strcasecmp(
			input_name, innobase_change_buffering_values[use])) {
			return((ibuf_use_t)use);
		}
	}

	/* Did not find any match */
	return(IBUF_USE_COUNT);
}

/*************************************************************//**
Check if it is a valid value of innodb_change_buffering. This function is
registered as a callback with MySQL.
@return	0 for valid innodb_change_buffering */
static
int
innodb_change_buffering_validate(
/*=============================*/
	THD*				thd,	/*!< in: thread handle */
	struct st_mysql_sys_var*	var,	/*!< in: pointer to system
						variable */
	void*				save,	/*!< out: immediate result
						for update function */
	struct st_mysql_value*		value)	/*!< in: incoming string */
{
	const char*	change_buffering_input;
	char		buff[STRING_BUFFER_USUAL_SIZE];
	int		len = sizeof(buff);

	ut_a(save != NULL);
	ut_a(value != NULL);

	change_buffering_input = value->val_str(value, buff, &len);

	if (change_buffering_input != NULL) {
		ibuf_use_t	use;

		use = innodb_find_change_buffering_value(
			change_buffering_input);

		if (use != IBUF_USE_COUNT) {
			/* Find a matching change_buffering option value. */
			*static_cast<const char**>(save) =
				innobase_change_buffering_values[use];

			return(0);
		}
	}

	/* No corresponding change buffering option for user supplied
	"change_buffering_input" */
	return(1);
}

/****************************************************************//**
Update the system variable innodb_change_buffering using the "saved"
value. This function is registered as a callback with MySQL. */
static
void
innodb_change_buffering_update(
/*===========================*/
	THD*				thd,	/*!< in: thread handle */
	struct st_mysql_sys_var*	var,	/*!< in: pointer to
						system variable */
	void*				var_ptr,/*!< out: where the
						formal string goes */
	const void*			save)	/*!< in: immediate result
						from check function */
{
	ibuf_use_t	use;

	ut_a(var_ptr != NULL);
	ut_a(save != NULL);

	use = innodb_find_change_buffering_value(
		*static_cast<const char*const*>(save));

	ut_a(use < IBUF_USE_COUNT);

	ibuf_use = use;
	*static_cast<const char**>(var_ptr) =
		 *static_cast<const char*const*>(save);
}

/****************************************************************//**
Update the monitor counter according to the "set_option",  turn
on/off or reset specified monitor counter. */
static
void
innodb_monitor_set_option(
/*======================*/
	const monitor_info_t* monitor_info,/*!< in: monitor info for the monitor
					to set */
	mon_option_t	set_option)	/*!< in: Turn on/off reset the
					counter */
{
	monitor_id_t	monitor_id = monitor_info->monitor_id;

	/* If module type is MONITOR_GROUP_MODULE, it cannot be
	turned on/off individually. It should never use this
	function to set options */
	ut_a(!(monitor_info->monitor_type & MONITOR_GROUP_MODULE));

	switch (set_option) {
	case MONITOR_TURN_ON:
		MONITOR_ON(monitor_id);
		MONITOR_INIT(monitor_id);
		MONITOR_SET_START(monitor_id);

		/* If the monitor to be turned on uses
		exisitng monitor counter (status variable),
		make special processing to remember existing
		counter value. */
		if (monitor_info->monitor_type
		    & MONITOR_EXISTING) {
			srv_mon_process_existing_counter(
				monitor_id, MONITOR_TURN_ON);
		}
		break;

	case MONITOR_TURN_OFF:
		if (monitor_info->monitor_type & MONITOR_EXISTING) {
			srv_mon_process_existing_counter(
				monitor_id, MONITOR_TURN_OFF);
		}

		MONITOR_OFF(monitor_id);
		MONITOR_SET_OFF(monitor_id);
		break;

	case MONITOR_RESET_VALUE:
		srv_mon_reset(monitor_id);
		break;

	case MONITOR_RESET_ALL_VALUE:
		srv_mon_reset_all(monitor_id);
		break;

	default:
		ut_error;
	}
}

/****************************************************************//**
Find matching InnoDB monitor counters and update their status
according to the "set_option",  turn on/off or reset specified
monitor counter. */
static
void
innodb_monitor_update_wildcard(
/*===========================*/
	const char*	name,		/*!< in: monitor name to match */
	mon_option_t	set_option)	/*!< in: the set option, whether
					to turn on/off or reset the counter */
{
	ut_a(name);

	for (ulint use = 0; use < NUM_MONITOR; use++) {
		monitor_type_t	type;
		monitor_id_t	monitor_id = static_cast<monitor_id_t>(use);
		monitor_info_t*	monitor_info;

		if (!innobase_wildcasecmp(
			srv_mon_get_name(monitor_id), name)) {
			monitor_info = srv_mon_get_info(monitor_id);

			type = monitor_info->monitor_type;

			/* If the monitor counter is of MONITOR_MODULE
			type, skip it. Except for those also marked with
			MONITOR_GROUP_MODULE flag, which can be turned
			on only as a module. */
			if (!(type & MONITOR_MODULE)
			     && !(type & MONITOR_GROUP_MODULE)) {
				innodb_monitor_set_option(monitor_info,
							  set_option);
			}

			/* Need to special handle counters marked with
			MONITOR_GROUP_MODULE, turn on the whole module if
			any one of it comes here. Currently, only
			"module_buf_page" is marked with MONITOR_GROUP_MODULE */
			if (type & MONITOR_GROUP_MODULE) {
				if ((monitor_id >= MONITOR_MODULE_BUF_PAGE)
				     && (monitor_id < MONITOR_MODULE_OS)) {
					if (set_option == MONITOR_TURN_ON
					    && MONITOR_IS_ON(
						MONITOR_MODULE_BUF_PAGE)) {
						continue;
					}

					srv_mon_set_module_control(
						MONITOR_MODULE_BUF_PAGE,
						set_option);
				} else {
					/* If new monitor is added with
					MONITOR_GROUP_MODULE, it needs
					to be added here. */
					ut_ad(0);
				}
			}
		}
	}
}

/*************************************************************//**
Given a configuration variable name, find corresponding monitor counter
and return its monitor ID if found.
@return	monitor ID if found, MONITOR_NO_MATCH if there is no match */
static
ulint
innodb_monitor_id_by_name_get(
/*==========================*/
	const char*	name)	/*!< in: monitor counter namer */
{
	ut_a(name);

	/* Search for wild character '%' in the name, if
	found, we treat it as a wildcard match. We do not search for
	single character wildcard '_' since our monitor names already contain
	such character. To avoid confusion, we request user must include
	at least one '%' character to activate the wildcard search. */
	if (strchr(name, '%')) {
		return(MONITOR_WILDCARD_MATCH);
	}

	/* Not wildcard match, check for an exact match */
	for (ulint i = 0; i < NUM_MONITOR; i++) {
		if (!innobase_strcasecmp(
			name, srv_mon_get_name(static_cast<monitor_id_t>(i)))) {
			return(i);
		}
	}

	return(MONITOR_NO_MATCH);
}
/*************************************************************//**
Validate that the passed in monitor name matches at least one
monitor counter name with wildcard compare.
@return	TRUE if at least one monitor name matches */
static
ibool
innodb_monitor_validate_wildcard_name(
/*==================================*/
	const char*	name)	/*!< in: monitor counter namer */
{
	for (ulint i = 0; i < NUM_MONITOR; i++) {
		if (!innobase_wildcasecmp(
			srv_mon_get_name(static_cast<monitor_id_t>(i)), name)) {
			return(TRUE);
		}
	}

	return(FALSE);
}
/*************************************************************//**
Validate the passed in monitor name, find and save the
corresponding monitor name in the function parameter "save".
@return	0 if monitor name is valid */
static
int
innodb_monitor_valid_byname(
/*========================*/
	void*			save,	/*!< out: immediate result
					for update function */
	const char*		name)	/*!< in: incoming monitor name */
{
	ulint		use;
	monitor_info_t*	monitor_info;

	if (!name) {
		return(1);
	}

	use = innodb_monitor_id_by_name_get(name);

	/* No monitor name matches, nor it is wildcard match */
	if (use == MONITOR_NO_MATCH) {
		return(1);
	}

	if (use < NUM_MONITOR) {
		monitor_info = srv_mon_get_info((monitor_id_t)use);

		/* If the monitor counter is marked with
		MONITOR_GROUP_MODULE flag, then this counter
		cannot be turned on/off individually, instead
		it shall be turned on/off as a group using
		its module name */
		if ((monitor_info->monitor_type & MONITOR_GROUP_MODULE)
		    && (!(monitor_info->monitor_type & MONITOR_MODULE))) {
			sql_print_warning(
				"Monitor counter '%s' cannot"
				" be turned on/off individually."
				" Please use its module name"
				" to turn on/off the counters"
				" in the module as a group.\n",
				name);

			return(1);
		}

	} else {
		ut_a(use == MONITOR_WILDCARD_MATCH);

		/* For wildcard match, if there is not a single monitor
		counter name that matches, treat it as an invalid
		value for the system configuration variables */
		if (!innodb_monitor_validate_wildcard_name(name)) {
			return(1);
		}
	}

	/* Save the configure name for innodb_monitor_update() */
	*static_cast<const char**>(save) = name;

	return(0);
}
/*************************************************************//**
Validate passed-in "value" is a valid monitor counter name.
This function is registered as a callback with MySQL.
@return	0 for valid name */
static
int
innodb_monitor_validate(
/*====================*/
	THD*				thd,	/*!< in: thread handle */
	struct st_mysql_sys_var*	var,	/*!< in: pointer to system
						variable */
	void*				save,	/*!< out: immediate result
						for update function */
	struct st_mysql_value*		value)	/*!< in: incoming string */
{
	const char*	name;
	char*		monitor_name;
	char		buff[STRING_BUFFER_USUAL_SIZE];
	int		len = sizeof(buff);
	int		ret;

	ut_a(save != NULL);
	ut_a(value != NULL);

	name = value->val_str(value, buff, &len);

	/* monitor_name could point to memory from MySQL
	or buff[]. Always dup the name to memory allocated
	by InnoDB, so we can access it in another callback
	function innodb_monitor_update() and free it appropriately */
	if (name) {
		monitor_name = my_strdup(name, MYF(0));
	} else {
		return(1);
	}

	ret = innodb_monitor_valid_byname(save, monitor_name);

	if (ret) {
		/* Validation failed */
		my_free(monitor_name);
	} else {
		/* monitor_name will be freed in separate callback function
		innodb_monitor_update(). Assert "save" point to
		the "monitor_name" variable */
		ut_ad(*static_cast<char**>(save) == monitor_name);
	}

	return(ret);
}

/****************************************************************//**
Update the system variable innodb_enable(disable/reset/reset_all)_monitor
according to the "set_option" and turn on/off or reset specified monitor
counter. */
static
void
innodb_monitor_update(
/*==================*/
	THD*			thd,		/*!< in: thread handle */
	void*			var_ptr,	/*!< out: where the
						formal string goes */
	const void*		save,		/*!< in: immediate result
						from check function */
	mon_option_t		set_option,	/*!< in: the set option,
						whether to turn on/off or
						reset the counter */
	ibool			free_mem)	/*!< in: whether we will
						need to free the memory */
{
	monitor_info_t*	monitor_info;
	ulint		monitor_id;
	ulint		err_monitor = 0;
	const char*	name;

	ut_a(save != NULL);

	name = *static_cast<const char*const*>(save);

	if (!name) {
		monitor_id = MONITOR_DEFAULT_START;
	} else {
		monitor_id = innodb_monitor_id_by_name_get(name);

		/* Double check we have a valid monitor ID */
		if (monitor_id == MONITOR_NO_MATCH) {
			return;
		}
	}

	if (monitor_id == MONITOR_DEFAULT_START) {
		/* If user set the variable to "default", we will
		print a message and make this set operation a "noop".
		The check is being made here is because "set default"
		does not go through validation function */
		if (thd) {
			push_warning_printf(
				thd, MYSQL_ERROR::WARN_LEVEL_WARN,
				ER_NO_DEFAULT,
				"Default value is not defined for "
				"this set option. Please specify "
				"correct counter or module name.");
		} else {
			sql_print_error(
				"Default value is not defined for "
				"this set option. Please specify "
				"correct counter or module name.\n");
		}

		if (var_ptr) {
			*(const char**) var_ptr = NULL;
		}
	} else if (monitor_id == MONITOR_WILDCARD_MATCH) {
		innodb_monitor_update_wildcard(name, set_option);
	} else {
		monitor_info = srv_mon_get_info(
			static_cast<monitor_id_t>(monitor_id));

		ut_a(monitor_info);

		/* If monitor is already truned on, someone could already
		collect monitor data, exit and ask user to turn off the
		monitor before turn it on again. */
		if (set_option == MONITOR_TURN_ON
		    && MONITOR_IS_ON(monitor_id)) {
			err_monitor = monitor_id;
			goto exit;
		}

		if (var_ptr) {
			*(const char**) var_ptr = monitor_info->monitor_name;
		}

		/* Depending on the monitor name is for a module or
		a counter, process counters in the whole module or
		individual counter. */
		if (monitor_info->monitor_type & MONITOR_MODULE) {
			srv_mon_set_module_control(
				static_cast<monitor_id_t>(monitor_id),
				set_option);
		} else {
			innodb_monitor_set_option(monitor_info, set_option);
		}
	}
exit:
	/* Only if we are trying to turn on a monitor that already
	been turned on, we will set err_monitor. Print related
	information */
	if (err_monitor) {
		sql_print_warning("Monitor %s is already enabled.",
				  srv_mon_get_name((monitor_id_t)err_monitor));
	}

	if (free_mem && name) {
		my_free((void*) name);
	}

	return;
}

/****************************************************************//**
Update the system variable innodb_monitor_enable and enable
specified monitor counter.
This function is registered as a callback with MySQL. */
static
void
innodb_enable_monitor_update(
/*=========================*/
	THD*				thd,	/*!< in: thread handle */
	struct st_mysql_sys_var*	var,	/*!< in: pointer to
						system variable */
	void*				var_ptr,/*!< out: where the
						formal string goes */
	const void*			save)	/*!< in: immediate result
						from check function */
{
	innodb_monitor_update(thd, var_ptr, save, MONITOR_TURN_ON, TRUE);
}

/****************************************************************//**
Update the system variable innodb_monitor_disable and turn
off specified monitor counter. */
static
void
innodb_disable_monitor_update(
/*==========================*/
	THD*				thd,	/*!< in: thread handle */
	struct st_mysql_sys_var*	var,	/*!< in: pointer to
						system variable */
	void*				var_ptr,/*!< out: where the
						formal string goes */
	const void*			save)	/*!< in: immediate result
						from check function */
{
	innodb_monitor_update(thd, var_ptr, save, MONITOR_TURN_OFF, TRUE);
}

/****************************************************************//**
Update the system variable innodb_monitor_reset and reset
specified monitor counter(s).
This function is registered as a callback with MySQL. */
static
void
innodb_reset_monitor_update(
/*========================*/
	THD*				thd,	/*!< in: thread handle */
	struct st_mysql_sys_var*	var,	/*!< in: pointer to
						system variable */
	void*				var_ptr,/*!< out: where the
						formal string goes */
	const void*			save)	/*!< in: immediate result
						from check function */
{
	innodb_monitor_update(thd, var_ptr, save, MONITOR_RESET_VALUE, TRUE);
}

/****************************************************************//**
Update the system variable innodb_monitor_reset_all and reset
all value related monitor counter.
This function is registered as a callback with MySQL. */
static
void
innodb_reset_all_monitor_update(
/*============================*/
	THD*				thd,	/*!< in: thread handle */
	struct st_mysql_sys_var*	var,	/*!< in: pointer to
						system variable */
	void*				var_ptr,/*!< out: where the
						formal string goes */
	const void*			save)	/*!< in: immediate result
						from check function */
{
	innodb_monitor_update(thd, var_ptr, save, MONITOR_RESET_ALL_VALUE,
			      TRUE);
}

/****************************************************************//**
Parse and enable InnoDB monitor counters during server startup.
User can list the monitor counters/groups to be enable by specifying
"loose-innodb_monitor_enable=monitor_name1;monitor_name2..."
in server configuration file or at the command line. The string
separate could be ";", "," or empty space. */
static
void
innodb_enable_monitor_at_startup(
/*=============================*/
	char*	str)	/*!< in/out: monitor counter enable list */
{
	static const char*	sep = " ;,";
	char*			last;

	ut_a(str);

	/* Walk through the string, and separate each monitor counter
	and/or counter group name, and calling innodb_monitor_update()
	if successfully updated. Please note that the "str" would be
	changed by strtok_r() as it walks through it. */
	for (char* option = strtok_r(str, sep, &last);
	     option;
	     option = strtok_r(NULL, sep, &last)) {
		ulint	ret;
		char*	option_name;

		ret = innodb_monitor_valid_byname(&option_name, option);

		/* The name is validated if ret == 0 */
		if (!ret) {
			innodb_monitor_update(NULL, NULL, &option,
					      MONITOR_TURN_ON, FALSE);
		} else {
			sql_print_warning("Invalid monitor counter"
					  " name: '%s'", option);
		}
	}
}

/****************************************************************//**
Callback function for accessing the InnoDB variables from MySQL:
SHOW VARIABLES. */
static
int
show_innodb_vars(
/*=============*/
	THD*		thd,
	SHOW_VAR*	var,
	char*		buff)
{
	innodb_export_status();
	var->type = SHOW_ARRAY;
	var->value = (char *) &innodb_status_variables;

	return(0);
}

<<<<<<< HEAD
/****************************************************************//**
=======
/*********************************************************************//**
>>>>>>> cdba023d
This function checks each index name for a table against reserved
system default primary index name 'GEN_CLUST_INDEX'. If a name
matches, this function pushes an warning message to the client,
and returns true.
@return true if the index name matches the reserved name */
extern "C" UNIV_INTERN
bool
innobase_index_name_is_reserved(
/*============================*/
	THD*		thd,		/*!< in/out: MySQL connection */
	const KEY*	key_info,	/*!< in: Indexes to be created */
	ulint		num_of_keys)	/*!< in: Number of indexes to
					be created. */
{
	const KEY*	key;
	uint		key_num;	/* index number */

	for (key_num = 0; key_num < num_of_keys; key_num++) {
		key = &key_info[key_num];

		if (innobase_strcasecmp(key->name,
					innobase_index_reserve_name) == 0) {
			/* Push warning to mysql */
			push_warning_printf(thd,
					    MYSQL_ERROR::WARN_LEVEL_WARN,
					    ER_WRONG_NAME_FOR_INDEX,
					    "Cannot Create Index with name "
					    "'%s'. The name is reserved "
					    "for the system default primary "
					    "index.",
					    innobase_index_reserve_name);

			my_error(ER_WRONG_NAME_FOR_INDEX, MYF(0),
				 innobase_index_reserve_name);

			return(true);
		}
	}

	return(false);
}

static SHOW_VAR innodb_status_variables_export[]= {
  {"Innodb",                   (char*) &show_innodb_vars, SHOW_FUNC},
  {NullS, NullS, SHOW_LONG}
};

static struct st_mysql_storage_engine innobase_storage_engine=
{ MYSQL_HANDLERTON_INTERFACE_VERSION };

/* plugin options */
static MYSQL_SYSVAR_BOOL(checksums, innobase_use_checksums,
  PLUGIN_VAR_NOCMDARG | PLUGIN_VAR_READONLY,
  "Enable InnoDB checksums validation (enabled by default). "
  "Disable with --skip-innodb-checksums.",
  NULL, NULL, TRUE);

static MYSQL_SYSVAR_STR(data_home_dir, innobase_data_home_dir,
  PLUGIN_VAR_READONLY,
  "The common part for InnoDB table spaces.",
  NULL, NULL, NULL);

static MYSQL_SYSVAR_BOOL(doublewrite, innobase_use_doublewrite,
  PLUGIN_VAR_NOCMDARG | PLUGIN_VAR_READONLY,
  "Enable InnoDB doublewrite buffer (enabled by default). "
  "Disable with --skip-innodb-doublewrite.",
  NULL, NULL, TRUE);

static MYSQL_SYSVAR_ULONG(io_capacity, srv_io_capacity,
  PLUGIN_VAR_RQCMDARG,
  "Number of IOPs the server can do. Tunes the background IO rate",
  NULL, NULL, 200, 100, ~0L, 0);

static MYSQL_SYSVAR_ULONG(purge_batch_size, srv_purge_batch_size,
  PLUGIN_VAR_OPCMDARG,
  "Number of UNDO log pages to purge in one batch from the history list.",
  NULL, NULL,
  20,			/* Default setting */
  1,			/* Minimum value */
  5000, 0);		/* Maximum value */

static MYSQL_SYSVAR_ULONG(rollback_segments, srv_rollback_segments,
  PLUGIN_VAR_OPCMDARG,
  "Number of UNDO logs to use.",
  NULL, NULL,
  128,			/* Default setting */
  1,			/* Minimum value */
  TRX_SYS_N_RSEGS, 0);	/* Maximum value */

static MYSQL_SYSVAR_ULONG(purge_threads, srv_n_purge_threads,
  PLUGIN_VAR_OPCMDARG | PLUGIN_VAR_READONLY,
  "Purge threads can be from 0 to 32. Default is 0.",
  NULL, NULL,
  0,			/* Default setting */
  0,			/* Minimum value */
  32, 0);		/* Maximum value */

static MYSQL_SYSVAR_ULONG(fast_shutdown, innobase_fast_shutdown,
  PLUGIN_VAR_OPCMDARG,
  "Speeds up the shutdown process of the InnoDB storage engine. Possible "
  "values are 0, 1 (faster) or 2 (fastest - crash-like).",
  NULL, NULL, 1, 0, 2, 0);

static MYSQL_SYSVAR_BOOL(file_per_table, srv_file_per_table,
  PLUGIN_VAR_NOCMDARG,
  "Stores each InnoDB table to an .ibd file in the database dir.",
  NULL, NULL, FALSE);

static MYSQL_SYSVAR_STR(file_format, innobase_file_format_name,
  PLUGIN_VAR_RQCMDARG,
  "File format to use for new tables in .ibd files.",
  innodb_file_format_name_validate,
  innodb_file_format_name_update, "Antelope");

/* "innobase_file_format_check" decides whether we would continue
booting the server if the file format stamped on the system
table space exceeds the maximum file format supported
by the server. Can be set during server startup at command
line or configure file, and a read only variable after
server startup */
static MYSQL_SYSVAR_BOOL(file_format_check, innobase_file_format_check,
  PLUGIN_VAR_NOCMDARG | PLUGIN_VAR_READONLY,
  "Whether to perform system file format check.",
  NULL, NULL, TRUE);

/* If a new file format is introduced, the file format
name needs to be updated accordingly. Please refer to
file_format_name_map[] defined in trx0sys.c for the next
file format name. */
static MYSQL_SYSVAR_STR(file_format_max, innobase_file_format_max,
  PLUGIN_VAR_OPCMDARG,
  "The highest file format in the tablespace.",
  innodb_file_format_max_validate,
  innodb_file_format_max_update, "Antelope");

static MYSQL_SYSVAR_ULONG(flush_log_at_trx_commit, srv_flush_log_at_trx_commit,
  PLUGIN_VAR_OPCMDARG,
  "Set to 0 (write and flush once per second),"
  " 1 (write and flush at each commit)"
  " or 2 (write at commit, flush once per second).",
  NULL, NULL, 1, 0, 2, 0);

static MYSQL_SYSVAR_STR(flush_method, innobase_file_flush_method,
  PLUGIN_VAR_RQCMDARG | PLUGIN_VAR_READONLY,
  "With which method to flush data.", NULL, NULL, NULL);

static MYSQL_SYSVAR_BOOL(locks_unsafe_for_binlog, innobase_locks_unsafe_for_binlog,
  PLUGIN_VAR_NOCMDARG | PLUGIN_VAR_READONLY,
  "Force InnoDB to not use next-key locking, to use only row-level locking.",
  NULL, NULL, FALSE);

#ifdef UNIV_LOG_ARCHIVE
static MYSQL_SYSVAR_STR(log_arch_dir, innobase_log_arch_dir,
  PLUGIN_VAR_RQCMDARG | PLUGIN_VAR_READONLY,
  "Where full logs should be archived.", NULL, NULL, NULL);

static MYSQL_SYSVAR_BOOL(log_archive, innobase_log_archive,
  PLUGIN_VAR_OPCMDARG | PLUGIN_VAR_READONLY,
  "Set to 1 if you want to have logs archived.", NULL, NULL, FALSE);
#endif /* UNIV_LOG_ARCHIVE */

static MYSQL_SYSVAR_STR(log_group_home_dir, innobase_log_group_home_dir,
  PLUGIN_VAR_RQCMDARG | PLUGIN_VAR_READONLY,
  "Path to InnoDB log files.", NULL, NULL, NULL);

static MYSQL_SYSVAR_ULONG(max_dirty_pages_pct, srv_max_buf_pool_modified_pct,
  PLUGIN_VAR_RQCMDARG,
  "Percentage of dirty pages allowed in bufferpool.",
  NULL, NULL, 75, 0, 99, 0);

static MYSQL_SYSVAR_BOOL(adaptive_flushing, srv_adaptive_flushing,
  PLUGIN_VAR_NOCMDARG,
  "Attempt flushing dirty pages to avoid IO bursts at checkpoints.",
  NULL, NULL, TRUE);

static MYSQL_SYSVAR_ULONG(max_purge_lag, srv_max_purge_lag,
  PLUGIN_VAR_RQCMDARG,
  "Desired maximum length of the purge queue (0 = no limit)",
  NULL, NULL, 0, 0, ~0L, 0);

static MYSQL_SYSVAR_BOOL(rollback_on_timeout, innobase_rollback_on_timeout,
  PLUGIN_VAR_OPCMDARG | PLUGIN_VAR_READONLY,
  "Roll back the complete transaction on lock wait timeout, for 4.x compatibility (disabled by default)",
  NULL, NULL, FALSE);

static MYSQL_SYSVAR_BOOL(status_file, innobase_create_status_file,
  PLUGIN_VAR_OPCMDARG | PLUGIN_VAR_NOSYSVAR,
  "Enable SHOW ENGINE INNODB STATUS output in the innodb_status.<pid> file",
  NULL, NULL, FALSE);

static MYSQL_SYSVAR_BOOL(stats_on_metadata, innobase_stats_on_metadata,
  PLUGIN_VAR_OPCMDARG,
  "Enable statistics gathering for metadata commands such as SHOW TABLE STATUS (on by default)",
  NULL, NULL, TRUE);

static MYSQL_SYSVAR_ULONGLONG(stats_sample_pages, srv_stats_transient_sample_pages,
  PLUGIN_VAR_RQCMDARG,
  "Deprecated, use innodb_stats_transient_sample_pages instead",
  NULL, NULL, 8, 1, ~0ULL, 0);

static MYSQL_SYSVAR_ULONGLONG(stats_transient_sample_pages,
  srv_stats_transient_sample_pages,
  PLUGIN_VAR_RQCMDARG,
  "The number of leaf index pages to sample when calculating transient "
  "statistics (if persistent statistics are not used, default 8)",
  NULL, NULL, 8, 1, ~0ULL, 0);

static MYSQL_SYSVAR_ULONGLONG(stats_persistent_sample_pages,
  srv_stats_persistent_sample_pages,
  PLUGIN_VAR_RQCMDARG,
  "The number of leaf index pages to sample when calculating persistent "
  "statistics (by ANALYZE, default 20)",
  NULL, NULL, 20, 1, ~0ULL, 0);

static MYSQL_SYSVAR_BOOL(adaptive_hash_index, btr_search_enabled,
  PLUGIN_VAR_OPCMDARG,
  "Enable InnoDB adaptive hash index (enabled by default).  "
  "Disable with --skip-innodb-adaptive-hash-index.",
  NULL, innodb_adaptive_hash_index_update, TRUE);

static MYSQL_SYSVAR_ULONG(replication_delay, srv_replication_delay,
  PLUGIN_VAR_RQCMDARG,
  "Replication thread delay (ms) on the slave server if "
  "innodb_thread_concurrency is reached (0 by default)",
  NULL, NULL, 0, 0, ~0UL, 0);

static MYSQL_SYSVAR_LONG(additional_mem_pool_size, innobase_additional_mem_pool_size,
  PLUGIN_VAR_RQCMDARG | PLUGIN_VAR_READONLY,
  "Size of a memory pool InnoDB uses to store data dictionary information and other internal data structures.",
  NULL, NULL, 8*1024*1024L, 512*1024L, LONG_MAX, 1024);

static MYSQL_SYSVAR_ULONG(autoextend_increment, srv_auto_extend_increment,
  PLUGIN_VAR_RQCMDARG,
  "Data file autoextend increment in megabytes",
  NULL, NULL, 8L, 1L, 1000L, 0);

static MYSQL_SYSVAR_LONGLONG(buffer_pool_size, innobase_buffer_pool_size,
  PLUGIN_VAR_RQCMDARG | PLUGIN_VAR_READONLY,
  "The size of the memory buffer InnoDB uses to cache data and indexes of its tables.",
  NULL, NULL, 128*1024*1024L, 5*1024*1024L, LONGLONG_MAX, 1024*1024L);

#if defined UNIV_DEBUG || defined UNIV_PERF_DEBUG
static MYSQL_SYSVAR_ULONG(page_hash_locks, srv_n_page_hash_locks,
  PLUGIN_VAR_OPCMDARG | PLUGIN_VAR_READONLY,
  "Number of rw_locks protecting buffer pool page_hash. Rounded up to the next power of 2",
  NULL, NULL, 16, 1, MAX_PAGE_HASH_LOCKS, 0);
#endif /* defined UNIV_DEBUG || defined UNIV_PERF_DEBUG */

static MYSQL_SYSVAR_LONG(buffer_pool_instances, innobase_buffer_pool_instances,
  PLUGIN_VAR_RQCMDARG | PLUGIN_VAR_READONLY,
  "Number of buffer pool instances, set to higher value on high-end machines to increase scalability",
  NULL, NULL, 1L, 1L, MAX_BUFFER_POOLS, 1L);

static MYSQL_SYSVAR_ULONG(commit_concurrency, innobase_commit_concurrency,
  PLUGIN_VAR_RQCMDARG,
  "Helps in performance tuning in heavily concurrent environments.",
  innobase_commit_concurrency_validate, NULL, 0, 0, 1000, 0);

static MYSQL_SYSVAR_ULONG(concurrency_tickets, srv_n_free_tickets_to_enter,
  PLUGIN_VAR_RQCMDARG,
  "Number of times a thread is allowed to enter InnoDB within the same SQL query after it has once got the ticket",
  NULL, NULL, 500L, 1L, ~0L, 0);

static MYSQL_SYSVAR_LONG(file_io_threads, innobase_file_io_threads,
  PLUGIN_VAR_RQCMDARG | PLUGIN_VAR_READONLY | PLUGIN_VAR_NOSYSVAR,
  "Number of file I/O threads in InnoDB.",
  NULL, NULL, 4, 4, 64, 0);

static MYSQL_SYSVAR_ULONG(read_io_threads, innobase_read_io_threads,
  PLUGIN_VAR_RQCMDARG | PLUGIN_VAR_READONLY,
  "Number of background read I/O threads in InnoDB.",
  NULL, NULL, 4, 1, 64, 0);

static MYSQL_SYSVAR_ULONG(write_io_threads, innobase_write_io_threads,
  PLUGIN_VAR_RQCMDARG | PLUGIN_VAR_READONLY,
  "Number of background write I/O threads in InnoDB.",
  NULL, NULL, 4, 1, 64, 0);

static MYSQL_SYSVAR_LONG(force_recovery, innobase_force_recovery,
  PLUGIN_VAR_RQCMDARG | PLUGIN_VAR_READONLY,
  "Helps to save your data in case the disk image of the database becomes corrupt.",
  NULL, NULL, 0, 0, 6, 0);

static MYSQL_SYSVAR_LONG(log_buffer_size, innobase_log_buffer_size,
  PLUGIN_VAR_RQCMDARG | PLUGIN_VAR_READONLY,
  "The size of the buffer which InnoDB uses to write log to the log files on disk.",
  NULL, NULL, 8*1024*1024L, 256*1024L, LONG_MAX, 1024);

static MYSQL_SYSVAR_LONGLONG(log_file_size, innobase_log_file_size,
  PLUGIN_VAR_RQCMDARG | PLUGIN_VAR_READONLY,
  "Size of each log file in a log group.",
  NULL, NULL, 5*1024*1024L, 1*1024*1024L, LONGLONG_MAX, 1024*1024L);

static MYSQL_SYSVAR_LONG(log_files_in_group, innobase_log_files_in_group,
  PLUGIN_VAR_RQCMDARG | PLUGIN_VAR_READONLY,
  "Number of log files in the log group. InnoDB writes to the files in a circular fashion. Value 3 is recommended here.",
  NULL, NULL, 2, 2, 100, 0);

static MYSQL_SYSVAR_LONG(mirrored_log_groups, innobase_mirrored_log_groups,
  PLUGIN_VAR_RQCMDARG | PLUGIN_VAR_READONLY,
  "Number of identical copies of log groups we keep for the database. Currently this should be set to 1.",
  NULL, NULL, 1, 1, 10, 0);

static MYSQL_SYSVAR_UINT(old_blocks_pct, innobase_old_blocks_pct,
  PLUGIN_VAR_RQCMDARG,
  "Percentage of the buffer pool to reserve for 'old' blocks.",
  NULL, innodb_old_blocks_pct_update, 100 * 3 / 8, 5, 95, 0);

static MYSQL_SYSVAR_UINT(old_blocks_time, buf_LRU_old_threshold_ms,
  PLUGIN_VAR_RQCMDARG,
  "Move blocks to the 'new' end of the buffer pool if the first access"
  " was at least this many milliseconds ago."
  " The timeout is disabled if 0 (the default).",
  NULL, NULL, 0, 0, UINT_MAX32, 0);

static MYSQL_SYSVAR_LONG(open_files, innobase_open_files,
  PLUGIN_VAR_RQCMDARG | PLUGIN_VAR_READONLY,
  "How many files at the maximum InnoDB keeps open at the same time.",
  NULL, NULL, 300L, 10L, LONG_MAX, 0);

static MYSQL_SYSVAR_ULONG(sync_spin_loops, srv_n_spin_wait_rounds,
  PLUGIN_VAR_RQCMDARG,
  "Count of spin-loop rounds in InnoDB mutexes (30 by default)",
  NULL, NULL, 30L, 0L, ~0L, 0);

static MYSQL_SYSVAR_ULONG(spin_wait_delay, srv_spin_wait_delay,
  PLUGIN_VAR_OPCMDARG,
  "Maximum delay between polling for a spin lock (6 by default)",
  NULL, NULL, 6L, 0L, ~0L, 0);

static MYSQL_SYSVAR_ULONG(thread_concurrency, srv_thread_concurrency,
  PLUGIN_VAR_RQCMDARG,
  "Helps in performance tuning in heavily concurrent environments. Sets the maximum number of threads allowed inside InnoDB. Value 0 will disable the thread throttling.",
  NULL, NULL, 0, 0, 1000, 0);

static MYSQL_SYSVAR_ULONG(thread_sleep_delay, srv_thread_sleep_delay,
  PLUGIN_VAR_RQCMDARG,
  "Time of innodb thread sleeping before joining InnoDB queue (usec). Value 0 disable a sleep",
  NULL, NULL, 10000L, 0L, ~0L, 0);

static MYSQL_SYSVAR_STR(data_file_path, innobase_data_file_path,
  PLUGIN_VAR_RQCMDARG | PLUGIN_VAR_READONLY,
  "Path to individual files and their sizes.",
  NULL, NULL, NULL);

static MYSQL_SYSVAR_LONG(autoinc_lock_mode, innobase_autoinc_lock_mode,
  PLUGIN_VAR_RQCMDARG | PLUGIN_VAR_READONLY,
  "The AUTOINC lock modes supported by InnoDB:               "
  "0 => Old style AUTOINC locking (for backward"
  " compatibility)                                           "
  "1 => New style AUTOINC locking                            "
  "2 => No AUTOINC locking (unsafe for SBR)",
  NULL, NULL,
  AUTOINC_NEW_STYLE_LOCKING,	/* Default setting */
  AUTOINC_OLD_STYLE_LOCKING,	/* Minimum value */
  AUTOINC_NO_LOCKING, 0);	/* Maximum value */

static MYSQL_SYSVAR_STR(version, innodb_version_str,
  PLUGIN_VAR_NOCMDOPT | PLUGIN_VAR_READONLY,
  "InnoDB version", NULL, NULL, INNODB_VERSION_STR);

static MYSQL_SYSVAR_BOOL(use_sys_malloc, srv_use_sys_malloc,
  PLUGIN_VAR_NOCMDARG | PLUGIN_VAR_READONLY,
  "Use OS memory allocator instead of InnoDB's internal memory allocator",
  NULL, NULL, TRUE);

static MYSQL_SYSVAR_BOOL(use_native_aio, srv_use_native_aio,
  PLUGIN_VAR_NOCMDARG | PLUGIN_VAR_READONLY,
  "Use native AIO if supported on this platform.",
  NULL, NULL, TRUE);

static MYSQL_SYSVAR_STR(change_buffering, innobase_change_buffering,
  PLUGIN_VAR_RQCMDARG,
  "Buffer changes to reduce random access: "
  "OFF, ON, inserting, deleting, changing, or purging.",
  innodb_change_buffering_validate,
  innodb_change_buffering_update, "all");

static MYSQL_SYSVAR_UINT(change_buffer_max_size,
  innobase_change_buffer_max_size,
  PLUGIN_VAR_RQCMDARG,
  "Maximum on-disk size of change buffer in terms of percentage"
  " of the buffer pool.",
  NULL, innodb_change_buffer_max_size_update,
  CHANGE_BUFFER_DEFAULT_SIZE, 0, 50, 0);

static MYSQL_SYSVAR_ENUM(stats_method, srv_innodb_stats_method,
   PLUGIN_VAR_RQCMDARG,
  "Specifies how InnoDB index statistics collection code should "
  "treat NULLs. Possible values are NULLS_EQUAL (default), "
  "NULLS_UNEQUAL and NULLS_IGNORED",
   NULL, NULL, SRV_STATS_NULLS_EQUAL, &innodb_stats_method_typelib);

#if defined UNIV_DEBUG || defined UNIV_IBUF_DEBUG
static MYSQL_SYSVAR_UINT(change_buffering_debug, ibuf_debug,
  PLUGIN_VAR_RQCMDARG,
  "Debug flags for InnoDB change buffering (0=none)",
  NULL, NULL, 0, 0, 1, 0);
#endif /* UNIV_DEBUG || UNIV_IBUF_DEBUG */

static MYSQL_SYSVAR_ULONG(read_ahead_threshold, srv_read_ahead_threshold,
  PLUGIN_VAR_RQCMDARG,
  "Number of pages that must be accessed sequentially for InnoDB to "
  "trigger a readahead.",
  NULL, NULL, 56, 0, 64, 0);

static MYSQL_SYSVAR_STR(monitor_enable, innobase_enable_monitor_counter,
  PLUGIN_VAR_RQCMDARG,
  "Turn on a monitor counter",
  innodb_monitor_validate,
  innodb_enable_monitor_update, NULL);

static MYSQL_SYSVAR_STR(monitor_disable, innobase_disable_monitor_counter,
  PLUGIN_VAR_RQCMDARG,
  "Turn off a monitor counter",
  innodb_monitor_validate,
  innodb_disable_monitor_update, NULL);

static MYSQL_SYSVAR_STR(monitor_reset, innobase_reset_monitor_counter,
  PLUGIN_VAR_RQCMDARG,
  "Reset a monitor counter",
  innodb_monitor_validate,
  innodb_reset_monitor_update, NULL);

static MYSQL_SYSVAR_STR(monitor_reset_all, innobase_reset_all_monitor_counter,
  PLUGIN_VAR_RQCMDARG,
  "Reset all values for a monitor counter",
  innodb_monitor_validate,
  innodb_reset_all_monitor_update, NULL);

static MYSQL_SYSVAR_BOOL(print_all_deadlocks, srv_print_all_deadlocks,
  PLUGIN_VAR_OPCMDARG,
  "Print all deadlocks to MySQL error log (off by default)",
  NULL, NULL, FALSE);

static struct st_mysql_sys_var* innobase_system_variables[]= {
  MYSQL_SYSVAR(additional_mem_pool_size),
  MYSQL_SYSVAR(autoextend_increment),
  MYSQL_SYSVAR(buffer_pool_size),
  MYSQL_SYSVAR(buffer_pool_instances),
  MYSQL_SYSVAR(checksums),
  MYSQL_SYSVAR(commit_concurrency),
  MYSQL_SYSVAR(concurrency_tickets),
  MYSQL_SYSVAR(data_file_path),
  MYSQL_SYSVAR(data_home_dir),
  MYSQL_SYSVAR(doublewrite),
  MYSQL_SYSVAR(fast_shutdown),
  MYSQL_SYSVAR(file_io_threads),
  MYSQL_SYSVAR(read_io_threads),
  MYSQL_SYSVAR(write_io_threads),
  MYSQL_SYSVAR(file_per_table),
  MYSQL_SYSVAR(file_format),
  MYSQL_SYSVAR(file_format_check),
  MYSQL_SYSVAR(file_format_max),
  MYSQL_SYSVAR(flush_log_at_trx_commit),
  MYSQL_SYSVAR(flush_method),
  MYSQL_SYSVAR(force_recovery),
  MYSQL_SYSVAR(locks_unsafe_for_binlog),
  MYSQL_SYSVAR(lock_wait_timeout),
#ifdef UNIV_LOG_ARCHIVE
  MYSQL_SYSVAR(log_arch_dir),
  MYSQL_SYSVAR(log_archive),
#endif /* UNIV_LOG_ARCHIVE */
  MYSQL_SYSVAR(log_buffer_size),
  MYSQL_SYSVAR(log_file_size),
  MYSQL_SYSVAR(log_files_in_group),
  MYSQL_SYSVAR(log_group_home_dir),
  MYSQL_SYSVAR(max_dirty_pages_pct),
  MYSQL_SYSVAR(adaptive_flushing),
  MYSQL_SYSVAR(max_purge_lag),
  MYSQL_SYSVAR(mirrored_log_groups),
  MYSQL_SYSVAR(old_blocks_pct),
  MYSQL_SYSVAR(old_blocks_time),
  MYSQL_SYSVAR(open_files),
  MYSQL_SYSVAR(rollback_on_timeout),
  MYSQL_SYSVAR(stats_on_metadata),
  MYSQL_SYSVAR(stats_sample_pages),
  MYSQL_SYSVAR(stats_transient_sample_pages),
  MYSQL_SYSVAR(stats_persistent_sample_pages),
  MYSQL_SYSVAR(adaptive_hash_index),
  MYSQL_SYSVAR(stats_method),
  MYSQL_SYSVAR(replication_delay),
  MYSQL_SYSVAR(status_file),
  MYSQL_SYSVAR(strict_mode),
  MYSQL_SYSVAR(support_xa),
  MYSQL_SYSVAR(analyze_is_persistent),
  MYSQL_SYSVAR(sync_spin_loops),
  MYSQL_SYSVAR(spin_wait_delay),
  MYSQL_SYSVAR(table_locks),
  MYSQL_SYSVAR(thread_concurrency),
  MYSQL_SYSVAR(thread_sleep_delay),
  MYSQL_SYSVAR(autoinc_lock_mode),
  MYSQL_SYSVAR(version),
  MYSQL_SYSVAR(use_sys_malloc),
  MYSQL_SYSVAR(use_native_aio),
  MYSQL_SYSVAR(change_buffering),
  MYSQL_SYSVAR(change_buffer_max_size),
#if defined UNIV_DEBUG || defined UNIV_IBUF_DEBUG
  MYSQL_SYSVAR(change_buffering_debug),
#endif /* UNIV_DEBUG || UNIV_IBUF_DEBUG */
  MYSQL_SYSVAR(read_ahead_threshold),
  MYSQL_SYSVAR(io_capacity),
  MYSQL_SYSVAR(monitor_enable),
  MYSQL_SYSVAR(monitor_disable),
  MYSQL_SYSVAR(monitor_reset),
  MYSQL_SYSVAR(monitor_reset_all),
  MYSQL_SYSVAR(purge_threads),
  MYSQL_SYSVAR(purge_batch_size),
#if defined UNIV_DEBUG || defined UNIV_PERF_DEBUG
  MYSQL_SYSVAR(page_hash_locks),
#endif /* defined UNIV_DEBUG || defined UNIV_PERF_DEBUG */
  MYSQL_SYSVAR(print_all_deadlocks),
  MYSQL_SYSVAR(rollback_segments),
  NULL
};

mysql_declare_plugin(innobase)
{
  MYSQL_STORAGE_ENGINE_PLUGIN,
  &innobase_storage_engine,
  innobase_hton_name,
  plugin_author,
  "Supports transactions, row-level locking, and foreign keys",
  PLUGIN_LICENSE_GPL,
  innobase_init, /* Plugin Init */
  NULL, /* Plugin Deinit */
  INNODB_VERSION_SHORT,
  innodb_status_variables_export,/* status variables             */
  innobase_system_variables, /* system variables */
  NULL /* reserved */
},
i_s_innodb_trx,
i_s_innodb_locks,
i_s_innodb_lock_waits,
i_s_innodb_cmp,
i_s_innodb_cmp_reset,
i_s_innodb_cmpmem,
i_s_innodb_cmpmem_reset,
i_s_innodb_buffer_page,
i_s_innodb_buffer_page_lru,
i_s_innodb_buffer_stats,
i_s_innodb_metrics,
i_s_innodb_sys_tables,
i_s_innodb_sys_tablestats,
i_s_innodb_sys_indexes,
i_s_innodb_sys_columns,
i_s_innodb_sys_fields,
i_s_innodb_sys_foreign,
i_s_innodb_sys_foreign_cols

mysql_declare_plugin_end;

/** @brief Initialize the default value of innodb_commit_concurrency.

Once InnoDB is running, the innodb_commit_concurrency must not change
from zero to nonzero. (Bug #42101)

The initial default value is 0, and without this extra initialization,
SET GLOBAL innodb_commit_concurrency=DEFAULT would set the parameter
to 0, even if it was initially set to nonzero at the command line
or configuration file. */
static
void
innobase_commit_concurrency_init_default()
/*======================================*/
{
	MYSQL_SYSVAR_NAME(commit_concurrency).def_val
		= innobase_commit_concurrency;
}

#ifdef UNIV_COMPILE_TEST_FUNCS

typedef struct innobase_convert_name_test_struct {
	char*		buf;
	ulint		buflen;
	const char*	id;
	ulint		idlen;
	void*		thd;
	ibool		file_id;

	const char*	expected;
} innobase_convert_name_test_t;

void
test_innobase_convert_name()
{
	char	buf[1024];
	ulint	i;

	innobase_convert_name_test_t test_input[] = {
		{buf, sizeof(buf), "abcd", 4, NULL, TRUE, "\"abcd\""},
		{buf, 7, "abcd", 4, NULL, TRUE, "\"abcd\""},
		{buf, 6, "abcd", 4, NULL, TRUE, "\"abcd\""},
		{buf, 5, "abcd", 4, NULL, TRUE, "\"abc\""},
		{buf, 4, "abcd", 4, NULL, TRUE, "\"ab\""},

		{buf, sizeof(buf), "ab@0060cd", 9, NULL, TRUE, "\"ab`cd\""},
		{buf, 9, "ab@0060cd", 9, NULL, TRUE, "\"ab`cd\""},
		{buf, 8, "ab@0060cd", 9, NULL, TRUE, "\"ab`cd\""},
		{buf, 7, "ab@0060cd", 9, NULL, TRUE, "\"ab`cd\""},
		{buf, 6, "ab@0060cd", 9, NULL, TRUE, "\"ab`c\""},
		{buf, 5, "ab@0060cd", 9, NULL, TRUE, "\"ab`\""},
		{buf, 4, "ab@0060cd", 9, NULL, TRUE, "\"ab\""},

		{buf, sizeof(buf), "ab\"cd", 5, NULL, TRUE,
			"\"#mysql50#ab\"\"cd\""},
		{buf, 17, "ab\"cd", 5, NULL, TRUE,
			"\"#mysql50#ab\"\"cd\""},
		{buf, 16, "ab\"cd", 5, NULL, TRUE,
			"\"#mysql50#ab\"\"c\""},
		{buf, 15, "ab\"cd", 5, NULL, TRUE,
			"\"#mysql50#ab\"\"\""},
		{buf, 14, "ab\"cd", 5, NULL, TRUE,
			"\"#mysql50#ab\""},
		{buf, 13, "ab\"cd", 5, NULL, TRUE,
			"\"#mysql50#ab\""},
		{buf, 12, "ab\"cd", 5, NULL, TRUE,
			"\"#mysql50#a\""},
		{buf, 11, "ab\"cd", 5, NULL, TRUE,
			"\"#mysql50#\""},
		{buf, 10, "ab\"cd", 5, NULL, TRUE,
			"\"#mysql50\""},

		{buf, sizeof(buf), "ab/cd", 5, NULL, TRUE, "\"ab\".\"cd\""},
		{buf, 9, "ab/cd", 5, NULL, TRUE, "\"ab\".\"cd\""},
		{buf, 8, "ab/cd", 5, NULL, TRUE, "\"ab\".\"c\""},
		{buf, 7, "ab/cd", 5, NULL, TRUE, "\"ab\".\"\""},
		{buf, 6, "ab/cd", 5, NULL, TRUE, "\"ab\"."},
		{buf, 5, "ab/cd", 5, NULL, TRUE, "\"ab\"."},
		{buf, 4, "ab/cd", 5, NULL, TRUE, "\"ab\""},
		{buf, 3, "ab/cd", 5, NULL, TRUE, "\"a\""},
		{buf, 2, "ab/cd", 5, NULL, TRUE, "\"\""},
		/* XXX probably "" is a better result in this case
		{buf, 1, "ab/cd", 5, NULL, TRUE, "."},
		*/
		{buf, 0, "ab/cd", 5, NULL, TRUE, ""},
	};

	for (i = 0; i < sizeof(test_input) / sizeof(test_input[0]); i++) {

		char*	end;
		ibool	ok = TRUE;
		size_t	res_len;

		fprintf(stderr, "TESTING %lu, %s, %lu, %s\n",
			test_input[i].buflen,
			test_input[i].id,
			test_input[i].idlen,
			test_input[i].expected);

		end = innobase_convert_name(
			test_input[i].buf,
			test_input[i].buflen,
			test_input[i].id,
			test_input[i].idlen,
			test_input[i].thd,
			test_input[i].file_id);

		res_len = (size_t) (end - test_input[i].buf);

		if (res_len != strlen(test_input[i].expected)) {

			fprintf(stderr, "unexpected len of the result: %u, "
				"expected: %u\n", (unsigned) res_len,
				(unsigned) strlen(test_input[i].expected));
			ok = FALSE;
		}

		if (memcmp(test_input[i].buf,
			   test_input[i].expected,
			   strlen(test_input[i].expected)) != 0
		    || !ok) {

			fprintf(stderr, "unexpected result: %.*s, "
				"expected: %s\n", (int) res_len,
				test_input[i].buf,
				test_input[i].expected);
			ok = FALSE;
		}

		if (ok) {
			fprintf(stderr, "OK: res: %.*s\n\n", (int) res_len,
				buf);
		} else {
			fprintf(stderr, "FAILED\n\n");
			return;
		}
	}
}

#endif /* UNIV_COMPILE_TEST_FUNCS */

/****************************************************************************
 * DS-MRR implementation
 ***************************************************************************/

/**
 * Multi Range Read interface, DS-MRR calls
 */

int
ha_innobase::multi_range_read_init(
	RANGE_SEQ_IF*	seq,
	void*		seq_init_param,
	uint		n_ranges,
	uint		mode,
	HANDLER_BUFFER*	buf)
{
	return(ds_mrr.dsmrr_init(this, seq, seq_init_param,
				 n_ranges, mode, buf));
}

int
ha_innobase::multi_range_read_next(
	char**		range_info)
{
	return(ds_mrr.dsmrr_next(range_info));
}

ha_rows
ha_innobase::multi_range_read_info_const(
	uint		keyno,
	RANGE_SEQ_IF*	seq,
	void*		seq_init_param,
	uint		n_ranges,
	uint*		bufsz,
	uint*		flags,
	COST_VECT*	cost)
{
	/* See comments in ha_myisam::multi_range_read_info_const */
	ds_mrr.init(this, table);
	return(ds_mrr.dsmrr_info_const(keyno, seq, seq_init_param,
				       n_ranges, bufsz, flags, cost));
}

ha_rows
ha_innobase::multi_range_read_info(
	uint		keyno,
	uint		n_ranges,
	uint		keys,
	uint*		bufsz,
	uint*		flags,
	COST_VECT*	cost)
{
	ds_mrr.init(this, table);
	return(ds_mrr.dsmrr_info(keyno, n_ranges, keys, bufsz, flags, cost));
}


/**
 * Index Condition Pushdown interface implementation
 */

/*************************************************************//**
InnoDB index push-down condition check
@return ICP_NO_MATCH, ICP_MATCH, or ICP_OUT_OF_RANGE */
extern "C" UNIV_INTERN
enum icp_result
innobase_index_cond(
/*================*/
	void*	file)	/*!< in/out: pointer to ha_innobase */
{
	DBUG_ENTER("innobase_index_cond");

	ha_innobase*	h = reinterpret_cast<class ha_innobase*>(file);

	DBUG_ASSERT(h->pushed_idx_cond);
	DBUG_ASSERT(h->pushed_idx_cond_keyno != MAX_KEY);

	if (h->end_range && h->compare_key2(h->end_range) > 0) {

		/* caller should return HA_ERR_END_OF_FILE already */
		DBUG_RETURN(ICP_OUT_OF_RANGE);
	}

	DBUG_RETURN(h->pushed_idx_cond->val_int() ? ICP_MATCH : ICP_NO_MATCH);
}

/** Attempt to push down an index condition.
* @param[in] keyno	MySQL key number
* @param[in] idx_cond	Index condition to be checked
* @return idx_cond if pushed; NULL if not pushed
*/
UNIV_INTERN
class Item*
ha_innobase::idx_cond_push(
	uint		keyno,
	class Item*	idx_cond)
{
	DBUG_ENTER("ha_innobase::idx_cond_push");
	DBUG_ASSERT(keyno != MAX_KEY);
	DBUG_ASSERT(idx_cond != NULL);

	pushed_idx_cond = idx_cond;
	pushed_idx_cond_keyno = keyno;
	in_range_check_pushed_down = TRUE;
	/* Table handler will check the entire condition */
	DBUG_RETURN(NULL);
}<|MERGE_RESOLUTION|>--- conflicted
+++ resolved
@@ -11992,11 +11992,7 @@
 	return(0);
 }
 
-<<<<<<< HEAD
 /****************************************************************//**
-=======
-/*********************************************************************//**
->>>>>>> cdba023d
 This function checks each index name for a table against reserved
 system default primary index name 'GEN_CLUST_INDEX'. If a name
 matches, this function pushes an warning message to the client,

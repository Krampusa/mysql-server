/*****************************************************************************

Copyright (c) 1997, 2013, Oracle and/or its affiliates. All Rights Reserved.

This program is free software; you can redistribute it and/or modify it under
the terms of the GNU General Public License as published by the Free Software
Foundation; version 2 of the License.

This program is distributed in the hope that it will be useful, but WITHOUT
ANY WARRANTY; without even the implied warranty of MERCHANTABILITY or FITNESS
FOR A PARTICULAR PURPOSE. See the GNU General Public License for more details.

You should have received a copy of the GNU General Public License along with
this program; if not, write to the Free Software Foundation, Inc.,
51 Franklin Street, Suite 500, Boston, MA 02110-1335 USA

*****************************************************************************/

/**************************************************//**
@file ibuf/ibuf0ibuf.cc
Insert buffer

Created 7/19/1997 Heikki Tuuri
*******************************************************/

#include "ha_prototypes.h"

#include "ibuf0ibuf.h"

#if defined UNIV_DEBUG || defined UNIV_IBUF_DEBUG
my_bool	srv_ibuf_disable_background_merge;
#endif /* UNIV_DEBUG || UNIV_IBUF_DEBUG */

/** Number of bits describing a single page */
#define IBUF_BITS_PER_PAGE	4
#if IBUF_BITS_PER_PAGE % 2
# error "IBUF_BITS_PER_PAGE must be an even number!"
#endif
/** The start address for an insert buffer bitmap page bitmap */
#define IBUF_BITMAP		PAGE_DATA

#ifdef UNIV_NONINL
#include "ibuf0ibuf.ic"
#endif

#ifndef UNIV_HOTBACKUP

#include "buf0buf.h"
#include "buf0rea.h"
#include "fsp0fsp.h"
#include "trx0sys.h"
#include "fil0fil.h"
#include "rem0rec.h"
#include "btr0cur.h"
#include "btr0pcur.h"
#include "btr0btr.h"
#include "row0upd.h"
#include "sync0mutex.h"
#include "dict0boot.h"
#include "fut0lst.h"
#include "lock0lock.h"
#include "log0recv.h"
#include "que0que.h"
#include "srv0start.h" /* srv_shutdown_state */
#include "srv0space.h"
#include "rem0cmp.h"

/*	STRUCTURE OF AN INSERT BUFFER RECORD

In versions < 4.1.x:

1. The first field is the page number.
2. The second field is an array which stores type info for each subsequent
   field. We store the information which affects the ordering of records, and
   also the physical storage size of an SQL NULL value. E.g., for CHAR(10) it
   is 10 bytes.
3. Next we have the fields of the actual index record.

In versions >= 4.1.x:

Note that contary to what we planned in the 1990's, there will only be one
insert buffer tree, and that is in the system tablespace of InnoDB.

1. The first field is the space id.
2. The second field is a one-byte marker (0) which differentiates records from
   the < 4.1.x storage format.
3. The third field is the page number.
4. The fourth field contains the type info, where we have also added 2 bytes to
   store the charset. In the compressed table format of 5.0.x we must add more
   information here so that we can build a dummy 'index' struct which 5.0.x
   can use in the binary search on the index page in the ibuf merge phase.
5. The rest of the fields contain the fields of the actual index record.

In versions >= 5.0.3:

The first byte of the fourth field is an additional marker (0) if the record
is in the compact format.  The presence of this marker can be detected by
looking at the length of the field modulo DATA_NEW_ORDER_NULL_TYPE_BUF_SIZE.

The high-order bit of the character set field in the type info is the
"nullable" flag for the field.

In versions >= 5.5:

The optional marker byte at the start of the fourth field is replaced by
mandatory 3 fields, totaling 4 bytes:

 1. 2 bytes: Counter field, used to sort records within a (space id, page
    no) in the order they were added. This is needed so that for example the
    sequence of operations "INSERT x, DEL MARK x, INSERT x" is handled
    correctly.

 2. 1 byte: Operation type (see ibuf_op_t).

 3. 1 byte: Flags. Currently only one flag exists, IBUF_REC_COMPACT.

To ensure older records, which do not have counters to enforce correct
sorting, are merged before any new records, ibuf_insert checks if we're
trying to insert to a position that contains old-style records, and if so,
refuses the insert. Thus, ibuf pages are gradually converted to the new
format as their corresponding buffer pool pages are read into memory.
*/


/*	PREVENTING DEADLOCKS IN THE INSERT BUFFER SYSTEM

If an OS thread performs any operation that brings in disk pages from
non-system tablespaces into the buffer pool, or creates such a page there,
then the operation may have as a side effect an insert buffer index tree
compression. Thus, the tree latch of the insert buffer tree may be acquired
in the x-mode, and also the file space latch of the system tablespace may
be acquired in the x-mode.

Also, an insert to an index in a non-system tablespace can have the same
effect. How do we know this cannot lead to a deadlock of OS threads? There
is a problem with the i\o-handler threads: they break the latching order
because they own x-latches to pages which are on a lower level than the
insert buffer tree latch, its page latches, and the tablespace latch an
insert buffer operation can reserve.

The solution is the following: Let all the tree and page latches connected
with the insert buffer be later in the latching order than the fsp latch and
fsp page latches.

Insert buffer pages must be such that the insert buffer is never invoked
when these pages are accessed as this would result in a recursion violating
the latching order. We let a special i/o-handler thread take care of i/o to
the insert buffer pages and the ibuf bitmap pages, as well as the fsp bitmap
pages and the first inode page, which contains the inode of the ibuf tree: let
us call all these ibuf pages. To prevent deadlocks, we do not let a read-ahead
access both non-ibuf and ibuf pages.

Then an i/o-handler for the insert buffer never needs to access recursively the
insert buffer tree and thus obeys the latching order. On the other hand, other
i/o-handlers for other tablespaces may require access to the insert buffer,
but because all kinds of latches they need to access there are later in the
latching order, no violation of the latching order occurs in this case,
either.

A problem is how to grow and contract an insert buffer tree. As it is later
in the latching order than the fsp management, we have to reserve the fsp
latch first, before adding or removing pages from the insert buffer tree.
We let the insert buffer tree have its own file space management: a free
list of pages linked to the tree root. To prevent recursive using of the
insert buffer when adding pages to the tree, we must first load these pages
to memory, obtaining a latch on them, and only after that add them to the
free list of the insert buffer tree. More difficult is removing of pages
from the free list. If there is an excess of pages in the free list of the
ibuf tree, they might be needed if some thread reserves the fsp latch,
intending to allocate more file space. So we do the following: if a thread
reserves the fsp latch, we check the writer count field of the latch. If
this field has value 1, it means that the thread did not own the latch
before entering the fsp system, and the mtr of the thread contains no
modifications to the fsp pages. Now we are free to reserve the ibuf latch,
and check if there is an excess of pages in the free list. We can then, in a
separate mini-transaction, take them out of the free list and free them to
the fsp system.

To avoid deadlocks in the ibuf system, we divide file pages into three levels:

(1) non-ibuf pages,
(2) ibuf tree pages and the pages in the ibuf tree free list, and
(3) ibuf bitmap pages.

No OS thread is allowed to access higher level pages if it has latches to
lower level pages; even if the thread owns a B-tree latch it must not access
the B-tree non-leaf pages if it has latches on lower level pages. Read-ahead
is only allowed for level 1 and 2 pages. Dedicated i/o-handler threads handle
exclusively level 1 i/o. A dedicated i/o handler thread handles exclusively
level 2 i/o. However, if an OS thread does the i/o handling for itself, i.e.,
it uses synchronous aio, it can access any pages, as long as it obeys the
access order rules. */

/** Table name for the insert buffer. */
#define IBUF_TABLE_NAME		"SYS_IBUF_TABLE"

/** Operations that can currently be buffered. */
ibuf_use_t	ibuf_use		= IBUF_USE_ALL;

#if defined UNIV_DEBUG || defined UNIV_IBUF_DEBUG
/** Flag to control insert buffer debugging. */
uint	ibuf_debug;
#endif /* UNIV_DEBUG || UNIV_IBUF_DEBUG */

/** The insert buffer control structure */
ibuf_t*	ibuf			= NULL;

#ifdef UNIV_IBUF_COUNT_DEBUG
/** Number of tablespaces in the ibuf_counts array */
#define IBUF_COUNT_N_SPACES	4
/** Number of pages within each tablespace in the ibuf_counts array */
#define IBUF_COUNT_N_PAGES	130000

/** Buffered entry counts for file pages, used in debugging */
static ulint	ibuf_counts[IBUF_COUNT_N_SPACES][IBUF_COUNT_N_PAGES];

/******************************************************************//**
Checks that the indexes to ibuf_counts[][] are within limits. */
UNIV_INLINE
void
ibuf_count_check(
/*=============*/
	ulint	space_id,	/*!< in: space identifier */
	ulint	page_no)	/*!< in: page number */
{
	if (space_id < IBUF_COUNT_N_SPACES && page_no < IBUF_COUNT_N_PAGES) {
		return;
	}

	ib_logf(IB_LOG_LEVEL_FATAL,
		"UNIV_IBUF_COUNT_DEBUG limits space_id and page_no"
		" and breaks crash recovery."
		"\nInnoDB: space_id=%lu, should be 0<=space_id<%lu"
		"\nInnoDB: page_no=%lu, should be 0<=page_no<%lu",
		(ulint) space_id, (ulint) IBUF_COUNT_N_SPACES,
		(ulint) page_no, (ulint) IBUF_COUNT_N_PAGES);
}
#endif

/** @name Offsets to the per-page bits in the insert buffer bitmap */
/* @{ */
#define	IBUF_BITMAP_FREE	0	/*!< Bits indicating the
					amount of free space */
#define IBUF_BITMAP_BUFFERED	2	/*!< TRUE if there are buffered
					changes for the page */
#define IBUF_BITMAP_IBUF	3	/*!< TRUE if page is a part of
					the ibuf tree, excluding the
					root page, or is in the free
					list of the ibuf */
/* @} */

#define IBUF_REC_FIELD_SPACE	0	/*!< in the pre-4.1 format,
					the page number. later, the space_id */
#define IBUF_REC_FIELD_MARKER	1	/*!< starting with 4.1, a marker
					consisting of 1 byte that is 0 */
#define IBUF_REC_FIELD_PAGE	2	/*!< starting with 4.1, the
					page number */
#define IBUF_REC_FIELD_METADATA	3	/* the metadata field */
#define IBUF_REC_FIELD_USER	4	/* first user field */

/* Various constants for checking the type of an ibuf record and extracting
data from it. For details, see the description of the record format at the
top of this file. */

/** @name Format of the IBUF_REC_FIELD_METADATA of an insert buffer record
The fourth column in the MySQL 5.5 format contains an operation
type, counter, and some flags. */
/* @{ */
#define IBUF_REC_INFO_SIZE	4	/*!< Combined size of info fields at
					the beginning of the fourth field */
#if IBUF_REC_INFO_SIZE >= DATA_NEW_ORDER_NULL_TYPE_BUF_SIZE
# error "IBUF_REC_INFO_SIZE >= DATA_NEW_ORDER_NULL_TYPE_BUF_SIZE"
#endif

/* Offsets for the fields at the beginning of the fourth field */
#define IBUF_REC_OFFSET_COUNTER	0	/*!< Operation counter */
#define IBUF_REC_OFFSET_TYPE	2	/*!< Type of operation */
#define IBUF_REC_OFFSET_FLAGS	3	/*!< Additional flags */

/* Record flag masks */
#define IBUF_REC_COMPACT	0x1	/*!< Set in
					IBUF_REC_OFFSET_FLAGS if the
					user index is in COMPACT
					format or later */


/** The mutex used to block pessimistic inserts to ibuf trees */
static ib_mutex_t	ibuf_pessimistic_insert_mutex;

/** The mutex protecting the insert buffer structs */
static ib_mutex_t	ibuf_mutex;

/** The mutex protecting the insert buffer bitmaps */
static ib_mutex_t	ibuf_bitmap_mutex;

/** The area in pages from which contract looks for page numbers for merge */
#define	IBUF_MERGE_AREA			8UL

/** Inside the merge area, pages which have at most 1 per this number less
buffered entries compared to maximum volume that can buffered for a single
page are merged along with the page whose buffer became full */
#define IBUF_MERGE_THRESHOLD		4

/** In ibuf_contract at most this number of pages is read to memory in one
batch, in order to merge the entries for them in the insert buffer */
#define	IBUF_MAX_N_PAGES_MERGED		IBUF_MERGE_AREA

/** If the combined size of the ibuf trees exceeds ibuf->max_size by this
many pages, we start to contract it in connection to inserts there, using
non-synchronous contract */
#define IBUF_CONTRACT_ON_INSERT_NON_SYNC	0

/** If the combined size of the ibuf trees exceeds ibuf->max_size by this
many pages, we start to contract it in connection to inserts there, using
synchronous contract */
#define IBUF_CONTRACT_ON_INSERT_SYNC		5

/** If the combined size of the ibuf trees exceeds ibuf->max_size by
this many pages, we start to contract it synchronous contract, but do
not insert */
#define IBUF_CONTRACT_DO_NOT_INSERT		10

/* TODO: how to cope with drop table if there are records in the insert
buffer for the indexes of the table? Is there actually any problem,
because ibuf merge is done to a page when it is read in, and it is
still physically like the index page even if the index would have been
dropped! So, there seems to be no problem. */

/******************************************************************//**
Sets the flag in the current mini-transaction record indicating we're
inside an insert buffer routine. */
UNIV_INLINE
void
ibuf_enter(
/*=======*/
	mtr_t*	mtr)	/*!< in/out: mini-transaction */
{
	ut_ad(!mtr->is_inside_ibuf());
	mtr->enter_ibuf();
}

/******************************************************************//**
Sets the flag in the current mini-transaction record indicating we're
exiting an insert buffer routine. */
UNIV_INLINE
void
ibuf_exit(
/*======*/
	mtr_t*	mtr)	/*!< in/out: mini-transaction */
{
	ut_ad(mtr->is_inside_ibuf());
	mtr->exit_ibuf();
}

/**************************************************************//**
Commits an insert buffer mini-transaction and sets the persistent
cursor latch mode to BTR_NO_LATCHES, that is, detaches the cursor. */
UNIV_INLINE
void
ibuf_btr_pcur_commit_specify_mtr(
/*=============================*/
	btr_pcur_t*	pcur,	/*!< in/out: persistent cursor */
	mtr_t*		mtr)	/*!< in/out: mini-transaction */
{
	ut_d(ibuf_exit(mtr));
	btr_pcur_commit_specify_mtr(pcur, mtr);
}

/******************************************************************//**
Gets the ibuf header page and x-latches it.
@return insert buffer header page */
static
page_t*
ibuf_header_page_get(
/*=================*/
	mtr_t*	mtr)	/*!< in/out: mini-transaction */
{
	buf_block_t*	block;

	ut_ad(!ibuf_inside(mtr));

	block = buf_page_get(
		IBUF_SPACE_ID, 0, FSP_IBUF_HEADER_PAGE_NO, RW_X_LATCH, mtr);
	buf_block_dbg_add_level(block, SYNC_IBUF_HEADER);

	return(buf_block_get_frame(block));
}

/******************************************************************//**
Gets the root page and x-latches it.
@return insert buffer tree root page */
static
page_t*
ibuf_tree_root_get(
/*===============*/
	mtr_t*		mtr)	/*!< in: mtr */
{
	buf_block_t*	block;
	page_t*		root;

	ut_ad(ibuf_inside(mtr));
	ut_ad(mutex_own(&ibuf_mutex));

	mtr_sx_lock(dict_index_get_lock(ibuf->index), mtr);

	/* only segment list access is exclusive each other */
	block = buf_page_get(
		IBUF_SPACE_ID, 0, FSP_IBUF_TREE_ROOT_PAGE_NO, RW_SX_LATCH, mtr);

	buf_block_dbg_add_level(block, SYNC_IBUF_TREE_NODE_NEW);

	root = buf_block_get_frame(block);

	ut_ad(page_get_space_id(root) == IBUF_SPACE_ID);
	ut_ad(page_get_page_no(root) == FSP_IBUF_TREE_ROOT_PAGE_NO);
	ut_ad(ibuf->empty == page_is_empty(root));

	return(root);
}

#ifdef UNIV_IBUF_COUNT_DEBUG
/******************************************************************//**
Gets the ibuf count for a given page.
@return number of entries in the insert buffer currently buffered for
this page */

ulint
ibuf_count_get(
/*===========*/
	ulint	space,	/*!< in: space id */
	ulint	page_no)/*!< in: page number */
{
	ibuf_count_check(space, page_no);

	return(ibuf_counts[space][page_no]);
}

/******************************************************************//**
Sets the ibuf count for a given page. */
static
void
ibuf_count_set(
/*===========*/
	ulint	space,	/*!< in: space id */
	ulint	page_no,/*!< in: page number */
	ulint	val)	/*!< in: value to set */
{
	ibuf_count_check(space, page_no);
	ut_a(val < UNIV_PAGE_SIZE);

	ibuf_counts[space][page_no] = val;
}
#endif

/******************************************************************//**
Closes insert buffer and frees the data structures. */

void
ibuf_close(void)
/*============*/
{
	mutex_free(&ibuf_pessimistic_insert_mutex);
	memset(&ibuf_pessimistic_insert_mutex,
	       0x0, sizeof(ibuf_pessimistic_insert_mutex));

	mutex_free(&ibuf_mutex);
	memset(&ibuf_mutex, 0x0, sizeof(ibuf_mutex));

	mutex_free(&ibuf_bitmap_mutex);
	memset(&ibuf_bitmap_mutex, 0x0, sizeof(ibuf_mutex));

	ut_free(ibuf);
	ibuf = NULL;
}

/******************************************************************//**
Updates the size information of the ibuf, assuming the segment size has not
changed. */
static
void
ibuf_size_update(
/*=============*/
	const page_t*	root,	/*!< in: ibuf tree root */
	mtr_t*		mtr)	/*!< in: mtr */
{
	ut_ad(mutex_own(&ibuf_mutex));

	ibuf->free_list_len = flst_get_len(root + PAGE_HEADER
					   + PAGE_BTR_IBUF_FREE_LIST, mtr);

	ibuf->height = 1 + btr_page_get_level(root, mtr);

	/* the '1 +' is the ibuf header page */
	ibuf->size = ibuf->seg_size - (1 + ibuf->free_list_len);
}

/******************************************************************//**
Creates the insert buffer data structure at a database startup and initializes
the data structures for the insert buffer. */

void
ibuf_init_at_db_start(void)
/*=======================*/
{
	page_t*		root;
	mtr_t		mtr;
	dict_table_t*	table;
	mem_heap_t*	heap;
	dict_index_t*	index;
	ulint		n_used;
	page_t*		header_page;
	dberr_t		error;

	ibuf = static_cast<ibuf_t*>(ut_zalloc(sizeof(ibuf_t)));

	/* At startup we intialize ibuf to have a maximum of
	CHANGE_BUFFER_DEFAULT_SIZE in terms of percentage of the
	buffer pool size. Once ibuf struct is initialized this
	value is updated with the user supplied size by calling
	ibuf_max_size_update(). */
	ibuf->max_size = ((buf_pool_get_curr_size() / UNIV_PAGE_SIZE)
			  * CHANGE_BUFFER_DEFAULT_SIZE) / 100;

	mutex_create("ibuf", &ibuf_mutex);

	mutex_create("ibuf_bitmap", &ibuf_bitmap_mutex);

	mutex_create("ibuf_pessimistic_insert", &ibuf_pessimistic_insert_mutex);

	mtr_start(&mtr);

	mutex_enter(&ibuf_mutex);

	mtr_x_lock(fil_space_get_latch(IBUF_SPACE_ID, NULL), &mtr);

	header_page = ibuf_header_page_get(&mtr);

	fseg_n_reserved_pages(header_page + IBUF_HEADER + IBUF_TREE_SEG_HEADER,
			      &n_used, &mtr);
	ibuf_enter(&mtr);

	ut_ad(n_used >= 2);

	ibuf->seg_size = n_used;

	{
		buf_block_t*	block;

		block = buf_page_get(
			IBUF_SPACE_ID, 0, FSP_IBUF_TREE_ROOT_PAGE_NO,
			RW_X_LATCH, &mtr);
		buf_block_dbg_add_level(block, SYNC_IBUF_TREE_NODE);

		root = buf_block_get_frame(block);
	}

	ibuf_size_update(root, &mtr);
	mutex_exit(&ibuf_mutex);

	ibuf->empty = page_is_empty(root);
	ibuf_mtr_commit(&mtr);

	heap = mem_heap_create(450);

	/* Use old-style record format for the insert buffer. */
	table = dict_mem_table_create(IBUF_TABLE_NAME, IBUF_SPACE_ID, 1, 0, 0);

	dict_mem_table_add_col(table, heap, "DUMMY_COLUMN", DATA_BINARY, 0, 0);

	table->id = DICT_IBUF_ID_MIN + IBUF_SPACE_ID;

	dict_table_add_to_cache(table, FALSE, heap);
	mem_heap_free(heap);

	index = dict_mem_index_create(
		IBUF_TABLE_NAME, "CLUST_IND",
		IBUF_SPACE_ID, DICT_CLUSTERED | DICT_UNIVERSAL | DICT_IBUF, 1);

	dict_mem_index_add_field(index, "DUMMY_COLUMN", 0);

	index->id = DICT_IBUF_ID_MIN + IBUF_SPACE_ID;

	error = dict_index_add_to_cache(table, index,
					FSP_IBUF_TREE_ROOT_PAGE_NO, FALSE);
	ut_a(error == DB_SUCCESS);

	ibuf->index = dict_table_get_first_index(table);
}

/*********************************************************************//**
Updates the max_size value for ibuf. */

void
ibuf_max_size_update(
/*=================*/
	ulint	new_val)	/*!< in: new value in terms of
				percentage of the buffer pool size */
{
	ulint	new_size = ((buf_pool_get_curr_size() / UNIV_PAGE_SIZE)
			    * new_val) / 100;
	mutex_enter(&ibuf_mutex);
	ibuf->max_size = new_size;
	mutex_exit(&ibuf_mutex);
}


#endif /* !UNIV_HOTBACKUP */
/*********************************************************************//**
Initializes an ibuf bitmap page. */

void
ibuf_bitmap_page_init(
/*==================*/
	buf_block_t*	block,	/*!< in: bitmap page */
	mtr_t*		mtr)	/*!< in: mtr */
{
	page_t*	page;
	ulint	byte_offset;
	ulint	zip_size = buf_block_get_zip_size(block);

	ut_a(ut_is_2pow(zip_size));

	page = buf_block_get_frame(block);
	fil_page_set_type(page, FIL_PAGE_IBUF_BITMAP);

	/* Write all zeros to the bitmap */

	if (!zip_size) {
		byte_offset = UT_BITS_IN_BYTES(UNIV_PAGE_SIZE
					       * IBUF_BITS_PER_PAGE);
	} else {
		byte_offset = UT_BITS_IN_BYTES(zip_size * IBUF_BITS_PER_PAGE);
	}

	memset(page + IBUF_BITMAP, 0, byte_offset);

	/* The remaining area (up to the page trailer) is uninitialized. */

#ifndef UNIV_HOTBACKUP
	mlog_write_initial_log_record(page, MLOG_IBUF_BITMAP_INIT, mtr);
#endif /* !UNIV_HOTBACKUP */
}

/*********************************************************************//**
Parses a redo log record of an ibuf bitmap page init.
@return end of log record or NULL */

byte*
ibuf_parse_bitmap_init(
/*===================*/
	byte*		ptr,	/*!< in: buffer */
	byte*		end_ptr __attribute__((unused)), /*!< in: buffer end */
	buf_block_t*	block,	/*!< in: block or NULL */
	mtr_t*		mtr)	/*!< in: mtr or NULL */
{
	ut_ad(ptr && end_ptr);

	if (block) {
		ibuf_bitmap_page_init(block, mtr);
	}

	return(ptr);
}
#ifndef UNIV_HOTBACKUP
# ifdef UNIV_DEBUG
/** Gets the desired bits for a given page from a bitmap page.
@param page in: bitmap page
@param offset in: page whose bits to get
@param zs in: compressed page size in bytes; 0 for uncompressed pages
@param bit in: IBUF_BITMAP_FREE, IBUF_BITMAP_BUFFERED, ...
@param mtr in: mini-transaction holding an x-latch on the bitmap page
@return value of bits */
#  define ibuf_bitmap_page_get_bits(page, offset, zs, bit, mtr)	\
	ibuf_bitmap_page_get_bits_low(page, offset, zs,	\
				      MTR_MEMO_PAGE_X_FIX, mtr, bit)
# else /* UNIV_DEBUG */
/** Gets the desired bits for a given page from a bitmap page.
@param page in: bitmap page
@param offset in: page whose bits to get
@param zs in: compressed page size in bytes; 0 for uncompressed pages
@param bit in: IBUF_BITMAP_FREE, IBUF_BITMAP_BUFFERED, ...
@param mtr in: mini-transaction holding an x-latch on the bitmap page
@return value of bits */
#  define ibuf_bitmap_page_get_bits(page, offset, zs, bit, mtr)		\
	ibuf_bitmap_page_get_bits_low(page, offset, zs, bit)
# endif /* UNIV_DEBUG */

/********************************************************************//**
Gets the desired bits for a given page from a bitmap page.
@return value of bits */
UNIV_INLINE
ulint
ibuf_bitmap_page_get_bits_low(
/*==========================*/
	const page_t*	page,	/*!< in: bitmap page */
	ulint		page_no,/*!< in: page whose bits to get */
	ulint		zip_size,/*!< in: compressed page size in bytes;
				0 for uncompressed pages */
#ifdef UNIV_DEBUG
	ulint		latch_type,
				/*!< in: MTR_MEMO_PAGE_X_FIX,
				MTR_MEMO_BUF_FIX, ... */
	mtr_t*		mtr,	/*!< in: mini-transaction holding latch_type
				on the bitmap page */
#endif /* UNIV_DEBUG */
	ulint		bit)	/*!< in: IBUF_BITMAP_FREE,
				IBUF_BITMAP_BUFFERED, ... */
{
	ulint	byte_offset;
	ulint	bit_offset;
	ulint	map_byte;
	ulint	value;

	ut_ad(bit < IBUF_BITS_PER_PAGE);
#if IBUF_BITS_PER_PAGE % 2
# error "IBUF_BITS_PER_PAGE % 2 != 0"
#endif
	ut_ad(ut_is_2pow(zip_size));
	ut_ad(mtr_memo_contains_page(mtr, page, latch_type));

	if (!zip_size) {
		bit_offset = (page_no % UNIV_PAGE_SIZE) * IBUF_BITS_PER_PAGE
			+ bit;
	} else {
		bit_offset = (page_no & (zip_size - 1)) * IBUF_BITS_PER_PAGE
			+ bit;
	}

	byte_offset = bit_offset / 8;
	bit_offset = bit_offset % 8;

	ut_ad(byte_offset + IBUF_BITMAP < UNIV_PAGE_SIZE);

	map_byte = mach_read_from_1(page + IBUF_BITMAP + byte_offset);

	value = ut_bit_get_nth(map_byte, bit_offset);

	if (bit == IBUF_BITMAP_FREE) {
		ut_ad(bit_offset + 1 < 8);

		value = value * 2 + ut_bit_get_nth(map_byte, bit_offset + 1);
	}

	return(value);
}

/********************************************************************//**
Sets the desired bit for a given page in a bitmap page. */
static
void
ibuf_bitmap_page_set_bits(
/*======================*/
	page_t*	page,	/*!< in: bitmap page */
	ulint	page_no,/*!< in: page whose bits to set */
	ulint	zip_size,/*!< in: compressed page size in bytes;
			0 for uncompressed pages */
	ulint	bit,	/*!< in: IBUF_BITMAP_FREE, IBUF_BITMAP_BUFFERED, ... */
	ulint	val,	/*!< in: value to set */
	mtr_t*	mtr)	/*!< in: mtr containing an x-latch to the bitmap page */
{
	ulint	byte_offset;
	ulint	bit_offset;
	ulint	map_byte;

	ut_ad(bit < IBUF_BITS_PER_PAGE);
#if IBUF_BITS_PER_PAGE % 2
# error "IBUF_BITS_PER_PAGE % 2 != 0"
#endif
	ut_ad(ut_is_2pow(zip_size));
	ut_ad(mtr_memo_contains_page(mtr, page, MTR_MEMO_PAGE_X_FIX));
#ifdef UNIV_IBUF_COUNT_DEBUG
	ut_a((bit != IBUF_BITMAP_BUFFERED) || (val != FALSE)
	     || (0 == ibuf_count_get(page_get_space_id(page),
				     page_no)));
#endif
	if (!zip_size) {
		bit_offset = (page_no % UNIV_PAGE_SIZE) * IBUF_BITS_PER_PAGE
			+ bit;
	} else {
		bit_offset = (page_no & (zip_size - 1)) * IBUF_BITS_PER_PAGE
			+ bit;
	}

	byte_offset = bit_offset / 8;
	bit_offset = bit_offset % 8;

	ut_ad(byte_offset + IBUF_BITMAP < UNIV_PAGE_SIZE);

	map_byte = mach_read_from_1(page + IBUF_BITMAP + byte_offset);

	if (bit == IBUF_BITMAP_FREE) {
		ut_ad(bit_offset + 1 < 8);
		ut_ad(val <= 3);

		map_byte = ut_bit_set_nth(map_byte, bit_offset, val / 2);
		map_byte = ut_bit_set_nth(map_byte, bit_offset + 1, val % 2);
	} else {
		ut_ad(val <= 1);
		map_byte = ut_bit_set_nth(map_byte, bit_offset, val);
	}

	mlog_write_ulint(page + IBUF_BITMAP + byte_offset, map_byte,
			 MLOG_1BYTE, mtr);
}

/********************************************************************//**
Calculates the bitmap page number for a given page number.
@return the bitmap page number where the file page is mapped */
UNIV_INLINE
ulint
ibuf_bitmap_page_no_calc(
/*=====================*/
	ulint	zip_size,	/*!< in: compressed page size in bytes;
				0 for uncompressed pages */
	ulint	page_no)	/*!< in: tablespace page number */
{
	ut_ad(ut_is_2pow(zip_size));

	if (!zip_size) {
		return(FSP_IBUF_BITMAP_OFFSET
		       + (page_no & ~(UNIV_PAGE_SIZE - 1)));
	} else {
		return(FSP_IBUF_BITMAP_OFFSET
		       + (page_no & ~(zip_size - 1)));
	}
}

/********************************************************************//**
Gets the ibuf bitmap page where the bits describing a given file page are
stored.
@return bitmap page where the file page is mapped, that is, the bitmap
page containing the descriptor bits for the file page; the bitmap page
is x-latched */
static
page_t*
ibuf_bitmap_get_map_page_func(
/*==========================*/
	ulint		space,	/*!< in: space id of the file page */
	ulint		page_no,/*!< in: page number of the file page */
	ulint		zip_size,/*!< in: compressed page size in bytes;
				0 for uncompressed pages */
	const char*	file,	/*!< in: file name */
	ulint		line,	/*!< in: line where called */
	mtr_t*		mtr)	/*!< in: mtr */
{
	buf_block_t*	block;

	block = buf_page_get_gen(space, zip_size,
				 ibuf_bitmap_page_no_calc(zip_size, page_no),
				 RW_X_LATCH, NULL, BUF_GET,
				 file, line, mtr);
	buf_block_dbg_add_level(block, SYNC_IBUF_BITMAP);

	return(buf_block_get_frame(block));
}

/********************************************************************//**
Gets the ibuf bitmap page where the bits describing a given file page are
stored.
@return bitmap page where the file page is mapped, that is, the bitmap
page containing the descriptor bits for the file page; the bitmap page
is x-latched
@param space in: space id of the file page
@param page_no in: page number of the file page
@param zip_size in: compressed page size in bytes; 0 for uncompressed pages
@param mtr in: mini-transaction */
#define ibuf_bitmap_get_map_page(space, page_no, zip_size, mtr)		\
	ibuf_bitmap_get_map_page_func(space, page_no, zip_size,		\
				      __FILE__, __LINE__, mtr)

/************************************************************************//**
Sets the free bits of the page in the ibuf bitmap. This is done in a separate
mini-transaction, hence this operation does not restrict further work to only
ibuf bitmap operations, which would result if the latch to the bitmap page
were kept. */
UNIV_INLINE
void
ibuf_set_free_bits_low(
/*===================*/
	ulint			zip_size,/*!< in: compressed page size in bytes;
					0 for uncompressed pages */
	const buf_block_t*	block,	/*!< in: index page; free bits are set if
					the index is non-clustered and page
					level is 0 */
	ulint			val,	/*!< in: value to set: < 4 */
	mtr_t*			mtr)	/*!< in/out: mtr */
{
	page_t*	bitmap_page;
	ulint	space;
	ulint	page_no;

	if (!page_is_leaf(buf_block_get_frame(block))) {

		return;
	}

	space = buf_block_get_space(block);
	page_no = buf_block_get_page_no(block);
	bitmap_page = ibuf_bitmap_get_map_page(space, page_no, zip_size, mtr);
#ifdef UNIV_IBUF_DEBUG
# if 0
	fprintf(stderr,
		"Setting space %lu page %lu free bits to %lu should be %lu\n",
		space, page_no, val,
		ibuf_index_page_calc_free(zip_size, block));
# endif

	ut_a(val <= ibuf_index_page_calc_free(zip_size, block));
#endif /* UNIV_IBUF_DEBUG */
	ibuf_bitmap_page_set_bits(bitmap_page, page_no, zip_size,
				  IBUF_BITMAP_FREE, val, mtr);
}

/************************************************************************//**
Sets the free bit of the page in the ibuf bitmap. This is done in a separate
mini-transaction, hence this operation does not restrict further work to only
ibuf bitmap operations, which would result if the latch to the bitmap page
were kept. */

void
ibuf_set_free_bits_func(
/*====================*/
	buf_block_t*	block,	/*!< in: index page of a non-clustered index;
				free bit is reset if page level is 0 */
#ifdef UNIV_IBUF_DEBUG
	ulint		max_val,/*!< in: ULINT_UNDEFINED or a maximum
				value which the bits must have before
				setting; this is for debugging */
#endif /* UNIV_IBUF_DEBUG */
	ulint		val)	/*!< in: value to set: < 4 */
{
	mtr_t	mtr;
	page_t*	page;
	page_t*	bitmap_page;
	ulint	space;
	ulint	page_no;
	ulint	zip_size;

	page = buf_block_get_frame(block);

	if (!page_is_leaf(page)) {

		return;
	}

	mtr_start(&mtr);

	space = buf_block_get_space(block);
	page_no = buf_block_get_page_no(block);
	zip_size = buf_block_get_zip_size(block);
	bitmap_page = ibuf_bitmap_get_map_page(space, page_no, zip_size, &mtr);

	/* Avoid logging while fixing up truncate of table. */
	if (srv_is_tablespace_truncated(space)) {
		mtr_set_log_mode(&mtr, MTR_LOG_NO_REDO);
	}

#ifdef UNIV_IBUF_DEBUG
	if (max_val != ULINT_UNDEFINED) {
		ulint	old_val;

		old_val = ibuf_bitmap_page_get_bits(
			bitmap_page, page_no, zip_size,
			IBUF_BITMAP_FREE, &mtr);
# if 0
		if (old_val != max_val) {
			fprintf(stderr,
				"Ibuf: page %lu old val %lu max val %lu\n",
				page_get_page_no(page),
				old_val, max_val);
		}
# endif

		ut_a(old_val <= max_val);
	}
# if 0
	fprintf(stderr, "Setting page no %lu free bits to %lu should be %lu\n",
		page_get_page_no(page), val,
		ibuf_index_page_calc_free(zip_size, block));
# endif

	ut_a(val <= ibuf_index_page_calc_free(zip_size, block));
#endif /* UNIV_IBUF_DEBUG */
	ibuf_bitmap_page_set_bits(bitmap_page, page_no, zip_size,
				  IBUF_BITMAP_FREE, val, &mtr);
	mtr_commit(&mtr);
}

/************************************************************************//**
Resets the free bits of the page in the ibuf bitmap. This is done in a
separate mini-transaction, hence this operation does not restrict
further work to only ibuf bitmap operations, which would result if the
latch to the bitmap page were kept.  NOTE: The free bits in the insert
buffer bitmap must never exceed the free space on a page.  It is safe
to decrement or reset the bits in the bitmap in a mini-transaction
that is committed before the mini-transaction that affects the free
space. */

void
ibuf_reset_free_bits(
/*=================*/
	buf_block_t*	block)	/*!< in: index page; free bits are set to 0
				if the index is a non-clustered
				non-unique, and page level is 0 */
{
	ibuf_set_free_bits(block, 0, ULINT_UNDEFINED);
}

/**********************************************************************//**
Updates the free bits for an uncompressed page to reflect the present
state.  Does this in the mtr given, which means that the latching
order rules virtually prevent any further operations for this OS
thread until mtr is committed.  NOTE: The free bits in the insert
buffer bitmap must never exceed the free space on a page.  It is safe
to set the free bits in the same mini-transaction that updated the
page. */

void
ibuf_update_free_bits_low(
/*======================*/
	const buf_block_t*	block,		/*!< in: index page */
	ulint			max_ins_size,	/*!< in: value of
						maximum insert size
						with reorganize before
						the latest operation
						performed to the page */
	mtr_t*			mtr)		/*!< in/out: mtr */
{
	ulint	before;
	ulint	after;

	ut_a(!buf_block_get_page_zip(block));

	before = ibuf_index_page_calc_free_bits(0, max_ins_size);

	after = ibuf_index_page_calc_free(0, block);

	/* This approach cannot be used on compressed pages, since the
	computed value of "before" often does not match the current
	state of the bitmap.  This is because the free space may
	increase or decrease when a compressed page is reorganized. */
	if (before != after) {
		ibuf_set_free_bits_low(0, block, after, mtr);
	}
}

/**********************************************************************//**
Updates the free bits for a compressed page to reflect the present
state.  Does this in the mtr given, which means that the latching
order rules virtually prevent any further operations for this OS
thread until mtr is committed.  NOTE: The free bits in the insert
buffer bitmap must never exceed the free space on a page.  It is safe
to set the free bits in the same mini-transaction that updated the
page. */

void
ibuf_update_free_bits_zip(
/*======================*/
	buf_block_t*	block,	/*!< in/out: index page */
	mtr_t*		mtr)	/*!< in/out: mtr */
{
	page_t*	bitmap_page;
	ulint	space;
	ulint	page_no;
	ulint	zip_size;
	ulint	after;

	space = buf_block_get_space(block);
	page_no = buf_block_get_page_no(block);
	zip_size = buf_block_get_zip_size(block);

	ut_a(page_is_leaf(buf_block_get_frame(block)));
	ut_a(zip_size);

	bitmap_page = ibuf_bitmap_get_map_page(space, page_no, zip_size, mtr);

	after = ibuf_index_page_calc_free_zip(zip_size, block);

	if (after == 0) {
		/* We move the page to the front of the buffer pool LRU list:
		the purpose of this is to prevent those pages to which we
		cannot make inserts using the insert buffer from slipping
		out of the buffer pool */

		buf_page_make_young(&block->page);
	}

	ibuf_bitmap_page_set_bits(bitmap_page, page_no, zip_size,
				  IBUF_BITMAP_FREE, after, mtr);
}

/**********************************************************************//**
Updates the free bits for the two pages to reflect the present state.
Does this in the mtr given, which means that the latching order rules
virtually prevent any further operations until mtr is committed.
NOTE: The free bits in the insert buffer bitmap must never exceed the
free space on a page.  It is safe to set the free bits in the same
mini-transaction that updated the pages. */

void
ibuf_update_free_bits_for_two_pages_low(
/*====================================*/
	ulint		zip_size,/*!< in: compressed page size in bytes;
				0 for uncompressed pages */
	buf_block_t*	block1,	/*!< in: index page */
	buf_block_t*	block2,	/*!< in: index page */
	mtr_t*		mtr)	/*!< in: mtr */
{
	ulint	state;

	/* As we have to x-latch two random bitmap pages, we have to acquire
	the bitmap mutex to prevent a deadlock with a similar operation
	performed by another OS thread. */

	mutex_enter(&ibuf_bitmap_mutex);

	state = ibuf_index_page_calc_free(zip_size, block1);

	ibuf_set_free_bits_low(zip_size, block1, state, mtr);

	state = ibuf_index_page_calc_free(zip_size, block2);

	ibuf_set_free_bits_low(zip_size, block2, state, mtr);

	mutex_exit(&ibuf_bitmap_mutex);
}

/**********************************************************************//**
Returns TRUE if the page is one of the fixed address ibuf pages.
@return TRUE if a fixed address ibuf i/o page */
UNIV_INLINE
ibool
ibuf_fixed_addr_page(
/*=================*/
	ulint	space,	/*!< in: space id */
	ulint	zip_size,/*!< in: compressed page size in bytes;
			0 for uncompressed pages */
	ulint	page_no)/*!< in: page number */
{
	return((space == IBUF_SPACE_ID && page_no == IBUF_TREE_ROOT_PAGE_NO)
	       || ibuf_bitmap_page(zip_size, page_no));
}

/***********************************************************************//**
Checks if a page is a level 2 or 3 page in the ibuf hierarchy of pages.
Must not be called when recv_no_ibuf_operations==TRUE.
@return TRUE if level 2 or level 3 page */

ibool
ibuf_page_low(
/*==========*/
	ulint		space,	/*!< in: space id */
	ulint		zip_size,/*!< in: compressed page size in bytes, or 0 */
	ulint		page_no,/*!< in: page number */
#ifdef UNIV_DEBUG
	ibool		x_latch,/*!< in: FALSE if relaxed check
				(avoid latching the bitmap page) */
#endif /* UNIV_DEBUG */
	const char*	file,	/*!< in: file name */
	ulint		line,	/*!< in: line where called */
	mtr_t*		mtr)	/*!< in: mtr which will contain an
				x-latch to the bitmap page if the page
				is not one of the fixed address ibuf
				pages, or NULL, in which case a new
				transaction is created. */
{
	ibool	ret;
	mtr_t	local_mtr;
	page_t*	bitmap_page;

	ut_ad(!recv_no_ibuf_operations);
	ut_ad(x_latch || mtr == NULL);

	if (ibuf_fixed_addr_page(space, zip_size, page_no)) {

		return(TRUE);
	} else if (space != IBUF_SPACE_ID) {

		return(FALSE);
	}

	ut_ad(fil_space_get_type(IBUF_SPACE_ID) == FIL_TABLESPACE);

#ifdef UNIV_DEBUG
	if (!x_latch) {
		mtr_start(&local_mtr);

		/* Get the bitmap page without a page latch, so that
		we will not be violating the latching order when
		another bitmap page has already been latched by this
		thread. The page will be buffer-fixed, and thus it
		cannot be removed or relocated while we are looking at
		it. The contents of the page could change, but the
		IBUF_BITMAP_IBUF bit that we are interested in should
		not be modified by any other thread. Nobody should be
		calling ibuf_add_free_page() or ibuf_remove_free_page()
		while the page is linked to the insert buffer b-tree. */

		bitmap_page = buf_block_get_frame(
			buf_page_get_gen(
				space, zip_size,
				ibuf_bitmap_page_no_calc(zip_size, page_no),
				RW_NO_LATCH, NULL, BUF_GET_NO_LATCH,
				file, line, &local_mtr));

		ret = ibuf_bitmap_page_get_bits_low(
			bitmap_page, page_no, zip_size,
			MTR_MEMO_BUF_FIX, &local_mtr, IBUF_BITMAP_IBUF);

		mtr_commit(&local_mtr);
		return(ret);
	}
#endif /* UNIV_DEBUG */

	if (mtr == NULL) {
		mtr = &local_mtr;
		mtr_start(mtr);
	}

	bitmap_page = ibuf_bitmap_get_map_page_func(space, page_no, zip_size,
						    file, line, mtr);

	ret = ibuf_bitmap_page_get_bits(bitmap_page, page_no, zip_size,
					IBUF_BITMAP_IBUF, mtr);

	if (mtr == &local_mtr) {
		mtr_commit(mtr);
	}

	return(ret);
}

#ifdef UNIV_DEBUG
# define ibuf_rec_get_page_no(mtr,rec) ibuf_rec_get_page_no_func(mtr,rec)
#else /* UNIV_DEBUG */
# define ibuf_rec_get_page_no(mtr,rec) ibuf_rec_get_page_no_func(rec)
#endif /* UNIV_DEBUG */

/********************************************************************//**
Returns the page number field of an ibuf record.
@return page number */
static
ulint
ibuf_rec_get_page_no_func(
/*======================*/
#ifdef UNIV_DEBUG
	mtr_t*		mtr,	/*!< in: mini-transaction owning rec */
#endif /* UNIV_DEBUG */
	const rec_t*	rec)	/*!< in: ibuf record */
{
	const byte*	field;
	ulint		len;

	ut_ad(mtr_memo_contains_page(mtr, rec, MTR_MEMO_PAGE_X_FIX)
	      || mtr_memo_contains_page(mtr, rec, MTR_MEMO_PAGE_S_FIX));
	ut_ad(ibuf_inside(mtr));
	ut_ad(rec_get_n_fields_old(rec) > 2);

	field = rec_get_nth_field_old(rec, IBUF_REC_FIELD_MARKER, &len);

	ut_a(len == 1);

	field = rec_get_nth_field_old(rec, IBUF_REC_FIELD_PAGE, &len);

	ut_a(len == 4);

	return(mach_read_from_4(field));
}

#ifdef UNIV_DEBUG
# define ibuf_rec_get_space(mtr,rec) ibuf_rec_get_space_func(mtr,rec)
#else /* UNIV_DEBUG */
# define ibuf_rec_get_space(mtr,rec) ibuf_rec_get_space_func(rec)
#endif /* UNIV_DEBUG */

/********************************************************************//**
Returns the space id field of an ibuf record. For < 4.1.x format records
returns 0.
@return space id */
static
ulint
ibuf_rec_get_space_func(
/*====================*/
#ifdef UNIV_DEBUG
	mtr_t*		mtr,	/*!< in: mini-transaction owning rec */
#endif /* UNIV_DEBUG */
	const rec_t*	rec)	/*!< in: ibuf record */
{
	const byte*	field;
	ulint		len;

	ut_ad(mtr_memo_contains_page(mtr, rec, MTR_MEMO_PAGE_X_FIX)
	      || mtr_memo_contains_page(mtr, rec, MTR_MEMO_PAGE_S_FIX));
	ut_ad(ibuf_inside(mtr));
	ut_ad(rec_get_n_fields_old(rec) > 2);

	field = rec_get_nth_field_old(rec, IBUF_REC_FIELD_MARKER, &len);

	ut_a(len == 1);

	field = rec_get_nth_field_old(rec, IBUF_REC_FIELD_SPACE, &len);

	ut_a(len == 4);

	return(mach_read_from_4(field));
}

#ifdef UNIV_DEBUG
# define ibuf_rec_get_info(mtr,rec,op,comp,info_len,counter)	\
	ibuf_rec_get_info_func(mtr,rec,op,comp,info_len,counter)
#else /* UNIV_DEBUG */
# define ibuf_rec_get_info(mtr,rec,op,comp,info_len,counter)	\
	ibuf_rec_get_info_func(rec,op,comp,info_len,counter)
#endif
/****************************************************************//**
Get various information about an ibuf record in >= 4.1.x format. */
static
void
ibuf_rec_get_info_func(
/*===================*/
#ifdef UNIV_DEBUG
	mtr_t*		mtr,	/*!< in: mini-transaction owning rec */
#endif /* UNIV_DEBUG */
	const rec_t*	rec,		/*!< in: ibuf record */
	ibuf_op_t*	op,		/*!< out: operation type, or NULL */
	ibool*		comp,		/*!< out: compact flag, or NULL */
	ulint*		info_len,	/*!< out: length of info fields at the
					start of the fourth field, or
					NULL */
	ulint*		counter)	/*!< in: counter value, or NULL */
{
	const byte*	types;
	ulint		fields;
	ulint		len;

	/* Local variables to shadow arguments. */
	ibuf_op_t	op_local;
	ibool		comp_local;
	ulint		info_len_local;
	ulint		counter_local;

	ut_ad(mtr_memo_contains_page(mtr, rec, MTR_MEMO_PAGE_X_FIX)
	      || mtr_memo_contains_page(mtr, rec, MTR_MEMO_PAGE_S_FIX));
	ut_ad(ibuf_inside(mtr));
	fields = rec_get_n_fields_old(rec);
	ut_a(fields > IBUF_REC_FIELD_USER);

	types = rec_get_nth_field_old(rec, IBUF_REC_FIELD_METADATA, &len);

	info_len_local = len % DATA_NEW_ORDER_NULL_TYPE_BUF_SIZE;

	switch (info_len_local) {
	case 0:
	case 1:
		op_local = IBUF_OP_INSERT;
		comp_local = info_len_local;
		ut_ad(!counter);
		counter_local = ULINT_UNDEFINED;
		break;

	case IBUF_REC_INFO_SIZE:
		op_local = (ibuf_op_t) types[IBUF_REC_OFFSET_TYPE];
		comp_local = types[IBUF_REC_OFFSET_FLAGS] & IBUF_REC_COMPACT;
		counter_local = mach_read_from_2(
			types + IBUF_REC_OFFSET_COUNTER);
		break;

	default:
		ut_error;
	}

	ut_a(op_local < IBUF_OP_COUNT);
	ut_a((len - info_len_local) ==
	     (fields - IBUF_REC_FIELD_USER)
	     * DATA_NEW_ORDER_NULL_TYPE_BUF_SIZE);

	if (op) {
		*op = op_local;
	}

	if (comp) {
		*comp = comp_local;
	}

	if (info_len) {
		*info_len = info_len_local;
	}

	if (counter) {
		*counter = counter_local;
	}
}

#ifdef UNIV_DEBUG
# define ibuf_rec_get_op_type(mtr,rec) ibuf_rec_get_op_type_func(mtr,rec)
#else /* UNIV_DEBUG */
# define ibuf_rec_get_op_type(mtr,rec) ibuf_rec_get_op_type_func(rec)
#endif

/****************************************************************//**
Returns the operation type field of an ibuf record.
@return operation type */
static
ibuf_op_t
ibuf_rec_get_op_type_func(
/*======================*/
#ifdef UNIV_DEBUG
	mtr_t*		mtr,	/*!< in: mini-transaction owning rec */
#endif /* UNIV_DEBUG */
	const rec_t*	rec)	/*!< in: ibuf record */
{
	ulint		len;

	ut_ad(mtr_memo_contains_page(mtr, rec, MTR_MEMO_PAGE_X_FIX)
	      || mtr_memo_contains_page(mtr, rec, MTR_MEMO_PAGE_S_FIX));
	ut_ad(ibuf_inside(mtr));
	ut_ad(rec_get_n_fields_old(rec) > 2);

	(void) rec_get_nth_field_old(rec, IBUF_REC_FIELD_MARKER, &len);

	if (len > 1) {
		/* This is a < 4.1.x format record */

		return(IBUF_OP_INSERT);
	} else {
		ibuf_op_t	op;

		ibuf_rec_get_info(mtr, rec, &op, NULL, NULL, NULL);

		return(op);
	}
}

/****************************************************************//**
Read the first two bytes from a record's fourth field (counter field in new
records; something else in older records).
@return "counter" field, or ULINT_UNDEFINED if for some reason it
can't be read */

ulint
ibuf_rec_get_counter(
/*=================*/
	const rec_t*	rec)	/*!< in: ibuf record */
{
	const byte*	ptr;
	ulint		len;

	if (rec_get_n_fields_old(rec) <= IBUF_REC_FIELD_METADATA) {

		return(ULINT_UNDEFINED);
	}

	ptr = rec_get_nth_field_old(rec, IBUF_REC_FIELD_METADATA, &len);

	if (len >= 2) {

		return(mach_read_from_2(ptr));
	} else {

		return(ULINT_UNDEFINED);
	}
}

/****************************************************************//**
Add accumulated operation counts to a permanent array. Both arrays must be
of size IBUF_OP_COUNT. */
static
void
ibuf_add_ops(
/*=========*/
	ulint*		arr,	/*!< in/out: array to modify */
	const ulint*	ops)	/*!< in: operation counts */

{
	ulint	i;

#ifndef HAVE_ATOMIC_BUILTINS
	ut_ad(mutex_own(&ibuf_mutex));
#endif /* !HAVE_ATOMIC_BUILTINS */

	for (i = 0; i < IBUF_OP_COUNT; i++) {
#ifdef HAVE_ATOMIC_BUILTINS
		os_atomic_increment_ulint(&arr[i], ops[i]);
#else /* HAVE_ATOMIC_BUILTINS */
		arr[i] += ops[i];
#endif /* HAVE_ATOMIC_BUILTINS */
	}
}

/****************************************************************//**
Print operation counts. The array must be of size IBUF_OP_COUNT. */
static
void
ibuf_print_ops(
/*===========*/
	const ulint*	ops,	/*!< in: operation counts */
	FILE*		file)	/*!< in: file where to print */
{
	static const char* op_names[] = {
		"insert",
		"delete mark",
		"delete"
	};
	ulint	i;

	ut_a(UT_ARR_SIZE(op_names) == IBUF_OP_COUNT);

	for (i = 0; i < IBUF_OP_COUNT; i++) {
		fprintf(file, "%s %lu%s", op_names[i],
			(ulong) ops[i], (i < (IBUF_OP_COUNT - 1)) ? ", " : "");
	}

	putc('\n', file);
}

/********************************************************************//**
Creates a dummy index for inserting a record to a non-clustered index.
@return dummy index */
static
dict_index_t*
ibuf_dummy_index_create(
/*====================*/
	ulint		n,	/*!< in: number of fields */
	ibool		comp)	/*!< in: TRUE=use compact record format */
{
	dict_table_t*	table;
	dict_index_t*	index;

	table = dict_mem_table_create("IBUF_DUMMY",
				      DICT_HDR_SPACE, n,
				      comp ? DICT_TF_COMPACT : 0, 0);

	index = dict_mem_index_create("IBUF_DUMMY", "IBUF_DUMMY",
				      DICT_HDR_SPACE, 0, n);

	index->table = table;

	/* avoid ut_ad(index->cached) in dict_index_get_n_unique_in_tree */
	index->cached = TRUE;

	return(index);
}
/********************************************************************//**
Add a column to the dummy index */
static
void
ibuf_dummy_index_add_col(
/*=====================*/
	dict_index_t*	index,	/*!< in: dummy index */
	const dtype_t*	type,	/*!< in: the data type of the column */
	ulint		len)	/*!< in: length of the column */
{
	ulint	i	= index->table->n_def;
	dict_mem_table_add_col(index->table, NULL, NULL,
			       dtype_get_mtype(type),
			       dtype_get_prtype(type),
			       dtype_get_len(type));
	dict_index_add_col(index, index->table,
			   dict_table_get_nth_col(index->table, i), len);
}
/********************************************************************//**
Deallocates a dummy index for inserting a record to a non-clustered index. */
static
void
ibuf_dummy_index_free(
/*==================*/
	dict_index_t*	index)	/*!< in, own: dummy index */
{
	dict_table_t*	table = index->table;

	dict_mem_index_free(index);
	dict_mem_table_free(table);
}

#ifdef UNIV_DEBUG
# define ibuf_build_entry_from_ibuf_rec(mtr,ibuf_rec,heap,pindex)	\
	ibuf_build_entry_from_ibuf_rec_func(mtr,ibuf_rec,heap,pindex)
#else /* UNIV_DEBUG */
# define ibuf_build_entry_from_ibuf_rec(mtr,ibuf_rec,heap,pindex)	\
	ibuf_build_entry_from_ibuf_rec_func(ibuf_rec,heap,pindex)
#endif

/*********************************************************************//**
Builds the entry used to

1) IBUF_OP_INSERT: insert into a non-clustered index

2) IBUF_OP_DELETE_MARK: find the record whose delete-mark flag we need to
   activate

3) IBUF_OP_DELETE: find the record we need to delete

when we have the corresponding record in an ibuf index.

NOTE that as we copy pointers to fields in ibuf_rec, the caller must
hold a latch to the ibuf_rec page as long as the entry is used!

@return own: entry to insert to a non-clustered index */
static
dtuple_t*
ibuf_build_entry_from_ibuf_rec_func(
/*================================*/
#ifdef UNIV_DEBUG
	mtr_t*		mtr,	/*!< in: mini-transaction owning rec */
#endif /* UNIV_DEBUG */
	const rec_t*	ibuf_rec,	/*!< in: record in an insert buffer */
	mem_heap_t*	heap,		/*!< in: heap where built */
	dict_index_t**	pindex)		/*!< out, own: dummy index that
					describes the entry */
{
	dtuple_t*	tuple;
	dfield_t*	field;
	ulint		n_fields;
	const byte*	types;
	const byte*	data;
	ulint		len;
	ulint		info_len;
	ulint		i;
	ulint		comp;
	dict_index_t*	index;

	ut_ad(mtr_memo_contains_page(mtr, ibuf_rec, MTR_MEMO_PAGE_X_FIX)
	      || mtr_memo_contains_page(mtr, ibuf_rec, MTR_MEMO_PAGE_S_FIX));
	ut_ad(ibuf_inside(mtr));

	data = rec_get_nth_field_old(ibuf_rec, IBUF_REC_FIELD_MARKER, &len);

	ut_a(len == 1);
	ut_a(*data == 0);
	ut_a(rec_get_n_fields_old(ibuf_rec) > IBUF_REC_FIELD_USER);

	n_fields = rec_get_n_fields_old(ibuf_rec) - IBUF_REC_FIELD_USER;

	tuple = dtuple_create(heap, n_fields);

	types = rec_get_nth_field_old(ibuf_rec, IBUF_REC_FIELD_METADATA, &len);

	ibuf_rec_get_info(mtr, ibuf_rec, NULL, &comp, &info_len, NULL);

	index = ibuf_dummy_index_create(n_fields, comp);

	len -= info_len;
	types += info_len;

	ut_a(len == n_fields * DATA_NEW_ORDER_NULL_TYPE_BUF_SIZE);

	for (i = 0; i < n_fields; i++) {
		field = dtuple_get_nth_field(tuple, i);

		data = rec_get_nth_field_old(
			ibuf_rec, i + IBUF_REC_FIELD_USER, &len);

		dfield_set_data(field, data, len);

		dtype_new_read_for_order_and_null_size(
			dfield_get_type(field),
			types + i * DATA_NEW_ORDER_NULL_TYPE_BUF_SIZE);

		ibuf_dummy_index_add_col(index, dfield_get_type(field), len);
	}

	/* Prevent an ut_ad() failure in page_zip_write_rec() by
	adding system columns to the dummy table pointed to by the
	dummy secondary index.  The insert buffer is only used for
	secondary indexes, whose records never contain any system
	columns, such as DB_TRX_ID. */
	ut_d(dict_table_add_system_columns(index->table, index->table->heap));

	*pindex = index;

	return(tuple);
}

/******************************************************************//**
Get the data size.
@return size of fields */
UNIV_INLINE
ulint
ibuf_rec_get_size(
/*==============*/
	const rec_t*	rec,			/*!< in: ibuf record */
	const byte*	types,			/*!< in: fields */
	ulint		n_fields,		/*!< in: number of fields */
	ulint		comp)			/*!< in: 0=ROW_FORMAT=REDUNDANT,
						nonzero=ROW_FORMAT=COMPACT */
{
	ulint	i;
	ulint	field_offset;
	ulint	types_offset;
	ulint	size = 0;

	field_offset = IBUF_REC_FIELD_USER;
	types_offset = DATA_NEW_ORDER_NULL_TYPE_BUF_SIZE;

	for (i = 0; i < n_fields; i++) {
		ulint		len;
		dtype_t		dtype;

		rec_get_nth_field_offs_old(rec, i + field_offset, &len);

		if (len != UNIV_SQL_NULL) {
			size += len;
		} else {
			dtype_new_read_for_order_and_null_size(&dtype, types);

			size += dtype_get_sql_null_size(&dtype, comp);
		}

		types += types_offset;
	}

	return(size);
}

#ifdef UNIV_DEBUG
# define ibuf_rec_get_volume(mtr,rec) ibuf_rec_get_volume_func(mtr,rec)
#else /* UNIV_DEBUG */
# define ibuf_rec_get_volume(mtr,rec) ibuf_rec_get_volume_func(rec)
#endif

/********************************************************************//**
Returns the space taken by a stored non-clustered index entry if converted to
an index record.
@return size of index record in bytes + an upper limit of the space
taken in the page directory */
static
ulint
ibuf_rec_get_volume_func(
/*=====================*/
#ifdef UNIV_DEBUG
	mtr_t*		mtr,	/*!< in: mini-transaction owning rec */
#endif /* UNIV_DEBUG */
	const rec_t*	ibuf_rec)/*!< in: ibuf record */
{
	ulint		len;
	const byte*	data;
	const byte*	types;
	ulint		n_fields;
	ulint		data_size;
	ulint		comp;
	ibuf_op_t	op;
	ulint		info_len;

	ut_ad(mtr_memo_contains_page(mtr, ibuf_rec, MTR_MEMO_PAGE_X_FIX)
	      || mtr_memo_contains_page(mtr, ibuf_rec, MTR_MEMO_PAGE_S_FIX));
	ut_ad(ibuf_inside(mtr));
	ut_ad(rec_get_n_fields_old(ibuf_rec) > 2);

	data = rec_get_nth_field_old(ibuf_rec, IBUF_REC_FIELD_MARKER, &len);
	ut_a(len == 1);
	ut_a(*data == 0);

	types = rec_get_nth_field_old(
		ibuf_rec, IBUF_REC_FIELD_METADATA, &len);

	ibuf_rec_get_info(mtr, ibuf_rec, &op, &comp, &info_len, NULL);

	if (op == IBUF_OP_DELETE_MARK || op == IBUF_OP_DELETE) {
		/* Delete-marking a record doesn't take any
		additional space, and while deleting a record
		actually frees up space, we have to play it safe and
		pretend it takes no additional space (the record
		might not exist, etc.).  */

		return(0);
	} else if (comp) {
		dtuple_t*	entry;
		ulint		volume;
		dict_index_t*	dummy_index;
		mem_heap_t*	heap = mem_heap_create(500);

		entry = ibuf_build_entry_from_ibuf_rec(mtr, ibuf_rec,
			heap, &dummy_index);

		volume = rec_get_converted_size(dummy_index, entry, 0);

		ibuf_dummy_index_free(dummy_index);
		mem_heap_free(heap);

		return(volume + page_dir_calc_reserved_space(1));
	}

	types += info_len;
	n_fields = rec_get_n_fields_old(ibuf_rec)
		- IBUF_REC_FIELD_USER;

	data_size = ibuf_rec_get_size(ibuf_rec, types, n_fields, comp);

	return(data_size + rec_get_converted_extra_size(data_size, n_fields, 0)
	       + page_dir_calc_reserved_space(1));
}

/*********************************************************************//**
Builds the tuple to insert to an ibuf tree when we have an entry for a
non-clustered index.

NOTE that the original entry must be kept because we copy pointers to
its fields.

@return own: entry to insert into an ibuf index tree */
static
dtuple_t*
ibuf_entry_build(
/*=============*/
	ibuf_op_t	op,	/*!< in: operation type */
	dict_index_t*	index,	/*!< in: non-clustered index */
	const dtuple_t*	entry,	/*!< in: entry for a non-clustered index */
	ulint		space,	/*!< in: space id */
	ulint		page_no,/*!< in: index page number where entry should
				be inserted */
	ulint		counter,/*!< in: counter value;
				ULINT_UNDEFINED=not used */
	mem_heap_t*	heap)	/*!< in: heap into which to build */
{
	dtuple_t*	tuple;
	dfield_t*	field;
	const dfield_t*	entry_field;
	ulint		n_fields;
	byte*		buf;
	byte*		ti;
	byte*		type_info;
	ulint		i;

	ut_ad(counter != ULINT_UNDEFINED || op == IBUF_OP_INSERT);
	ut_ad(counter == ULINT_UNDEFINED || counter <= 0xFFFF);
	ut_ad(op < IBUF_OP_COUNT);

	/* We have to build a tuple with the following fields:

	1-4) These are described at the top of this file.

	5) The rest of the fields are copied from the entry.

	All fields in the tuple are ordered like the type binary in our
	insert buffer tree. */

	n_fields = dtuple_get_n_fields(entry);

	tuple = dtuple_create(heap, n_fields + IBUF_REC_FIELD_USER);

	/* 1) Space Id */

	field = dtuple_get_nth_field(tuple, IBUF_REC_FIELD_SPACE);

	buf = static_cast<byte*>(mem_heap_alloc(heap, 4));

	mach_write_to_4(buf, space);

	dfield_set_data(field, buf, 4);

	/* 2) Marker byte */

	field = dtuple_get_nth_field(tuple, IBUF_REC_FIELD_MARKER);

	buf = static_cast<byte*>(mem_heap_alloc(heap, 1));

	/* We set the marker byte zero */

	mach_write_to_1(buf, 0);

	dfield_set_data(field, buf, 1);

	/* 3) Page number */

	field = dtuple_get_nth_field(tuple, IBUF_REC_FIELD_PAGE);

	buf = static_cast<byte*>(mem_heap_alloc(heap, 4));

	mach_write_to_4(buf, page_no);

	dfield_set_data(field, buf, 4);

	/* 4) Type info, part #1 */

	if (counter == ULINT_UNDEFINED) {
		i = dict_table_is_comp(index->table) ? 1 : 0;
	} else {
		ut_ad(counter <= 0xFFFF);
		i = IBUF_REC_INFO_SIZE;
	}

	ti = type_info = static_cast<byte*>(
		mem_heap_alloc(
			heap,
			i + n_fields * DATA_NEW_ORDER_NULL_TYPE_BUF_SIZE));

	switch (i) {
	default:
		ut_error;
		break;
	case 1:
		/* set the flag for ROW_FORMAT=COMPACT */
		*ti++ = 0;
		/* fall through */
	case 0:
		/* the old format does not allow delete buffering */
		ut_ad(op == IBUF_OP_INSERT);
		break;
	case IBUF_REC_INFO_SIZE:
		mach_write_to_2(ti + IBUF_REC_OFFSET_COUNTER, counter);

		ti[IBUF_REC_OFFSET_TYPE] = (byte) op;
		ti[IBUF_REC_OFFSET_FLAGS] = dict_table_is_comp(index->table)
			? IBUF_REC_COMPACT : 0;
		ti += IBUF_REC_INFO_SIZE;
		break;
	}

	/* 5+) Fields from the entry */

	for (i = 0; i < n_fields; i++) {
		ulint			fixed_len;
		const dict_field_t*	ifield;

		field = dtuple_get_nth_field(tuple, i + IBUF_REC_FIELD_USER);
		entry_field = dtuple_get_nth_field(entry, i);
		dfield_copy(field, entry_field);

		ifield = dict_index_get_nth_field(index, i);
		/* Prefix index columns of fixed-length columns are of
		fixed length.  However, in the function call below,
		dfield_get_type(entry_field) contains the fixed length
		of the column in the clustered index.  Replace it with
		the fixed length of the secondary index column. */
		fixed_len = ifield->fixed_len;

#ifdef UNIV_DEBUG
		if (fixed_len) {
			/* dict_index_add_col() should guarantee these */
			ut_ad(fixed_len <= (ulint)
			      dfield_get_type(entry_field)->len);
			if (ifield->prefix_len) {
				ut_ad(ifield->prefix_len == fixed_len);
			} else {
				ut_ad(fixed_len == (ulint)
				      dfield_get_type(entry_field)->len);
			}
		}
#endif /* UNIV_DEBUG */

		dtype_new_store_for_order_and_null_size(
			ti, dfield_get_type(entry_field), fixed_len);
		ti += DATA_NEW_ORDER_NULL_TYPE_BUF_SIZE;
	}

	/* 4) Type info, part #2 */

	field = dtuple_get_nth_field(tuple, IBUF_REC_FIELD_METADATA);

	dfield_set_data(field, type_info, ti - type_info);

	/* Set all the types in the new tuple binary */

	dtuple_set_types_binary(tuple, n_fields + IBUF_REC_FIELD_USER);

	return(tuple);
}

/*********************************************************************//**
Builds a search tuple used to search buffered inserts for an index page.
This is for >= 4.1.x format records.
@return own: search tuple */
static
dtuple_t*
ibuf_search_tuple_build(
/*====================*/
	ulint		space,	/*!< in: space id */
	ulint		page_no,/*!< in: index page number */
	mem_heap_t*	heap)	/*!< in: heap into which to build */
{
	dtuple_t*	tuple;
	dfield_t*	field;
	byte*		buf;

	tuple = dtuple_create(heap, IBUF_REC_FIELD_METADATA);

	/* Store the space id in tuple */

	field = dtuple_get_nth_field(tuple, IBUF_REC_FIELD_SPACE);

	buf = static_cast<byte*>(mem_heap_alloc(heap, 4));

	mach_write_to_4(buf, space);

	dfield_set_data(field, buf, 4);

	/* Store the new format record marker byte */

	field = dtuple_get_nth_field(tuple, IBUF_REC_FIELD_MARKER);

	buf = static_cast<byte*>(mem_heap_alloc(heap, 1));

	mach_write_to_1(buf, 0);

	dfield_set_data(field, buf, 1);

	/* Store the page number in tuple */

	field = dtuple_get_nth_field(tuple, IBUF_REC_FIELD_PAGE);

	buf = static_cast<byte*>(mem_heap_alloc(heap, 4));

	mach_write_to_4(buf, page_no);

	dfield_set_data(field, buf, 4);

	dtuple_set_types_binary(tuple, IBUF_REC_FIELD_METADATA);

	return(tuple);
}

/*********************************************************************//**
Checks if there are enough pages in the free list of the ibuf tree that we
dare to start a pessimistic insert to the insert buffer.
@return TRUE if enough free pages in list */
UNIV_INLINE
ibool
ibuf_data_enough_free_for_insert(void)
/*==================================*/
{
	ut_ad(mutex_own(&ibuf_mutex));

	/* We want a big margin of free pages, because a B-tree can sometimes
	grow in size also if records are deleted from it, as the node pointers
	can change, and we must make sure that we are able to delete the
	inserts buffered for pages that we read to the buffer pool, without
	any risk of running out of free space in the insert buffer. */

	return(ibuf->free_list_len >= (ibuf->size / 2) + 3 * ibuf->height);
}

/*********************************************************************//**
Checks if there are enough pages in the free list of the ibuf tree that we
should remove them and free to the file space management.
@return TRUE if enough free pages in list */
UNIV_INLINE
ibool
ibuf_data_too_much_free(void)
/*=========================*/
{
	ut_ad(mutex_own(&ibuf_mutex));

	return(ibuf->free_list_len >= 3 + (ibuf->size / 2) + 3 * ibuf->height);
}

/*********************************************************************//**
Allocates a new page from the ibuf file segment and adds it to the free
list.
@return TRUE on success, FALSE if no space left */
static
ibool
ibuf_add_free_page(void)
/*====================*/
{
	mtr_t		mtr;
	page_t*		header_page;
	ulint		flags;
	ulint		zip_size;
	buf_block_t*	block;
	page_t*		page;
	page_t*		root;
	page_t*		bitmap_page;

	mtr_start(&mtr);

	/* Acquire the fsp latch before the ibuf header, obeying the latching
	order */
	mtr_x_lock(fil_space_get_latch(IBUF_SPACE_ID, &flags), &mtr);
	zip_size = fsp_flags_get_zip_size(flags);

	header_page = ibuf_header_page_get(&mtr);

	/* Allocate a new page: NOTE that if the page has been a part of a
	non-clustered index which has subsequently been dropped, then the
	page may have buffered inserts in the insert buffer, and these
	should be deleted from there. These get deleted when the page
	allocation creates the page in buffer. Thus the call below may end
	up calling the insert buffer routines and, as we yet have no latches
	to insert buffer tree pages, these routines can run without a risk
	of a deadlock. This is the reason why we created a special ibuf
	header page apart from the ibuf tree. */

	block = fseg_alloc_free_page(
		header_page + IBUF_HEADER + IBUF_TREE_SEG_HEADER, 0, FSP_UP,
		&mtr);

	if (block == NULL) {
		mtr_commit(&mtr);

		return(FALSE);
	}

	ut_ad(rw_lock_get_x_lock_count(&block->lock) == 1);
	ibuf_enter(&mtr);
	mutex_enter(&ibuf_mutex);
	root = ibuf_tree_root_get(&mtr);

	buf_block_dbg_add_level(block, SYNC_IBUF_TREE_NODE_NEW);
	page = buf_block_get_frame(block);

	/* Add the page to the free list and update the ibuf size data */

	flst_add_last(root + PAGE_HEADER + PAGE_BTR_IBUF_FREE_LIST,
		      page + PAGE_HEADER + PAGE_BTR_IBUF_FREE_LIST_NODE, &mtr);

	mlog_write_ulint(page + FIL_PAGE_TYPE, FIL_PAGE_IBUF_FREE_LIST,
			 MLOG_2BYTES, &mtr);

	ibuf->seg_size++;
	ibuf->free_list_len++;

	/* Set the bit indicating that this page is now an ibuf tree page
	(level 2 page) */

	bitmap_page = ibuf_bitmap_get_map_page(
		IBUF_SPACE_ID, buf_block_get_page_no(block), zip_size, &mtr);

	mutex_exit(&ibuf_mutex);

	ibuf_bitmap_page_set_bits(
		bitmap_page, buf_block_get_page_no(block), zip_size,
		IBUF_BITMAP_IBUF, TRUE, &mtr);

	ibuf_mtr_commit(&mtr);

	return(TRUE);
}

/*********************************************************************//**
Removes a page from the free list and frees it to the fsp system. */
static
void
ibuf_remove_free_page(void)
/*=======================*/
{
	mtr_t	mtr;
	mtr_t	mtr2;
	page_t*	header_page;
	ulint	flags;
	ulint	zip_size;
	ulint	page_no;
	page_t*	page;
	page_t*	root;
	page_t*	bitmap_page;

	mtr_start(&mtr);

	/* Acquire the fsp latch before the ibuf header, obeying the latching
	order */
	mtr_x_lock(fil_space_get_latch(IBUF_SPACE_ID, &flags), &mtr);
	zip_size = fsp_flags_get_zip_size(flags);

	header_page = ibuf_header_page_get(&mtr);

	/* Prevent pessimistic inserts to insert buffer trees for a while */
	ibuf_enter(&mtr);
	mutex_enter(&ibuf_pessimistic_insert_mutex);
	mutex_enter(&ibuf_mutex);

	if (!ibuf_data_too_much_free()) {

		mutex_exit(&ibuf_mutex);
		mutex_exit(&ibuf_pessimistic_insert_mutex);

		ibuf_mtr_commit(&mtr);

		return;
	}

	ibuf_mtr_start(&mtr2);

	root = ibuf_tree_root_get(&mtr2);

	mutex_exit(&ibuf_mutex);

	page_no = flst_get_last(root + PAGE_HEADER + PAGE_BTR_IBUF_FREE_LIST,
				&mtr2).page;

	/* NOTE that we must release the latch on the ibuf tree root
	because in fseg_free_page we access level 1 pages, and the root
	is a level 2 page. */

	ibuf_mtr_commit(&mtr2);
	ibuf_exit(&mtr);

	/* Since pessimistic inserts were prevented, we know that the
	page is still in the free list. NOTE that also deletes may take
	pages from the free list, but they take them from the start, and
	the free list was so long that they cannot have taken the last
	page from it. */

	fseg_free_page(header_page + IBUF_HEADER + IBUF_TREE_SEG_HEADER,
		       IBUF_SPACE_ID, page_no, false, &mtr);

#if defined UNIV_DEBUG_FILE_ACCESSES || defined UNIV_DEBUG
	buf_page_reset_file_page_was_freed(IBUF_SPACE_ID, page_no);
#endif /* UNIV_DEBUG_FILE_ACCESSES || UNIV_DEBUG */

	ibuf_enter(&mtr);

	mutex_enter(&ibuf_mutex);

	root = ibuf_tree_root_get(&mtr);

	ut_ad(page_no == flst_get_last(root + PAGE_HEADER
				       + PAGE_BTR_IBUF_FREE_LIST, &mtr).page);

	{
		buf_block_t*	block;

		block = buf_page_get(
			IBUF_SPACE_ID, 0, page_no, RW_X_LATCH, &mtr);

		buf_block_dbg_add_level(block, SYNC_IBUF_TREE_NODE);

		page = buf_block_get_frame(block);
	}

	/* Remove the page from the free list and update the ibuf size data */

	flst_remove(root + PAGE_HEADER + PAGE_BTR_IBUF_FREE_LIST,
		    page + PAGE_HEADER + PAGE_BTR_IBUF_FREE_LIST_NODE, &mtr);

	mutex_exit(&ibuf_pessimistic_insert_mutex);

	ibuf->seg_size--;
	ibuf->free_list_len--;

	/* Set the bit indicating that this page is no more an ibuf tree page
	(level 2 page) */

	bitmap_page = ibuf_bitmap_get_map_page(
		IBUF_SPACE_ID, page_no, zip_size, &mtr);

	mutex_exit(&ibuf_mutex);

	ibuf_bitmap_page_set_bits(
		bitmap_page, page_no, zip_size, IBUF_BITMAP_IBUF, FALSE, &mtr);

#if defined UNIV_DEBUG_FILE_ACCESSES || defined UNIV_DEBUG
	buf_page_set_file_page_was_freed(IBUF_SPACE_ID, page_no);
#endif /* UNIV_DEBUG_FILE_ACCESSES || UNIV_DEBUG */
	ibuf_mtr_commit(&mtr);
}

/***********************************************************************//**
Frees excess pages from the ibuf free list. This function is called when an OS
thread calls fsp services to allocate a new file segment, or a new page to a
file segment, and the thread did not own the fsp latch before this call. */

void
ibuf_free_excess_pages(void)
/*========================*/
{
	ulint		i;

#ifdef UNIV_SYNC_DEBUG
	ut_ad(rw_lock_own(fil_space_get_latch(IBUF_SPACE_ID, NULL),
			  RW_LOCK_X));
#endif /* UNIV_SYNC_DEBUG */

	ut_ad(rw_lock_get_x_lock_count(
		fil_space_get_latch(IBUF_SPACE_ID, NULL)) == 1);

	/* NOTE: We require that the thread did not own the latch before,
	because then we know that we can obey the correct latching order
	for ibuf latches */

	if (!ibuf) {
		/* Not yet initialized; not sure if this is possible, but
		does no harm to check for it. */

		return;
	}

	/* Free at most a few pages at a time, so that we do not delay the
	requested service too much */

	for (i = 0; i < 4; i++) {

		ibool	too_much_free;

		mutex_enter(&ibuf_mutex);
		too_much_free = ibuf_data_too_much_free();
		mutex_exit(&ibuf_mutex);

		if (!too_much_free) {
			return;
		}

		ibuf_remove_free_page();
	}
}

#ifdef UNIV_DEBUG
# define ibuf_get_merge_page_nos(contract,rec,mtr,ids,vers,pages,n_stored) \
	ibuf_get_merge_page_nos_func(contract,rec,mtr,ids,vers,pages,n_stored)
#else /* UNIV_DEBUG */
# define ibuf_get_merge_page_nos(contract,rec,mtr,ids,vers,pages,n_stored) \
	ibuf_get_merge_page_nos_func(contract,rec,ids,vers,pages,n_stored)
#endif /* UNIV_DEBUG */

/*********************************************************************//**
Reads page numbers from a leaf in an ibuf tree.
@return a lower limit for the combined volume of records which will be
merged */
static
ulint
ibuf_get_merge_page_nos_func(
/*=========================*/
	ibool		contract,/*!< in: TRUE if this function is called to
				contract the tree, FALSE if this is called
				when a single page becomes full and we look
				if it pays to read also nearby pages */
	const rec_t*	rec,	/*!< in: insert buffer record */
#ifdef UNIV_DEBUG
	mtr_t*		mtr,	/*!< in: mini-transaction holding rec */
#endif /* UNIV_DEBUG */
	ulint*		space_ids,/*!< in/out: space id's of the pages */
	ib_int64_t*	space_versions,/*!< in/out: tablespace version
				timestamps; used to prevent reading in old
				pages after DISCARD + IMPORT tablespace */
	ulint*		page_nos,/*!< in/out: buffer for at least
				IBUF_MAX_N_PAGES_MERGED many page numbers;
				the page numbers are in an ascending order */
	ulint*		n_stored)/*!< out: number of page numbers stored to
				page_nos in this function */
{
	ulint	prev_page_no;
	ulint	prev_space_id;
	ulint	first_page_no;
	ulint	first_space_id;
	ulint	rec_page_no;
	ulint	rec_space_id;
	ulint	sum_volumes;
	ulint	volume_for_page;
	ulint	rec_volume;
	ulint	limit;
	ulint	n_pages;

	ut_ad(mtr_memo_contains_page(mtr, rec, MTR_MEMO_PAGE_X_FIX)
	      || mtr_memo_contains_page(mtr, rec, MTR_MEMO_PAGE_S_FIX));
	ut_ad(ibuf_inside(mtr));

	*n_stored = 0;

	limit = ut_min(IBUF_MAX_N_PAGES_MERGED, buf_pool_get_curr_size() / 4);

	if (page_rec_is_supremum(rec)) {

		rec = page_rec_get_prev_const(rec);
	}

	if (page_rec_is_infimum(rec)) {

		rec = page_rec_get_next_const(rec);
	}

	if (page_rec_is_supremum(rec)) {

		return(0);
	}

	first_page_no = ibuf_rec_get_page_no(mtr, rec);
	first_space_id = ibuf_rec_get_space(mtr, rec);
	n_pages = 0;
	prev_page_no = 0;
	prev_space_id = 0;

	/* Go backwards from the first rec until we reach the border of the
	'merge area', or the page start or the limit of storeable pages is
	reached */

	while (!page_rec_is_infimum(rec) && UNIV_LIKELY(n_pages < limit)) {

		rec_page_no = ibuf_rec_get_page_no(mtr, rec);
		rec_space_id = ibuf_rec_get_space(mtr, rec);

		if (rec_space_id != first_space_id
		    || (rec_page_no / IBUF_MERGE_AREA)
		    != (first_page_no / IBUF_MERGE_AREA)) {

			break;
		}

		if (rec_page_no != prev_page_no
		    || rec_space_id != prev_space_id) {
			n_pages++;
		}

		prev_page_no = rec_page_no;
		prev_space_id = rec_space_id;

		rec = page_rec_get_prev_const(rec);
	}

	rec = page_rec_get_next_const(rec);

	/* At the loop start there is no prev page; we mark this with a pair
	of space id, page no (0, 0) for which there can never be entries in
	the insert buffer */

	prev_page_no = 0;
	prev_space_id = 0;
	sum_volumes = 0;
	volume_for_page = 0;

	while (*n_stored < limit) {
		if (page_rec_is_supremum(rec)) {
			/* When no more records available, mark this with
			another 'impossible' pair of space id, page no */
			rec_page_no = 1;
			rec_space_id = 0;
		} else {
			rec_page_no = ibuf_rec_get_page_no(mtr, rec);
			rec_space_id = ibuf_rec_get_space(mtr, rec);
			/* In the system tablespace, the smallest
			possible secondary index leaf page number is
			bigger than IBUF_TREE_ROOT_PAGE_NO (4). In
			other tablespaces, the clustered index tree is
			created at page 3, which makes page 4 the
			smallest possible secondary index leaf page
			(and that only after DROP INDEX). */
			ut_ad(rec_page_no
			      > (ulint) IBUF_TREE_ROOT_PAGE_NO
			      - (rec_space_id != 0));
		}

#ifdef UNIV_IBUF_DEBUG
		ut_a(*n_stored < IBUF_MAX_N_PAGES_MERGED);
#endif
		if ((rec_space_id != prev_space_id
		     || rec_page_no != prev_page_no)
		    && (prev_space_id != 0 || prev_page_no != 0)) {

			if (contract
			    || (prev_page_no == first_page_no
				&& prev_space_id == first_space_id)
			    || (volume_for_page
				> ((IBUF_MERGE_THRESHOLD - 1)
				   * 4 * UNIV_PAGE_SIZE
				   / IBUF_PAGE_SIZE_PER_FREE_SPACE)
				/ IBUF_MERGE_THRESHOLD)) {

				space_ids[*n_stored] = prev_space_id;
				space_versions[*n_stored]
					= fil_space_get_version(prev_space_id);
				page_nos[*n_stored] = prev_page_no;

				(*n_stored)++;

				sum_volumes += volume_for_page;
			}

			if (rec_space_id != first_space_id
			    || rec_page_no / IBUF_MERGE_AREA
			    != first_page_no / IBUF_MERGE_AREA) {

				break;
			}

			volume_for_page = 0;
		}

		if (rec_page_no == 1 && rec_space_id == 0) {
			/* Supremum record */

			break;
		}

		rec_volume = ibuf_rec_get_volume(mtr, rec);

		volume_for_page += rec_volume;

		prev_page_no = rec_page_no;
		prev_space_id = rec_space_id;

		rec = page_rec_get_next_const(rec);
	}

#ifdef UNIV_IBUF_DEBUG
	ut_a(*n_stored <= IBUF_MAX_N_PAGES_MERGED);
#endif
#if 0
	fprintf(stderr, "Ibuf merge batch %lu pages %lu volume\n",
		*n_stored, sum_volumes);
#endif
	return(sum_volumes);
}

/*******************************************************************//**
Get the matching records for space id.
@return current rec or NULL */
static	__attribute__((nonnull, warn_unused_result))
const rec_t*
ibuf_get_user_rec(
/*===============*/
	btr_pcur_t*	pcur,		/*!< in: the current cursor */
	mtr_t*		mtr)		/*!< in: mini transaction */
{
	do {
		const rec_t* rec = btr_pcur_get_rec(pcur);

		if (page_rec_is_user_rec(rec)) {
			return(rec);
		}
	} while (btr_pcur_move_to_next(pcur, mtr));

	return(NULL);
}

/*********************************************************************//**
Reads page numbers for a space id from an ibuf tree.
@return a lower limit for the combined volume of records which will be
merged */
static	__attribute__((nonnull, warn_unused_result))
ulint
ibuf_get_merge_pages(
/*=================*/
	btr_pcur_t*	pcur,	/*!< in/out: cursor */
	ulint		space,	/*!< in: space for which to merge */
	ulint		limit,	/*!< in: max page numbers to read */
	ulint*		pages,	/*!< out: pages read */
	ulint*		spaces,	/*!< out: spaces read */
	ib_int64_t*	versions,/*!< out: space versions read */
	ulint*		n_pages,/*!< out: number of pages read */
	mtr_t*		mtr)	/*!< in: mini transaction */
{
	const rec_t*	rec;
	ulint		volume = 0;
	ib_int64_t	version = fil_space_get_version(space);

	ut_a(space != ULINT_UNDEFINED);

	*n_pages = 0;

	while ((rec = ibuf_get_user_rec(pcur, mtr)) != 0
	       && ibuf_rec_get_space(mtr, rec) == space
	       && *n_pages < limit) {

		ulint	page_no = ibuf_rec_get_page_no(mtr, rec);

		if (*n_pages == 0 || pages[*n_pages - 1] != page_no) {
			spaces[*n_pages] = space;
			pages[*n_pages] = page_no;
			versions[*n_pages] = version;
			++*n_pages;
		}

		volume += ibuf_rec_get_volume(mtr, rec);

		btr_pcur_move_to_next(pcur, mtr);
	}

	return(volume);
}

/*********************************************************************//**
Contracts insert buffer trees by reading pages to the buffer pool.
@return a lower limit for the combined size in bytes of entries which
will be merged from ibuf trees to the pages read, 0 if ibuf is
empty */
static
ulint
ibuf_merge_pages(
/*=============*/
	ulint*	n_pages,	/*!< out: number of pages to which merged */
	bool	sync)		/*!< in: true if the caller wants to wait for
				the issued read with the highest tablespace
				address to complete */
{
	mtr_t		mtr;
	btr_pcur_t	pcur;
	ulint		sum_sizes;
	ulint		page_nos[IBUF_MAX_N_PAGES_MERGED];
	ulint		space_ids[IBUF_MAX_N_PAGES_MERGED];
	ib_int64_t	space_versions[IBUF_MAX_N_PAGES_MERGED];

	*n_pages = 0;

	ibuf_mtr_start(&mtr);

	/* Open a cursor to a randomly chosen leaf of the tree, at a random
	position within the leaf */

	btr_pcur_open_at_rnd_pos(ibuf->index, BTR_SEARCH_LEAF, &pcur, &mtr);

	ut_ad(page_validate(btr_pcur_get_page(&pcur), ibuf->index));

	if (page_is_empty(btr_pcur_get_page(&pcur))) {
		/* If a B-tree page is empty, it must be the root page
		and the whole B-tree must be empty. InnoDB does not
		allow empty B-tree pages other than the root. */
		ut_ad(ibuf->empty);
		ut_ad(page_get_space_id(btr_pcur_get_page(&pcur))
		      == IBUF_SPACE_ID);
		ut_ad(page_get_page_no(btr_pcur_get_page(&pcur))
		      == FSP_IBUF_TREE_ROOT_PAGE_NO);

		ibuf_mtr_commit(&mtr);
		btr_pcur_close(&pcur);

		return(0);
	}

	sum_sizes = ibuf_get_merge_page_nos(TRUE,
					    btr_pcur_get_rec(&pcur), &mtr,
					    space_ids, space_versions,
					    page_nos, n_pages);
#if 0 /* defined UNIV_IBUF_DEBUG */
	fprintf(stderr, "Ibuf contract sync %lu pages %lu volume %lu\n",
		sync, *n_pages, sum_sizes);
#endif
	ibuf_mtr_commit(&mtr);
	btr_pcur_close(&pcur);

	buf_read_ibuf_merge_pages(
		sync, space_ids, space_versions, page_nos, *n_pages);

	return(sum_sizes + 1);
}

/*********************************************************************//**
Get the table instance from the table id.
@return table instance */
static __attribute__((warn_unused_result))
dict_table_t*
ibuf_get_table(
/*===========*/
	table_id_t	table_id)	/*!< in: valid table id */
{
	rw_lock_s_lock_func(&dict_operation_lock, 0, __FILE__, __LINE__);

	dict_table_t*	table = dict_table_open_on_id(
		table_id, FALSE, DICT_TABLE_OP_NORMAL);

	rw_lock_s_unlock_gen(&dict_operation_lock, 0);

	return(table);
}

/*********************************************************************//**
Contracts insert buffer trees by reading pages to the buffer pool.
@return a lower limit for the combined size in bytes of entries which
will be merged from ibuf trees to the pages read, 0 if ibuf is
empty */
static
ulint
ibuf_merge_space(
/*=============*/
	ulint		space,	/*!< in: tablespace id to merge */
	ulint*		n_pages)/*!< out: number of pages to which merged */
{
	mtr_t		mtr;
	btr_pcur_t	pcur;
	mem_heap_t*	heap = mem_heap_create(512);
	dtuple_t*	tuple = ibuf_search_tuple_build(space, 0, heap);

	ibuf_mtr_start(&mtr);

	/* Position the cursor on the first matching record. */

	btr_pcur_open(
		ibuf->index, tuple, PAGE_CUR_GE, BTR_SEARCH_LEAF, &pcur,
		&mtr);

	mem_heap_free(heap);

	ut_ad(page_validate(btr_pcur_get_page(&pcur), ibuf->index));

	ulint		sum_sizes = 0;
	ulint		pages[IBUF_MAX_N_PAGES_MERGED];
	ulint		spaces[IBUF_MAX_N_PAGES_MERGED];
	ib_int64_t	versions[IBUF_MAX_N_PAGES_MERGED];

	if (page_is_empty(btr_pcur_get_page(&pcur))) {
		/* If a B-tree page is empty, it must be the root page
		and the whole B-tree must be empty. InnoDB does not
		allow empty B-tree pages other than the root. */
		ut_ad(ibuf->empty);
		ut_ad(page_get_space_id(btr_pcur_get_page(&pcur))
		      == IBUF_SPACE_ID);
		ut_ad(page_get_page_no(btr_pcur_get_page(&pcur))
		      == FSP_IBUF_TREE_ROOT_PAGE_NO);

	} else {

		sum_sizes = ibuf_get_merge_pages(
			&pcur, space, IBUF_MAX_N_PAGES_MERGED,
			&pages[0], &spaces[0], &versions[0], n_pages,
			&mtr);

		++sum_sizes;
	}

	ibuf_mtr_commit(&mtr);

	btr_pcur_close(&pcur);

	if (sum_sizes > 0) {

		ut_a(*n_pages > 0 || sum_sizes == 1);

#ifdef UNIV_DEBUG
		ut_ad(*n_pages <= UT_ARR_SIZE(pages));

		for (ulint i = 0; i < *n_pages; ++i) {
			ut_ad(spaces[i] == space);
			ut_ad(i == 0 || versions[i] == versions[i - 1]);
		}
#endif /* UNIV_DEBUG */

		buf_read_ibuf_merge_pages(
			true, spaces, versions, pages, *n_pages);
	}

	return(sum_sizes);
}

/*********************************************************************//**
Contracts insert buffer trees by reading pages to the buffer pool.
@return a lower limit for the combined size in bytes of entries which
will be merged from ibuf trees to the pages read, 0 if ibuf is
empty */
static __attribute__((nonnull, warn_unused_result))
ulint
ibuf_merge(
/*=======*/
	table_id_t	table_id,	/*!< in: if merge should be
					done only for a specific
					table, for all tables this
					should be 0 */
	ulint*		n_pages,	/*!< out: number of pages to
					which merged */
	bool		sync)		/*!< in: TRUE if the caller
					wants to wait for the issued
					read with the highest
					tablespace address to complete */
{
	dict_table_t*	table;

	*n_pages = 0;

	/* We perform a dirty read of ibuf->empty, without latching
	the insert buffer root page. We trust this dirty read except
	when a slow shutdown is being executed. During a slow
	shutdown, the insert buffer merge must be completed. */

	if (ibuf->empty && !srv_shutdown_state) {
		return(0);
#if defined UNIV_DEBUG || defined UNIV_IBUF_DEBUG
	} else if (ibuf_debug) {
		return(0);
#endif /* UNIV_DEBUG || UNIV_IBUF_DEBUG */
	} else if (table_id == 0) {
		return(ibuf_merge_pages(n_pages, sync));
	} else if ((table = ibuf_get_table(table_id)) == 0) {
		/* Table has been dropped. */
		return(0);
	}

	ulint	volume = ibuf_merge_space(table->space, n_pages);

	dict_table_close(table, FALSE, FALSE);

	return(volume);
}

/*********************************************************************//**
Contracts insert buffer trees by reading pages to the buffer pool.
@return a lower limit for the combined size in bytes of entries which
will be merged from ibuf trees to the pages read, 0 if ibuf is
empty */
static
ulint
ibuf_contract(
/*==========*/
	ibool	sync)	/*!< in: TRUE if the caller wants to wait for the
			issued read with the highest tablespace address
			to complete */
{
	ulint	n_pages;

	return(ibuf_merge(0, &n_pages, sync));
}

/*********************************************************************//**
Contracts insert buffer trees by reading pages to the buffer pool.
@return a lower limit for the combined size in bytes of entries which
will be merged from ibuf trees to the pages read, 0 if ibuf is
empty */

ulint
ibuf_contract_in_background(
/*========================*/
	table_id_t	table_id,	/*!< in: if merge should be done only
					for a specific table, for all tables
					this should be 0 */
	ibool		full)		/*!< in: TRUE if the caller wants to
					do a full contract based on PCT_IO(100).
					If FALSE then the size of contract
					batch is determined based on the
					current size of the ibuf tree. */
{
	ulint	sum_bytes	= 0;
	ulint	sum_pages	= 0;
	ulint	n_pag2;
	ulint	n_pages;

#if defined UNIV_DEBUG || defined UNIV_IBUF_DEBUG
	if (srv_ibuf_disable_background_merge && table_id == 0) {
		return(0);
	}
#endif /* UNIV_DEBUG || UNIV_IBUF_DEBUG */

	if (full) {
		/* Caller has requested a full batch */
		n_pages = PCT_IO(100);
	} else {
		/* By default we do a batch of 5% of the io_capacity */
		n_pages = PCT_IO(5);

		mutex_enter(&ibuf_mutex);

		/* If the ibuf->size is more than half the max_size
		then we make more agreesive contraction.
		+1 is to avoid division by zero. */
		if (ibuf->size > ibuf->max_size / 2) {
			ulint diff = ibuf->size - ibuf->max_size / 2;
			n_pages += PCT_IO((diff * 100)
					   / (ibuf->max_size + 1));
		}

		mutex_exit(&ibuf_mutex);
	}

	while (sum_pages < n_pages) {
		ulint	n_bytes;

		n_bytes = ibuf_merge(table_id, &n_pag2, FALSE);

		if (n_bytes == 0) {
			return(sum_bytes);
		}

		sum_bytes += n_bytes;
		sum_pages += n_pag2;
	}

	return(sum_bytes);
}

/*********************************************************************//**
Contract insert buffer trees after insert if they are too big. */
UNIV_INLINE
void
ibuf_contract_after_insert(
/*=======================*/
	ulint	entry_size)	/*!< in: size of a record which was inserted
				into an ibuf tree */
{
	ibool	sync;
	ulint	sum_sizes;
	ulint	size;
	ulint	max_size;

	/* Perform dirty reads of ibuf->size and ibuf->max_size, to
	reduce ibuf_mutex contention. ibuf->max_size remains constant
	after ibuf_init_at_db_start(), but ibuf->size should be
	protected by ibuf_mutex. Given that ibuf->size fits in a
	machine word, this should be OK; at worst we are doing some
	excessive ibuf_contract() or occasionally skipping a
	ibuf_contract(). */
	size = ibuf->size;
	max_size = ibuf->max_size;

	if (size < max_size + IBUF_CONTRACT_ON_INSERT_NON_SYNC) {
		return;
	}

	sync = (size >= max_size + IBUF_CONTRACT_ON_INSERT_SYNC);

	/* Contract at least entry_size many bytes */
	sum_sizes = 0;
	size = 1;

	do {

		size = ibuf_contract(sync);
		sum_sizes += size;
	} while (size > 0 && sum_sizes < entry_size);
}

/*********************************************************************//**
Determine if an insert buffer record has been encountered already.
@return TRUE if a new record, FALSE if possible duplicate */
static
ibool
ibuf_get_volume_buffered_hash(
/*==========================*/
	const rec_t*	rec,	/*!< in: ibuf record in post-4.1 format */
	const byte*	types,	/*!< in: fields */
	const byte*	data,	/*!< in: start of user record data */
	ulint		comp,	/*!< in: 0=ROW_FORMAT=REDUNDANT,
				nonzero=ROW_FORMAT=COMPACT */
	ulint*		hash,	/*!< in/out: hash array */
	ulint		size)	/*!< in: number of elements in hash array */
{
	ulint		len;
	ulint		fold;
	ulint		bitmask;

	len = ibuf_rec_get_size(
		rec, types,
		rec_get_n_fields_old(rec) - IBUF_REC_FIELD_USER, comp);
	fold = ut_fold_binary(data, len);

	hash += (fold / (CHAR_BIT * sizeof *hash)) % size;
	bitmask = (ulint) 1 << (fold % (CHAR_BIT * sizeof(*hash)));

	if (*hash & bitmask) {

		return(FALSE);
	}

	/* We have not seen this record yet.  Insert it. */
	*hash |= bitmask;

	return(TRUE);
}

#ifdef UNIV_DEBUG
# define ibuf_get_volume_buffered_count(mtr,rec,hash,size,n_recs)	\
	ibuf_get_volume_buffered_count_func(mtr,rec,hash,size,n_recs)
#else /* UNIV_DEBUG */
# define ibuf_get_volume_buffered_count(mtr,rec,hash,size,n_recs)	\
	ibuf_get_volume_buffered_count_func(rec,hash,size,n_recs)
#endif
/*********************************************************************//**
Update the estimate of the number of records on a page, and
get the space taken by merging the buffered record to the index page.
@return size of index record in bytes + an upper limit of the space
taken in the page directory */
static
ulint
ibuf_get_volume_buffered_count_func(
/*================================*/
#ifdef UNIV_DEBUG
	mtr_t*		mtr,	/*!< in: mini-transaction owning rec */
#endif /* UNIV_DEBUG */
	const rec_t*	rec,	/*!< in: insert buffer record */
	ulint*		hash,	/*!< in/out: hash array */
	ulint		size,	/*!< in: number of elements in hash array */
	lint*		n_recs)	/*!< in/out: estimated number of records
				on the page that rec points to */
{
	ulint		len;
	ibuf_op_t	ibuf_op;
	const byte*	types;
	ulint		n_fields;

	ut_ad(mtr_memo_contains_page(mtr, rec, MTR_MEMO_PAGE_X_FIX)
	      || mtr_memo_contains_page(mtr, rec, MTR_MEMO_PAGE_S_FIX));
	ut_ad(ibuf_inside(mtr));

	n_fields = rec_get_n_fields_old(rec);
	ut_ad(n_fields > IBUF_REC_FIELD_USER);
	n_fields -= IBUF_REC_FIELD_USER;

	rec_get_nth_field_offs_old(rec, 1, &len);
	/* This function is only invoked when buffering new
	operations.  All pre-4.1 records should have been merged
	when the database was started up. */
	ut_a(len == 1);

	if (rec_get_deleted_flag(rec, 0)) {
		/* This record has been merged already,
		but apparently the system crashed before
		the change was discarded from the buffer.
		Pretend that the record does not exist. */
		return(0);
	}

	types = rec_get_nth_field_old(rec, IBUF_REC_FIELD_METADATA, &len);

	switch (UNIV_EXPECT(len % DATA_NEW_ORDER_NULL_TYPE_BUF_SIZE,
			    IBUF_REC_INFO_SIZE)) {
	default:
		ut_error;
	case 0:
		/* This ROW_TYPE=REDUNDANT record does not include an
		operation counter.  Exclude it from the *n_recs,
		because deletes cannot be buffered if there are
		old-style inserts buffered for the page. */

		len = ibuf_rec_get_size(rec, types, n_fields, 0);

		return(len
		       + rec_get_converted_extra_size(len, n_fields, 0)
		       + page_dir_calc_reserved_space(1));
	case 1:
		/* This ROW_TYPE=COMPACT record does not include an
		operation counter.  Exclude it from the *n_recs,
		because deletes cannot be buffered if there are
		old-style inserts buffered for the page. */
		goto get_volume_comp;

	case IBUF_REC_INFO_SIZE:
		ibuf_op = (ibuf_op_t) types[IBUF_REC_OFFSET_TYPE];
		break;
	}

	switch (ibuf_op) {
	case IBUF_OP_INSERT:
		/* Inserts can be done by updating a delete-marked record.
		Because delete-mark and insert operations can be pointing to
		the same records, we must not count duplicates. */
	case IBUF_OP_DELETE_MARK:
		/* There must be a record to delete-mark.
		See if this record has been already buffered. */
		if (n_recs && ibuf_get_volume_buffered_hash(
			    rec, types + IBUF_REC_INFO_SIZE,
			    types + len,
			    types[IBUF_REC_OFFSET_FLAGS] & IBUF_REC_COMPACT,
			    hash, size)) {
			(*n_recs)++;
		}

		if (ibuf_op == IBUF_OP_DELETE_MARK) {
			/* Setting the delete-mark flag does not
			affect the available space on the page. */
			return(0);
		}
		break;
	case IBUF_OP_DELETE:
		/* A record will be removed from the page. */
		if (n_recs) {
			(*n_recs)--;
		}
		/* While deleting a record actually frees up space,
		we have to play it safe and pretend that it takes no
		additional space (the record might not exist, etc.). */
		return(0);
	default:
		ut_error;
	}

	ut_ad(ibuf_op == IBUF_OP_INSERT);

get_volume_comp:
	{
		dtuple_t*	entry;
		ulint		volume;
		dict_index_t*	dummy_index;
		mem_heap_t*	heap = mem_heap_create(500);

		entry = ibuf_build_entry_from_ibuf_rec(
			mtr, rec, heap, &dummy_index);

		volume = rec_get_converted_size(dummy_index, entry, 0);

		ibuf_dummy_index_free(dummy_index);
		mem_heap_free(heap);

		return(volume + page_dir_calc_reserved_space(1));
	}
}

/*********************************************************************//**
Gets an upper limit for the combined size of entries buffered in the insert
buffer for a given page.
@return upper limit for the volume of buffered inserts for the index
page, in bytes; UNIV_PAGE_SIZE, if the entries for the index page span
several pages in the insert buffer */
static
ulint
ibuf_get_volume_buffered(
/*=====================*/
	const btr_pcur_t*pcur,	/*!< in: pcur positioned at a place in an
				insert buffer tree where we would insert an
				entry for the index page whose number is
				page_no, latch mode has to be BTR_MODIFY_PREV
				or BTR_MODIFY_TREE */
	ulint		space,	/*!< in: space id */
	ulint		page_no,/*!< in: page number of an index page */
	lint*		n_recs,	/*!< in/out: minimum number of records on the
				page after the buffered changes have been
				applied, or NULL to disable the counting */
	mtr_t*		mtr)	/*!< in: mini-transaction of pcur */
{
	ulint		volume;
	const rec_t*	rec;
	const page_t*	page;
	ulint		prev_page_no;
	const page_t*	prev_page;
	ulint		next_page_no;
	const page_t*	next_page;
	/* bitmap of buffered recs */
	ulint		hash_bitmap[128 / sizeof(ulint)];

	ut_ad((pcur->latch_mode == BTR_MODIFY_PREV)
	      || (pcur->latch_mode == BTR_MODIFY_TREE));

	/* Count the volume of inserts earlier in the alphabetical order than
	pcur */

	volume = 0;

	if (n_recs) {
		memset(hash_bitmap, 0, sizeof hash_bitmap);
	}

	rec = btr_pcur_get_rec(pcur);
	page = page_align(rec);
	ut_ad(page_validate(page, ibuf->index));

	if (page_rec_is_supremum(rec)) {
		rec = page_rec_get_prev_const(rec);
	}

	for (; !page_rec_is_infimum(rec);
	     rec = page_rec_get_prev_const(rec)) {
		ut_ad(page_align(rec) == page);

		if (page_no != ibuf_rec_get_page_no(mtr, rec)
		    || space != ibuf_rec_get_space(mtr, rec)) {

			goto count_later;
		}

		volume += ibuf_get_volume_buffered_count(
			mtr, rec,
			hash_bitmap, UT_ARR_SIZE(hash_bitmap), n_recs);
	}

	/* Look at the previous page */

	prev_page_no = btr_page_get_prev(page, mtr);

	if (prev_page_no == FIL_NULL) {

		goto count_later;
	}

	{
		buf_block_t*	block;

		block = buf_page_get(
			IBUF_SPACE_ID, 0, prev_page_no, RW_X_LATCH,
			mtr);

		buf_block_dbg_add_level(block, SYNC_IBUF_TREE_NODE);


		prev_page = buf_block_get_frame(block);
		ut_ad(page_validate(prev_page, ibuf->index));
	}

#ifdef UNIV_BTR_DEBUG
	ut_a(btr_page_get_next(prev_page, mtr) == page_get_page_no(page));
#endif /* UNIV_BTR_DEBUG */

	rec = page_get_supremum_rec(prev_page);
	rec = page_rec_get_prev_const(rec);

	for (;; rec = page_rec_get_prev_const(rec)) {
		ut_ad(page_align(rec) == prev_page);

		if (page_rec_is_infimum(rec)) {

			/* We cannot go to yet a previous page, because we
			do not have the x-latch on it, and cannot acquire one
			because of the latching order: we have to give up */

			return(UNIV_PAGE_SIZE);
		}

		if (page_no != ibuf_rec_get_page_no(mtr, rec)
		    || space != ibuf_rec_get_space(mtr, rec)) {

			goto count_later;
		}

		volume += ibuf_get_volume_buffered_count(
			mtr, rec,
			hash_bitmap, UT_ARR_SIZE(hash_bitmap), n_recs);
	}

count_later:
	rec = btr_pcur_get_rec(pcur);

	if (!page_rec_is_supremum(rec)) {
		rec = page_rec_get_next_const(rec);
	}

	for (; !page_rec_is_supremum(rec);
	     rec = page_rec_get_next_const(rec)) {
		if (page_no != ibuf_rec_get_page_no(mtr, rec)
		    || space != ibuf_rec_get_space(mtr, rec)) {

			return(volume);
		}

		volume += ibuf_get_volume_buffered_count(
			mtr, rec,
			hash_bitmap, UT_ARR_SIZE(hash_bitmap), n_recs);
	}

	/* Look at the next page */

	next_page_no = btr_page_get_next(page, mtr);

	if (next_page_no == FIL_NULL) {

		return(volume);
	}

	{
		buf_block_t*	block;

		block = buf_page_get(
			IBUF_SPACE_ID, 0, next_page_no, RW_X_LATCH,
			mtr);

		buf_block_dbg_add_level(block, SYNC_IBUF_TREE_NODE);


		next_page = buf_block_get_frame(block);
		ut_ad(page_validate(next_page, ibuf->index));
	}

#ifdef UNIV_BTR_DEBUG
	ut_a(btr_page_get_prev(next_page, mtr) == page_get_page_no(page));
#endif /* UNIV_BTR_DEBUG */

	rec = page_get_infimum_rec(next_page);
	rec = page_rec_get_next_const(rec);

	for (;; rec = page_rec_get_next_const(rec)) {
		ut_ad(page_align(rec) == next_page);

		if (page_rec_is_supremum(rec)) {

			/* We give up */

			return(UNIV_PAGE_SIZE);
		}

		if (page_no != ibuf_rec_get_page_no(mtr, rec)
		    || space != ibuf_rec_get_space(mtr, rec)) {

			return(volume);
		}

		volume += ibuf_get_volume_buffered_count(
			mtr, rec,
			hash_bitmap, UT_ARR_SIZE(hash_bitmap), n_recs);
	}
}

/*********************************************************************//**
Reads the biggest tablespace id from the high end of the insert buffer
tree and updates the counter in fil_system. */

void
ibuf_update_max_tablespace_id(void)
/*===============================*/
{
	ulint		max_space_id;
	const rec_t*	rec;
	const byte*	field;
	ulint		len;
	btr_pcur_t	pcur;
	mtr_t		mtr;

	ut_a(!dict_table_is_comp(ibuf->index->table));

	ibuf_mtr_start(&mtr);

	btr_pcur_open_at_index_side(
		false, ibuf->index, BTR_SEARCH_LEAF, &pcur, true, 0, &mtr);

	ut_ad(page_validate(btr_pcur_get_page(&pcur), ibuf->index));

	btr_pcur_move_to_prev(&pcur, &mtr);

	if (btr_pcur_is_before_first_on_page(&pcur)) {
		/* The tree is empty */

		max_space_id = 0;
	} else {
		rec = btr_pcur_get_rec(&pcur);

		field = rec_get_nth_field_old(rec, IBUF_REC_FIELD_SPACE, &len);

		ut_a(len == 4);

		max_space_id = mach_read_from_4(field);
	}

	ibuf_mtr_commit(&mtr);

	/* printf("Maximum space id in insert buffer %lu\n", max_space_id); */

	fil_set_max_space_id_if_bigger(max_space_id);
}

#ifdef UNIV_DEBUG
# define ibuf_get_entry_counter_low(mtr,rec,space,page_no)	\
	ibuf_get_entry_counter_low_func(mtr,rec,space,page_no)
#else /* UNIV_DEBUG */
# define ibuf_get_entry_counter_low(mtr,rec,space,page_no)	\
	ibuf_get_entry_counter_low_func(rec,space,page_no)
#endif
/****************************************************************//**
Helper function for ibuf_get_entry_counter_func. Checks if rec is for
(space, page_no), and if so, reads counter value from it and returns
that + 1.
@retval ULINT_UNDEFINED if the record does not contain any counter
@retval 0 if the record is not for (space, page_no)
@retval 1 + previous counter value, otherwise */
static
ulint
ibuf_get_entry_counter_low_func(
/*============================*/
#ifdef UNIV_DEBUG
	mtr_t*		mtr,		/*!< in: mini-transaction of rec */
#endif /* UNIV_DEBUG */
	const rec_t*	rec,		/*!< in: insert buffer record */
	ulint		space,		/*!< in: space id */
	ulint		page_no)	/*!< in: page number */
{
	ulint		counter;
	const byte*	field;
	ulint		len;

	ut_ad(ibuf_inside(mtr));
	ut_ad(mtr_memo_contains_page(mtr, rec, MTR_MEMO_PAGE_X_FIX)
	      || mtr_memo_contains_page(mtr, rec, MTR_MEMO_PAGE_S_FIX));
	ut_ad(rec_get_n_fields_old(rec) > 2);

	field = rec_get_nth_field_old(rec, IBUF_REC_FIELD_MARKER, &len);

	ut_a(len == 1);

	/* Check the tablespace identifier. */
	field = rec_get_nth_field_old(rec, IBUF_REC_FIELD_SPACE, &len);

	ut_a(len == 4);

	if (mach_read_from_4(field) != space) {

		return(0);
	}

	/* Check the page offset. */
	field = rec_get_nth_field_old(rec, IBUF_REC_FIELD_PAGE, &len);
	ut_a(len == 4);

	if (mach_read_from_4(field) != page_no) {

		return(0);
	}

	/* Check if the record contains a counter field. */
	field = rec_get_nth_field_old(rec, IBUF_REC_FIELD_METADATA, &len);

	switch (len % DATA_NEW_ORDER_NULL_TYPE_BUF_SIZE) {
	default:
		ut_error;
	case 0: /* ROW_FORMAT=REDUNDANT */
	case 1: /* ROW_FORMAT=COMPACT */
		return(ULINT_UNDEFINED);

	case IBUF_REC_INFO_SIZE:
		counter = mach_read_from_2(field + IBUF_REC_OFFSET_COUNTER);
		ut_a(counter < 0xFFFF);
		return(counter + 1);
	}
}

#ifdef UNIV_DEBUG
# define ibuf_get_entry_counter(space,page_no,rec,mtr,exact_leaf) \
	ibuf_get_entry_counter_func(space,page_no,rec,mtr,exact_leaf)
#else /* UNIV_DEBUG */
# define ibuf_get_entry_counter(space,page_no,rec,mtr,exact_leaf) \
	ibuf_get_entry_counter_func(space,page_no,rec,exact_leaf)
#endif

/****************************************************************//**
Calculate the counter field for an entry based on the current
last record in ibuf for (space, page_no).
@return the counter field, or ULINT_UNDEFINED
if we should abort this insertion to ibuf */
static
ulint
ibuf_get_entry_counter_func(
/*========================*/
	ulint		space,		/*!< in: space id of entry */
	ulint		page_no,	/*!< in: page number of entry */
	const rec_t*	rec,		/*!< in: the record preceding the
					insertion point */
#ifdef UNIV_DEBUG
	mtr_t*		mtr,		/*!< in: mini-transaction */
#endif /* UNIV_DEBUG */
	ibool		only_leaf)	/*!< in: TRUE if this is the only
					leaf page that can contain entries
					for (space,page_no), that is, there
					was no exact match for (space,page_no)
					in the node pointer */
{
	ut_ad(ibuf_inside(mtr));
	ut_ad(mtr_memo_contains_page(mtr, rec, MTR_MEMO_PAGE_X_FIX));
	ut_ad(page_validate(page_align(rec), ibuf->index));

	if (page_rec_is_supremum(rec)) {
		/* This is just for safety. The record should be a
		page infimum or a user record. */
		ut_ad(0);
		return(ULINT_UNDEFINED);
	} else if (!page_rec_is_infimum(rec)) {
		return(ibuf_get_entry_counter_low(mtr, rec, space, page_no));
	} else if (only_leaf
		   || fil_page_get_prev(page_align(rec)) == FIL_NULL) {
		/* The parent node pointer did not contain the
		searched for (space, page_no), which means that the
		search ended on the correct page regardless of the
		counter value, and since we're at the infimum record,
		there are no existing records. */
		return(0);
	} else {
		/* We used to read the previous page here. It would
		break the latching order, because the caller has
		buffer-fixed an insert buffer bitmap page. */
		return(ULINT_UNDEFINED);
	}
}

/*********************************************************************//**
Buffer an operation in the insert/delete buffer, instead of doing it
directly to the disk page, if this is possible.
@return DB_SUCCESS, DB_STRONG_FAIL or other error */
static __attribute__((nonnull, warn_unused_result))
dberr_t
ibuf_insert_low(
/*============*/
	ulint		mode,	/*!< in: BTR_MODIFY_PREV or BTR_MODIFY_TREE */
	ibuf_op_t	op,	/*!< in: operation type */
	ibool		no_counter,
				/*!< in: TRUE=use 5.0.3 format;
				FALSE=allow delete buffering */
	const dtuple_t*	entry,	/*!< in: index entry to insert */
	ulint		entry_size,
				/*!< in: rec_get_converted_size(index, entry) */
	dict_index_t*	index,	/*!< in: index where to insert; must not be
				unique or clustered */
	ulint		space,	/*!< in: space id where to insert */
	ulint		zip_size,/*!< in: compressed page size in bytes, or 0 */
	ulint		page_no,/*!< in: page number where to insert */
	que_thr_t*	thr)	/*!< in: query thread */
{
	big_rec_t*	dummy_big_rec;
	btr_pcur_t	pcur;
	btr_cur_t*	cursor;
	dtuple_t*	ibuf_entry;
	mem_heap_t*	offsets_heap	= NULL;
	mem_heap_t*	heap;
	ulint*		offsets		= NULL;
	ulint		buffered;
	lint		min_n_recs;
	rec_t*		ins_rec;
	ibool		old_bit_value;
	page_t*		bitmap_page;
	buf_block_t*	block;
	page_t*		root;
	dberr_t		err;
	ibool		do_merge;
	ulint		space_ids[IBUF_MAX_N_PAGES_MERGED];
	ib_int64_t	space_versions[IBUF_MAX_N_PAGES_MERGED];
	ulint		page_nos[IBUF_MAX_N_PAGES_MERGED];
	ulint		n_stored;
	mtr_t		mtr;
	mtr_t		bitmap_mtr;

	ut_a(!dict_index_is_clust(index));
	ut_ad(dtuple_check_typed(entry));
	ut_ad(ut_is_2pow(zip_size));
	ut_ad(!no_counter || op == IBUF_OP_INSERT);
	ut_a(op < IBUF_OP_COUNT);

	do_merge = FALSE;

	/* Perform dirty reads of ibuf->size and ibuf->max_size, to
	reduce ibuf_mutex contention. Given that ibuf->max_size and
	ibuf->size fit in a machine word, this should be OK; at worst
	we are doing some excessive ibuf_contract() or occasionally
	skipping an ibuf_contract(). */
	if (ibuf->max_size == 0) {
		return(DB_STRONG_FAIL);
	}

	if (ibuf->size >= ibuf->max_size + IBUF_CONTRACT_DO_NOT_INSERT) {
		/* Insert buffer is now too big, contract it but do not try
		to insert */


#ifdef UNIV_IBUF_DEBUG
		fputs("Ibuf too big\n", stderr);
#endif
		/* Use synchronous contract (== TRUE) */
		ibuf_contract(TRUE);

		return(DB_STRONG_FAIL);
	}

	heap = mem_heap_create(1024);

	/* Build the entry which contains the space id and the page number
	as the first fields and the type information for other fields, and
	which will be inserted to the insert buffer. Using a counter value
	of 0xFFFF we find the last record for (space, page_no), from which
	we can then read the counter value N and use N + 1 in the record we
	insert. (We patch the ibuf_entry's counter field to the correct
	value just before actually inserting the entry.) */

	ibuf_entry = ibuf_entry_build(
		op, index, entry, space, page_no,
		no_counter ? ULINT_UNDEFINED : 0xFFFF, heap);

	/* Open a cursor to the insert buffer tree to calculate if we can add
	the new entry to it without exceeding the free space limit for the
	page. */

	if (BTR_LATCH_MODE_WITHOUT_INTENTION(mode) == BTR_MODIFY_TREE) {
		for (;;) {
			mutex_enter(&ibuf_pessimistic_insert_mutex);
			mutex_enter(&ibuf_mutex);

			if (UNIV_LIKELY(ibuf_data_enough_free_for_insert())) {

				break;
			}

			mutex_exit(&ibuf_mutex);
			mutex_exit(&ibuf_pessimistic_insert_mutex);

			if (!ibuf_add_free_page()) {

				mem_heap_free(heap);
				return(DB_STRONG_FAIL);
			}
		}
	}

	ibuf_mtr_start(&mtr);

	btr_pcur_open(ibuf->index, ibuf_entry, PAGE_CUR_LE, mode, &pcur, &mtr);
	ut_ad(page_validate(btr_pcur_get_page(&pcur), ibuf->index));

	/* Find out the volume of already buffered inserts for the same index
	page */
	min_n_recs = 0;
	buffered = ibuf_get_volume_buffered(&pcur, space, page_no,
					    op == IBUF_OP_DELETE
					    ? &min_n_recs
					    : NULL, &mtr);

	if (op == IBUF_OP_DELETE
	    && (min_n_recs < 2
		|| buf_pool_watch_occurred(space, page_no))) {
		/* The page could become empty after the record is
		deleted, or the page has been read in to the buffer
		pool.  Refuse to buffer the operation. */

		/* The buffer pool watch is needed for IBUF_OP_DELETE
		because of latching order considerations.  We can
		check buf_pool_watch_occurred() only after latching
		the insert buffer B-tree pages that contain buffered
		changes for the page.  We never buffer IBUF_OP_DELETE,
		unless some IBUF_OP_INSERT or IBUF_OP_DELETE_MARK have
		been previously buffered for the page.  Because there
		are buffered operations for the page, the insert
		buffer B-tree page latches held by mtr will guarantee
		that no changes for the user page will be merged
		before mtr_commit(&mtr).  We must not mtr_commit(&mtr)
		until after the IBUF_OP_DELETE has been buffered. */

fail_exit:
		if (BTR_LATCH_MODE_WITHOUT_INTENTION(mode) == BTR_MODIFY_TREE) {
			mutex_exit(&ibuf_mutex);
			mutex_exit(&ibuf_pessimistic_insert_mutex);
		}

		err = DB_STRONG_FAIL;
		goto func_exit;
	}

	/* After this point, the page could still be loaded to the
	buffer pool, but we do not have to care about it, since we are
	holding a latch on the insert buffer leaf page that contains
	buffered changes for (space, page_no).  If the page enters the
	buffer pool, buf_page_io_complete() for (space, page_no) will
	have to acquire a latch on the same insert buffer leaf page,
	which it cannot do until we have buffered the IBUF_OP_DELETE
	and done mtr_commit(&mtr) to release the latch. */

#ifdef UNIV_IBUF_COUNT_DEBUG
	ut_a((buffered == 0) || ibuf_count_get(space, page_no));
#endif
	ibuf_mtr_start(&bitmap_mtr);

	bitmap_page = ibuf_bitmap_get_map_page(space, page_no,
					       zip_size, &bitmap_mtr);

	/* We check if the index page is suitable for buffered entries */

	if (buf_page_peek(space, page_no)
	    || lock_rec_expl_exist_on_page(space, page_no)) {

		ibuf_mtr_commit(&bitmap_mtr);
		goto fail_exit;
	}

	if (op == IBUF_OP_INSERT) {
		ulint	bits = ibuf_bitmap_page_get_bits(
			bitmap_page, page_no, zip_size, IBUF_BITMAP_FREE,
			&bitmap_mtr);

		if (buffered + entry_size + page_dir_calc_reserved_space(1)
		    > ibuf_index_page_calc_free_from_bits(zip_size, bits)) {
			/* Release the bitmap page latch early. */
			ibuf_mtr_commit(&bitmap_mtr);

			/* It may not fit */
			do_merge = TRUE;

			ibuf_get_merge_page_nos(FALSE,
						btr_pcur_get_rec(&pcur), &mtr,
						space_ids, space_versions,
						page_nos, &n_stored);

			goto fail_exit;
		}
	}

	if (!no_counter) {
		/* Patch correct counter value to the entry to
		insert. This can change the insert position, which can
		result in the need to abort in some cases. */
		ulint		counter = ibuf_get_entry_counter(
			space, page_no, btr_pcur_get_rec(&pcur), &mtr,
			btr_pcur_get_btr_cur(&pcur)->low_match
			< IBUF_REC_FIELD_METADATA);
		dfield_t*	field;

		if (counter == ULINT_UNDEFINED) {
			ibuf_mtr_commit(&bitmap_mtr);
			goto fail_exit;
		}

		field = dtuple_get_nth_field(
			ibuf_entry, IBUF_REC_FIELD_METADATA);
		mach_write_to_2(
			(byte*) dfield_get_data(field)
			+ IBUF_REC_OFFSET_COUNTER, counter);
	}

	/* Set the bitmap bit denoting that the insert buffer contains
	buffered entries for this index page, if the bit is not set yet */

	old_bit_value = ibuf_bitmap_page_get_bits(
		bitmap_page, page_no, zip_size,
		IBUF_BITMAP_BUFFERED, &bitmap_mtr);

	if (!old_bit_value) {
		ibuf_bitmap_page_set_bits(bitmap_page, page_no, zip_size,
					  IBUF_BITMAP_BUFFERED, TRUE,
					  &bitmap_mtr);
	}

	ibuf_mtr_commit(&bitmap_mtr);

	cursor = btr_pcur_get_btr_cur(&pcur);

	if (mode == BTR_MODIFY_PREV) {
		err = btr_cur_optimistic_insert(
			BTR_NO_LOCKING_FLAG,
			cursor, &offsets, &offsets_heap,
			ibuf_entry, &ins_rec,
			&dummy_big_rec, 0, thr, &mtr);
		block = btr_cur_get_block(cursor);
		ut_ad(buf_block_get_space(block) == IBUF_SPACE_ID);

		/* If this is the root page, update ibuf->empty. */
		if (UNIV_UNLIKELY(buf_block_get_page_no(block)
				  == FSP_IBUF_TREE_ROOT_PAGE_NO)) {
			const page_t*	root = buf_block_get_frame(block);

			ut_ad(page_get_space_id(root) == IBUF_SPACE_ID);
			ut_ad(page_get_page_no(root)
			      == FSP_IBUF_TREE_ROOT_PAGE_NO);

			ibuf->empty = page_is_empty(root);
		}
	} else {
		ut_ad(BTR_LATCH_MODE_WITHOUT_INTENTION(mode)
		      == BTR_MODIFY_TREE);

		/* We acquire an x-latch to the root page before the insert,
		because a pessimistic insert releases the tree x-latch,
		which would cause the x-latching of the root after that to
		break the latching order. */

		root = ibuf_tree_root_get(&mtr);

		err = btr_cur_optimistic_insert(
			BTR_NO_LOCKING_FLAG | BTR_NO_UNDO_LOG_FLAG,
			cursor, &offsets, &offsets_heap,
			ibuf_entry, &ins_rec,
			&dummy_big_rec, 0, thr, &mtr);

		if (err == DB_FAIL) {
			err = btr_cur_pessimistic_insert(
				BTR_NO_LOCKING_FLAG | BTR_NO_UNDO_LOG_FLAG,
				cursor, &offsets, &offsets_heap,
				ibuf_entry, &ins_rec,
				&dummy_big_rec, 0, thr, &mtr);
		}

		mutex_exit(&ibuf_pessimistic_insert_mutex);
		ibuf_size_update(root, &mtr);
		mutex_exit(&ibuf_mutex);
		ibuf->empty = page_is_empty(root);

		block = btr_cur_get_block(cursor);
		ut_ad(buf_block_get_space(block) == IBUF_SPACE_ID);
	}

	if (offsets_heap) {
		mem_heap_free(offsets_heap);
	}

	if (err == DB_SUCCESS && op != IBUF_OP_DELETE) {
		/* Update the page max trx id field */
		page_update_max_trx_id(block, NULL,
				       thr_get_trx(thr)->id, &mtr);
	}

func_exit:
#ifdef UNIV_IBUF_COUNT_DEBUG
	if (err == DB_SUCCESS) {
		fprintf(stderr,
			"Incrementing ibuf count of space %lu page %lu\n"
			"from %lu by 1\n", space, page_no,
			ibuf_count_get(space, page_no));

		ibuf_count_set(space, page_no,
			       ibuf_count_get(space, page_no) + 1);
	}
#endif

	ibuf_mtr_commit(&mtr);
	btr_pcur_close(&pcur);

	mem_heap_free(heap);

	if (err == DB_SUCCESS
	    && BTR_LATCH_MODE_WITHOUT_INTENTION(mode) == BTR_MODIFY_TREE) {
		ibuf_contract_after_insert(entry_size);
	}

	if (do_merge) {
#ifdef UNIV_IBUF_DEBUG
		ut_a(n_stored <= IBUF_MAX_N_PAGES_MERGED);
#endif
		buf_read_ibuf_merge_pages(false, space_ids, space_versions,
					  page_nos, n_stored);
	}

	return(err);
}

/*********************************************************************//**
Buffer an operation in the insert/delete buffer, instead of doing it
directly to the disk page, if this is possible. Does not do it if the index
is clustered or unique.
@return TRUE if success */

ibool
ibuf_insert(
/*========*/
	ibuf_op_t	op,	/*!< in: operation type */
	const dtuple_t*	entry,	/*!< in: index entry to insert */
	dict_index_t*	index,	/*!< in: index where to insert */
	ulint		space,	/*!< in: space id where to insert */
	ulint		zip_size,/*!< in: compressed page size in bytes, or 0 */
	ulint		page_no,/*!< in: page number where to insert */
	que_thr_t*	thr)	/*!< in: query thread */
{
	dberr_t		err;
	ulint		entry_size;
	ibool		no_counter;
	/* Read the settable global variable ibuf_use only once in
	this function, so that we will have a consistent view of it. */
	ibuf_use_t	use		= ibuf_use;
	DBUG_ENTER("ibuf_insert");

	DBUG_PRINT("ibuf", ("op: %d, space: %ld, page_no: %ld",
			    op, space, page_no));

	ut_ad(dtuple_check_typed(entry));
	ut_ad(ut_is_2pow(zip_size));
	ut_ad(space != srv_tmp_space.space_id());

	ut_a(!dict_index_is_clust(index));

	no_counter = use <= IBUF_USE_INSERT;

	switch (op) {
	case IBUF_OP_INSERT:
		switch (use) {
		case IBUF_USE_NONE:
		case IBUF_USE_DELETE:
		case IBUF_USE_DELETE_MARK:
			DBUG_RETURN(FALSE);
		case IBUF_USE_INSERT:
		case IBUF_USE_INSERT_DELETE_MARK:
		case IBUF_USE_ALL:
			goto check_watch;
		case IBUF_USE_COUNT:
			break;
		}
		break;
	case IBUF_OP_DELETE_MARK:
		switch (use) {
		case IBUF_USE_NONE:
		case IBUF_USE_INSERT:
			DBUG_RETURN(FALSE);
		case IBUF_USE_DELETE_MARK:
		case IBUF_USE_DELETE:
		case IBUF_USE_INSERT_DELETE_MARK:
		case IBUF_USE_ALL:
			ut_ad(!no_counter);
			goto check_watch;
		case IBUF_USE_COUNT:
			break;
		}
		break;
	case IBUF_OP_DELETE:
		switch (use) {
		case IBUF_USE_NONE:
		case IBUF_USE_INSERT:
		case IBUF_USE_INSERT_DELETE_MARK:
			DBUG_RETURN(FALSE);
		case IBUF_USE_DELETE_MARK:
		case IBUF_USE_DELETE:
		case IBUF_USE_ALL:
			ut_ad(!no_counter);
			goto skip_watch;
		case IBUF_USE_COUNT:
			break;
		}
		break;
	case IBUF_OP_COUNT:
		break;
	}

	/* unknown op or use */
	ut_error;

check_watch:
	/* If a thread attempts to buffer an insert on a page while a
	purge is in progress on the same page, the purge must not be
	buffered, because it could remove a record that was
	re-inserted later.  For simplicity, we block the buffering of
	all operations on a page that has a purge pending.

	We do not check this in the IBUF_OP_DELETE case, because that
	would always trigger the buffer pool watch during purge and
	thus prevent the buffering of delete operations.  We assume
	that the issuer of IBUF_OP_DELETE has called
	buf_pool_watch_set(space, page_no). */

	{
		buf_page_t*	bpage;
		buf_pool_t*	buf_pool = buf_pool_get(space, page_no);
		bpage = buf_page_hash_get(buf_pool, space, page_no);

		if (UNIV_LIKELY_NULL(bpage)) {
			/* A buffer pool watch has been set or the
			page has been read into the buffer pool.
			Do not buffer the request.  If a purge operation
			is being buffered, have this request executed
			directly on the page in the buffer pool after the
			buffered entries for this page have been merged. */
			DBUG_RETURN(FALSE);
		}
	}

skip_watch:
	entry_size = rec_get_converted_size(index, entry, 0);

	if (entry_size
	    >= page_get_free_space_of_empty(dict_table_is_comp(index->table))
	    / 2) {

		DBUG_RETURN(FALSE);
	}

	err = ibuf_insert_low(BTR_MODIFY_PREV, op, no_counter,
			      entry, entry_size,
			      index, space, zip_size, page_no, thr);
	if (err == DB_FAIL) {
		err = ibuf_insert_low(BTR_MODIFY_TREE | BTR_LATCH_FOR_INSERT,
				      op, no_counter, entry, entry_size,
				      index, space, zip_size, page_no, thr);
	}

	if (err == DB_SUCCESS) {
#ifdef UNIV_IBUF_DEBUG
		/* fprintf(stderr, "Ibuf insert for page no %lu of index %s\n",
		page_no, index->name); */
#endif
		DBUG_RETURN(TRUE);

	} else {
		ut_a(err == DB_STRONG_FAIL || err == DB_TOO_BIG_RECORD);

		DBUG_RETURN(FALSE);
	}
}

/********************************************************************//**
During merge, inserts to an index page a secondary index entry extracted
from the insert buffer.
@return newly inserted record */
static __attribute__((nonnull))
rec_t*
ibuf_insert_to_index_page_low(
/*==========================*/
	const dtuple_t*	entry,	/*!< in: buffered entry to insert */
	buf_block_t*	block,	/*!< in/out: index page where the buffered
				entry should be placed */
	dict_index_t*	index,	/*!< in: record descriptor */
	ulint**		offsets,/*!< out: offsets on *rec */
	mem_heap_t*	heap,	/*!< in/out: memory heap */
	mtr_t*		mtr,	/*!< in/out: mtr */
	page_cur_t*	page_cur)/*!< in/out: cursor positioned on the record
				after which to insert the buffered entry */
{
	const page_t*	page;
	ulint		space;
	ulint		page_no;
	ulint		zip_size;
	const page_t*	bitmap_page;
	ulint		old_bits;
	rec_t*		rec;
	DBUG_ENTER("ibuf_insert_to_index_page_low");

	rec = page_cur_tuple_insert(page_cur, entry, index,
				    offsets, &heap, 0, mtr);
	if (rec != NULL) {
		DBUG_RETURN(rec);
	}

	/* Page reorganization or recompression should already have
	been attempted by page_cur_tuple_insert(). Besides, per
	ibuf_index_page_calc_free_zip() the page should not have been
	recompressed or reorganized. */
	ut_ad(!buf_block_get_page_zip(block));

	/* If the record did not fit, reorganize */

	btr_page_reorganize(page_cur, index, mtr);

	/* This time the record must fit */

	rec = page_cur_tuple_insert(page_cur, entry, index,
				    offsets, &heap, 0, mtr);
	if (rec != NULL) {
		DBUG_RETURN(rec);
	}

	page = buf_block_get_frame(block);

	ut_print_timestamp(stderr);

	fprintf(stderr,
		"  InnoDB: Error: Insert buffer insert fails;"
		" page free %lu, dtuple size %lu\n",
		(ulong) page_get_max_insert_size(page, 1),
		(ulong) rec_get_converted_size(index, entry, 0));
	fputs("InnoDB: Cannot insert index record ", stderr);
	dtuple_print(stderr, entry);
	fputs("\nInnoDB: The table where this index record belongs\n"
	      "InnoDB: is now probably corrupt. Please run CHECK TABLE on\n"
	      "InnoDB: that table.\n", stderr);

	space = page_get_space_id(page);
	zip_size = buf_block_get_zip_size(block);
	page_no = page_get_page_no(page);

	bitmap_page = ibuf_bitmap_get_map_page(space, page_no, zip_size, mtr);
	old_bits = ibuf_bitmap_page_get_bits(bitmap_page, page_no, zip_size,
					     IBUF_BITMAP_FREE, mtr);

	fprintf(stderr,
		"InnoDB: space %lu, page %lu, zip_size %lu, bitmap bits %lu\n",
		(ulong) space, (ulong) page_no,
		(ulong) zip_size, (ulong) old_bits);

	fputs("InnoDB: Submit a detailed bug report"
	      " to http://bugs.mysql.com\n", stderr);
	ut_ad(0);
	DBUG_RETURN(NULL);
}

/************************************************************************
During merge, inserts to an index page a secondary index entry extracted
from the insert buffer. */
static
void
ibuf_insert_to_index_page(
/*======================*/
	const dtuple_t*	entry,	/*!< in: buffered entry to insert */
	buf_block_t*	block,	/*!< in/out: index page where the buffered entry
				should be placed */
	dict_index_t*	index,	/*!< in: record descriptor */
	mtr_t*		mtr)	/*!< in: mtr */
{
	page_cur_t	page_cur;
	ulint		low_match;
	page_t*		page		= buf_block_get_frame(block);
	rec_t*		rec;
	ulint*		offsets;
	mem_heap_t*	heap;

	DBUG_ENTER("ibuf_insert_to_index_page");

	DBUG_PRINT("ibuf", ("page_no: %ld", buf_block_get_page_no(block)));
	DBUG_PRINT("ibuf", ("index name: %s", index->name));
	DBUG_PRINT("ibuf", ("online status: %d",
			    dict_index_get_online_status(index)));

	ut_ad(ibuf_inside(mtr));
	ut_ad(dtuple_check_typed(entry));
	ut_ad(!buf_block_align(page)->index);

	if (UNIV_UNLIKELY(dict_table_is_comp(index->table)
			  != (ibool)!!page_is_comp(page))) {
		fputs("InnoDB: Trying to insert a record from"
		      " the insert buffer to an index page\n"
		      "InnoDB: but the 'compact' flag does not match!\n",
		      stderr);
		goto dump;
	}

	rec = page_rec_get_next(page_get_infimum_rec(page));

	if (page_rec_is_supremum(rec)) {
		fputs("InnoDB: Trying to insert a record from"
		      " the insert buffer to an index page\n"
		      "InnoDB: but the index page is empty!\n",
		      stderr);
		goto dump;
	}

	if (UNIV_UNLIKELY(rec_get_n_fields(rec, index)
			  != dtuple_get_n_fields(entry))) {
		fputs("InnoDB: Trying to insert a record from"
		      " the insert buffer to an index page\n"
		      "InnoDB: but the number of fields does not match!\n",
		      stderr);
dump:
		buf_page_print(page, 0, BUF_PAGE_PRINT_NO_CRASH);

		dtuple_print(stderr, entry);
		ut_ad(0);

		fputs("InnoDB: The table where where"
		      " this index record belongs\n"
		      "InnoDB: is now probably corrupt."
		      " Please run CHECK TABLE on\n"
		      "InnoDB: your tables.\n"
		      "InnoDB: Submit a detailed bug report to"
		      " http://bugs.mysql.com!\n", stderr);

		DBUG_VOID_RETURN;
	}

	low_match = page_cur_search(block, index, entry, &page_cur);

	heap = mem_heap_create(
		sizeof(upd_t)
		+ REC_OFFS_HEADER_SIZE * sizeof(*offsets)
		+ dtuple_get_n_fields(entry)
		* (sizeof(upd_field_t) + sizeof *offsets));

	if (UNIV_UNLIKELY(low_match == dtuple_get_n_fields(entry))) {
		upd_t*		update;
		page_zip_des_t*	page_zip;

		rec = page_cur_get_rec(&page_cur);

		/* This is based on
		row_ins_sec_index_entry_by_modify(BTR_MODIFY_LEAF). */
		ut_ad(rec_get_deleted_flag(rec, page_is_comp(page)));

		offsets = rec_get_offsets(rec, index, NULL, ULINT_UNDEFINED,
					  &heap);
		update = row_upd_build_sec_rec_difference_binary(
			rec, index, offsets, entry, heap);

		page_zip = buf_block_get_page_zip(block);

		if (update->n_fields == 0) {
			/* The records only differ in the delete-mark.
			Clear the delete-mark, like we did before
			Bug #56680 was fixed. */
			btr_cur_set_deleted_flag_for_ibuf(
				rec, page_zip, FALSE, mtr);
			goto updated_in_place;
		}

		/* Copy the info bits. Clear the delete-mark. */
		update->info_bits = rec_get_info_bits(rec, page_is_comp(page));
		update->info_bits &= ~REC_INFO_DELETED_FLAG;

		/* We cannot invoke btr_cur_optimistic_update() here,
		because we do not have a btr_cur_t or que_thr_t,
		as the insert buffer merge occurs at a very low level. */
		if (!row_upd_changes_field_size_or_external(index, offsets,
							    update)
		    && (!page_zip || btr_cur_update_alloc_zip(
				page_zip, &page_cur, index, offsets,
				rec_offs_size(offsets), false, mtr))) {
			/* This is the easy case. Do something similar
			to btr_cur_update_in_place(). */
			rec = page_cur_get_rec(&page_cur);
			row_upd_rec_in_place(rec, index, offsets,
					     update, page_zip);

			/* Log the update in place operation. During recovery
			MLOG_COMP_REC_UPDATE_IN_PLACE/MLOG_REC_UPDATE_IN_PLACE
			expects trx_id, roll_ptr for secondary indexes. So we
			just write dummy trx_id(0), roll_ptr(0) */
			btr_cur_update_in_place_log(BTR_KEEP_SYS_FLAG, rec,
						    index, update, 0, 0, mtr);

			DBUG_EXECUTE_IF(
				"crash_after_log_ibuf_upd_inplace",
				log_buffer_flush_to_disk();
				ib_logf(IB_LOG_LEVEL_INFO,
					"Wrote log record for ibuf update in "
					"place operation");
				DBUG_SUICIDE();
			);

			goto updated_in_place;
		}

		/* btr_cur_update_alloc_zip() may have changed this */
		rec = page_cur_get_rec(&page_cur);

		/* A collation may identify values that differ in
		storage length.
		Some examples (1 or 2 bytes):
		utf8_turkish_ci: I = U+0131 LATIN SMALL LETTER DOTLESS I
		utf8_general_ci: S = U+00DF LATIN SMALL LETTER SHARP S
		utf8_general_ci: A = U+00E4 LATIN SMALL LETTER A WITH DIAERESIS

		latin1_german2_ci: SS = U+00DF LATIN SMALL LETTER SHARP S

		Examples of a character (3-byte UTF-8 sequence)
		identified with 2 or 4 characters (1-byte UTF-8 sequences):

		utf8_unicode_ci: 'II' = U+2171 SMALL ROMAN NUMERAL TWO
		utf8_unicode_ci: '(10)' = U+247D PARENTHESIZED NUMBER TEN
		*/

		/* Delete the different-length record, and insert the
		buffered one. */

		lock_rec_store_on_page_infimum(block, rec);
		page_cur_delete_rec(&page_cur, index, offsets, mtr);
		page_cur_move_to_prev(&page_cur);
		rec = ibuf_insert_to_index_page_low(entry, block, index,
				      		    &offsets, heap, mtr,
						    &page_cur);

		ut_ad(!cmp_dtuple_rec(entry, rec, offsets));
		lock_rec_restore_from_page_infimum(block, rec, block);
	} else {
		offsets = NULL;
		ibuf_insert_to_index_page_low(entry, block, index,
					      &offsets, heap, mtr,
					      &page_cur);
	}
updated_in_place:
	mem_heap_free(heap);

	DBUG_VOID_RETURN;
}

/****************************************************************//**
During merge, sets the delete mark on a record for a secondary index
entry. */
static
void
ibuf_set_del_mark(
/*==============*/
	const dtuple_t*		entry,	/*!< in: entry */
	buf_block_t*		block,	/*!< in/out: block */
	const dict_index_t*	index,	/*!< in: record descriptor */
	mtr_t*			mtr)	/*!< in: mtr */
{
	page_cur_t	page_cur;
	ulint		low_match;

	ut_ad(ibuf_inside(mtr));
	ut_ad(dtuple_check_typed(entry));

	low_match = page_cur_search(block, index, entry, &page_cur);

	if (low_match == dtuple_get_n_fields(entry)) {
		rec_t*		rec;
		page_zip_des_t*	page_zip;

		rec = page_cur_get_rec(&page_cur);
		page_zip = page_cur_get_page_zip(&page_cur);

		/* Delete mark the old index record. According to a
		comment in row_upd_sec_index_entry(), it can already
		have been delete marked if a lock wait occurred in
		row_ins_sec_index_entry() in a previous invocation of
		row_upd_sec_index_entry(). */

		if (UNIV_LIKELY
		    (!rec_get_deleted_flag(
			    rec, dict_table_is_comp(index->table)))) {
			btr_cur_set_deleted_flag_for_ibuf(rec, page_zip,
							  TRUE, mtr);
		}
	} else {
		const page_t*		page
			= page_cur_get_page(&page_cur);
		const buf_block_t*	block
			= page_cur_get_block(&page_cur);

		ut_print_timestamp(stderr);
		fputs("  InnoDB: unable to find a record to delete-mark\n",
		      stderr);
		fputs("InnoDB: tuple ", stderr);
		dtuple_print(stderr, entry);
		fputs("\n"
		      "InnoDB: record ", stderr);
		rec_print(stderr, page_cur_get_rec(&page_cur), index);
		fprintf(stderr, "\nspace %u offset %u"
			" (%u records, index id %llu)\n"
			"InnoDB: Submit a detailed bug report"
			" to http://bugs.mysql.com\n",
			(unsigned) buf_block_get_space(block),
			(unsigned) buf_block_get_page_no(block),
			(unsigned) page_get_n_recs(page),
			(ulonglong) btr_page_get_index_id(page));
		ut_ad(0);
	}
}

/****************************************************************//**
During merge, delete a record for a secondary index entry. */
static
void
ibuf_delete(
/*========*/
	const dtuple_t*	entry,	/*!< in: entry */
	buf_block_t*	block,	/*!< in/out: block */
	dict_index_t*	index,	/*!< in: record descriptor */
	mtr_t*		mtr)	/*!< in/out: mtr; must be committed
				before latching any further pages */
{
	page_cur_t	page_cur;
	ulint		low_match;

	ut_ad(ibuf_inside(mtr));
	ut_ad(dtuple_check_typed(entry));

	low_match = page_cur_search(block, index, entry, &page_cur);

	if (low_match == dtuple_get_n_fields(entry)) {
		page_zip_des_t*	page_zip= buf_block_get_page_zip(block);
		page_t*		page	= buf_block_get_frame(block);
		rec_t*		rec	= page_cur_get_rec(&page_cur);

		/* TODO: the below should probably be a separate function,
		it's a bastardized version of btr_cur_optimistic_delete. */

		ulint		offsets_[REC_OFFS_NORMAL_SIZE];
		ulint*		offsets	= offsets_;
		mem_heap_t*	heap = NULL;
		ulint		max_ins_size = 0;

		rec_offs_init(offsets_);

		offsets = rec_get_offsets(
			rec, index, offsets, ULINT_UNDEFINED, &heap);

		if (page_get_n_recs(page) <= 1
		    || !(REC_INFO_DELETED_FLAG
			 & rec_get_info_bits(rec, page_is_comp(page)))) {
			/* Refuse to purge the last record or a
			record that has not been marked for deletion. */
			ut_print_timestamp(stderr);
			fputs("  InnoDB: unable to purge a record\n",
			      stderr);
			fputs("InnoDB: tuple ", stderr);
			dtuple_print(stderr, entry);
			fputs("\n"
			      "InnoDB: record ", stderr);
			rec_print_new(stderr, rec, offsets);
			fprintf(stderr, "\nspace %u offset %u"
				" (%u records, index id %llu)\n"
				"InnoDB: Submit a detailed bug report"
				" to http://bugs.mysql.com\n",
				(unsigned) buf_block_get_space(block),
				(unsigned) buf_block_get_page_no(block),
				(unsigned) page_get_n_recs(page),
				(ulonglong) btr_page_get_index_id(page));

			ut_ad(0);
			return;
		}

		lock_update_delete(block, rec);

		if (!page_zip) {
			max_ins_size
				= page_get_max_insert_size_after_reorganize(
					page, 1);
		}
#ifdef UNIV_ZIP_DEBUG
		ut_a(!page_zip || page_zip_validate(page_zip, page, index));
#endif /* UNIV_ZIP_DEBUG */
		page_cur_delete_rec(&page_cur, index, offsets, mtr);
#ifdef UNIV_ZIP_DEBUG
		ut_a(!page_zip || page_zip_validate(page_zip, page, index));
#endif /* UNIV_ZIP_DEBUG */

		if (page_zip) {
			ibuf_update_free_bits_zip(block, mtr);
		} else {
			ibuf_update_free_bits_low(block, max_ins_size, mtr);
		}

		if (UNIV_LIKELY_NULL(heap)) {
			mem_heap_free(heap);
		}
	} else {
		/* The record must have been purged already. */
	}
}

/*********************************************************************//**
Restores insert buffer tree cursor position
@return TRUE if the position was restored; FALSE if not */
static __attribute__((nonnull))
ibool
ibuf_restore_pos(
/*=============*/
	ulint		space,	/*!< in: space id */
	ulint		page_no,/*!< in: index page number where the record
				should belong */
	const dtuple_t*	search_tuple,
				/*!< in: search tuple for entries of page_no */
	ulint		mode,	/*!< in: BTR_MODIFY_LEAF or BTR_MODIFY_TREE */
	btr_pcur_t*	pcur,	/*!< in/out: persistent cursor whose
				position is to be restored */
	mtr_t*		mtr)	/*!< in/out: mini-transaction */
{
	ut_ad(mode == BTR_MODIFY_LEAF
	      || BTR_LATCH_MODE_WITHOUT_INTENTION(mode) == BTR_MODIFY_TREE);

	if (btr_pcur_restore_position(mode, pcur, mtr)) {

		return(TRUE);
	}

	if (fil_space_get_flags(space) == ULINT_UNDEFINED) {
		/* The tablespace has been dropped.  It is possible
		that another thread has deleted the insert buffer
		entry.  Do not complain. */
		ibuf_btr_pcur_commit_specify_mtr(pcur, mtr);
	} else {
		fprintf(stderr,
			"InnoDB: ERROR: Submit the output to"
			" http://bugs.mysql.com\n"
			"InnoDB: ibuf cursor restoration fails!\n"
			"InnoDB: ibuf record inserted to page %lu:%lu\n",
			(ulong) space, (ulong) page_no);
		fflush(stderr);

		rec_print_old(stderr, btr_pcur_get_rec(pcur));
		rec_print_old(stderr, pcur->old_rec);
		dtuple_print(stderr, search_tuple);

		rec_print_old(stderr,
			      page_rec_get_next(btr_pcur_get_rec(pcur)));

		ib_logf(IB_LOG_LEVEL_FATAL, "Failed to restore ibuf position.");
	}

	return(FALSE);
}

/*********************************************************************//**
Deletes from ibuf the record on which pcur is positioned. If we have to
resort to a pessimistic delete, this function commits mtr and closes
the cursor.
@return TRUE if mtr was committed and pcur closed in this operation */
static __attribute__((warn_unused_result))
ibool
ibuf_delete_rec(
/*============*/
	ulint		space,	/*!< in: space id */
	ulint		page_no,/*!< in: index page number that the record
				should belong to */
	btr_pcur_t*	pcur,	/*!< in: pcur positioned on the record to
				delete, having latch mode BTR_MODIFY_LEAF */
	const dtuple_t*	search_tuple,
				/*!< in: search tuple for entries of page_no */
	mtr_t*		mtr)	/*!< in: mtr */
{
	ibool		success;
	page_t*		root;
	dberr_t		err;

	ut_ad(ibuf_inside(mtr));
	ut_ad(page_rec_is_user_rec(btr_pcur_get_rec(pcur)));
	ut_ad(ibuf_rec_get_page_no(mtr, btr_pcur_get_rec(pcur)) == page_no);
	ut_ad(ibuf_rec_get_space(mtr, btr_pcur_get_rec(pcur)) == space);

#if defined UNIV_DEBUG || defined UNIV_IBUF_DEBUG
	if (ibuf_debug == 2) {
		/* Inject a fault (crash). We do this before trying
		optimistic delete, because a pessimistic delete in the
		change buffer would require a larger test case. */

		/* Flag the buffered record as processed, to avoid
		an assertion failure after crash recovery. */
		btr_cur_set_deleted_flag_for_ibuf(
			btr_pcur_get_rec(pcur), NULL, TRUE, mtr);

		ibuf_mtr_commit(mtr);
<<<<<<< HEAD

		log_write_up_to(LSN_MAX, LOG_WAIT_ALL_GROUPS, TRUE);

=======
		log_write_up_to(LSN_MAX, true);
>>>>>>> 651c470a
		DBUG_SUICIDE();
	}
#endif /* UNIV_DEBUG || UNIV_IBUF_DEBUG */

	success = btr_cur_optimistic_delete(btr_pcur_get_btr_cur(pcur),
					    0, mtr);

	if (success) {
		if (page_is_empty(btr_pcur_get_page(pcur))) {
			/* If a B-tree page is empty, it must be the root page
			and the whole B-tree must be empty. InnoDB does not
			allow empty B-tree pages other than the root. */
			root = btr_pcur_get_page(pcur);

			ut_ad(page_get_space_id(root) == IBUF_SPACE_ID);
			ut_ad(page_get_page_no(root)
			      == FSP_IBUF_TREE_ROOT_PAGE_NO);

			/* ibuf->empty is protected by the root page latch.
			Before the deletion, it had to be FALSE. */
			ut_ad(!ibuf->empty);
			ibuf->empty = true;
		}

#ifdef UNIV_IBUF_COUNT_DEBUG
		fprintf(stderr,
			"Decrementing ibuf count of space %lu page %lu\n"
			"from %lu by 1\n", space, page_no,
			ibuf_count_get(space, page_no));
		ibuf_count_set(space, page_no,
			       ibuf_count_get(space, page_no) - 1);
#endif
		return(FALSE);
	}

	ut_ad(page_rec_is_user_rec(btr_pcur_get_rec(pcur)));
	ut_ad(ibuf_rec_get_page_no(mtr, btr_pcur_get_rec(pcur)) == page_no);
	ut_ad(ibuf_rec_get_space(mtr, btr_pcur_get_rec(pcur)) == space);

	/* We have to resort to a pessimistic delete from ibuf.
	Delete-mark the record so that it will not be applied again,
	in case the server crashes before the pessimistic delete is
	made persistent. */
	btr_cur_set_deleted_flag_for_ibuf(
		btr_pcur_get_rec(pcur), NULL, TRUE, mtr);

	btr_pcur_store_position(pcur, mtr);
	ibuf_btr_pcur_commit_specify_mtr(pcur, mtr);

	ibuf_mtr_start(mtr);
	mutex_enter(&ibuf_mutex);

	if (!ibuf_restore_pos(space, page_no, search_tuple,
			      BTR_MODIFY_TREE | BTR_LATCH_FOR_DELETE,
			      pcur, mtr)) {

		mutex_exit(&ibuf_mutex);
		ut_ad(mtr->has_committed());
		goto func_exit;
	}

	root = ibuf_tree_root_get(mtr);

	btr_cur_pessimistic_delete(&err, TRUE, btr_pcur_get_btr_cur(pcur), 0,
				   false, mtr);
	ut_a(err == DB_SUCCESS);

#ifdef UNIV_IBUF_COUNT_DEBUG
	ibuf_count_set(space, page_no, ibuf_count_get(space, page_no) - 1);
#endif
	ibuf_size_update(root, mtr);
	mutex_exit(&ibuf_mutex);

	ibuf->empty = page_is_empty(root);
	ibuf_btr_pcur_commit_specify_mtr(pcur, mtr);

func_exit:
	ut_ad(mtr->has_committed());
	btr_pcur_close(pcur);

	return(TRUE);
}

/*********************************************************************//**
When an index page is read from a disk to the buffer pool, this function
applies any buffered operations to the page and deletes the entries from the
insert buffer. If the page is not read, but created in the buffer pool, this
function deletes its buffered entries from the insert buffer; there can
exist entries for such a page if the page belonged to an index which
subsequently was dropped. */

void
ibuf_merge_or_delete_for_page(
/*==========================*/
	buf_block_t*	block,	/*!< in: if page has been read from
				disk, pointer to the page x-latched,
				else NULL */
	ulint		space,	/*!< in: space id of the index page */
	ulint		page_no,/*!< in: page number of the index page */
	ulint		zip_size,/*!< in: compressed page size in bytes,
				or 0 */
	ibool		update_ibuf_bitmap)/*!< in: normally this is set
				to TRUE, but if we have deleted or are
				deleting the tablespace, then we
				naturally do not want to update a
				non-existent bitmap page */
{
	mem_heap_t*	heap;
	btr_pcur_t	pcur;
	dtuple_t*	search_tuple;
#ifdef UNIV_IBUF_DEBUG
	ulint		volume			= 0;
#endif
	page_zip_des_t*	page_zip		= NULL;
	bool		tablespace_being_deleted = false;
	bool		corruption_noticed	= false;
	mtr_t		mtr;

	/* Counts for merged & discarded operations. */
	ulint		mops[IBUF_OP_COUNT];
	ulint		dops[IBUF_OP_COUNT];

	ut_ad(!block || buf_block_get_space(block) == space);
	ut_ad(!block || buf_block_get_page_no(block) == page_no);
	ut_ad(!block || buf_block_get_zip_size(block) == zip_size);
	ut_ad(!block || buf_block_get_io_fix(block) == BUF_IO_READ);

	if (srv_force_recovery >= SRV_FORCE_NO_IBUF_MERGE
	    || trx_sys_hdr_page(space, page_no)
	    || space == srv_tmp_space.space_id()) {
		return;
	}

	/* We cannot refer to zip_size in the following, because
	zip_size is passed as ULINT_UNDEFINED (it is unknown) when
	buf_read_ibuf_merge_pages() is merging (discarding) changes
	for a dropped tablespace.  When block != NULL or
	update_ibuf_bitmap is specified, the zip_size must be known.
	That is why we will repeat the check below, with zip_size in
	place of 0.  Passing zip_size as 0 assumes that the
	uncompressed page size always is a power-of-2 multiple of the
	compressed page size. */

	if (ibuf_fixed_addr_page(space, 0, page_no)
	    || fsp_descr_page(0, page_no)) {
		return;
	}

	if (UNIV_LIKELY(update_ibuf_bitmap)) {
		ut_a(ut_is_2pow(zip_size));

		if (ibuf_fixed_addr_page(space, zip_size, page_no)
		    || fsp_descr_page(zip_size, page_no)) {
			return;
		}

		/* If the following returns FALSE, we get the counter
		incremented, and must decrement it when we leave this
		function. When the counter is > 0, that prevents tablespace
		from being dropped. */

		tablespace_being_deleted = fil_inc_pending_ops(space);

		if (UNIV_UNLIKELY(tablespace_being_deleted)) {
			/* Do not try to read the bitmap page from space;
			just delete the ibuf records for the page */

			block = NULL;
			update_ibuf_bitmap = FALSE;
		} else {
			page_t*	bitmap_page;
			ulint	bitmap_bits;

			ibuf_mtr_start(&mtr);

			bitmap_page = ibuf_bitmap_get_map_page(
				space, page_no, zip_size, &mtr);
			bitmap_bits = ibuf_bitmap_page_get_bits(
				bitmap_page, page_no, zip_size,
				IBUF_BITMAP_BUFFERED, &mtr);

			ibuf_mtr_commit(&mtr);

			if (!bitmap_bits) {
				/* No inserts buffered for this page */

				if (!tablespace_being_deleted) {
					fil_decr_pending_ops(space);
				}

				return;
			}
		}
	} else if (block
		   && (ibuf_fixed_addr_page(space, zip_size, page_no)
		      || fsp_descr_page(zip_size, page_no))) {

		return;
	}

	heap = mem_heap_create(512);

	search_tuple = ibuf_search_tuple_build(space, page_no, heap);

	if (block) {
		/* Move the ownership of the x-latch on the page to this OS
		thread, so that we can acquire a second x-latch on it. This
		is needed for the insert operations to the index page to pass
		the debug checks. */

		rw_lock_x_lock_move_ownership(&(block->lock));
		page_zip = buf_block_get_page_zip(block);

		if (UNIV_UNLIKELY(fil_page_get_type(block->frame)
				  != FIL_PAGE_INDEX)
		    || UNIV_UNLIKELY(!page_is_leaf(block->frame))) {

			page_t*	bitmap_page;

			corruption_noticed = true;

			ut_print_timestamp(stderr);

			ibuf_mtr_start(&mtr);

			fputs("  InnoDB: Dump of the ibuf bitmap page:\n",
			      stderr);

			bitmap_page = ibuf_bitmap_get_map_page(space, page_no,
							       zip_size, &mtr);
			buf_page_print(bitmap_page, 0,
				       BUF_PAGE_PRINT_NO_CRASH);
			ibuf_mtr_commit(&mtr);

			fputs("\nInnoDB: Dump of the page:\n", stderr);

			buf_page_print(block->frame, 0,
				       BUF_PAGE_PRINT_NO_CRASH);

			fprintf(stderr,
				"InnoDB: Error: corruption in the tablespace."
				" Bitmap shows insert\n"
				"InnoDB: buffer records to page n:o %lu"
				" though the page\n"
				"InnoDB: type is %lu, which is"
				" not an index leaf page!\n"
				"InnoDB: We try to resolve the problem"
				" by skipping the insert buffer\n"
				"InnoDB: merge for this page."
				" Please run CHECK TABLE on your tables\n"
				"InnoDB: to determine if they are corrupt"
				" after this.\n\n"
				"InnoDB: Please submit a detailed bug report"
				" to http://bugs.mysql.com\n\n",
				(ulong) page_no,
				(ulong)
				fil_page_get_type(block->frame));
			ut_ad(0);
		}
	}

	memset(mops, 0, sizeof(mops));
	memset(dops, 0, sizeof(dops));

loop:
	ibuf_mtr_start(&mtr);

	/* Position pcur in the insert buffer at the first entry for this
	index page */
	btr_pcur_open_on_user_rec(
		ibuf->index, search_tuple, PAGE_CUR_GE, BTR_MODIFY_LEAF,
		&pcur, &mtr);

	if (block) {
		ibool success;

		success = buf_page_get_known_nowait(
			RW_X_LATCH, block,
			BUF_KEEP_OLD, __FILE__, __LINE__, &mtr);

		ut_a(success);

		/* This is a user page (secondary index leaf page),
		but we pretend that it is a change buffer page in
		order to obey the latching order. This should be OK,
		because buffered changes are applied immediately while
		the block is io-fixed. Other threads must not try to
		latch an io-fixed block. */
		buf_block_dbg_add_level(block, SYNC_IBUF_TREE_NODE);
	}

	if (!btr_pcur_is_on_user_rec(&pcur)) {
		ut_ad(btr_pcur_is_after_last_in_tree(&pcur, &mtr));

		goto reset_bit;
	}

	for (;;) {
		rec_t*	rec;

		ut_ad(btr_pcur_is_on_user_rec(&pcur));

		rec = btr_pcur_get_rec(&pcur);

		/* Check if the entry is for this index page */
		if (ibuf_rec_get_page_no(&mtr, rec) != page_no
		    || ibuf_rec_get_space(&mtr, rec) != space) {

			if (block) {
				page_header_reset_last_insert(
					block->frame, page_zip, &mtr);
			}

			goto reset_bit;
		}

		if (UNIV_UNLIKELY(corruption_noticed)) {
			fputs("InnoDB: Discarding record\n ", stderr);
			rec_print_old(stderr, rec);
			fputs("\nInnoDB: from the insert buffer!\n\n", stderr);
		} else if (block && !rec_get_deleted_flag(rec, 0)) {
			/* Now we have at pcur a record which should be
			applied on the index page; NOTE that the call below
			copies pointers to fields in rec, and we must
			keep the latch to the rec page until the
			insertion is finished! */
			dtuple_t*	entry;
			trx_id_t	max_trx_id;
			dict_index_t*	dummy_index;
			ibuf_op_t	op = ibuf_rec_get_op_type(&mtr, rec);

			max_trx_id = page_get_max_trx_id(page_align(rec));
			page_update_max_trx_id(block, page_zip, max_trx_id,
					       &mtr);

			ut_ad(page_validate(page_align(rec), ibuf->index));

			entry = ibuf_build_entry_from_ibuf_rec(
				&mtr, rec, heap, &dummy_index);

			ut_ad(page_validate(block->frame, dummy_index));

			switch (op) {
				ibool	success;
			case IBUF_OP_INSERT:
#ifdef UNIV_IBUF_DEBUG
				volume += rec_get_converted_size(
					dummy_index, entry, 0);

				volume += page_dir_calc_reserved_space(1);

				ut_a(volume <= 4 * UNIV_PAGE_SIZE
					/ IBUF_PAGE_SIZE_PER_FREE_SPACE);
#endif
				ibuf_insert_to_index_page(
					entry, block, dummy_index, &mtr);
				break;

			case IBUF_OP_DELETE_MARK:
				ibuf_set_del_mark(
					entry, block, dummy_index, &mtr);
				break;

			case IBUF_OP_DELETE:
				ibuf_delete(entry, block, dummy_index, &mtr);
				/* Because ibuf_delete() will latch an
				insert buffer bitmap page, commit mtr
				before latching any further pages.
				Store and restore the cursor position. */
				ut_ad(rec == btr_pcur_get_rec(&pcur));
				ut_ad(page_rec_is_user_rec(rec));
				ut_ad(ibuf_rec_get_page_no(&mtr, rec)
				      == page_no);
				ut_ad(ibuf_rec_get_space(&mtr, rec) == space);

				/* Mark the change buffer record processed,
				so that it will not be merged again in case
				the server crashes between the following
				mtr_commit() and the subsequent mtr_commit()
				of deleting the change buffer record. */

				btr_cur_set_deleted_flag_for_ibuf(
					btr_pcur_get_rec(&pcur), NULL,
					TRUE, &mtr);

				btr_pcur_store_position(&pcur, &mtr);
				ibuf_btr_pcur_commit_specify_mtr(&pcur, &mtr);

				ibuf_mtr_start(&mtr);

				success = buf_page_get_known_nowait(
					RW_X_LATCH, block,
					BUF_KEEP_OLD,
					__FILE__, __LINE__, &mtr);
				ut_a(success);

				/* This is a user page (secondary
				index leaf page), but it should be OK
				to use too low latching order for it,
				as the block is io-fixed. */
				buf_block_dbg_add_level(
					block, SYNC_IBUF_TREE_NODE);

				if (!ibuf_restore_pos(space, page_no,
						      search_tuple,
						      BTR_MODIFY_LEAF,
						      &pcur, &mtr)) {

					ut_ad(mtr.has_committed());
					mops[op]++;
					ibuf_dummy_index_free(dummy_index);
					goto loop;
				}

				break;
			default:
				ut_error;
			}

			mops[op]++;

			ibuf_dummy_index_free(dummy_index);
		} else {
			dops[ibuf_rec_get_op_type(&mtr, rec)]++;
		}

		/* Delete the record from ibuf */
		if (ibuf_delete_rec(space, page_no, &pcur, search_tuple,
				    &mtr)) {
			/* Deletion was pessimistic and mtr was committed:
			we start from the beginning again */

			ut_ad(mtr.has_committed());
			goto loop;
		} else if (btr_pcur_is_after_last_on_page(&pcur)) {
			ibuf_mtr_commit(&mtr);
			btr_pcur_close(&pcur);

			goto loop;
		}
	}

reset_bit:
	if (UNIV_LIKELY(update_ibuf_bitmap)) {
		page_t*	bitmap_page;

		bitmap_page = ibuf_bitmap_get_map_page(
			space, page_no, zip_size, &mtr);

		ibuf_bitmap_page_set_bits(
			bitmap_page, page_no, zip_size,
			IBUF_BITMAP_BUFFERED, FALSE, &mtr);

		if (block) {
			ulint old_bits = ibuf_bitmap_page_get_bits(
				bitmap_page, page_no, zip_size,
				IBUF_BITMAP_FREE, &mtr);

			ulint new_bits = ibuf_index_page_calc_free(
				zip_size, block);

			if (old_bits != new_bits) {
				ibuf_bitmap_page_set_bits(
					bitmap_page, page_no, zip_size,
					IBUF_BITMAP_FREE, new_bits, &mtr);
			}
		}
	}

	ibuf_mtr_commit(&mtr);
	btr_pcur_close(&pcur);
	mem_heap_free(heap);

#ifdef HAVE_ATOMIC_BUILTINS
	os_atomic_increment_ulint(&ibuf->n_merges, 1);
	ibuf_add_ops(ibuf->n_merged_ops, mops);
	ibuf_add_ops(ibuf->n_discarded_ops, dops);
#else /* HAVE_ATOMIC_BUILTINS */
	/* Protect our statistics keeping from race conditions */
	mutex_enter(&ibuf_mutex);

	ibuf->n_merges++;
	ibuf_add_ops(ibuf->n_merged_ops, mops);
	ibuf_add_ops(ibuf->n_discarded_ops, dops);

	mutex_exit(&ibuf_mutex);
#endif /* HAVE_ATOMIC_BUILTINS */

	if (update_ibuf_bitmap && !tablespace_being_deleted) {

		fil_decr_pending_ops(space);
	}

#ifdef UNIV_IBUF_COUNT_DEBUG
	ut_a(ibuf_count_get(space, page_no) == 0);
#endif
}

/*********************************************************************//**
Deletes all entries in the insert buffer for a given space id. This is used
in DISCARD TABLESPACE, IMPORT TABLESPACE and TRUNCATE TABLESPACE.
NOTE: this does not update the page free bitmaps in the space. The space will
become CORRUPT when you call this function! */

void
ibuf_delete_for_discarded_space(
/*============================*/
	ulint	space)	/*!< in: space id */
{
	mem_heap_t*	heap;
	btr_pcur_t	pcur;
	dtuple_t*	search_tuple;
	const rec_t*	ibuf_rec;
	ulint		page_no;
	mtr_t		mtr;

	/* Counts for discarded operations. */
	ulint		dops[IBUF_OP_COUNT];

	heap = mem_heap_create(512);

	/* Use page number 0 to build the search tuple so that we get the
	cursor positioned at the first entry for this space id */

	search_tuple = ibuf_search_tuple_build(space, 0, heap);

	memset(dops, 0, sizeof(dops));
loop:
	ibuf_mtr_start(&mtr);

	/* Position pcur in the insert buffer at the first entry for the
	space */
	btr_pcur_open_on_user_rec(
		ibuf->index, search_tuple, PAGE_CUR_GE, BTR_MODIFY_LEAF,
		&pcur, &mtr);

	if (!btr_pcur_is_on_user_rec(&pcur)) {
		ut_ad(btr_pcur_is_after_last_in_tree(&pcur, &mtr));

		goto leave_loop;
	}

	for (;;) {
		ut_ad(btr_pcur_is_on_user_rec(&pcur));

		ibuf_rec = btr_pcur_get_rec(&pcur);

		/* Check if the entry is for this space */
		if (ibuf_rec_get_space(&mtr, ibuf_rec) != space) {

			goto leave_loop;
		}

		page_no = ibuf_rec_get_page_no(&mtr, ibuf_rec);

		dops[ibuf_rec_get_op_type(&mtr, ibuf_rec)]++;

		/* Delete the record from ibuf */
		if (ibuf_delete_rec(space, page_no, &pcur, search_tuple,
				    &mtr)) {
			/* Deletion was pessimistic and mtr was committed:
			we start from the beginning again */

			ut_ad(mtr.has_committed());
			goto loop;
		}

		if (btr_pcur_is_after_last_on_page(&pcur)) {
			ibuf_mtr_commit(&mtr);
			btr_pcur_close(&pcur);

			goto loop;
		}
	}

leave_loop:
	ibuf_mtr_commit(&mtr);
	btr_pcur_close(&pcur);

#ifdef HAVE_ATOMIC_BUILTINS
	ibuf_add_ops(ibuf->n_discarded_ops, dops);
#else /* HAVE_ATOMIC_BUILTINS */
	/* Protect our statistics keeping from race conditions */
	mutex_enter(&ibuf_mutex);
	ibuf_add_ops(ibuf->n_discarded_ops, dops);
	mutex_exit(&ibuf_mutex);
#endif /* HAVE_ATOMIC_BUILTINS */

	mem_heap_free(heap);
}

/******************************************************************//**
Looks if the insert buffer is empty.
@return true if empty */

bool
ibuf_is_empty(void)
/*===============*/
{
	bool		is_empty;
	const page_t*	root;
	mtr_t		mtr;

	ibuf_mtr_start(&mtr);

	mutex_enter(&ibuf_mutex);
	root = ibuf_tree_root_get(&mtr);
	mutex_exit(&ibuf_mutex);

	is_empty = page_is_empty(root);
	ut_a(is_empty == ibuf->empty);
	ibuf_mtr_commit(&mtr);

	return(is_empty);
}

/******************************************************************//**
Prints info of ibuf. */

void
ibuf_print(
/*=======*/
	FILE*	file)	/*!< in: file where to print */
{
#ifdef UNIV_IBUF_COUNT_DEBUG
	ulint		i;
	ulint		j;
#endif

	mutex_enter(&ibuf_mutex);

	fprintf(file,
		"Ibuf: size %lu, free list len %lu,"
		" seg size %lu, %lu merges\n",
		(ulong) ibuf->size,
		(ulong) ibuf->free_list_len,
		(ulong) ibuf->seg_size,
		(ulong) ibuf->n_merges);

	fputs("merged operations:\n ", file);
	ibuf_print_ops(ibuf->n_merged_ops, file);

	fputs("discarded operations:\n ", file);
	ibuf_print_ops(ibuf->n_discarded_ops, file);

#ifdef UNIV_IBUF_COUNT_DEBUG
	for (i = 0; i < IBUF_COUNT_N_SPACES; i++) {
		for (j = 0; j < IBUF_COUNT_N_PAGES; j++) {
			ulint	count = ibuf_count_get(i, j);

			if (count > 0) {
				fprintf(stderr,
					"Ibuf count for space/page %lu/%lu"
					" is %lu\n",
					(ulong) i, (ulong) j, (ulong) count);
			}
		}
	}
#endif /* UNIV_IBUF_COUNT_DEBUG */

	mutex_exit(&ibuf_mutex);
}

/******************************************************************//**
Checks the insert buffer bitmaps on IMPORT TABLESPACE.
@return DB_SUCCESS or error code */

dberr_t
ibuf_check_bitmap_on_import(
/*========================*/
	const trx_t*	trx,		/*!< in: transaction */
	ulint		space_id)	/*!< in: tablespace identifier */
{
	ulint	zip_size;
	ulint	page_size;
	ulint	size;
	ulint	page_no;

	ut_ad(space_id);
	ut_ad(trx->mysql_thd);

	zip_size = fil_space_get_zip_size(space_id);

	if (zip_size == ULINT_UNDEFINED) {
		return(DB_TABLE_NOT_FOUND);
	}

	size = fil_space_get_size(space_id);

	if (size == 0) {
		return(DB_TABLE_NOT_FOUND);
	}

	mutex_enter(&ibuf_mutex);

	page_size = zip_size ? zip_size : UNIV_PAGE_SIZE;

	for (page_no = 0; page_no < size; page_no += page_size) {
		mtr_t	mtr;
		page_t*	bitmap_page;
		ulint	i;

		if (trx_is_interrupted(trx)) {
			mutex_exit(&ibuf_mutex);
			return(DB_INTERRUPTED);
		}

		mtr_start(&mtr);

		mtr_set_log_mode(&mtr, MTR_LOG_NO_REDO);

		ibuf_enter(&mtr);

		bitmap_page = ibuf_bitmap_get_map_page(
			space_id, page_no, zip_size, &mtr);

		for (i = FSP_IBUF_BITMAP_OFFSET + 1; i < page_size; i++) {
			const ulint	offset = page_no + i;

			if (ibuf_bitmap_page_get_bits(
				    bitmap_page, offset, zip_size,
				    IBUF_BITMAP_IBUF, &mtr)) {

				mutex_exit(&ibuf_mutex);
				ibuf_exit(&mtr);
				mtr_commit(&mtr);

				ib_errf(trx->mysql_thd,
					IB_LOG_LEVEL_ERROR,
					 ER_INNODB_INDEX_CORRUPT,
					 "Space %u page %u"
					 " is wrongly flagged to belong to the"
					 " insert buffer",
					 (unsigned) space_id,
					 (unsigned) offset);

				return(DB_CORRUPTION);
			}

			if (ibuf_bitmap_page_get_bits(
				    bitmap_page, offset, zip_size,
				    IBUF_BITMAP_BUFFERED, &mtr)) {

				ib_errf(trx->mysql_thd,
					IB_LOG_LEVEL_WARN,
					ER_INNODB_INDEX_CORRUPT,
					"Buffered changes"
					" for space %u page %u are lost",
					(unsigned) space_id,
					(unsigned) offset);

				/* Tolerate this error, so that
				slightly corrupted tables can be
				imported and dumped.  Clear the bit. */
				ibuf_bitmap_page_set_bits(
					bitmap_page, offset, zip_size,
					IBUF_BITMAP_BUFFERED, FALSE, &mtr);
			}
		}

		ibuf_exit(&mtr);
		mtr_commit(&mtr);
	}

	mutex_exit(&ibuf_mutex);
	return(DB_SUCCESS);
}
#endif /* !UNIV_HOTBACKUP */<|MERGE_RESOLUTION|>--- conflicted
+++ resolved
@@ -4451,13 +4451,7 @@
 			btr_pcur_get_rec(pcur), NULL, TRUE, mtr);
 
 		ibuf_mtr_commit(mtr);
-<<<<<<< HEAD
-
-		log_write_up_to(LSN_MAX, LOG_WAIT_ALL_GROUPS, TRUE);
-
-=======
 		log_write_up_to(LSN_MAX, true);
->>>>>>> 651c470a
 		DBUG_SUICIDE();
 	}
 #endif /* UNIV_DEBUG || UNIV_IBUF_DEBUG */

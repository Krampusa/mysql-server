--- conflicted
+++ resolved
@@ -957,233 +957,6 @@
 
 # define os_file_delete_if_exists(key, name, exist)			\
 	pfs_os_file_delete_if_exists_func(key, name, exist, __FILE__, __LINE__)
-<<<<<<< HEAD
-#else /* UNIV_PFS_IO */
-
-/* If UNIV_PFS_IO is not defined, these I/O APIs point
-to original un-instrumented file I/O APIs */
-# define os_file_create(key, name, create, purpose, type, read_only,	\
-			success)					\
-	os_file_create_func(name, create, purpose, type, read_only,	\
-			success)
-
-# define os_file_create_simple(key, name, create_mode, access,		\
-		read_only, success)					\
-	os_file_create_simple_func(name, create_mode, access,		\
-		read_only, success)
-
-# define os_file_create_simple_no_error_handling(			\
-		key, name, create_mode, access, read_only, success)	\
-	os_file_create_simple_no_error_handling_func(			\
-		name, create_mode, access, read_only, success)
-
-# define os_file_close(file)	os_file_close_func(file)
-
-# define os_aio(type, mode, name, file, buf, offset,			\
-		n, read_only, message1, message2)			\
-	os_aio_func(type, mode, name, file, buf, offset,		\
-		n, read_only, message1, message2)
-
-# define os_file_read(file, buf, offset, n)	\
-	os_file_read_func(file, buf, offset, n)
-
-# define os_file_read_no_error_handling(file, buf, offset, n)		\
-	os_file_read_no_error_handling_func(file, buf, offset, n)
-
-# define os_file_write(name, file, buf, offset, n)			\
-	os_file_write_func(name, file, buf, offset, n)
-
-# define os_file_flush(file)	os_file_flush_func(file)
-
-# define os_file_rename(key, oldpath, newpath)				\
-	os_file_rename_func(oldpath, newpath)
-
-# define os_file_delete(key, name)	os_file_delete_func(name)
-
-# define os_file_delete_if_exists(key, name, exist)			\
-	os_file_delete_if_exists_func(name, exist)
-
-#endif /* UNIV_PFS_IO */
-
-/* File types for directory entry data type */
-
-enum os_file_type_t {
-	OS_FILE_TYPE_UNKNOWN = 0,
-	OS_FILE_TYPE_FILE,			/* regular file */
-	OS_FILE_TYPE_DIR,			/* directory */
-	OS_FILE_TYPE_LINK,			/* symbolic link */
-	OS_FILE_TYPE_BLOCK			/* block device */
-};
-
-/* Maximum path string length in bytes when referring to tables with in the
-'./databasename/tablename.ibd' path format; we can allocate at least 2 buffers
-of this size from the thread stack; that is why this should not be made much
-bigger than 4000 bytes */
-#define OS_FILE_MAX_PATH	4000
-
-/** Struct used in fetching information of a file in a directory */
-struct os_file_stat_t {
-	char		name[OS_FILE_MAX_PATH];	/*!< path to a file */
-	os_file_type_t	type;			/*!< file type */
-	int64_t		size;			/*!< file size */
-	time_t		ctime;			/*!< creation time */
-	time_t		mtime;			/*!< modification time */
-	time_t		atime;			/*!< access time */
-	bool		rw_perm;		/*!< true if can be opened
-						in read-write mode. Only valid
-						if type == OS_FILE_TYPE_FILE */
-};
-
-#ifdef _WIN32
-typedef HANDLE	os_file_dir_t;	/*!< directory stream */
-#else
-typedef DIR*	os_file_dir_t;	/*!< directory stream */
-#endif
-
-#ifndef UNIV_HOTBACKUP
-/****************************************************************//**
-Creates the seek mutexes used in positioned reads and writes. */
-void
-os_io_init_simple(void);
-/*===================*/
-/***********************************************************************//**
-Creates a temporary file.  This function is like tmpfile(3), but
-the temporary file is created in the MySQL temporary directory.
-@return temporary file handle, or NULL on error */
-FILE*
-os_file_create_tmpfile(void);
-/*========================*/
-#endif /* !UNIV_HOTBACKUP */
-/***********************************************************************//**
-The os_file_opendir() function opens a directory stream corresponding to the
-directory named by the dirname argument. The directory stream is positioned
-at the first entry. In both Unix and Windows we automatically skip the '.'
-and '..' items at the start of the directory listing.
-@return directory stream, NULL if error */
-os_file_dir_t
-os_file_opendir(
-/*============*/
-	const char*	dirname,	/*!< in: directory name; it must not
-					contain a trailing '\' or '/' */
-	bool		error_is_fatal);/*!< in: TRUE if we should treat an
-					error as a fatal error; if we try to
-					open symlinks then we do not wish a
-					fatal error if it happens not to be
-					a directory */
-/***********************************************************************//**
-Closes a directory stream.
-@return 0 if success, -1 if failure */
-int
-os_file_closedir(
-/*=============*/
-	os_file_dir_t	dir);	/*!< in: directory stream */
-/***********************************************************************//**
-This function returns information of the next file in the directory. We jump
-over the '.' and '..' entries in the directory.
-@return 0 if ok, -1 if error, 1 if at the end of the directory */
-int
-os_file_readdir_next_file(
-/*======================*/
-	const char*	dirname,/*!< in: directory name or path */
-	os_file_dir_t	dir,	/*!< in: directory stream */
-	os_file_stat_t*	info);	/*!< in/out: buffer where the info is returned */
-/*****************************************************************//**
-This function attempts to create a directory named pathname. The new directory
-gets default permissions. On Unix, the permissions are (0770 & ~umask). If the
-directory exists already, nothing is done and the call succeeds, unless the
-fail_if_exists arguments is true.
-@return TRUE if call succeeds, FALSE on error */
-bool
-os_file_create_directory(
-/*=====================*/
-	const char*	pathname,	/*!< in: directory name as
-					null-terminated string */
-	bool		fail_if_exists);/*!< in: if TRUE, pre-existing directory
-					is treated as an error. */
-/****************************************************************//**
-NOTE! Use the corresponding macro os_file_create_simple(), not directly
-this function!
-A simple function to open or create a file.
-@return own: handle to the file, not defined if error, error number
-can be retrieved with os_file_get_last_error */
-os_file_t
-os_file_create_simple_func(
-/*=======================*/
-	const char*	name,	/*!< in: name of the file or path as a
-				null-terminated string */
-	ulint		create_mode,/*!< in: create mode */
-	ulint		access_type,/*!< in: OS_FILE_READ_ONLY or
-				OS_FILE_READ_WRITE */
-	bool		read_only_mode,
-				/*!< in: if true read only mode
-				checks are enforced. */
-	bool*		success);/*!< out: TRUE if succeed, FALSE if error */
-/****************************************************************//**
-NOTE! Use the corresponding macro
-os_file_create_simple_no_error_handling(), not directly this function!
-A simple function to open or create a file.
-@return own: handle to the file, not defined if error, error number
-can be retrieved with os_file_get_last_error */
-os_file_t
-os_file_create_simple_no_error_handling_func(
-/*=========================================*/
-	const char*	name,	/*!< in: name of the file or path as a
-				null-terminated string */
-	ulint		create_mode,/*!< in: create mode */
-	ulint		access_type,/*!< in: OS_FILE_READ_ONLY,
-				OS_FILE_READ_WRITE, or
-				OS_FILE_READ_ALLOW_DELETE; the last option is
-				used by a backup program reading the file */
-	bool		read_only_mode,
-				/*!< in: if true read only mode
-				checks are enforced. */
-	bool*		success)/*!< out: TRUE if succeed, FALSE if error */
-	__attribute__((warn_unused_result));
-/****************************************************************//**
-Tries to disable OS caching on an opened file descriptor. */
-void
-os_file_set_nocache(
-/*================*/
-	int		fd,		/*!< in: file descriptor to alter */
-	const char*	file_name,	/*!< in: file name, used in the
-					diagnostic message */
-	const char*	operation_name);/*!< in: "open" or "create"; used in the
-					diagnostic message */
-/****************************************************************//**
-NOTE! Use the corresponding macro os_file_create(), not directly
-this function!
-Opens an existing file or creates a new.
-@return own: handle to the file, not defined if error, error number
-can be retrieved with os_file_get_last_error */
-os_file_t
-os_file_create_func(
-/*================*/
-	const char*	name,	/*!< in: name of the file or path as a
-				null-terminated string */
-	ulint		create_mode,/*!< in: create mode */
-	ulint		purpose,/*!< in: OS_FILE_AIO, if asynchronous,
-				non-buffered i/o is desired,
-				OS_FILE_NORMAL, if any normal file;
-				NOTE that it also depends on type, os_aio_..
-				and srv_.. variables whether we really use
-				async i/o or unbuffered i/o: look in the
-				function source code for the exact rules */
-	ulint		type,	/*!< in: OS_DATA_FILE or OS_LOG_FILE */
-	bool		read_only_mode,
-				/*!< in: if true read only mode
-				checks are enforced. */
-	bool*		success)/*!< out: TRUE if succeed, FALSE if error */
-	__attribute__((warn_unused_result));
-/***********************************************************************//**
-Deletes a file. The file has to be closed before calling this.
-@return TRUE if success */
-bool
-os_file_delete_func(
-/*================*/
-	const char*	name);	/*!< in: file path as a null-terminated
-				string */
-=======
->>>>>>> 3d75d4fc
 
 /** NOTE! Please use the corresponding macro os_file_create_simple(),
 not directly this function!
@@ -1203,25 +976,6 @@
 UNIV_INLINE
 os_file_t
 pfs_os_file_create_simple_func(
-<<<<<<< HEAD
-/*===========================*/
-	mysql_pfs_key_t key,	/*!< in: Performance Schema Key */
-	const char*	name,	/*!< in: name of the file or path as a
-				null-terminated string */
-	ulint		create_mode,/*!< in: create mode */
-	ulint		access_type,/*!< in: OS_FILE_READ_ONLY or
-				OS_FILE_READ_WRITE */
-	bool		read_only_mode,
-				/*!< in: if true read only mode
-				checks are enforced. */
-	bool*		success,/*!< out: TRUE if succeed, FALSE if error */
-	const char*	src_file,/*!< in: file name where func invoked */
-	ulint		src_line)/*!< in: line where the func invoked */
-	__attribute__((warn_unused_result));
-
-/****************************************************************//**
-NOTE! Please use the corresponding macro
-=======
 	mysql_pfs_key_t key,
 	const char*	name,
 	ulint		create_mode,
@@ -1233,7 +987,6 @@
 	__attribute__((warn_unused_result));
 
 /** NOTE! Please use the corresponding macro
->>>>>>> 3d75d4fc
 os_file_create_simple_no_error_handling(), not directly this function!
 A performance schema instrumented wrapper function for
 os_file_create_simple_no_error_handling(). Add instrumentation to
@@ -1254,27 +1007,6 @@
 UNIV_INLINE
 os_file_t
 pfs_os_file_create_simple_no_error_handling_func(
-<<<<<<< HEAD
-/*=============================================*/
-	mysql_pfs_key_t key,	/*!< in: Performance Schema Key */
-	const char*	name,	/*!< in: name of the file or path as a
-				null-terminated string */
-	ulint		create_mode, /*!< in: file create mode */
-	ulint		access_type,/*!< in: OS_FILE_READ_ONLY,
-				OS_FILE_READ_WRITE, or
-				OS_FILE_READ_ALLOW_DELETE; the last option is
-				used by a backup program reading the file */
-	bool		read_only_mode,
-				/*!< in: if true read only mode
-				checks are enforced. */
-	bool*		success,/*!< out: TRUE if succeed, FALSE if error */
-	const char*	src_file,/*!< in: file name where func invoked */
-	ulint		src_line)/*!< in: line where the func invoked */
-	__attribute__((warn_unused_result));
-
-/****************************************************************//**
-NOTE! Please use the corresponding macro os_file_create(), not directly
-=======
 	mysql_pfs_key_t key,
 	const char*	name,
 	ulint		create_mode,
@@ -1286,7 +1018,6 @@
 	__attribute__((warn_unused_result));
 
 /** NOTE! Please use the corresponding macro os_file_create(), not directly
->>>>>>> 3d75d4fc
 this function!
 A performance schema wrapper function for os_file_create().
 Add instrumentation to monitor file creation/open.
@@ -1309,31 +1040,6 @@
 UNIV_INLINE
 os_file_t
 pfs_os_file_create_func(
-<<<<<<< HEAD
-/*====================*/
-	mysql_pfs_key_t key,	/*!< in: Performance Schema Key */
-	const char*	name,	/*!< in: name of the file or path as a
-				null-terminated string */
-	ulint		create_mode,/*!< in: file create mode */
-	ulint		purpose,/*!< in: OS_FILE_AIO, if asynchronous,
-				non-buffered i/o is desired,
-				OS_FILE_NORMAL, if any normal file;
-				NOTE that it also depends on type, os_aio_..
-				and srv_.. variables whether we really use
-				async i/o or unbuffered i/o: look in the
-				function source code for the exact rules */
-	ulint		type,	/*!< in: OS_DATA_FILE or OS_LOG_FILE */
-	bool		read_only_mode,
-				/*!< in: if true read only mode
-				checks are enforced. */
-	bool*		success,/*!< out: TRUE if succeed, FALSE if error */
-	const char*	src_file,/*!< in: file name where func invoked */
-	ulint		src_line)/*!< in: line where the func invoked */
-	__attribute__((warn_unused_result));
-
-/***********************************************************************//**
-NOTE! Please use the corresponding macro os_file_close(), not directly
-=======
 	mysql_pfs_key_t key,
 	const char*	name,
 	ulint		create_mode,
@@ -1346,7 +1052,6 @@
 	__attribute__((warn_unused_result));
 
 /** NOTE! Please use the corresponding macro os_file_close(), not directly
->>>>>>> 3d75d4fc
 this function!
 A performance schema instrumented wrapper function for os_file_close().
 @param[in]	file		handle to a file
@@ -1627,20 +1332,6 @@
 @return true if success */
 bool
 os_file_set_size(
-<<<<<<< HEAD
-/*=============*/
-	const char*	name,	/*!< in: name of the file or path as a
-				null-terminated string */
-	os_file_t	file,	/*!< in: handle to a file */
-	os_offset_t	size,	/*!< in: file size */
-	bool		read_only_mode)
-				/*!< in: if true, read only mode
-				checks are enforced. */
-	__attribute__((warn_unused_result));
-/***********************************************************************//**
-Truncates a file at its current position.
-@return TRUE if success */
-=======
 	const char*	name,
 	os_file_t	file,
 	os_offset_t	size,
@@ -1650,7 +1341,6 @@
 /** Truncates a file at its current position.
 @param[in/out]	file	file to be truncated
 @return true if success */
->>>>>>> 3d75d4fc
 bool
 os_file_set_eof(
 	FILE*		file);	/*!< in: file to be truncated */

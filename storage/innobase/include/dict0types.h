--- conflicted
+++ resolved
@@ -1,10 +1,6 @@
 /*****************************************************************************
 
-<<<<<<< HEAD
-Copyright (c) 1996, 2011, Oracle and/or its affiliates. All Rights Reserved.
-=======
 Copyright (c) 1996, 2013, Oracle and/or its affiliates. All Rights Reserved.
->>>>>>> 85f401c8
 
 This program is free software; you can redistribute it and/or modify it under
 the terms of the GNU General Public License as published by the Free Software
@@ -13,7 +9,6 @@
 This program is distributed in the hope that it will be useful, but WITHOUT
 ANY WARRANTY; without even the implied warranty of MERCHANTABILITY or FITNESS
 FOR A PARTICULAR PURPOSE. See the GNU General Public License for more details.
-<<<<<<< HEAD
 
 You should have received a copy of the GNU General Public License along with
 this program; if not, write to the Free Software Foundation, Inc.,
@@ -21,15 +16,6 @@
 
 *****************************************************************************/
 
-=======
-
-You should have received a copy of the GNU General Public License along with
-this program; if not, write to the Free Software Foundation, Inc.,
-51 Franklin Street, Suite 500, Boston, MA 02110-1335 USA
-
-*****************************************************************************/
-
->>>>>>> 85f401c8
 /**************************************************//**
 @file include/dict0types.h
 Data dictionary global types
@@ -71,17 +57,6 @@
 	DICT_ERR_IGNORE_INDEX_ROOT = 1,	/*!< ignore error if index root
 					page is FIL_NULL or incorrect value */
 	DICT_ERR_IGNORE_CORRUPT = 2,	/*!< skip corrupted indexes */
-<<<<<<< HEAD
-	DICT_ERR_IGNORE_ALL = 0xFFFF	/*!< ignore all errors */
-};
-
-/** Quiescing states for flushing tables to disk. */
-enum ib_quiesce_t {
-	QUIESCE_NONE,
-	QUIESCE_START,			/*!< Initialise, prepare to start */
-	QUIESCE_COMPLETE		/*!< All done */
-};
-=======
 	DICT_ERR_IGNORE_FK_NOKEY = 4,	/*!< ignore error if any foreign
 					key is missing */
 	DICT_ERR_IGNORE_RECOVER_LOCK = 8,
@@ -106,6 +81,5 @@
 
 #define TEMP_TABLE_PREFIX                "#sql"
 #define TEMP_TABLE_PATH_PREFIX           "/" TEMP_TABLE_PREFIX
->>>>>>> 85f401c8
 
 #endif
/*****************************************************************************

<<<<<<< HEAD
Copyright (c) 1994, 2013, Oracle and/or its affiliates. All Rights Reserved.
=======
Copyright (c) 1994, 2014, Oracle and/or its affiliates. All Rights Reserved.
>>>>>>> a9800d0d

This program is free software; you can redistribute it and/or modify it under
the terms of the GNU General Public License as published by the Free Software
Foundation; version 2 of the License.

This program is distributed in the hope that it will be useful, but WITHOUT
ANY WARRANTY; without even the implied warranty of MERCHANTABILITY or FITNESS
FOR A PARTICULAR PURPOSE. See the GNU General Public License for more details.

You should have received a copy of the GNU General Public License along with
this program; if not, write to the Free Software Foundation, Inc.,
51 Franklin Street, Suite 500, Boston, MA 02110-1335 USA

*****************************************************************************/

/********************************************************************//**
@file include/mem0mem.ic
The memory management

Created 6/8/1994 Heikki Tuuri
*************************************************************************/

#ifdef UNIV_DEBUG
# define mem_heap_create_block(heap, n, type, file_name, line)		\
	mem_heap_create_block_func(heap, n, file_name, line, type)
# define mem_heap_create_at(N, file_name, line)				\
	mem_heap_create_func(N, file_name, line, MEM_HEAP_DYNAMIC)
#else /* UNIV_DEBUG */
# define mem_heap_create_block(heap, n, type, file_name, line)		\
	mem_heap_create_block_func(heap, n, type)
# define mem_heap_create_at(N, file_name, line)				\
	mem_heap_create_func(N, MEM_HEAP_DYNAMIC)
#endif /* UNIV_DEBUG */
/***************************************************************//**
Creates a memory heap block where data can be allocated.
@return own: memory heap block, NULL if did not succeed (only possible
for MEM_HEAP_BTR_SEARCH type heaps) */

mem_block_t*
mem_heap_create_block_func(
/*=======================*/
	mem_heap_t*	heap,	/*!< in: memory heap or NULL if first block
				should be created */
	ulint		n,	/*!< in: number of bytes needed for user data */
#ifdef UNIV_DEBUG
	const char*	file_name,/*!< in: file name where created */
	ulint		line,	/*!< in: line where created */
#endif /* UNIV_DEBUG */
	ulint		type);	/*!< in: type of heap: MEM_HEAP_DYNAMIC or
				MEM_HEAP_BUFFER */

/******************************************************************//**
Frees a block from a memory heap. */

void
mem_heap_block_free(
/*================*/
	mem_heap_t*	heap,	/*!< in: heap */
	mem_block_t*	block);	/*!< in: block to free */

#ifndef UNIV_HOTBACKUP
/******************************************************************//**
Frees the free_block field from a memory heap. */

void
mem_heap_free_block_free(
/*=====================*/
	mem_heap_t*	heap);	/*!< in: heap */
#endif /* !UNIV_HOTBACKUP */

/***************************************************************//**
Adds a new block to a memory heap.
@param[in]	heap	memory heap
@param[in]	n	number of bytes needed
@return created block, NULL if did not succeed (only possible for
MEM_HEAP_BTR_SEARCH type heaps) */

mem_block_t*
mem_heap_add_block(
	mem_heap_t*	heap,
	ulint		n);

UNIV_INLINE
void
mem_block_set_len(mem_block_t* block, ulint len)
{
	ut_ad(len > 0);

	block->len = len;
}

UNIV_INLINE
ulint
mem_block_get_len(mem_block_t* block)
{
	return(block->len);
}

UNIV_INLINE
void
mem_block_set_type(mem_block_t* block, ulint type)
{
	ut_ad((type == MEM_HEAP_DYNAMIC) || (type == MEM_HEAP_BUFFER)
	      || (type == MEM_HEAP_BUFFER + MEM_HEAP_BTR_SEARCH));

	block->type = type;
}

UNIV_INLINE
ulint
mem_block_get_type(mem_block_t* block)
{
	return(block->type);
}

UNIV_INLINE
void
mem_block_set_free(mem_block_t* block, ulint free)
{
	ut_ad(free > 0);
	ut_ad(free <= mem_block_get_len(block));

	block->free = free;
}

UNIV_INLINE
ulint
mem_block_get_free(mem_block_t* block)
{
	return(block->free);
}

UNIV_INLINE
void
mem_block_set_start(mem_block_t* block, ulint start)
{
	ut_ad(start > 0);

	block->start = start;
}

UNIV_INLINE
ulint
mem_block_get_start(mem_block_t* block)
{
	return(block->start);
}

<<<<<<< HEAD
/***************************************************************//**
Allocates and zero-fills n bytes of memory from a memory heap.
=======
/** Checks that an object is a memory heap block
@param[in]	block	Memory block to check. */
UNIV_INLINE
void
mem_block_validate(
	const mem_block_t*	block)
{
	ut_a(block->magic_n == MEM_BLOCK_MAGIC_N);
}

/** Allocates and zero-fills n bytes of memory from a memory heap.
@param[in]	heap	memory heap
@param[in]	n	number of bytes; if the heap is allowed to grow into
the buffer pool, this must be <= MEM_MAX_ALLOC_IN_BUF
>>>>>>> a9800d0d
@return allocated, zero-filled storage */
UNIV_INLINE
void*
mem_heap_zalloc(
	mem_heap_t*	heap,
	ulint		n)
{
	ut_ad(heap);
	ut_ad(!(heap->type & MEM_HEAP_BTR_SEARCH));
	return(memset(mem_heap_alloc(heap, n), 0, n));
}

/** Allocates n bytes of memory from a memory heap.
@param[in]	heap	memory heap
@param[in]	n	number of bytes; if the heap is allowed to grow into
the buffer pool, this must be <= MEM_MAX_ALLOC_IN_BUF
@return allocated storage, NULL if did not succeed (only possible for
MEM_HEAP_BTR_SEARCH type heaps) */
UNIV_INLINE
void*
mem_heap_alloc(
	mem_heap_t*	heap,
	ulint		n)
{
	mem_block_t*	block;
	void*		buf;
	ulint		free;

	ut_d(mem_block_validate(heap));

	block = UT_LIST_GET_LAST(heap->base);

	ut_ad(!(block->type & MEM_HEAP_BUFFER) || (n <= MEM_MAX_ALLOC_IN_BUF));

	/* Check if there is enough space in block. If not, create a new
	block to the heap */

	if (mem_block_get_len(block)
	    < mem_block_get_free(block) + MEM_SPACE_NEEDED(n)) {

		block = mem_heap_add_block(heap, n);

		if (block == NULL) {

			return(NULL);
		}
	}

	free = mem_block_get_free(block);

	buf = (byte*) block + free;

	mem_block_set_free(block, free + MEM_SPACE_NEEDED(n));

	UNIV_MEM_ALLOC(buf, n);
	return(buf);
}

<<<<<<< HEAD
/*****************************************************************//**
Returns a pointer to the heap top.
=======
/** Returns a pointer to the heap top.
@param[in]	heap	memory heap
>>>>>>> a9800d0d
@return pointer to the heap top */
UNIV_INLINE
byte*
mem_heap_get_heap_top(
	mem_heap_t*	heap)
{
	mem_block_t*	block;
	byte*		buf;

	ut_d(mem_block_validate(heap));

	block = UT_LIST_GET_LAST(heap->base);

	buf = (byte*) block + mem_block_get_free(block);

	return(buf);
}

/** Frees the space in a memory heap exceeding the pointer given.
The pointer must have been acquired from mem_heap_get_heap_top.
The first memory block of the heap is not freed.
@param[in]	heap		heap from which to free
@param[in]	old_top		pointer to old top of heap */
UNIV_INLINE
void
mem_heap_free_heap_top(
	mem_heap_t*	heap,
	byte*		old_top)
{
	mem_block_t*	block;
	mem_block_t*	prev_block;

	ut_d(mem_heap_validate(heap));

	block = UT_LIST_GET_LAST(heap->base);

	while (block != NULL) {
		if (((byte*) block + mem_block_get_free(block) >= old_top)
		    && ((byte*) block <= old_top)) {
			/* Found the right block */

			break;
		}

		/* Store prev_block value before freeing the current block
		(the current block will be erased in freeing) */

		prev_block = UT_LIST_GET_PREV(list, block);

		mem_heap_block_free(heap, block);

		block = prev_block;
	}

	ut_ad(block);

	/* Set the free field of block */
	mem_block_set_free(block, old_top - (byte*) block);

	ut_ad(mem_block_get_start(block) <= mem_block_get_free(block));
	UNIV_MEM_ASSERT_W(old_top, (byte*) block + block->len - old_top);
	UNIV_MEM_ALLOC(old_top, (byte*) block + block->len - old_top);

	/* If free == start, we may free the block if it is not the first
	one */

	if ((heap != block) && (mem_block_get_free(block)
				== mem_block_get_start(block))) {
		mem_heap_block_free(heap, block);
	}
}

/** Empties a memory heap.
The first memory block of the heap is not freed.
@param[in]	heap	heap to empty */
UNIV_INLINE
void
mem_heap_empty(
	mem_heap_t*	heap)
{
	mem_heap_free_heap_top(heap, (byte*) heap + mem_block_get_start(heap));
#ifndef UNIV_HOTBACKUP
	if (heap->free_block) {
		mem_heap_free_block_free(heap);
	}
#endif /* !UNIV_HOTBACKUP */
}

<<<<<<< HEAD
/*****************************************************************//**
Returns a pointer to the topmost element in a memory heap. The size of the
element must be given.
=======
/** Returns a pointer to the topmost element in a memory heap.
The size of the element must be given.
@param[in]	heap	memory heap
@param[in]	n	size of the topmost element
>>>>>>> a9800d0d
@return pointer to the topmost element */
UNIV_INLINE
void*
mem_heap_get_top(
	mem_heap_t*	heap,
	ulint		n)
{
	mem_block_t*	block;
	byte*		buf;

	ut_d(mem_block_validate(heap));

	block = UT_LIST_GET_LAST(heap->base);

	buf = (byte*) block + mem_block_get_free(block) - MEM_SPACE_NEEDED(n);

	return((void*) buf);
}

/** Checks if a given chunk of memory is the topmost element stored in the
heap. If this is the case, then calling mem_heap_free_top() would free
that element from the heap.
@param[in]	heap	memory heap
@param[in]	buf	presumed topmost element
@param[in]	buf_sz	size of buf in bytes
@return true if topmost */
UNIV_INLINE
bool
mem_heap_is_top(
	mem_heap_t*	heap,
	const void*	buf,
	ulint		buf_sz)
{
	const byte*	first_free_byte;
	const byte*	presumed_start_of_buf;

	ut_d(mem_block_validate(heap));

	first_free_byte = mem_heap_get_heap_top(heap);

	presumed_start_of_buf = first_free_byte - MEM_SPACE_NEEDED(buf_sz);

	return(presumed_start_of_buf == buf);
}

/*****************************************************************//**
Allocate a new chunk of memory from a memory heap, possibly discarding
the topmost element. If the memory chunk specified with (top, top_sz)
is the topmost element, then it will be discarded, otherwise it will
be left untouched and this function will be equivallent to
mem_heap_alloc().
@return allocated storage, NULL if did not succeed (only possible for
MEM_HEAP_BTR_SEARCH type heaps) */
UNIV_INLINE
void*
mem_heap_replace(
/*=============*/
	mem_heap_t*	heap,	/*!< in/out: memory heap */
	const void*	top,	/*!< in: chunk to discard if possible */
	ulint		top_sz,	/*!< in: size of top in bytes */
	ulint		new_sz)	/*!< in: desired size of the new chunk */
{
	if (mem_heap_is_top(heap, top, top_sz)) {
		mem_heap_free_top(heap, top_sz);
	}

	return(mem_heap_alloc(heap, new_sz));
}

/*****************************************************************//**
Allocate a new chunk of memory from a memory heap, possibly discarding
the topmost element and then copy the specified data to it. If the memory
chunk specified with (top, top_sz) is the topmost element, then it will be
discarded, otherwise it will be left untouched and this function will be
equivallent to mem_heap_dup().
@return allocated storage, NULL if did not succeed (only possible for
MEM_HEAP_BTR_SEARCH type heaps) */
UNIV_INLINE
void*
mem_heap_dup_replace(
/*=================*/
	mem_heap_t*	heap,	/*!< in/out: memory heap */
	const void*	top,	/*!< in: chunk to discard if possible */
	ulint		top_sz,	/*!< in: size of top in bytes */
	const void*	data,	/*!< in: new data to duplicate */
	ulint		data_sz)/*!< in: size of data in bytes */
{
	void*	p = mem_heap_replace(heap, top, top_sz, data_sz);

	memcpy(p, data, data_sz);

	return(p);
}

/*****************************************************************//**
Allocate a new chunk of memory from a memory heap, possibly discarding
the topmost element and then copy the specified string to it. If the memory
chunk specified with (top, top_sz) is the topmost element, then it will be
discarded, otherwise it will be left untouched and this function will be
equivallent to mem_heap_strdup().
@return allocated string, NULL if did not succeed (only possible for
MEM_HEAP_BTR_SEARCH type heaps) */
UNIV_INLINE
char*
mem_heap_strdup_replace(
/*====================*/
	mem_heap_t*	heap,	/*!< in/out: memory heap */
	const void*	top,	/*!< in: chunk to discard if possible */
	ulint		top_sz,	/*!< in: size of top in bytes */
	const char*	str)	/*!< in: new data to duplicate */
{
	return(reinterpret_cast<char*>(mem_heap_dup_replace(
			heap, top, top_sz, str, strlen(str) + 1)));
}

/*****************************************************************//**
Checks if a given chunk of memory is the topmost element stored in the
heap. If this is the case, then calling mem_heap_free_top() would free
that element from the heap.
@return true if topmost */
UNIV_INLINE
bool
mem_heap_is_top(
/*============*/
	mem_heap_t*	heap,	/*!< in: memory heap */
	const void*	buf,	/*!< in: presumed topmost element */
	ulint		buf_sz)	/*!< in: size of buf in bytes */
{
	const byte*	first_free_byte;
	const byte*	presumed_start_of_buf;

	ut_ad(mem_heap_check(heap));

	first_free_byte = mem_heap_get_heap_top(heap);

	presumed_start_of_buf = first_free_byte - MEM_SPACE_NEEDED(buf_sz);

#ifdef UNIV_MEM_DEBUG
	mem_block_t*	block = UT_LIST_GET_LAST(heap->base);
	/* Imitate the calc done by mem_heap_free_top()->mem_field_erase().
	In UNIV_MEM_DEBUG the size of the top element is also checked in
	addition to checking that the pointer matches. */
	ulint		sz = mem_field_header_get_len(
		reinterpret_cast<byte*>(block)
		+ mem_block_get_free(block) - MEM_SPACE_NEEDED(buf_sz)
		+ MEM_FIELD_HEADER_SIZE);

	if (buf_sz != sz) {
		return(false);
	}
	presumed_start_of_buf += MEM_FIELD_HEADER_SIZE;
#endif /* UNIV_MEM_DEBUG */

	return(presumed_start_of_buf == buf);
}

/*****************************************************************//**
Allocate a new chunk of memory from a memory heap, possibly discarding
the topmost element. If the memory chunk specified with (top, top_sz)
is the topmost element, then it will be discarded, otherwise it will
be left untouched and this function will be equivallent to
mem_heap_alloc().
@return allocated storage, NULL if did not succeed (only possible for
MEM_HEAP_BTR_SEARCH type heaps) */
UNIV_INLINE
void*
mem_heap_replace(
/*=============*/
	mem_heap_t*	heap,	/*!< in/out: memory heap */
	const void*	top,	/*!< in: chunk to discard if possible */
	ulint		top_sz,	/*!< in: size of top in bytes */
	ulint		new_sz)	/*!< in: desired size of the new chunk */
{
	if (mem_heap_is_top(heap, top, top_sz)) {
		mem_heap_free_top(heap, top_sz);
	}

	return(mem_heap_alloc(heap, new_sz));
}

/*****************************************************************//**
Allocate a new chunk of memory from a memory heap, possibly discarding
the topmost element and then copy the specified data to it. If the memory
chunk specified with (top, top_sz) is the topmost element, then it will be
discarded, otherwise it will be left untouched and this function will be
equivallent to mem_heap_dup().
@return allocated storage, NULL if did not succeed (only possible for
MEM_HEAP_BTR_SEARCH type heaps) */
UNIV_INLINE
void*
mem_heap_dup_replace(
/*=================*/
	mem_heap_t*	heap,	/*!< in/out: memory heap */
	const void*	top,	/*!< in: chunk to discard if possible */
	ulint		top_sz,	/*!< in: size of top in bytes */
	const void*	data,	/*!< in: new data to duplicate */
	ulint		data_sz)/*!< in: size of data in bytes */
{
	void*	p = mem_heap_replace(heap, top, top_sz, data_sz);

	memcpy(p, data, data_sz);

	return(p);
}

/*****************************************************************//**
Allocate a new chunk of memory from a memory heap, possibly discarding
the topmost element and then copy the specified string to it. If the memory
chunk specified with (top, top_sz) is the topmost element, then it will be
discarded, otherwise it will be left untouched and this function will be
equivallent to mem_heap_strdup().
@return allocated string, NULL if did not succeed (only possible for
MEM_HEAP_BTR_SEARCH type heaps) */
UNIV_INLINE
char*
mem_heap_strdup_replace(
/*====================*/
	mem_heap_t*	heap,	/*!< in/out: memory heap */
	const void*	top,	/*!< in: chunk to discard if possible */
	ulint		top_sz,	/*!< in: size of top in bytes */
	const char*	str)	/*!< in: new data to duplicate */
{
	return(reinterpret_cast<char*>(mem_heap_dup_replace(
			heap, top, top_sz, str, strlen(str) + 1)));
}

/*****************************************************************//**
Frees the topmost element in a memory heap. The size of the element must be
given. */
UNIV_INLINE
void
mem_heap_free_top(
/*==============*/
	mem_heap_t*	heap,	/*!< in: memory heap */
	ulint		n)	/*!< in: size of the topmost element */
{
	mem_block_t*	block;

	ut_d(mem_block_validate(heap));

	block = UT_LIST_GET_LAST(heap->base);

	/* Subtract the free field of block */
	mem_block_set_free(block, mem_block_get_free(block)
			   - MEM_SPACE_NEEDED(n));
	UNIV_MEM_ASSERT_W((byte*) block + mem_block_get_free(block), n);

	/* If free == start, we may free the block if it is not the first
	one */

	if ((heap != block) && (mem_block_get_free(block)
				== mem_block_get_start(block))) {
		mem_heap_block_free(heap, block);
	} else {
		/* Avoid a bogus UNIV_MEM_ASSERT_W() warning in a
		subsequent invocation of mem_heap_free_top().
		Originally, this was UNIV_MEM_FREE(), to catch writes
		to freed memory. */
		UNIV_MEM_ALLOC((byte*) block + mem_block_get_free(block), n);
	}
}

/** Creates a memory heap.
NOTE: Use the corresponding macros instead of this function.
A single user buffer of 'size' will fit in the block.
0 creates a default size block.
@param[in]	size		Desired start block size.
@param[in]	file_name	File name where created
@param[in]	line		Line where created
@param[in]	type		Heap type
@return own: memory heap, NULL if did not succeed (only possible for
MEM_HEAP_BTR_SEARCH type heaps) */
UNIV_INLINE
mem_heap_t*
mem_heap_create_func(
	ulint		size,
#ifdef UNIV_DEBUG
	const char*	file_name,
	ulint		line,
#endif /* UNIV_DEBUG */
	ulint		type)
{
	mem_block_t*   block;

	if (!size) {
		size = MEM_BLOCK_START_SIZE;
	}

	block = mem_heap_create_block(NULL, size, type, file_name, line);

	if (block == NULL) {

		return(NULL);
	}

	UT_LIST_INIT(block->base, &mem_block_t::list);

	/* Add the created block itself as the first block in the list */
	UT_LIST_ADD_FIRST(block->base, block);
<<<<<<< HEAD

#ifdef UNIV_MEM_DEBUG
	mem_hash_insert(block, file_name, line);
#endif
=======
>>>>>>> a9800d0d

	return(block);
}

/** Frees the space occupied by a memory heap.
NOTE: Use the corresponding macro instead of this function.
@param[in]	heap	Heap to be freed */
UNIV_INLINE
void
mem_heap_free(
	mem_heap_t*	heap)
{
	mem_block_t*	block;
	mem_block_t*	prev_block;

	ut_d(mem_block_validate(heap));

	block = UT_LIST_GET_LAST(heap->base);

#ifndef UNIV_HOTBACKUP
	if (heap->free_block) {
		mem_heap_free_block_free(heap);
	}
#endif /* !UNIV_HOTBACKUP */

	while (block != NULL) {
		/* Store the contents of info before freeing current block
		(it is erased in freeing) */

		prev_block = UT_LIST_GET_PREV(list, block);

		mem_heap_block_free(heap, block);

		block = prev_block;
	}
}

/*****************************************************************//**
Returns the space in bytes occupied by a memory heap. */
UNIV_INLINE
ulint
mem_heap_get_size(
/*==============*/
	mem_heap_t*	heap)	/*!< in: heap */
{
	ulint		size	= 0;

	ut_d(mem_block_validate(heap));

	size = heap->total_size;

#ifndef UNIV_HOTBACKUP
	if (heap->free_block) {
		size += UNIV_PAGE_SIZE;
	}
#endif /* !UNIV_HOTBACKUP */

	return(size);
}

/**********************************************************************//**
Duplicates a NUL-terminated string.
@return own: a copy of the string, must be deallocated with ut_free */
UNIV_INLINE
char*
mem_strdup(
/*=======*/
	const char*	str)	/*!< in: string to be copied */
{
	ulint	len = strlen(str) + 1;
	return(static_cast<char*>(memcpy(ut_malloc(len), str, len)));
}

/**********************************************************************//**
Makes a NUL-terminated copy of a nonterminated string.
@return own: a copy of the string, must be deallocated with ut_free */
UNIV_INLINE
char*
mem_strdupl(
/*========*/
	const char*	str,	/*!< in: string to be copied */
	ulint		len)	/*!< in: length of str, in bytes */
{
	char*	s = static_cast<char*>(ut_malloc(len + 1));
	s[len] = 0;
	return(static_cast<char*>(memcpy(s, str, len)));
}

/**********************************************************************//**
Makes a NUL-terminated copy of a nonterminated string,
allocated from a memory heap.
@return own: a copy of the string */
UNIV_INLINE
char*
mem_heap_strdupl(
/*=============*/
	mem_heap_t*	heap,	/*!< in: memory heap where string is allocated */
	const char*	str,	/*!< in: string to be copied */
	ulint		len)	/*!< in: length of str, in bytes */
{
	char*	s = (char*) mem_heap_alloc(heap, len + 1);
	s[len] = 0;
	return((char*) memcpy(s, str, len));
}<|MERGE_RESOLUTION|>--- conflicted
+++ resolved
@@ -1,10 +1,6 @@
 /*****************************************************************************
 
-<<<<<<< HEAD
-Copyright (c) 1994, 2013, Oracle and/or its affiliates. All Rights Reserved.
-=======
 Copyright (c) 1994, 2014, Oracle and/or its affiliates. All Rights Reserved.
->>>>>>> a9800d0d
 
 This program is free software; you can redistribute it and/or modify it under
 the terms of the GNU General Public License as published by the Free Software
@@ -153,10 +149,6 @@
 	return(block->start);
 }
 
-<<<<<<< HEAD
-/***************************************************************//**
-Allocates and zero-fills n bytes of memory from a memory heap.
-=======
 /** Checks that an object is a memory heap block
 @param[in]	block	Memory block to check. */
 UNIV_INLINE
@@ -171,7 +163,6 @@
 @param[in]	heap	memory heap
 @param[in]	n	number of bytes; if the heap is allowed to grow into
 the buffer pool, this must be <= MEM_MAX_ALLOC_IN_BUF
->>>>>>> a9800d0d
 @return allocated, zero-filled storage */
 UNIV_INLINE
 void*
@@ -230,13 +221,8 @@
 	return(buf);
 }
 
-<<<<<<< HEAD
-/*****************************************************************//**
-Returns a pointer to the heap top.
-=======
 /** Returns a pointer to the heap top.
 @param[in]	heap	memory heap
->>>>>>> a9800d0d
 @return pointer to the heap top */
 UNIV_INLINE
 byte*
@@ -325,16 +311,10 @@
 #endif /* !UNIV_HOTBACKUP */
 }
 
-<<<<<<< HEAD
-/*****************************************************************//**
-Returns a pointer to the topmost element in a memory heap. The size of the
-element must be given.
-=======
 /** Returns a pointer to the topmost element in a memory heap.
 The size of the element must be given.
 @param[in]	heap	memory heap
 @param[in]	n	size of the topmost element
->>>>>>> a9800d0d
 @return pointer to the topmost element */
 UNIV_INLINE
 void*
@@ -376,117 +356,6 @@
 	first_free_byte = mem_heap_get_heap_top(heap);
 
 	presumed_start_of_buf = first_free_byte - MEM_SPACE_NEEDED(buf_sz);
-
-	return(presumed_start_of_buf == buf);
-}
-
-/*****************************************************************//**
-Allocate a new chunk of memory from a memory heap, possibly discarding
-the topmost element. If the memory chunk specified with (top, top_sz)
-is the topmost element, then it will be discarded, otherwise it will
-be left untouched and this function will be equivallent to
-mem_heap_alloc().
-@return allocated storage, NULL if did not succeed (only possible for
-MEM_HEAP_BTR_SEARCH type heaps) */
-UNIV_INLINE
-void*
-mem_heap_replace(
-/*=============*/
-	mem_heap_t*	heap,	/*!< in/out: memory heap */
-	const void*	top,	/*!< in: chunk to discard if possible */
-	ulint		top_sz,	/*!< in: size of top in bytes */
-	ulint		new_sz)	/*!< in: desired size of the new chunk */
-{
-	if (mem_heap_is_top(heap, top, top_sz)) {
-		mem_heap_free_top(heap, top_sz);
-	}
-
-	return(mem_heap_alloc(heap, new_sz));
-}
-
-/*****************************************************************//**
-Allocate a new chunk of memory from a memory heap, possibly discarding
-the topmost element and then copy the specified data to it. If the memory
-chunk specified with (top, top_sz) is the topmost element, then it will be
-discarded, otherwise it will be left untouched and this function will be
-equivallent to mem_heap_dup().
-@return allocated storage, NULL if did not succeed (only possible for
-MEM_HEAP_BTR_SEARCH type heaps) */
-UNIV_INLINE
-void*
-mem_heap_dup_replace(
-/*=================*/
-	mem_heap_t*	heap,	/*!< in/out: memory heap */
-	const void*	top,	/*!< in: chunk to discard if possible */
-	ulint		top_sz,	/*!< in: size of top in bytes */
-	const void*	data,	/*!< in: new data to duplicate */
-	ulint		data_sz)/*!< in: size of data in bytes */
-{
-	void*	p = mem_heap_replace(heap, top, top_sz, data_sz);
-
-	memcpy(p, data, data_sz);
-
-	return(p);
-}
-
-/*****************************************************************//**
-Allocate a new chunk of memory from a memory heap, possibly discarding
-the topmost element and then copy the specified string to it. If the memory
-chunk specified with (top, top_sz) is the topmost element, then it will be
-discarded, otherwise it will be left untouched and this function will be
-equivallent to mem_heap_strdup().
-@return allocated string, NULL if did not succeed (only possible for
-MEM_HEAP_BTR_SEARCH type heaps) */
-UNIV_INLINE
-char*
-mem_heap_strdup_replace(
-/*====================*/
-	mem_heap_t*	heap,	/*!< in/out: memory heap */
-	const void*	top,	/*!< in: chunk to discard if possible */
-	ulint		top_sz,	/*!< in: size of top in bytes */
-	const char*	str)	/*!< in: new data to duplicate */
-{
-	return(reinterpret_cast<char*>(mem_heap_dup_replace(
-			heap, top, top_sz, str, strlen(str) + 1)));
-}
-
-/*****************************************************************//**
-Checks if a given chunk of memory is the topmost element stored in the
-heap. If this is the case, then calling mem_heap_free_top() would free
-that element from the heap.
-@return true if topmost */
-UNIV_INLINE
-bool
-mem_heap_is_top(
-/*============*/
-	mem_heap_t*	heap,	/*!< in: memory heap */
-	const void*	buf,	/*!< in: presumed topmost element */
-	ulint		buf_sz)	/*!< in: size of buf in bytes */
-{
-	const byte*	first_free_byte;
-	const byte*	presumed_start_of_buf;
-
-	ut_ad(mem_heap_check(heap));
-
-	first_free_byte = mem_heap_get_heap_top(heap);
-
-	presumed_start_of_buf = first_free_byte - MEM_SPACE_NEEDED(buf_sz);
-
-#ifdef UNIV_MEM_DEBUG
-	mem_block_t*	block = UT_LIST_GET_LAST(heap->base);
-	/* Imitate the calc done by mem_heap_free_top()->mem_field_erase().
-	In UNIV_MEM_DEBUG the size of the top element is also checked in
-	addition to checking that the pointer matches. */
-	ulint		sz = mem_field_header_get_len(
-		reinterpret_cast<byte*>(block)
-		+ mem_block_get_free(block) - MEM_SPACE_NEEDED(buf_sz)
-		+ MEM_FIELD_HEADER_SIZE);
-
-	if (buf_sz != sz) {
-		return(false);
-	}
-	presumed_start_of_buf += MEM_FIELD_HEADER_SIZE;
-#endif /* UNIV_MEM_DEBUG */
 
 	return(presumed_start_of_buf == buf);
 }
@@ -634,13 +503,6 @@
 
 	/* Add the created block itself as the first block in the list */
 	UT_LIST_ADD_FIRST(block->base, block);
-<<<<<<< HEAD
-
-#ifdef UNIV_MEM_DEBUG
-	mem_hash_insert(block, file_name, line);
-#endif
-=======
->>>>>>> a9800d0d
 
 	return(block);
 }

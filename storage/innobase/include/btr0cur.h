--- conflicted
+++ resolved
@@ -636,8 +636,6 @@
 					uncompressed */
 	ibool		val,		/*!< in: value to set */
 	mtr_t*		mtr);		/*!< in/out: mini-transaction */
-<<<<<<< HEAD
-=======
 
 /***********************************************************//**
 Writes a redo log record of updating a record in-place. */
@@ -653,7 +651,6 @@
 	roll_ptr_t	roll_ptr,	/*!< in: roll ptr */
 	mtr_t*		mtr);		/*!< in: mtr */
 
->>>>>>> f6dfd7d7
 /*######################################################################*/
 
 /** In the pessimistic delete, if the page data size drops below this

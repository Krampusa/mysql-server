--- conflicted
+++ resolved
@@ -1831,7 +1831,6 @@
 	for (i = 1; i < srv_n_page_cleaners; ++i) {
 		os_thread_create(buf_flush_page_cleaner_worker,
 				 NULL, NULL);
-<<<<<<< HEAD
 	}
 
 	/* Make sure page cleaner is active. */
@@ -1839,15 +1838,6 @@
 		os_thread_sleep(10000);
 	}
 
-=======
-	}
-
-	/* Make sure page cleaner is active. */
-	while (!buf_page_cleaner_is_active) {
-		os_thread_sleep(10000);
-	}
-
->>>>>>> 23032807
 	srv_start_state_set(SRV_START_STATE_IO);
 
 	if (srv_n_log_files * srv_log_file_size * UNIV_PAGE_SIZE
@@ -2127,13 +2117,10 @@
 		trx_sys_create_sys_pages();
 
 		purge_queue = trx_sys_init_at_db_start();
-<<<<<<< HEAD
-=======
 
 		DBUG_EXECUTE_IF("check_no_undo",
 				ut_ad(purge_queue->empty());
 				);
->>>>>>> 23032807
 
 		/* The purge system needs to create the purge view and
 		therefore requires that the trx_sys is inited. */

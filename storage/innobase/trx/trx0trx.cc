/*****************************************************************************

Copyright (c) 1996, 2019, Oracle and/or its affiliates. All Rights Reserved.

This program is free software; you can redistribute it and/or modify it under
the terms of the GNU General Public License, version 2.0, as published by the
Free Software Foundation.

This program is also distributed with certain software (including but not
limited to OpenSSL) that is licensed under separate terms, as designated in a
particular file or component or in included license documentation. The authors
of MySQL hereby grant you an additional permission to link the program and
your derivative works with the separately licensed software that they have
included with MySQL.

This program is distributed in the hope that it will be useful, but WITHOUT
ANY WARRANTY; without even the implied warranty of MERCHANTABILITY or FITNESS
FOR A PARTICULAR PURPOSE. See the GNU General Public License, version 2.0,
for more details.

You should have received a copy of the GNU General Public License along with
this program; if not, write to the Free Software Foundation, Inc.,
51 Franklin St, Fifth Floor, Boston, MA 02110-1301  USA

*****************************************************************************/

/** @file trx/trx0trx.cc
 The transaction

 Created 3/26/1996 Heikki Tuuri
 *******************************************************/

#include <sys/types.h>
#include <time.h>
#include <new>
#include <set>

#include <sql_thd_internal_api.h>

#include "btr0sea.h"
#include "clone0clone.h"
#include "current_thd.h"
#include "dict0dd.h"
#include "fsp0sysspace.h"
#include "ha_prototypes.h"
#include "lock0lock.h"
#include "log0log.h"
#include "os0proc.h"
#include "que0que.h"
#include "read0read.h"
#include "row0mysql.h"
#include "srv0mon.h"
#include "srv0srv.h"
#include "srv0start.h"
#include "trx0purge.h"
#include "trx0rec.h"
#include "trx0roll.h"
#include "trx0rseg.h"
#include "trx0trx.h"
#include "trx0undo.h"
#include "trx0xa.h"
#include "usr0sess.h"
#include "ut0new.h"
#include "ut0pool.h"
#include "ut0vec.h"

#include "my_dbug.h"
#include "mysql/plugin.h"
#include "sql/clone_handler.h"

static const ulint MAX_DETAILED_ERROR_LEN = 256;

/** Set of table_id */
typedef std::set<table_id_t, std::less<table_id_t>, ut_allocator<table_id_t>>
    table_id_set;

/** Map of transactions to affected table_id */
typedef std::map<trx_t *, table_id_set, std::less<trx_t *>,
                 ut_allocator<std::pair<trx_t *const, table_id_set>>>
    trx_table_map;

/** Map of resurrected transactions to affected table_id */
static trx_table_map resurrected_trx_tables;

/** Dummy session used currently in MySQL interface */
sess_t *trx_dummy_sess = nullptr;

/** Constructor */
TrxVersion::TrxVersion(trx_t *trx) : m_trx(trx), m_version(trx->version) {
  /* No op */
}

/* The following function makes the transaction committed in memory
and makes its changes to data visible to other transactions.
In particular it releases implicit and explicit locks held by transaction and
transitions to the transaction to the TRX_STATE_COMMITTED_IN_MEMORY state.
NOTE that there is a small discrepancy from the strict formal
visibility rules here: a human user of the database can see
modifications made by another transaction T even before the necessary
log segment has been flushed to the disk. If the database happens to
crash before the flush, the user has seen modifications from T which
will never be a committed transaction. However, any transaction T2
which sees the modifications of the committing transaction T, and
which also itself makes modifications to the database, will get an lsn
larger than the committing transaction T. In the case where the log
flush fails, and T never gets committed, also T2 will never get
committed.
@param[in,out]  trx         The transaction for which will be committed in
                            memory
@param[in]      serialized  true if serialisation log was written. Affects the
                            list of things we need to clean up during
                            trx_erase_lists.
*/
static void trx_release_impl_and_expl_locks(trx_t *trx, bool serialized);

/** Set flush observer for the transaction
@param[in,out]	trx		transaction struct
@param[in]	observer	flush observer */
void trx_set_flush_observer(trx_t *trx, FlushObserver *observer) {
  trx->flush_observer = observer;
}

/** Set detailed error message for the transaction. */
void trx_set_detailed_error(trx_t *trx,      /*!< in: transaction struct */
                            const char *msg) /*!< in: detailed error message */
{
  ut_strlcpy(trx->detailed_error, msg, MAX_DETAILED_ERROR_LEN);
}

/** Set detailed error message for the transaction from a file. Note that the
 file is rewinded before reading from it. */
void trx_set_detailed_error_from_file(
    trx_t *trx, /*!< in: transaction struct */
    FILE *file) /*!< in: file to read message from */
{
  os_file_read_string(file, trx->detailed_error, MAX_DETAILED_ERROR_LEN);
}

/** Initialize transaction object.
 @param trx trx to initialize */
static void trx_init(trx_t *trx) {
  /* This is called at the end of commit, do not reset the
  trx_t::state here to NOT_STARTED. The FORCED_ROLLBACK
  status is required for asynchronous handling. */

  trx->id = 0;

  trx->no = TRX_ID_MAX;

  trx->persists_gtid = false;

  trx->skip_lock_inheritance = false;

  trx->is_recovered = false;

  trx->op_info = "";

  trx->isolation_level = TRX_ISO_REPEATABLE_READ;

  trx->check_foreigns = true;

  trx->check_unique_secondary = true;

  trx->lock.n_rec_locks.store(0);

  trx->lock.blocking_trx.store(nullptr);

  trx->dict_operation = TRX_DICT_OP_NONE;

  trx->ddl_operation = false;

  trx->error_state = DB_SUCCESS;

  trx->error_key_num = ULINT_UNDEFINED;

  trx->undo_no = 0;

  trx->rsegs.m_redo.rseg = nullptr;

  trx->rsegs.m_noredo.rseg = nullptr;

  trx->read_only = false;

  trx->auto_commit = false;

  trx->will_lock = 0;

  trx->lock.inherit_all.store(false);

  trx->internal = false;

  trx->in_truncate = false;
#ifdef UNIV_DEBUG
  trx->is_dd_trx = false;
  trx->in_rollback = false;
  trx->lock.in_rollback = false;
#endif /* UNIV_DEBUG */

  ut_d(trx->start_file = nullptr);

  ut_d(trx->start_line = 0);

  trx->magic_n = TRX_MAGIC_N;

  trx->lock.que_state = TRX_QUE_RUNNING;

  trx->last_sql_stat_start.least_undo_no = 0;

  ut_ad(!MVCC::is_view_active(trx->read_view));

  trx->lock.rec_cached = 0;

  trx->lock.table_cached = 0;

  trx->error_index = nullptr;

  /* During asynchronous rollback, we should reset forced rollback flag
  only after rollback is complete to avoid race with the thread owning
  the transaction. */

  if (!TrxInInnoDB::is_async_rollback(trx)) {
    os_thread_id_t thread_id = trx->killed_by;
    os_compare_and_swap_thread_id(&trx->killed_by, thread_id, 0);

    /* Note: Do not set to 0, the ref count is decremented inside
    the TrxInInnoDB() destructor. We only need to clear the flags. */

    trx->in_innodb &= TRX_FORCE_ROLLBACK_MASK;
  }

  trx->flush_observer = nullptr;

  ++trx->version;
}

/** For managing the life-cycle of the trx_t instance that we get
from the pool. */
struct TrxFactory {
  /** Initializes a transaction object. It must be explicitly started
  with trx_start_if_not_started() before using it. The default isolation
  level is TRX_ISO_REPEATABLE_READ.
  @param trx Transaction instance to initialise */
  static void init(trx_t *trx) {
    /* Explicitly call the constructor of the already
    allocated object. trx_t objects are allocated by
    ut_zalloc() in Pool::Pool() which would not call
    the constructors of the trx_t members. */
    new (&trx->mod_tables) trx_mod_tables_t();

    new (&trx->lock.rec_pool) lock_pool_t();

    new (&trx->lock.table_pool) lock_pool_t();

    new (&trx->lock.table_locks) lock_pool_t();

    trx_init(trx);

    trx->state = TRX_STATE_NOT_STARTED;

    trx->dict_operation_lock_mode = 0;

    trx->xid = UT_NEW_NOKEY(xid_t());

    trx->detailed_error =
        reinterpret_cast<char *>(ut_zalloc_nokey(MAX_DETAILED_ERROR_LEN));

    trx->lock.lock_heap = mem_heap_create_typed(1024, MEM_HEAP_FOR_LOCK_HEAP);

    lock_trx_lock_list_init(&trx->lock.trx_locks);

    UT_LIST_INIT(trx->trx_savepoints, &trx_named_savept_t::trx_savepoints);

    mutex_create(LATCH_ID_TRX, &trx->mutex);
    mutex_create(LATCH_ID_TRX_UNDO, &trx->undo_mutex);

    lock_trx_alloc_locks(trx);
  }

  /** Release resources held by the transaction object.
  @param trx the transaction for which to release resources */
  static void destroy(trx_t *trx) {
    ut_a(trx->magic_n == TRX_MAGIC_N);
    ut_ad(!trx->in_rw_trx_list);
    ut_ad(!trx->in_mysql_trx_list);

    ut_a(trx->lock.wait_lock == nullptr);
    ut_a(trx->lock.wait_thr == nullptr);
    ut_a(trx->lock.blocking_trx.load() == nullptr);

    ut_a(!trx->has_search_latch);

    ut_a(trx->dict_operation_lock_mode == 0);

    if (trx->lock.lock_heap != nullptr) {
      mem_heap_free(trx->lock.lock_heap);
      trx->lock.lock_heap = nullptr;
    }

    ut_a(UT_LIST_GET_LEN(trx->lock.trx_locks) == 0);

    UT_DELETE(trx->xid);
    ut_free(trx->detailed_error);

    mutex_free(&trx->mutex);
    mutex_free(&trx->undo_mutex);

    trx->mod_tables.~trx_mod_tables_t();

    ut_ad(trx->read_view == nullptr);

    if (!trx->lock.rec_pool.empty()) {
      /* See lock_trx_alloc_locks() why we only free
      the first element. */

      ut_free(trx->lock.rec_pool[0]);
    }

    if (!trx->lock.table_pool.empty()) {
      /* See lock_trx_alloc_locks() why we only free
      the first element. */

      ut_free(trx->lock.table_pool[0]);
    }

    trx->lock.rec_pool.~lock_pool_t();

    trx->lock.table_pool.~lock_pool_t();

    trx->lock.table_locks.~lock_pool_t();
  }

  /** Enforce any invariants here, this is called before the transaction
  is added to the pool.
  @return true if all OK */
  static bool debug(const trx_t *trx) {
    ut_a(trx->error_state == DB_SUCCESS);

    ut_a(trx->magic_n == TRX_MAGIC_N);

    ut_ad(!trx->read_only);

    ut_ad(trx->state == TRX_STATE_NOT_STARTED ||
          trx->state == TRX_STATE_FORCED_ROLLBACK);

    ut_ad(trx->dict_operation == TRX_DICT_OP_NONE);

    ut_ad(trx->mysql_thd == nullptr);

    ut_ad(!trx->in_rw_trx_list);
    ut_ad(!trx->in_mysql_trx_list);

    ut_a(trx->lock.wait_thr == nullptr);
    ut_a(trx->lock.wait_lock == nullptr);
    ut_a(trx->lock.blocking_trx.load() == nullptr);

    ut_a(!trx->has_search_latch);

    ut_a(trx->dict_operation_lock_mode == 0);

    ut_a(UT_LIST_GET_LEN(trx->lock.trx_locks) == 0);

    ut_ad(trx->lock.autoinc_locks == nullptr);

    ut_ad(trx->lock.table_locks.empty());

    ut_ad(!trx->lock.inherit_all.load());

    ut_ad(!trx->abort);

    ut_ad(trx->killed_by == 0);

    return (true);
  }
};

/** The lock strategy for TrxPool */
struct TrxPoolLock {
  TrxPoolLock() {}

  /** Create the mutex */
  void create() { mutex_create(LATCH_ID_TRX_POOL, &m_mutex); }

  /** Acquire the mutex */
  void enter() { mutex_enter(&m_mutex); }

  /** Release the mutex */
  void exit() { mutex_exit(&m_mutex); }

  /** Free the mutex */
  void destroy() { mutex_free(&m_mutex); }

  /** Mutex to use */
  ib_mutex_t m_mutex;
};

/** The lock strategy for the TrxPoolManager */
struct TrxPoolManagerLock {
  TrxPoolManagerLock() {}

  /** Create the mutex */
  void create() { mutex_create(LATCH_ID_TRX_POOL_MANAGER, &m_mutex); }

  /** Acquire the mutex */
  void enter() { mutex_enter(&m_mutex); }

  /** Release the mutex */
  void exit() { mutex_exit(&m_mutex); }

  /** Free the mutex */
  void destroy() { mutex_free(&m_mutex); }

  /** Mutex to use */
  ib_mutex_t m_mutex;
};

/** Use explicit mutexes for the trx_t pool and its manager. */
typedef Pool<trx_t, TrxFactory, TrxPoolLock> trx_pool_t;
typedef PoolManager<trx_pool_t, TrxPoolManagerLock> trx_pools_t;

/** The trx_t pool manager */
static trx_pools_t *trx_pools;

/** Size of on trx_t pool in bytes. */
static const ulint MAX_TRX_BLOCK_SIZE = 1024 * 1024 * 4;

/** Create the trx_t pool */
void trx_pool_init() {
  trx_pools = UT_NEW_NOKEY(trx_pools_t(MAX_TRX_BLOCK_SIZE));

  ut_a(trx_pools != nullptr);
}

/** Destroy the trx_t pool */
void trx_pool_close() {
  UT_DELETE(trx_pools);

  trx_pools = nullptr;
}

/** @return a trx_t instance from trx_pools. */
static trx_t *trx_create_low() {
  trx_t *trx = trx_pools->get();

  assert_trx_is_free(trx);

  mem_heap_t *heap;
  ib_alloc_t *alloc;

  /* We just got trx from pool, it should be non locking */
  ut_ad(trx->will_lock == 0);

  trx->persists_gtid = false;

  trx->api_trx = false;

  trx->api_auto_commit = false;

  trx->read_write = true;

  /* Background trx should not be forced to rollback,
  we will unset the flag for user trx. */
  trx->in_innodb |= TRX_FORCE_ROLLBACK_DISABLE;

  /* Trx state can be TRX_STATE_FORCED_ROLLBACK if
  the trx was forced to rollback before it's reused.*/
  trx->state = TRX_STATE_NOT_STARTED;

  heap = mem_heap_create(sizeof(ib_vector_t) + sizeof(void *) * 8);

  alloc = ib_heap_allocator_create(heap);

  /* Remember to free the vector explicitly in trx_free(). */
  trx->lock.autoinc_locks = ib_vector_create(alloc, sizeof(void **), 4);

  /* Should have been either just initialized or .clear()ed by
  trx_free(). */
  ut_a(trx->mod_tables.size() == 0);

  return (trx);
}

/**
Release a trx_t instance back to the pool.
@param trx the instance to release. */
static void trx_free(trx_t *&trx) {
  assert_trx_is_free(trx);

  trx->mysql_thd = nullptr;

  // FIXME: We need to avoid this heap free/alloc for each commit.
  if (trx->lock.autoinc_locks != nullptr) {
    ut_ad(ib_vector_is_empty(trx->lock.autoinc_locks));
    /* We allocated a dedicated heap for the vector. */
    ib_vector_free(trx->lock.autoinc_locks);
    trx->lock.autoinc_locks = nullptr;
  }

  trx->mod_tables.clear();

  ut_ad(trx->read_view == nullptr);
  ut_ad(trx->is_dd_trx == false);

  /* trx locking state should have been reset before returning trx
  to pool */
  ut_ad(trx->will_lock == 0);

  trx_pools->mem_free(trx);

  trx = nullptr;
}

/** Creates a transaction object for background operations by the master thread.
 @return own: transaction object */
trx_t *trx_allocate_for_background(void) {
  trx_t *trx;

  trx = trx_create_low();

  trx->sess = trx_dummy_sess;

  return (trx);
}

/** Creates a transaction object for MySQL.
 @return own: transaction object */
trx_t *trx_allocate_for_mysql(void) {
  trx_t *trx;

  trx = trx_allocate_for_background();

  trx_sys_mutex_enter();

  ut_d(trx->in_mysql_trx_list = TRUE);
  UT_LIST_ADD_FIRST(trx_sys->mysql_trx_list, trx);

  trx_sys_mutex_exit();

  return (trx);
}

/** Check state of transaction before freeing it.
@param[in,out]	trx	transaction object to validate */
static void trx_validate_state_before_free(trx_t *trx) {
  if (trx->declared_to_be_inside_innodb) {
    ib::error(ER_IB_MSG_1202)
        << "Freeing a trx (" << trx << ", " << trx_get_id_for_print(trx)
        << ") which is declared"
           " to be processing inside InnoDB";

    trx_print(stderr, trx, 600);
    putc('\n', stderr);

    /* This is an error but not a fatal error. We must keep
    the counters like srv_conc_n_threads accurate. */
    srv_conc_force_exit_innodb(trx);
  }

  if (trx->n_mysql_tables_in_use != 0 || trx->mysql_n_tables_locked != 0) {
    ib::error(ER_IB_MSG_1203)
        << "MySQL is freeing a thd though"
           " trx->n_mysql_tables_in_use is "
        << trx->n_mysql_tables_in_use << " and trx->mysql_n_tables_locked is "
        << trx->mysql_n_tables_locked << ".";

    trx_print(stderr, trx, 600);
    ut_print_buf(stderr, trx, sizeof(trx_t));
    putc('\n', stderr);
  }

  trx->dict_operation = TRX_DICT_OP_NONE;
  assert_trx_is_inactive(trx);
}

/** Free and initialize a transaction object instantiated during recovery.
@param[in,out]	trx	transaction object to free and initialize */
void trx_free_resurrected(trx_t *trx) {
  trx_validate_state_before_free(trx);

  trx_init(trx);

  trx_free(trx);
}

/** Free a transaction that was allocated by background or user threads.
@param[in,out]	trx	transaction object to free */
void trx_free_for_background(trx_t *trx) {
  trx_validate_state_before_free(trx);

  trx_free(trx);
}

/** At shutdown, frees a transaction object that is in the PREPARED state. */
void trx_free_prepared(trx_t *trx) /*!< in, own: trx object */
{
  ut_a(trx_state_eq(trx, TRX_STATE_PREPARED));
  ut_a(trx->magic_n == TRX_MAGIC_N);

  assert_trx_in_rw_list(trx);

  trx_release_impl_and_expl_locks(trx, false);
  trx_undo_free_prepared(trx);

  ut_ad(!trx->in_rw_trx_list);
  ut_a(!trx->read_only);

  trx->state = TRX_STATE_NOT_STARTED;

  /* Undo trx_resurrect_table_locks(). */
  lock_trx_lock_list_init(&trx->lock.trx_locks);

  trx_free(trx);
}

/** Disconnect a transaction from MySQL and optionally mark it as if
it's been recovered. For the marking the transaction must be in prepared state.
The recovery-marked transaction is going to survive "alone" so its association
with the mysql handle is destroyed now rather than when it will be
finally freed.
@param[in,out]	trx		transaction
@param[in]	prepared	boolean value to specify whether trx is
                                for recovery or not. */
inline void trx_disconnect_from_mysql(trx_t *trx, bool prepared) {
  trx_sys_mutex_enter();

  ut_ad(trx->in_mysql_trx_list);
  ut_d(trx->in_mysql_trx_list = FALSE);

  UT_LIST_REMOVE(trx_sys->mysql_trx_list, trx);

  if (trx->read_view != nullptr) {
    trx_sys->mvcc->view_close(trx->read_view, true);
  }

  ut_ad(trx_sys_validate_trx_list());

  if (prepared) {
    ut_ad(trx_state_eq(trx, TRX_STATE_PREPARED));

    trx->is_recovered = true;
    trx->mysql_thd = nullptr;
    /* todo/fixme: suggest to do it at innodb prepare */
    trx->will_lock = 0;
  }

  trx_sys_mutex_exit();
}

/** Disconnect a transaction from MySQL.
@param[in,out]	trx	transaction */
inline void trx_disconnect_plain(trx_t *trx) {
  trx_disconnect_from_mysql(trx, false);
}

/** Disconnect a prepared transaction from MySQL.
@param[in,out]	trx	transaction */
void trx_disconnect_prepared(trx_t *trx) {
  trx_disconnect_from_mysql(trx, true);
}

/** Free a transaction object for MySQL.
@param[in,out]	trx	transaction */
void trx_free_for_mysql(trx_t *trx) {
  trx_disconnect_plain(trx);
  trx_free_for_background(trx);
}

/** Resurrect the table IDs for a resurrected transaction.
@param[in]	trx		resurrected transaction
@param[in]	undo_ptr	pointer to undo segment
@param[in]	undo		undo log */
static void trx_resurrect_table_ids(trx_t *trx, const trx_undo_ptr_t *undo_ptr,
                                    const trx_undo_t *undo) {
  mtr_t mtr;
  page_t *undo_page;
  trx_undo_rec_t *undo_rec;

  ut_ad(undo == undo_ptr->insert_undo || undo == undo_ptr->update_undo);

  if (trx_state_eq(trx, TRX_STATE_COMMITTED_IN_MEMORY) || undo->empty) {
    return;
  }

  table_id_set empty;
  table_id_set &tables =
      resurrected_trx_tables.insert(trx_table_map::value_type(trx, empty))
          .first->second;

  mtr_start(&mtr);

  /* trx_rseg_mem_create() may have acquired an X-latch on this
  page, so we cannot acquire an S-latch. */
  undo_page = trx_undo_page_get(page_id_t(undo->space, undo->top_page_no),
                                undo->page_size, &mtr);

  undo_rec = undo_page + undo->top_offset;

  do {
    ulint type;
    undo_no_t undo_no;
    table_id_t table_id;
    ulint cmpl_info;
    bool updated_extern;
    type_cmpl_t type_cmpl;

    page_t *undo_rec_page = page_align(undo_rec);

    if (undo_rec_page != undo_page) {
      mtr.release_page(undo_page, MTR_MEMO_PAGE_X_FIX);
      undo_page = undo_rec_page;
    }

    trx_undo_rec_get_pars(undo_rec, &type, &cmpl_info, &updated_extern,
                          &undo_no, &table_id, type_cmpl);
    tables.insert(table_id);

    undo_rec = trx_undo_get_prev_rec(undo_rec, undo->hdr_page_no,
                                     undo->hdr_offset, false, &mtr);
  } while (undo_rec);

  mtr_commit(&mtr);
}

/** Resurrect table locks for resurrected transactions. */
void trx_resurrect_locks() {
  for (trx_table_map::const_iterator t = resurrected_trx_tables.begin();
       t != resurrected_trx_tables.end(); t++) {
    trx_t *trx = t->first;
    const table_id_set &tables = t->second;
    ut_ad(trx->is_recovered);

    for (table_id_set::const_iterator i = tables.begin(); i != tables.end();
         i++) {
      dict_table_t *table =
          dd_table_open_on_id(*i, nullptr, nullptr, false, true);
      if (table) {
        ut_ad(!table->is_temporary());

        if (table->ibd_file_missing || table->is_temporary()) {
          mutex_enter(&dict_sys->mutex);
          dd_table_close(table, nullptr, nullptr, true);
          dict_table_remove_from_cache(table);
          mutex_exit(&dict_sys->mutex);
          continue;
        }

        if (trx->state == TRX_STATE_PREPARED && !dict_table_is_sdi(table->id)) {
          trx->mod_tables.insert(table);
        }
        DICT_TF2_FLAG_SET(table, DICT_TF2_RESURRECT_PREPARED);

        lock_table_ix_resurrect(table, trx);

        DBUG_PRINT("ib_trx", ("resurrect" TRX_ID_FMT "  table '%s' IX lock",
                              trx_get_id_for_print(trx), table->name.m_name));

        dd_table_close(table, nullptr, nullptr, false);
      }
    }
  }

  resurrected_trx_tables.clear();
}

/** Resurrect the transactions that were doing inserts at the time of the
 crash, they need to be undone.
 @return trx_t instance */
static trx_t *trx_resurrect_insert(
    trx_undo_t *undo, /*!< in: entry to UNDO */
    trx_rseg_t *rseg) /*!< in: rollback segment */
{
  trx_t *trx;

  trx = trx_allocate_for_background();

  ut_d(trx->start_file = __FILE__);
  ut_d(trx->start_line = __LINE__);

  rseg->trx_ref_count++;
  trx->rsegs.m_redo.rseg = rseg;
  *trx->xid = undo->xid;
  trx->id = undo->trx_id;
  trx->rsegs.m_redo.insert_undo = undo;
  trx->is_recovered = true;

  /* This is single-threaded startup code, we do not need the
  protection of trx->mutex or trx_sys->mutex here. */

  if (undo->state != TRX_UNDO_ACTIVE) {
    /* Prepared transactions are left in the prepared state
    waiting for a commit or abort decision from MySQL */

    if (undo->state == TRX_UNDO_PREPARED) {
      ib::info(ER_IB_MSG_1204) << "Transaction " << trx_get_id_for_print(trx)
                               << " was in the XA prepared state.";

      if (srv_force_recovery == 0) {
        trx->state = TRX_STATE_PREPARED;
        ++trx_sys->n_prepared_trx;
      } else {
        ib::info(ER_IB_MSG_1205) << "Since innodb_force_recovery"
                                    " > 0, we will force a rollback.";

        trx->state = TRX_STATE_ACTIVE;
      }
    } else {
      trx->state = TRX_STATE_COMMITTED_IN_MEMORY;
    }

    /* We give a dummy value for the trx no; this should have no
    relevance since purge is not interested in committed
    transaction numbers, unless they are in the history
    list, in which case it looks the number from the disk based
    undo log structure */

    trx->no = trx->id;

  } else {
    trx->state = TRX_STATE_ACTIVE;

    /* A running transaction always has the number
    field inited to TRX_ID_MAX */

    trx->no = TRX_ID_MAX;
  }

  /* trx_start_low() is not called with resurrect, so need to initialize
  start time here.*/
  if (trx->state == TRX_STATE_ACTIVE || trx->state == TRX_STATE_PREPARED) {
    trx->start_time = ut_time();
  }

  trx->ddl_operation = undo->dict_operation;

  if (undo->dict_operation) {
    trx_set_dict_operation(trx, TRX_DICT_OP_TABLE);
  }

  if (!undo->empty) {
    trx->undo_no = undo->top_undo_no + 1;
    trx->undo_rseg_space = undo->rseg->space_id;
  }

  return (trx);
}

/** Prepared transactions are left in the prepared state waiting for a
 commit or abort decision from MySQL */
static void trx_resurrect_update_in_prepared_state(
    trx_t *trx,             /*!< in,out: transaction */
    const trx_undo_t *undo) /*!< in: update UNDO record */
{
  /* This is single-threaded startup code, we do not need the
  protection of trx->mutex or trx_sys->mutex here. */

  if (undo->state == TRX_UNDO_PREPARED) {
    ib::info(ER_IB_MSG_1206) << "Transaction " << trx_get_id_for_print(trx)
                             << " was in the XA prepared state.";

    ut_ad(trx->state != TRX_STATE_FORCED_ROLLBACK);

    if (trx_state_eq(trx, TRX_STATE_NOT_STARTED)) {
      ++trx_sys->n_prepared_trx;
    } else {
      ut_ad(trx_state_eq(trx, TRX_STATE_PREPARED));
    }

    trx->state = TRX_STATE_PREPARED;
  } else {
    trx->state = TRX_STATE_COMMITTED_IN_MEMORY;
  }
}

/** Resurrect the transactions that were doing updates the time of the
 crash, they need to be undone. */
static void trx_resurrect_update(
    trx_t *trx,       /*!< in/out: transaction */
    trx_undo_t *undo, /*!< in/out: update UNDO record */
    trx_rseg_t *rseg) /*!< in/out: rollback segment */
{
  /* This resurected transaction might also have been doing inserts.
  If so, this rseg is already assigned by trx_resurrect_insert(). */
  if (trx->rsegs.m_redo.rseg != nullptr) {
    ut_a(trx->rsegs.m_redo.rseg == rseg);
    ut_ad(trx->id == undo->trx_id);
    ut_ad(trx->is_recovered);
    /* For GTID persistence, we might have empty update undo for
    insert only transactions. */
    if (undo->empty && trx_state_eq(trx, TRX_STATE_PREPARED)) {
      undo->set_prepared(trx->xid);
    }
    ut_ad(undo->xid.eq(trx->xid));
  } else {
    rseg->trx_ref_count++;
    trx->rsegs.m_redo.rseg = rseg;
    *trx->xid = undo->xid;
    trx->id = undo->trx_id;
    trx->is_recovered = true;
  }

  /* Assign the update_undo segment. */
  ut_a(trx->rsegs.m_redo.update_undo == nullptr);
  trx->rsegs.m_redo.update_undo = undo;

  /* This is single-threaded startup code, we do not need the
  protection of trx->mutex or trx_sys->mutex here. */

  if (undo->state != TRX_UNDO_ACTIVE) {
    trx_resurrect_update_in_prepared_state(trx, undo);

    /* We give a dummy value for the trx number */

    trx->no = trx->id;

  } else {
    trx->state = TRX_STATE_ACTIVE;

    /* A running transaction always has the number field inited to
    TRX_ID_MAX */

    trx->no = TRX_ID_MAX;
  }

  /* trx_start_low() is not called with resurrect, so need to initialize
  start time here.*/
  if (trx->state == TRX_STATE_ACTIVE || trx->state == TRX_STATE_PREPARED) {
    trx->start_time = ut_time();
  }

  trx->ddl_operation = undo->dict_operation;

  if (undo->dict_operation) {
    trx_set_dict_operation(trx, TRX_DICT_OP_TABLE);
  }

  if (!undo->empty && undo->top_undo_no >= trx->undo_no) {
    trx->undo_no = undo->top_undo_no + 1;
    trx->undo_rseg_space = undo->rseg->space_id;
  }
}

/** Resurrect the transactions that were doing inserts and updates at
the time of a crash, they need to be undone.
@param[in]	rseg	rollback segment */
static void trx_resurrect(trx_rseg_t *rseg) {
  trx_t *trx;
  trx_undo_t *undo;

  ut_ad(rseg != nullptr);

  /* Resurrect transactions that were doing inserts. */
  for (undo = UT_LIST_GET_FIRST(rseg->insert_undo_list); undo != nullptr;
       undo = UT_LIST_GET_NEXT(undo_list, undo)) {
    trx = trx_resurrect_insert(undo, rseg);

    trx_sys_rw_trx_add(trx);

    trx_resurrect_table_ids(trx, &trx->rsegs.m_redo, undo);
  }

  /* Ressurrect transactions that were doing updates. */
  for (undo = UT_LIST_GET_FIRST(rseg->update_undo_list); undo != nullptr;
       undo = UT_LIST_GET_NEXT(undo_list, undo)) {
    /* Check the trx_sys->rw_trx_set first. */
    trx_sys_mutex_enter();

    trx_t *trx = trx_get_rw_trx_by_id(undo->trx_id);

    trx_sys_mutex_exit();

    if (trx == nullptr) {
      trx = trx_allocate_for_background();

      ut_d(trx->start_file = __FILE__);
      ut_d(trx->start_line = __LINE__);
    }

    trx_resurrect_update(trx, undo, rseg);

    trx_sys_rw_trx_add(trx);

    trx_resurrect_table_ids(trx, &trx->rsegs.m_redo, undo);
  }
}

/** Creates trx objects for transactions and initializes the trx list of
 trx_sys at database start. Rollback segments and undo log lists must
 already exist when this function is called, because the lists of
 transactions to be rolled back or cleaned up are built based on the
 undo log lists. */
void trx_lists_init_at_db_start(void) {
  ut_a(srv_is_being_started);

  /* Look through the rollback segments in the TRX_SYS for
  transaction undo logs. */
  for (auto rseg : trx_sys->rsegs) {
    trx_resurrect(rseg);
  }

  /* Look through the rollback segments in each RSEG_ARRAY for
  transaction undo logs. */
  undo::spaces->s_lock();
  for (auto undo_space : undo::spaces->m_spaces) {
    undo_space->rsegs()->s_lock();
    for (auto rseg : *undo_space->rsegs()) {
      trx_resurrect(rseg);
    }
    undo_space->rsegs()->s_unlock();
  }
  undo::spaces->s_unlock();

  TrxIdSet::iterator end = trx_sys->rw_trx_set.end();

  for (TrxIdSet::iterator it = trx_sys->rw_trx_set.begin(); it != end; ++it) {
    ut_ad(it->m_trx->in_rw_trx_list);

    if (it->m_trx->state == TRX_STATE_ACTIVE ||
        it->m_trx->state == TRX_STATE_PREPARED) {
      trx_sys->rw_trx_ids.push_back(it->m_id);
    }

    UT_LIST_ADD_FIRST(trx_sys->rw_trx_list, it->m_trx);
  }
}

/** Get next redo rollback segment in round-robin fashion.
While InnoDB is running in multi-threaded mode, the vectors of undo
tablespaces and rsegs do not shrink.  So they do not need protection
to get a pointer to an rseg.
If an rseg is not marked for undo tablespace truncation, we assign
it to a transaction. We increment trx_ref_count to keep the purge
thread from truncating the undo tablespace that contains this rseg
until the transaction is done with it.
@return assigned rollback segment instance */
static trx_rseg_t *get_next_redo_rseg_from_undo_spaces() {
  undo::Tablespace *undo_space;

  /* The number of undo tablespaces cannot be changed while
  we have this s_lock. */
  undo::spaces->s_lock();

  /* Use all known undo tablespaces.  Some may be inactive. */
  ulint target_undo_tablespaces = undo::spaces->size();

  ut_ad(target_undo_tablespaces > 0);

  /* The number of rollback segments may be changed at any instant.
  So use the value at this instant.  Rollback segments are never
  deleted from an rseg list, so srv_rollback_segments is always
  less than rsegs->size(). */
  ulint target_rollback_segments = srv_rollback_segments;

  static ulint rseg_counter = 0;
  trx_rseg_t *rseg = nullptr;
  ulint current = rseg_counter;

  /* Increment the static redo_rseg_slot so the next call from any thread
  starts with the next rseg. */
  os_atomic_increment_ulint(&rseg_counter, 1);

  while (rseg == nullptr) {
    /* Traverse the rsegs like this: (space, rseg_id)
    (0,0), (1,0), ... (n,0), (0,1), (1,1), ... (n,1), ... */
    ulint window =
        current % (target_rollback_segments * target_undo_tablespaces);
    ulint spaces_slot = window % target_undo_tablespaces;
    ulint rseg_slot = window / target_undo_tablespaces;

    current++;

    undo_space = undo::spaces->at(spaces_slot);

    /* Avoid any rseg that resides in a tablespace that has been made
    inactive either explicitly or by being marked for truncate. We do
    not want to wait here on an x_lock for an rseg in an undo tablespace
    that is being truncated.  So check this first without the latch.
    It could be set immediately after this, but that is a very short gap
    and the get_active() call below will use an rseg->s_lock. */
    if (!undo_space->is_active_no_latch()) {
      continue;
    }

    /* This is done here because we know the rsegs() pointer is good. */
    ut_ad(target_rollback_segments <= undo_space->rsegs()->size());

    /* Check again with a shared lock. */
    rseg = undo_space->get_active(rseg_slot);
    if (rseg == nullptr) {
      continue;
    }
  }

  undo::spaces->s_unlock();

  ut_ad(rseg->trx_ref_count > 0);

  return (rseg);
}

/** Get the next redo rollback segment in round-robin fashion.
The assigned slots may have gaps but the vector does not.
@return assigned rollback segment instance */
static trx_rseg_t *get_next_redo_rseg_from_trx_sys() {
  static ulint rseg_counter = 0;
  ulong n_rollback_segments = srv_rollback_segments;

  /* Versions 5.6 and 5.7 of InnoDB would allow 128 as the max for
  innodb_rollback_segments but would only use 96 since 32 slots were
  used for temporary rsegs. Now those rsegs are in trx_sys_t::tmp_rsegs
  and trx_sys_t::rsegs which each can hold all 128.  As a result,
  an existing system tablespace might have gaps in the slot assignment.
  The Rsegs vector only contains the rsegs that exist. Since
  srv_rollback_segments can be set to a smaller number at runtime,
  it might be smaller than Rsegs::size().  But srv_rollback_segments
  can never be larger than Rsegs::size() because when the user increases
  innodb_rollback_segments, the rollback segments are created and rseg
  objects are added to the vector ready to use before
  srv_rollback_segments is increased. */
  ut_ad(n_rollback_segments <= trx_sys->rsegs.size());

  /* Try the next slot that no other thread is looking at */
  ulint slot =
      os_atomic_increment_ulint(&rseg_counter, 1) % n_rollback_segments;

  /* s_lock the vector since it might be sorted when added to. */
  trx_sys->rsegs.s_lock();
  trx_rseg_t *rseg = trx_sys->rsegs.at(slot);
  trx_sys->rsegs.s_unlock();

  /* It is not neccessary to s_lock Rsegs::m_latch here because the
  system tablespace is never truncated like other undo tablespaces. */
  rseg->trx_ref_count++;

  ut_ad(rseg->space_id == TRX_SYS_SPACE);

  return (rseg);
}

/** Get next redo rollback segment in round-robin fashion.
We assume that the assigned slots are not contiguous and have gaps.
@return assigned rollback segment instance */
static trx_rseg_t *get_next_redo_rseg() {
  if (!trx_sys->rsegs.is_empty()) {
    return (get_next_redo_rseg_from_trx_sys());
  } else {
    return (get_next_redo_rseg_from_undo_spaces());
  }
}

/** Get the next noredo rollback segment.
@return assigned rollback segment instance */
static trx_rseg_t *get_next_temp_rseg() {
  static ulint temp_rseg_counter = 0;
  ulong n_rollback_segments = srv_rollback_segments;

  ut_ad(n_rollback_segments <= trx_sys->tmp_rsegs.size());

  /* Try the next slot that no other thread is looking at */
  ulint slot =
      os_atomic_increment_ulint(&temp_rseg_counter, 1) % n_rollback_segments;

  /* No need to s_lock the vector since it is only added to at the end,
  and it is never resized or sorted. */
  trx_rseg_t *rseg = trx_sys->tmp_rsegs.at(slot);

  ut_ad(rseg->id == slot);
  ut_ad(fsp_is_system_temporary(rseg->space_id));

  return (rseg);
}

/** Assign a durable rollback segment to a transaction in a round-robin
fashion.
@param[in,out]	trx	transaction that involves a durable write. */
void trx_assign_rseg_durable(trx_t *trx) {
  ut_ad(trx->rsegs.m_redo.rseg == nullptr);

  trx->rsegs.m_redo.rseg = srv_read_only_mode ? nullptr : get_next_redo_rseg();
}

/** Assign a temp-tablespace bound rollback-segment to a transaction.
@param[in,out]	trx	transaction that involves write to temp-table. */
void trx_assign_rseg_temp(trx_t *trx) {
  ut_ad(trx->rsegs.m_noredo.rseg == nullptr);
  ut_ad(!trx_is_autocommit_non_locking(trx));

  trx->rsegs.m_noredo.rseg =
      srv_read_only_mode ? nullptr : get_next_temp_rseg();

  if (trx->id == 0) {
    mutex_enter(&trx_sys->mutex);

    trx->id = trx_sys_get_new_trx_id();

    trx_sys->rw_trx_ids.push_back(trx->id);

    trx_sys->rw_trx_set.insert(TrxTrack(trx->id, trx));

    mutex_exit(&trx_sys->mutex);
  }
}

/** Starts a transaction. */
static void trx_start_low(
    trx_t *trx,      /*!< in: transaction */
    bool read_write) /*!< in: true if read-write transaction */
{
  ut_ad(!trx->in_rollback);
  ut_ad(!trx->is_recovered);
  ut_ad(trx->start_line != 0);
  ut_ad(trx->start_file != nullptr);
  ut_ad(trx->roll_limit == 0);
  ut_ad(!trx->lock.in_rollback);
  ut_ad(trx->error_state == DB_SUCCESS);
  ut_ad(trx->rsegs.m_redo.rseg == nullptr);
  ut_ad(trx->rsegs.m_noredo.rseg == nullptr);
  ut_ad(trx_state_eq(trx, TRX_STATE_NOT_STARTED));
  ut_ad(UT_LIST_GET_LEN(trx->lock.trx_locks) == 0);
  ut_ad(!(trx->in_innodb & TRX_FORCE_ROLLBACK));
  ut_ad(!(trx->in_innodb & TRX_FORCE_ROLLBACK_ASYNC));

  ++trx->version;

  /* Check whether it is an AUTOCOMMIT SELECT */
  trx->auto_commit = (trx->api_trx && trx->api_auto_commit) ||
                     thd_trx_is_auto_commit(trx->mysql_thd);

  trx->read_only = (trx->api_trx && !trx->read_write) ||
                   (!trx->internal && thd_trx_is_read_only(trx->mysql_thd)) ||
                   srv_read_only_mode;

  if (!trx->auto_commit) {
    ++trx->will_lock;
  } else if (trx->will_lock == 0) {
    trx->read_only = true;
  }
  trx->persists_gtid = false;

#ifdef UNIV_DEBUG
  /* If the transaction is DD attachable trx, it should be AC-NL-RO
  (AutoCommit-NonLocking-ReadOnly) trx */
  if (trx->is_dd_trx) {
    ut_ad(trx->read_only);
    ut_ad(trx->auto_commit);
    ut_ad(trx->isolation_level == TRX_ISO_READ_UNCOMMITTED ||
          trx->isolation_level == TRX_ISO_READ_COMMITTED);
  }
#endif /* UNIV_DEBUG */

  if (trx->mysql_thd != nullptr && !trx->ddl_operation) {
    trx->ddl_operation = thd_is_dd_update_stmt(trx->mysql_thd);
  }

  /* The initial value for trx->no: TRX_ID_MAX is used in
  read_view_open_now: */

  trx->no = TRX_ID_MAX;

  ut_a(ib_vector_is_empty(trx->lock.autoinc_locks));
  ut_a(trx->lock.table_locks.empty());

  /* If this transaction came from trx_allocate_for_mysql(),
  trx->in_mysql_trx_list would hold. In that case, the trx->state
  change must be protected by the trx_sys->mutex, so that
  lock_print_info_all_transactions() will have a consistent view. */

  ut_ad(!trx->in_rw_trx_list);

  /* We tend to over assert and that complicates the code somewhat.
  e.g., the transaction state can be set earlier but we are forced to
  set it under the protection of the trx_sys_t::mutex because some
  trx list assertions are triggered unnecessarily. */

  /* By default all transactions are in the read-only list unless they
  are non-locking auto-commit read only transactions or background
  (internal) transactions. Note: Transactions marked explicitly as
  read only can write to temporary tables, we put those on the RO
  list too. */

  if (!trx->read_only &&
      (trx->mysql_thd == nullptr || read_write || trx->ddl_operation)) {
    trx_assign_rseg_durable(trx);

    /* Temporary rseg is assigned only if the transaction
    updates a temporary table */

    trx_sys_mutex_enter();

    trx->id = trx_sys_get_new_trx_id();

    trx_sys->rw_trx_ids.push_back(trx->id);

    trx_sys_rw_trx_add(trx);

    ut_ad(trx->rsegs.m_redo.rseg != nullptr || srv_read_only_mode ||
          srv_force_recovery >= SRV_FORCE_NO_TRX_UNDO);

    UT_LIST_ADD_FIRST(trx_sys->rw_trx_list, trx);

    ut_d(trx->in_rw_trx_list = true);

    trx->state = TRX_STATE_ACTIVE;

    ut_ad(trx_sys_validate_trx_list());

    trx_sys_mutex_exit();

  } else {
    trx->id = 0;

    if (!trx_is_autocommit_non_locking(trx)) {
      /* If this is a read-only transaction that is writing
      to a temporary table then it needs a transaction id
      to write to the temporary table. */

      if (read_write) {
        trx_sys_mutex_enter();

        ut_ad(!srv_read_only_mode);

        trx->id = trx_sys_get_new_trx_id();

        trx_sys->rw_trx_ids.push_back(trx->id);

        trx_sys->rw_trx_set.insert(TrxTrack(trx->id, trx));

        trx_sys_mutex_exit();
      }

      trx->state = TRX_STATE_ACTIVE;

    } else {
      ut_ad(!read_write);
      trx->state = TRX_STATE_ACTIVE;
    }
  }

  if (trx->mysql_thd != nullptr) {
    trx->start_time = thd_start_time_in_secs(trx->mysql_thd);
  } else {
    trx->start_time = ut_time();
  }

  trx->age = 0;
  trx->age_updated = 0;

  ut_a(trx->error_state == DB_SUCCESS);

  MONITOR_INC(MONITOR_TRX_ACTIVE);
}

/** Set the transaction serialisation number.
 @return true if the transaction number was added to the serialisation_list. */
static bool trx_serialisation_number_get(
    trx_t *trx,                         /*!< in/out: transaction */
    trx_undo_ptr_t *redo_rseg_undo_ptr, /*!< in/out: Set trx
                                        serialisation number in
                                        referred undo rseg. */
    trx_undo_ptr_t *temp_rseg_undo_ptr) /*!< in/out: Set trx
                                        serialisation number in
                                        referred undo rseg. */
{
  bool added_trx_no;
  trx_rseg_t *redo_rseg = nullptr;
  trx_rseg_t *temp_rseg = nullptr;

  if (redo_rseg_undo_ptr != nullptr) {
    ut_ad(mutex_own(&redo_rseg_undo_ptr->rseg->mutex));
    redo_rseg = redo_rseg_undo_ptr->rseg;
  }

  if (temp_rseg_undo_ptr != nullptr) {
    ut_ad(mutex_own(&temp_rseg_undo_ptr->rseg->mutex));
    temp_rseg = temp_rseg_undo_ptr->rseg;
  }

  trx_sys_mutex_enter();

  trx->no = trx_sys_get_new_trx_id();

  /* Update the latest transaction number. */
  ut_d(trx_sys->rw_max_trx_no = trx->no);

  /* Track the minimum serialisation number. */
  if (!trx->read_only) {
    UT_LIST_ADD_LAST(trx_sys->serialisation_list, trx);
    added_trx_no = true;
  } else {
    added_trx_no = false;
  }

  /* If the rollack segment is not empty then the
  new trx_t::no can't be less than any trx_t::no
  already in the rollback segment. User threads only
  produce events when a rollback segment is empty. */
  if ((redo_rseg != nullptr && redo_rseg->last_page_no == FIL_NULL) ||
      (temp_rseg != nullptr && temp_rseg->last_page_no == FIL_NULL)) {
    TrxUndoRsegs elem(trx->no);

    if (redo_rseg != nullptr && redo_rseg->last_page_no == FIL_NULL) {
      elem.push_back(redo_rseg);
    }

    if (temp_rseg != nullptr && temp_rseg->last_page_no == FIL_NULL) {
      elem.push_back(temp_rseg);
    }

    mutex_enter(&purge_sys->pq_mutex);

    /* This is to reduce the pressure on the trx_sys_t::mutex
    though in reality it should make very little (read no)
    difference because this code path is only taken when the
    rbs is empty. */

    trx_sys_mutex_exit();

    purge_sys->purge_queue->push(elem);

    mutex_exit(&purge_sys->pq_mutex);
  } else {
    trx_sys_mutex_exit();
  }

  return (added_trx_no);
}

/** Assign the transaction its history serialisation number and write the
 update UNDO log record to the assigned rollback segment.
 @return true if a serialisation log was written */
static bool trx_write_serialisation_history(
    trx_t *trx, /*!< in/out: transaction */
    mtr_t *mtr) /*!< in/out: mini-transaction */
{
  /* Change the undo log segment states from TRX_UNDO_ACTIVE to some
  other state: these modifications to the file data structure define
  the transaction as committed in the file based domain, at the
  serialization point of the log sequence number lsn obtained below. */

  /* We have to hold the rseg mutex because update log headers have
  to be put to the history list in the (serialisation) order of the
  UNDO trx number. This is required for the purge in-memory data
  structures too. */

  bool own_redo_rseg_mutex = false;
  bool own_temp_rseg_mutex = false;

  /* Get rollback segment mutex. */
<<<<<<< HEAD
  if (trx->rsegs.m_redo.rseg != nullptr && trx_is_redo_rseg_updated(trx)) {
    mutex_enter(&trx->rsegs.m_redo.rseg->mutex);
=======
  if (trx->rsegs.m_redo.rseg != NULL && trx_is_redo_rseg_updated(trx)) {
    trx->rsegs.m_redo.rseg->latch();
>>>>>>> dd079228
    own_redo_rseg_mutex = true;
  }

  mtr_t temp_mtr;

<<<<<<< HEAD
  if (trx->rsegs.m_noredo.rseg != nullptr && trx_is_temp_rseg_updated(trx)) {
    mutex_enter(&trx->rsegs.m_noredo.rseg->mutex);
=======
  if (trx->rsegs.m_noredo.rseg != NULL && trx_is_temp_rseg_updated(trx)) {
    trx->rsegs.m_noredo.rseg->latch();
>>>>>>> dd079228
    own_temp_rseg_mutex = true;
    mtr_start(&temp_mtr);
    temp_mtr.set_log_mode(MTR_LOG_NO_REDO);
  }

  /* If transaction involves insert then truncate undo logs. */
  if (trx->rsegs.m_redo.insert_undo != nullptr) {
    trx_undo_set_state_at_finish(trx->rsegs.m_redo.insert_undo, mtr);
  }

  if (trx->rsegs.m_noredo.insert_undo != nullptr) {
    trx_undo_set_state_at_finish(trx->rsegs.m_noredo.insert_undo, &temp_mtr);
  }

  bool serialised = false;

  /* If transaction involves update then add rollback segments
  to purge queue. */
  if (trx->rsegs.m_redo.update_undo != nullptr ||
      trx->rsegs.m_noredo.update_undo != nullptr) {
    /* Assign the transaction serialisation number and add these
    rollback segments to purge trx-no sorted priority queue
    if this is the first UNDO log being written to assigned
    rollback segments. */

    trx_undo_ptr_t *redo_rseg_undo_ptr =
        trx->rsegs.m_redo.update_undo != nullptr ? &trx->rsegs.m_redo : nullptr;

    trx_undo_ptr_t *temp_rseg_undo_ptr =
        trx->rsegs.m_noredo.update_undo != nullptr ? &trx->rsegs.m_noredo
                                                   : nullptr;

    /* Will set trx->no and will add rseg to purge queue. */
    serialised = trx_serialisation_number_get(trx, redo_rseg_undo_ptr,
                                              temp_rseg_undo_ptr);

    /* It is not necessary to obtain trx->undo_mutex here because
    only a single OS thread is allowed to do the transaction commit
    for this transaction. */
    if (trx->rsegs.m_redo.update_undo != nullptr) {
      page_t *undo_hdr_page;

      undo_hdr_page =
          trx_undo_set_state_at_finish(trx->rsegs.m_redo.update_undo, mtr);

      /* Delay update of rseg_history_len if we plan to add
      non-redo update_undo too. This is to avoid immediate
      invocation of purge as we need to club these 2 segments
      with same trx-no as single unit. */
      bool update_rseg_len = !(trx->rsegs.m_noredo.update_undo != nullptr);

      /* Set flag if GTID information need to persist. */
      auto undo_ptr = &trx->rsegs.m_redo;
      trx_undo_gtid_set(trx, undo_ptr->update_undo);

      trx_undo_update_cleanup(trx, undo_ptr, undo_hdr_page, update_rseg_len,
                              (update_rseg_len ? 1 : 0), mtr);
    }

    DBUG_EXECUTE_IF("ib_trx_crash_during_commit", DBUG_SUICIDE(););

    if (trx->rsegs.m_noredo.update_undo != nullptr) {
      page_t *undo_hdr_page;

      undo_hdr_page = trx_undo_set_state_at_finish(
          trx->rsegs.m_noredo.update_undo, &temp_mtr);

      ulint n_added_logs = (redo_rseg_undo_ptr != nullptr) ? 2 : 1;

      trx_undo_update_cleanup(trx, &trx->rsegs.m_noredo, undo_hdr_page, true,
                              n_added_logs, &temp_mtr);
    }
  }

  if (own_redo_rseg_mutex) {
    trx->rsegs.m_redo.rseg->unlatch();
    own_redo_rseg_mutex = false;
  }

  if (own_temp_rseg_mutex) {
    trx->rsegs.m_noredo.rseg->unlatch();
    own_temp_rseg_mutex = false;
    mtr_commit(&temp_mtr);
  }

  MONITOR_INC(MONITOR_TRX_COMMIT_UNDO);

  /* Update the latest MySQL binlog name and offset information
  in trx sys header only if MySQL binary logging is on and clone
  is has ensured commit order at final stage. */
  if (Clone_handler::need_commit_order()) {
    trx_sys_update_mysql_binlog_offset(trx, mtr);
  }

  return (serialised);
}

/********************************************************************
Finalize a transaction containing updates for a FTS table. */
static void trx_finalize_for_fts_table(
    fts_trx_table_t *ftt) /* in: FTS trx table */
{
  fts_t *fts = ftt->table->fts;
  fts_doc_ids_t *doc_ids = ftt->added_doc_ids;

  mutex_enter(&fts->bg_threads_mutex);

  if (fts->fts_status & BG_THREAD_STOP) {
    /* The table is about to be dropped, no use
    adding anything to its work queue. */

    mutex_exit(&fts->bg_threads_mutex);
  } else {
    mem_heap_t *heap;
    mutex_exit(&fts->bg_threads_mutex);

    ut_a(fts->add_wq);

    heap = static_cast<mem_heap_t *>(doc_ids->self_heap->arg);

    ib_wqueue_add(fts->add_wq, doc_ids, heap);

    /* fts_trx_table_t no longer owns the list. */
    ftt->added_doc_ids = nullptr;
  }
}

/** Finalize a transaction containing updates to FTS tables. */
static void trx_finalize_for_fts(
    trx_t *trx,     /*!< in/out: transaction */
    bool is_commit) /*!< in: true if the transaction was
                    committed, false if it was rolled back. */
{
  if (is_commit) {
    const ib_rbt_node_t *node;
    ib_rbt_t *tables;
    fts_savepoint_t *savepoint;

    savepoint = static_cast<fts_savepoint_t *>(
        ib_vector_last(trx->fts_trx->savepoints));

    tables = savepoint->tables;

    for (node = rbt_first(tables); node; node = rbt_next(tables, node)) {
      fts_trx_table_t **ftt;

      ftt = rbt_value(fts_trx_table_t *, node);

      if ((*ftt)->added_doc_ids) {
        trx_finalize_for_fts_table(*ftt);
      }
    }
  }

  fts_trx_free(trx->fts_trx);
  trx->fts_trx = nullptr;
}

/** If required, flushes the log to disk based on the value of
 innodb_flush_log_at_trx_commit. */
static void trx_flush_log_if_needed_low(lsn_t lsn) /*!< in: lsn up to which logs
                                                   are to be flushed. */
{
#ifdef _WIN32
  bool flush = true;
#else
  bool flush = srv_unix_file_flush_method != SRV_UNIX_NOSYNC;
#endif /* _WIN32 */

  Wait_stats wait_stats;

  switch (srv_flush_log_at_trx_commit) {
    case 2:
      /* Write the log but do not flush it to disk */
      flush = false;
      /* fall through */
    case 1:
      /* Write the log and optionally flush it to disk */
      wait_stats = log_write_up_to(*log_sys, lsn, flush);

      MONITOR_INC_WAIT_STATS(MONITOR_TRX_ON_LOG_, wait_stats);

      return;
    case 0:
      /* Do nothing */
      return;
  }
}

/** If required, flushes the log to disk based on the value of
 innodb_flush_log_at_trx_commit. */
static void trx_flush_log_if_needed(lsn_t lsn, /*!< in: lsn up to which logs are
                                               to be flushed. */
                                    trx_t *trx) /*!< in/out: transaction */
{
  trx->op_info = "flushing log";

  DEBUG_SYNC_C("trx_flush_log_if_needed");

  if (trx->ddl_operation || trx->ddl_must_flush) {
    log_write_up_to(*log_sys, lsn, true);
  } else {
    trx_flush_log_if_needed_low(lsn);
  }

  trx->op_info = "";
}

/** For each table that has been modified by the given transaction: update
 its dict_table_t::update_time with the current timestamp. Clear the list
 of the modified tables at the end. */
static void trx_update_mod_tables_timestamp(trx_t *trx) /*!< in: transaction */
{
  ut_ad(trx->id != 0);

  /* consider using trx->start_time if calling time() is too
  expensive here */
  time_t now = ut_time();

  trx_mod_tables_t::const_iterator end = trx->mod_tables.end();

  for (trx_mod_tables_t::const_iterator it = trx->mod_tables.begin(); it != end;
       ++it) {
    /* This could be executed by multiple threads concurrently
    on the same table object. This is fine because time_t is
    word size or less. And _purely_ _theoretically_, even if
    time_t write is not atomic, likely the value of 'now' is
    the same in all threads and even if it is not, getting a
    "garbage" in table->update_time is justified because
    protecting it with a latch here would be too performance
    intrusive. */
    (*it)->update_time = now;
  }

  trx->mod_tables.clear();
}

/**
Erase the transaction from running transaction lists and serialization
list. Active RW transaction list of a MVCC snapshot(ReadView::prepare)
won't include this transaction after this call. All implicit locks are
also released by this call as trx is removed from rw_trx_list.
@param[in]	trx		Transaction to erase, must have an ID > 0
@param[in]	serialised	true if serialisation log was written
@param[in]	gtid_desc	GTID information to persist */
static void trx_erase_lists(trx_t *trx, bool serialised, Gtid_desc &gtid_desc) {
  ut_ad(trx->id > 0);
  ut_ad(trx_sys_mutex_own());

  if (serialised) {
    UT_LIST_REMOVE(trx_sys->serialisation_list, trx);

    /* Add GTID to be persisted to disk table. It must be done ...
    1.After the transaction is marked committed in undo. Otherwise
      GTID might get committed before the transaction commit on disk.
    2.Before it is removed from serialization list. Otherwise the transaction
      undo could get purged before persisting GTID on disk table. */
    if (gtid_desc.m_is_set) {
      auto &gtid_persistor = clone_sys->get_gtid_persistor();
      gtid_persistor.add(gtid_desc);
    }
  }

  trx_ids_t::iterator it = std::lower_bound(trx_sys->rw_trx_ids.begin(),
                                            trx_sys->rw_trx_ids.end(), trx->id);
  ut_ad(*it == trx->id);
  trx_sys->rw_trx_ids.erase(it);

  if (trx->read_only || trx->rsegs.m_redo.rseg == nullptr) {
    ut_ad(!trx->in_rw_trx_list);
  } else {
    UT_LIST_REMOVE(trx_sys->rw_trx_list, trx);
    ut_d(trx->in_rw_trx_list = false);
    ut_ad(trx_sys_validate_trx_list());

    if (trx->read_view != nullptr) {
      trx_sys->mvcc->view_close(trx->read_view, true);
    }
  }

  trx_sys->rw_trx_set.erase(TrxTrack(trx->id));

  /* Set minimal active trx id. */
  trx_id_t min_id = trx_sys->rw_trx_ids.empty() ? trx_sys->max_trx_id
                                                : trx_sys->rw_trx_ids.front();

  trx_sys->min_active_id.store(min_id);
}

static void trx_release_impl_and_expl_locks(trx_t *trx, bool serialized) {
  check_trx_state(trx);
  ut_ad(trx_state_eq(trx, TRX_STATE_ACTIVE) ||
        trx_state_eq(trx, TRX_STATE_PREPARED));

  bool trx_sys_latch_is_needed =
      (trx->id > 0) || trx_state_eq(trx, TRX_STATE_PREPARED);

  /* Check and get GTID to be persisted. Do it outside trx_sys mutex. */
  Gtid_desc gtid_desc;
  auto &gtid_persistor = clone_sys->get_gtid_persistor();
  gtid_persistor.get_gtid_info(trx, gtid_desc);

  if (trx_sys_latch_is_needed) {
    trx_sys_mutex_enter();
  }

  if (trx->id > 0) {
    /* For consistent snapshot, we need to remove current
    transaction from running transaction id list for mvcc
    before doing commit and releasing locks. */
    trx_erase_lists(trx, serialized, gtid_desc);
  }

  if (trx_state_eq(trx, TRX_STATE_PREPARED)) {
    ut_a(trx_sys->n_prepared_trx > 0);
    --trx_sys->n_prepared_trx;
  }

  trx_mutex_enter(trx);
  /* Please consider this particular point in time as the moment the trx's
  implicit locks become released.
  This change is protected by both trx_sys->mutex and trx->mutex.
  Therefore, there are two secure ways to check if the trx still can hold
  implicit locks:
  (1) if you only know id of the trx, then you can obtain trx_sys->mutex and
      check if trx is still in rw_trx_set. This works, because the call to
      trx_erase_list() which removes trx from this list several lines above is
      also protected by trx_sys->mutex. We use this approach in
      lock_rec_convert_impl_to_expl() by using trx_rw_is_active()
  (2) if you have pointer to trx, and you know it is safe to access (say, you
      hold reference to this trx which prevents it from being freed) then you
      can obtain trx->mutex and check if trx->state is equal to
      TRX_STATE_COMMITTED_IN_MEMORY. We use this approach in
      lock_rec_convert_impl_to_expl_for_trx() when deciding for the final time
      if we really want to create explicit lock on behalf of implicit lock
      holder. */
  trx->state = TRX_STATE_COMMITTED_IN_MEMORY;
  trx_mutex_exit(trx);

  if (trx_sys_latch_is_needed) {
    trx_sys_mutex_exit();
  }

  lock_trx_release_locks(trx);
}

/** Commits a transaction in memory. */
static void trx_commit_in_memory(
    trx_t *trx,       /*!< in/out: transaction */
    const mtr_t *mtr, /*!< in: mini-transaction of
                      trx_write_serialisation_history(), or NULL if
                      the transaction did not modify anything */
    bool serialised)
/*!< in: true if serialisation log was
written */
{
  trx->must_flush_log_later = false;
  trx->ddl_must_flush = false;

  if (trx_is_autocommit_non_locking(trx)) {
    ut_ad(trx->id == 0);
    ut_ad(trx->read_only);
    ut_a(!trx->is_recovered);
    ut_ad(trx->rsegs.m_redo.rseg == nullptr);
    ut_ad(!trx->in_rw_trx_list);

    /* Note: We are asserting without holding the lock mutex. But
    that is OK because this transaction is not waiting and cannot
    be rolled back and no new locks can (or should not) be added
    because it is flagged as a non-locking read-only transaction. */

    ut_a(UT_LIST_GET_LEN(trx->lock.trx_locks) == 0);

    /* This state change is not protected by any mutex, therefore
    there is an inherent race here around state transition during
    printouts. We ignore this race for the sake of efficiency.
    However, the trx_sys_t::mutex will protect the trx_t instance
    and it cannot be removed from the mysql_trx_list and freed
    without first acquiring the trx_sys_t::mutex. */

    ut_ad(trx_state_eq(trx, TRX_STATE_ACTIVE));

    if (trx->read_view != nullptr) {
      trx_sys->mvcc->view_close(trx->read_view, false);
    }

    MONITOR_INC(MONITOR_TRX_NL_RO_COMMIT);

    /* AC-NL-RO transactions can't be rolled back asynchronously. */
    ut_ad(!trx->abort);
    ut_ad(!(trx->in_innodb & (TRX_FORCE_ROLLBACK | TRX_FORCE_ROLLBACK_ASYNC)));

    trx->state = TRX_STATE_NOT_STARTED;

  } else {
    trx_release_impl_and_expl_locks(trx, serialised);

    /* Remove the transaction from the list of active
    transactions now that it no longer holds any user locks. */

    ut_ad(trx_state_eq(trx, TRX_STATE_COMMITTED_IN_MEMORY));
    DEBUG_SYNC_C("after_trx_committed_in_memory");

    if (trx->read_only || trx->rsegs.m_redo.rseg == nullptr) {
      MONITOR_INC(MONITOR_TRX_RO_COMMIT);
      if (trx->read_view != nullptr) {
        trx_sys->mvcc->view_close(trx->read_view, false);
      }

    } else {
      ut_ad(trx->id > 0);
      MONITOR_INC(MONITOR_TRX_RW_COMMIT);
    }
  }

  if (trx->rsegs.m_redo.rseg != nullptr) {
    trx_rseg_t *rseg = trx->rsegs.m_redo.rseg;
    ut_ad(rseg->trx_ref_count > 0);

    /* Multiple transactions can simultaneously decrement
    the atomic counter. */
    rseg->trx_ref_count--;
  }

  /* Reset flag that SE persists GTID. */
  auto &gtid_persistor = clone_sys->get_gtid_persistor();
  gtid_persistor.set_persist_gtid(trx, false);

  if (mtr != nullptr) {
    if (trx->rsegs.m_redo.insert_undo != nullptr) {
      trx_undo_insert_cleanup(&trx->rsegs.m_redo, false);
    }

    if (trx->rsegs.m_noredo.insert_undo != nullptr) {
      trx_undo_insert_cleanup(&trx->rsegs.m_noredo, true);
    }

    /* NOTE that we could possibly make a group commit more
    efficient here: call os_thread_yield here to allow also other
    trxs to come to commit! */

    /*-------------------------------------*/

    /* Depending on the my.cnf options, we may now write the log
    buffer to the log files, making the transaction durable if
    the OS does not crash. We may also flush the log files to
    disk, making the transaction durable also at an OS crash or a
    power outage.

    The idea in InnoDB's group commit is that a group of
    transactions gather behind a trx doing a physical disk write
    to log files, and when that physical write has been completed,
    one of those transactions does a write which commits the whole
    group. Note that this group commit will only bring benefit if
    there are > 2 users in the database. Then at least 2 users can
    gather behind one doing the physical log write to disk.

    If we are calling trx_commit() under prepare_commit_mutex, we
    will delay possible log write and flush to a separate function
    trx_commit_complete_for_mysql(), which is only called when the
    thread has released the mutex. This is to make the
    group commit algorithm to work. Otherwise, the prepare_commit
    mutex would serialize all commits and prevent a group of
    transactions from gathering. */

    lsn_t lsn = mtr->commit_lsn();

    if (lsn == 0) {
      /* Nothing to be done. */
    } else if (trx->flush_log_later) {
      /* Do nothing yet */
      trx->must_flush_log_later = true;

      /* Remember current ddl_operation, because trx_init()
      later will set ddl_operation to false. And the final
      flush is even later. */
      trx->ddl_must_flush = trx->ddl_operation;
    } else if ((srv_flush_log_at_trx_commit == 0 ||
                thd_requested_durability(trx->mysql_thd) ==
                    HA_IGNORE_DURABILITY) &&
               (!trx->ddl_operation)) {
      /* Do nothing */
    } else {
      trx_flush_log_if_needed(lsn, trx);
    }

    trx->commit_lsn = lsn;

    /* Tell server some activity has happened, since the trx
    does changes something. Background utility threads like
    master thread, purge thread or page_cleaner thread might
    have some work to do. */
    srv_active_wake_master_thread();
  }

  /* Free all savepoints, starting from the first. */
  trx_named_savept_t *savep = UT_LIST_GET_FIRST(trx->trx_savepoints);

  trx_roll_savepoints_free(trx, savep);

  if (trx->fts_trx != nullptr) {
    trx_finalize_for_fts(trx, trx->undo_no != 0);
  }

  trx_mutex_enter(trx);
  trx->dict_operation = TRX_DICT_OP_NONE;

  /* Because we can rollback transactions asynchronously, we change
  the state at the last step. trx_t::abort cannot change once commit
  or rollback has started because we will have released the locks by
  the time we get here. */

  if (trx->abort) {
    trx->abort = false;
    trx->state = TRX_STATE_FORCED_ROLLBACK;
  } else {
    trx->state = TRX_STATE_NOT_STARTED;
  }

  /* trx->in_mysql_trx_list would hold between
  trx_allocate_for_mysql() and trx_free_for_mysql(). It does not
  hold for recovered transactions or system transactions. */
  assert_trx_is_free(trx);

  trx_init(trx);

  trx_mutex_exit(trx);

  ut_a(trx->error_state == DB_SUCCESS);
}

/** Commits a transaction and a mini-transaction. */
void trx_commit_low(
    trx_t *trx, /*!< in/out: transaction */
    mtr_t *mtr) /*!< in/out: mini-transaction (will be committed),
                or NULL if trx made no modifications */
{
  assert_trx_nonlocking_or_in_list(trx);
  ut_ad(!trx_state_eq(trx, TRX_STATE_COMMITTED_IN_MEMORY));
  ut_ad(!mtr || mtr->is_active());
  /* undo_no is non-zero if we're doing the final commit. */
  if (trx->fts_trx != nullptr && trx->undo_no != 0 &&
      trx->lock.que_state != TRX_QUE_ROLLING_BACK) {
    dberr_t error;

    ut_a(!trx_is_autocommit_non_locking(trx));

    error = fts_commit(trx);

    /* FTS-FIXME: Temporarily tolerate DB_DUPLICATE_KEY
    instead of dying. This is a possible scenario if there
    is a crash between insert to DELETED table committing
    and transaction committing. The fix would be able to
    return error from this function */
    if (error != DB_SUCCESS && error != DB_DUPLICATE_KEY) {
      /* FTS-FIXME: once we can return values from this
      function, we should do so and signal an error
      instead of just dying. */

      ut_error;
    }
  }

  bool serialised;

  if (mtr != nullptr) {
    mtr->set_sync();

    serialised = trx_write_serialisation_history(trx, mtr);

    /* The following call commits the mini-transaction, making the
    whole transaction committed in the file-based world, at this
    log sequence number. The transaction becomes 'durable' when
    we write the log to disk, but in the logical sense the commit
    in the file-based data structures (undo logs etc.) happens
    here.

    NOTE that transaction numbers, which are assigned only to
    transactions with an update undo log, do not necessarily come
    in exactly the same order as commit lsn's, if the transactions
    have different rollback segments. To get exactly the same
    order we should hold the kernel mutex up to this point,
    adding to the contention of the kernel mutex. However, if
    a transaction T2 is able to see modifications made by
    a transaction T1, T2 will always get a bigger transaction
    number and a bigger commit lsn than T1. */

    /*--------------*/

    DBUG_EXECUTE_IF("trx_commit_to_the_end_of_log_block", {
      const size_t space_left = mtr->get_expected_log_size();
      mtr_commit_mlog_test_filling_block(*log_sys, space_left);
    });

    mtr_commit(mtr);

    DBUG_PRINT("trx_commit", ("commit lsn at " LSN_PF, mtr->commit_lsn()));

    DBUG_EXECUTE_IF(
        "ib_crash_during_trx_commit_in_mem", if (trx_is_rseg_updated(trx)) {
          log_make_latest_checkpoint();
          DBUG_SUICIDE();
        });
    /*--------------*/

  } else {
    serialised = false;
  }
#ifdef UNIV_DEBUG
  /* In case of this function is called from a stack executing
     THD::release_resources -> ...
        innobase_connection_close() ->
               trx_rollback_for_mysql... -> .
     mysql's thd does not seem to have
     thd->debug_sync_control defined any longer. However the stack
     is possible only with a prepared trx not updating any data.
  */
  if (trx->mysql_thd != nullptr && trx_is_redo_rseg_updated(trx)) {
    DEBUG_SYNC_C("before_trx_state_committed_in_memory");
  }
#endif

  trx_commit_in_memory(trx, mtr, serialised);
}

/** Commits a transaction. */
void trx_commit(trx_t *trx) /*!< in/out: transaction */
{
  mtr_t *mtr;
  mtr_t local_mtr;

  DBUG_EXECUTE_IF("ib_trx_commit_crash_before_trx_commit_start",
                  DBUG_SUICIDE(););

  if (trx_is_rseg_updated(trx)) {
    mtr = &local_mtr;

    DBUG_EXECUTE_IF("ib_trx_commit_crash_rseg_updated", DBUG_SUICIDE(););

    mtr_start_sync(mtr);

  } else {
    mtr = nullptr;
  }

  trx_commit_low(trx, mtr);
}

/** Cleans up a transaction at database startup. The cleanup is needed if
 the transaction already got to the middle of a commit when the database
 crashed, and we cannot roll it back. */
void trx_cleanup_at_db_startup(trx_t *trx) /*!< in: transaction */
{
  ut_ad(trx->is_recovered);

  /* Cleanup any durable undo logs in non-temporary rollback segments.
  At database start-up there are no active transactions recorded in
  any rollback segments in the temporary tablespace because all those
  changes are all lost on restart. */
  if (trx->rsegs.m_redo.insert_undo != nullptr) {
    trx_undo_insert_cleanup(&trx->rsegs.m_redo, false);
  }

  memset(&trx->rsegs, 0x0, sizeof(trx->rsegs));
  trx->undo_no = 0;
  trx->undo_rseg_space = 0;
  trx->last_sql_stat_start.least_undo_no = 0;

  trx_sys_mutex_enter();

  ut_a(!trx->read_only);

  UT_LIST_REMOVE(trx_sys->rw_trx_list, trx);

  ut_d(trx->in_rw_trx_list = FALSE);

  trx_sys_mutex_exit();

  /* Change the transaction state without mutex protection, now
  that it no longer is in the trx_list. Recovered transactions
  are never placed in the mysql_trx_list. */
  ut_ad(trx->is_recovered);
  ut_ad(!trx->in_rw_trx_list);
  ut_ad(!trx->in_mysql_trx_list);
  trx->state = TRX_STATE_NOT_STARTED;
}

/** Assigns a read view for a consistent read query. All the consistent reads
 within the same transaction will get the same read view, which is created
 when this function is first called for a new started transaction.
 @return consistent read view */
ReadView *trx_assign_read_view(trx_t *trx) /*!< in/out: active transaction */
{
  ut_ad(trx->state == TRX_STATE_ACTIVE);

  if (srv_read_only_mode) {
    ut_ad(trx->read_view == nullptr);
    return (nullptr);

  } else if (!MVCC::is_view_active(trx->read_view)) {
    trx_sys->mvcc->view_open(trx->read_view, trx);
  }

  return (trx->read_view);
}

/** Prepares a transaction for commit/rollback. */
void trx_commit_or_rollback_prepare(trx_t *trx) /*!< in/out: transaction */
{
  /* We are reading trx->state without holding trx_sys->mutex
  here, because the commit or rollback should be invoked for a
  running (or recovered prepared) transaction that is associated
  with the current thread. */

  switch (trx->state) {
    case TRX_STATE_NOT_STARTED:
    case TRX_STATE_FORCED_ROLLBACK:

      trx_start_low(trx, true);
      /* fall through */

    case TRX_STATE_ACTIVE:
    case TRX_STATE_PREPARED:

      /* If the trx is in a lock wait state, moves the waiting
      query thread to the suspended state */

      if (trx->lock.que_state == TRX_QUE_LOCK_WAIT) {
        ut_a(trx->lock.wait_thr != nullptr);
        trx->lock.wait_thr->state = QUE_THR_SUSPENDED;
        trx->lock.wait_thr = nullptr;

        trx->lock.que_state = TRX_QUE_RUNNING;
      }

      ut_a(trx->lock.n_active_thrs == 1);
      return;

    case TRX_STATE_COMMITTED_IN_MEMORY:
      break;
  }

  ut_error;
}

/** Creates a commit command node struct.
 @return own: commit node struct */
commit_node_t *trx_commit_node_create(
    mem_heap_t *heap) /*!< in: mem heap where created */
{
  commit_node_t *node;

  node = static_cast<commit_node_t *>(mem_heap_alloc(heap, sizeof(*node)));
  node->common.type = QUE_NODE_COMMIT;
  node->state = COMMIT_NODE_SEND;

  return (node);
}

/** Performs an execution step for a commit type node in a query graph.
 @return query thread to run next, or NULL */
que_thr_t *trx_commit_step(que_thr_t *thr) /*!< in: query thread */
{
  commit_node_t *node;

  node = static_cast<commit_node_t *>(thr->run_node);

  ut_ad(que_node_get_type(node) == QUE_NODE_COMMIT);

  if (thr->prev_node == que_node_get_parent(node)) {
    node->state = COMMIT_NODE_SEND;
  }

  if (node->state == COMMIT_NODE_SEND) {
    trx_t *trx;

    node->state = COMMIT_NODE_WAIT;

    trx = thr_get_trx(thr);

    ut_a(trx->lock.wait_thr == nullptr);
    ut_a(trx->lock.que_state != TRX_QUE_LOCK_WAIT);

    trx_commit_or_rollback_prepare(trx);

    trx->lock.que_state = TRX_QUE_COMMITTING;

    trx_commit(trx);

    ut_ad(trx->lock.wait_thr == nullptr);

    trx->lock.que_state = TRX_QUE_RUNNING;

    thr = nullptr;
  } else {
    ut_ad(node->state == COMMIT_NODE_WAIT);

    node->state = COMMIT_NODE_SEND;

    thr->run_node = que_node_get_parent(node);
  }

  return (thr);
}

/** Does the transaction commit for MySQL.
 @return DB_SUCCESS or error number */
dberr_t trx_commit_for_mysql(trx_t *trx) /*!< in/out: transaction */
{
  DEBUG_SYNC_C("trx_commit_for_mysql_checks_for_aborted");
  TrxInInnoDB trx_in_innodb(trx, true);

  if (trx_in_innodb.is_aborted() && trx->killed_by != os_thread_get_curr_id()) {
    return (DB_FORCED_ABORT);
  }

  /* Because we do not do the commit by sending an Innobase
  sig to the transaction, we must here make sure that trx has been
  started. */

  dberr_t db_err = DB_SUCCESS;

  switch (trx->state) {
    case TRX_STATE_NOT_STARTED:
    case TRX_STATE_FORCED_ROLLBACK:

      ut_d(trx->start_file = __FILE__);
      ut_d(trx->start_line = __LINE__);

      trx_start_low(trx, true);
      /* fall through */
    case TRX_STATE_ACTIVE:
    case TRX_STATE_PREPARED:
      trx->op_info = "committing";

      /* For GTID persistence we need update undo segment. */
      db_err = trx_undo_gtid_add_update_undo(trx, false, false);
      if (db_err != DB_SUCCESS) {
        return (db_err);
      }

      /* Flush prepare GTID for XA prepared transactions. */
      trx_undo_gtid_flush_prepare(trx);

      if (trx->id != 0) {
        trx_update_mod_tables_timestamp(trx);
      }

      trx_commit(trx);

      MONITOR_DEC(MONITOR_TRX_ACTIVE);
      trx->op_info = "";
      return (DB_SUCCESS);
    case TRX_STATE_COMMITTED_IN_MEMORY:
      break;
  }
  ut_error;
  return (DB_CORRUPTION);
}

/** If required, flushes the log to disk if we called trx_commit_for_mysql()
 with trx->flush_log_later == TRUE. */
void trx_commit_complete_for_mysql(trx_t *trx) /*!< in/out: transaction */
{
  if (trx->id != 0 || !trx->must_flush_log_later ||
      (thd_requested_durability(trx->mysql_thd) == HA_IGNORE_DURABILITY &&
       !trx->ddl_must_flush)) {
    /* If we removed trx->ddl_must_flush from condition above, we would
    need to take care of fixing innobase_flush_logs for a scenario in
    which srv_flush_log_at_trx_commit == 0. */
    return;
  }

  trx_flush_log_if_needed(trx->commit_lsn, trx);

  trx->must_flush_log_later = false;
  trx->ddl_must_flush = false;
}

/** Marks the latest SQL statement ended. */
void trx_mark_sql_stat_end(trx_t *trx) /*!< in: trx handle */
{
  ut_a(trx);

  lock_on_statement_end(trx);

  switch (trx->state) {
    case TRX_STATE_PREPARED:
    case TRX_STATE_COMMITTED_IN_MEMORY:
      break;
    case TRX_STATE_NOT_STARTED:
    case TRX_STATE_FORCED_ROLLBACK:
      trx->undo_no = 0;
      trx->undo_rseg_space = 0;
      /* fall through */
    case TRX_STATE_ACTIVE:
      trx->last_sql_stat_start.least_undo_no = trx->undo_no;

      if (trx->fts_trx != nullptr) {
        fts_savepoint_laststmt_refresh(trx);
      }

      return;
  }

  ut_error;
}

/** Prints info about a transaction.
 Caller must hold trx_sys->mutex. */
void trx_print_low(FILE *f,
                   /*!< in: output stream */
                   const trx_t *trx,
                   /*!< in: transaction */
                   ulint max_query_len,
                   /*!< in: max query length to print,
                   or 0 to use the default max length */
                   ulint n_rec_locks,
                   /*!< in: lock_number_of_rows_locked(&trx->lock) */
                   ulint n_trx_locks,
                   /*!< in: length of trx->lock.trx_locks */
                   ulint heap_size)
/*!< in: mem_heap_get_size(trx->lock.lock_heap) */
{
  ibool newline;
  const char *op_info;

  ut_ad(trx_sys_mutex_own());

  fprintf(f, "TRANSACTION " TRX_ID_FMT, trx_get_id_for_print(trx));

  /* trx->state cannot change from or to NOT_STARTED while we
  are holding the trx_sys->mutex. It may change from ACTIVE to
  PREPARED or COMMITTED. */
  switch (trx->state) {
    case TRX_STATE_NOT_STARTED:
      fputs(", not started", f);
      goto state_ok;
    case TRX_STATE_FORCED_ROLLBACK:
      fputs(", forced rollback", f);
      goto state_ok;
    case TRX_STATE_ACTIVE:
      fprintf(f, ", ACTIVE %lu sec",
              (ulong)difftime(time(nullptr), trx->start_time));
      goto state_ok;
    case TRX_STATE_PREPARED:
      fprintf(f, ", ACTIVE (PREPARED) %lu sec",
              (ulong)difftime(time(nullptr), trx->start_time));
      goto state_ok;
    case TRX_STATE_COMMITTED_IN_MEMORY:
      fputs(", COMMITTED IN MEMORY", f);
      goto state_ok;
  }
  fprintf(f, ", state %lu", (ulong)trx->state);
  ut_ad(0);
state_ok:

  /* prevent a race condition */
  op_info = trx->op_info;

  if (*op_info) {
    putc(' ', f);
    fputs(op_info, f);
  }

  if (trx->is_recovered) {
    fputs(" recovered trx", f);
  }

  if (trx->declared_to_be_inside_innodb) {
    fprintf(f, ", thread declared inside InnoDB %lu",
            (ulong)trx->n_tickets_to_enter_innodb);
  }

  putc('\n', f);

  if (trx->n_mysql_tables_in_use > 0 || trx->mysql_n_tables_locked > 0) {
    fprintf(f, "mysql tables in use %lu, locked %lu\n",
            (ulong)trx->n_mysql_tables_in_use,
            (ulong)trx->mysql_n_tables_locked);
  }

  newline = TRUE;

  /* trx->lock.que_state of an ACTIVE transaction may change
  while we are not holding trx->mutex. We perform a dirty read
  for performance reasons. */

  switch (trx->lock.que_state) {
    case TRX_QUE_RUNNING:
      newline = FALSE;
      break;
    case TRX_QUE_LOCK_WAIT:
      fputs("LOCK WAIT ", f);
      break;
    case TRX_QUE_ROLLING_BACK:
      fputs("ROLLING BACK ", f);
      break;
    case TRX_QUE_COMMITTING:
      fputs("COMMITTING ", f);
      break;
    default:
      fprintf(f, "que state %lu ", (ulong)trx->lock.que_state);
  }

  if (n_trx_locks > 0 || heap_size > 400) {
    newline = TRUE;

    fprintf(f,
            "%lu lock struct(s), heap size %lu,"
            " %lu row lock(s)",
            (ulong)n_trx_locks, (ulong)heap_size, (ulong)n_rec_locks);
  }

  if (trx->has_search_latch) {
    newline = TRUE;
    fputs(", holds adaptive hash latch", f);
  }

  if (trx->undo_no != 0) {
    newline = TRUE;
    fprintf(f, ", undo log entries " TRX_ID_FMT, trx->undo_no);
  }

  if (newline) {
    putc('\n', f);
  }

  if (trx->state != TRX_STATE_NOT_STARTED && trx->mysql_thd != nullptr) {
    innobase_mysql_print_thd(f, trx->mysql_thd,
                             static_cast<uint>(max_query_len));
  }
}

/** Prints info about a transaction.
 The caller must hold lock_sys->mutex and trx_sys->mutex.
 When possible, use trx_print() instead. */
void trx_print_latched(
    FILE *f,             /*!< in: output stream */
    const trx_t *trx,    /*!< in: transaction */
    ulint max_query_len) /*!< in: max query length to print,
                         or 0 to use the default max length */
{
  ut_ad(lock_mutex_own());
  ut_ad(trx_sys_mutex_own());

  trx_print_low(f, trx, max_query_len, lock_number_of_rows_locked(&trx->lock),
                UT_LIST_GET_LEN(trx->lock.trx_locks),
                mem_heap_get_size(trx->lock.lock_heap));
}

/** Prints info about a transaction.
 Acquires and releases lock_sys->mutex and trx_sys->mutex. */
void trx_print(FILE *f,             /*!< in: output stream */
               const trx_t *trx,    /*!< in: transaction */
               ulint max_query_len) /*!< in: max query length to print,
                                    or 0 to use the default max length */
{
  ulint n_rec_locks;
  ulint n_trx_locks;
  ulint heap_size;

  lock_mutex_enter();
  n_rec_locks = lock_number_of_rows_locked(&trx->lock);
  n_trx_locks = UT_LIST_GET_LEN(trx->lock.trx_locks);
  heap_size = mem_heap_get_size(trx->lock.lock_heap);
  lock_mutex_exit();

  mutex_enter(&trx_sys->mutex);

  trx_print_low(f, trx, max_query_len, n_rec_locks, n_trx_locks, heap_size);

  mutex_exit(&trx_sys->mutex);
}

#ifdef UNIV_DEBUG
bool trx_can_be_handled_by_current_thread(const trx_t *trx) {
  return (trx->mysql_thd == nullptr || trx->mysql_thd == current_thd);
}

/** Asserts that a transaction has been started.
 The caller must hold trx_sys->mutex.
 @return true if started */
ibool trx_assert_started(const trx_t *trx) /*!< in: transaction */
{
  ut_ad(trx_sys_mutex_own());

  /* Non-locking autocommits should not hold any locks and this
  function is only called from the locking code. */
  check_trx_state(trx);

  /* trx->state can change from or to NOT_STARTED while we are holding
  trx_sys->mutex for non-locking autocommit selects but not for other
  types of transactions. It may change from ACTIVE to PREPARED. Unless
  we are holding lock_sys->mutex, it may also change to COMMITTED. */

  switch (trx->state) {
    case TRX_STATE_PREPARED:
      return (TRUE);

    case TRX_STATE_ACTIVE:
    case TRX_STATE_COMMITTED_IN_MEMORY:
      return (TRUE);

    case TRX_STATE_NOT_STARTED:
    case TRX_STATE_FORCED_ROLLBACK:
      break;
  }

  ut_error;
}
#endif /* UNIV_DEBUG */

/** Compares the "weight" (or size) of two transactions. Transactions that
 have edited non-transactional tables are considered heavier than ones
 that have not.
 @return true if weight(a) >= weight(b) */
bool trx_weight_ge(const trx_t *a, /*!< in: transaction to be compared */
                   const trx_t *b) /*!< in: transaction to be compared */
{
  ibool a_notrans_edit;
  ibool b_notrans_edit;

  /* If mysql_thd is NULL for a transaction we assume that it has
  not edited non-transactional tables. */

  a_notrans_edit =
      a->mysql_thd != nullptr && thd_has_edited_nontrans_tables(a->mysql_thd);

  b_notrans_edit =
      b->mysql_thd != nullptr && thd_has_edited_nontrans_tables(b->mysql_thd);

  if (a_notrans_edit != b_notrans_edit) {
    return (a_notrans_edit);
  }

  /* Either both had edited non-transactional tables or both had
  not, we fall back to comparing the number of altered/locked
  rows. */

  return (TRX_WEIGHT(a) >= TRX_WEIGHT(b));
}

/** Prepares a transaction for given rollback segment.
 @return lsn_t: lsn assigned for commit of scheduled rollback segment */
static lsn_t trx_prepare_low(
    trx_t *trx,               /*!< in/out: transaction */
    trx_undo_ptr_t *undo_ptr, /*!< in/out: pointer to rollback
                              segment scheduled for prepare. */
    bool noredo_logging)      /*!< in: turn-off redo logging. */
{
  if (undo_ptr->insert_undo != nullptr || undo_ptr->update_undo != nullptr) {
    mtr_t mtr;
    trx_rseg_t *rseg = undo_ptr->rseg;

    mtr_start_sync(&mtr);

    if (noredo_logging) {
      mtr_set_log_mode(&mtr, MTR_LOG_NO_REDO);
    }

    /* Change the undo log segment states from TRX_UNDO_ACTIVE to
    TRX_UNDO_PREPARED: these modifications to the file data
    structure define the transaction as prepared in the file-based
    world, at the serialization point of lsn. */

    rseg->latch();

    if (undo_ptr->insert_undo != nullptr) {
      /* It is not necessary to obtain trx->undo_mutex here
      because only a single OS thread is allowed to do the
      transaction prepare for this transaction. */
      trx_undo_set_state_at_prepare(trx, undo_ptr->insert_undo, false, &mtr);
    }

    if (undo_ptr->update_undo != nullptr) {
      if (!noredo_logging) {
        trx_undo_gtid_set(trx, undo_ptr->update_undo);
      }
      trx_undo_set_state_at_prepare(trx, undo_ptr->update_undo, false, &mtr);
    }

    rseg->unlatch();

    /*--------------*/
    /* This mtr commit makes the transaction prepared in
    file-based world. */
    mtr_commit(&mtr);
    /*--------------*/

    if (!noredo_logging) {
      const lsn_t lsn = mtr.commit_lsn();
      ut_ad(lsn > 0);
      return lsn;
    }
  }

  return 0;
}

bool trx_is_mysql_xa(const trx_t *trx) {
  auto my_xid = trx->xid->get_my_xid();
  return (my_xid != 0);
}

/** Prepares a transaction. */
static void trx_prepare(trx_t *trx) /*!< in/out: transaction */
{
  /* This transaction has crossed the point of no return and cannot
  be rolled back asynchronously now. It must commit or rollback
  synchronously. */

  lsn_t lsn = 0;

  /* Only fresh user transactions can be prepared.
  Recovered transactions cannot. */
  ut_a(!trx->is_recovered);

  DBUG_EXECUTE_IF("ib_trx_crash_during_xa_prepare_step", DBUG_SUICIDE(););

  if (trx->rsegs.m_redo.rseg != nullptr && trx_is_redo_rseg_updated(trx)) {
    lsn = trx_prepare_low(trx, &trx->rsegs.m_redo, false);
  }

  if (trx->rsegs.m_noredo.rseg != nullptr && trx_is_temp_rseg_updated(trx)) {
    trx_prepare_low(trx, &trx->rsegs.m_noredo, true);
  }

  /* Check and get GTID to be persisted. Do it outside trx_sys mutex. */
  auto &gtid_persistor = clone_sys->get_gtid_persistor();
  Gtid_desc gtid_desc;
  gtid_persistor.get_gtid_info(trx, gtid_desc);

  /*--------------------------------------*/
  ut_a(trx->state == TRX_STATE_ACTIVE);
  trx_sys_mutex_enter();
  trx->state = TRX_STATE_PREPARED;
  trx_sys->n_prepared_trx++;
  /* Add GTID to be persisted to disk table, if needed. */
  if (gtid_desc.m_is_set) {
    gtid_persistor.add(gtid_desc);
  }
  trx_sys_mutex_exit();
  /*--------------------------------------*/
  DEBUG_SYNC_C("trx_prepare_has_changed_state");

  /* Reset after successfully adding GTID to in memory table. */
  trx->persists_gtid = false;

  /* Force isolation level to RC and release GAP locks
  for test purpose. */
  DBUG_EXECUTE_IF("ib_force_release_gap_lock_prepare",
                  trx->isolation_level = TRX_ISO_READ_COMMITTED;);

  /* Release read locks after PREPARE for READ COMMITTED
  and lower isolation. */
  if (trx->isolation_level <= TRX_ISO_READ_COMMITTED) {
    /* Stop inheriting GAP locks. */
    trx->skip_lock_inheritance = true;

    /* Release only GAP locks for now. */
    lock_trx_release_read_locks(trx, true);
  }

  switch (thd_requested_durability(trx->mysql_thd)) {
    case HA_IGNORE_DURABILITY:
      /* We set the HA_IGNORE_DURABILITY during prepare phase of
      binlog group commit to not flush redo log for every transaction
      here. So that we can flush prepared records of transactions to
      redo log in a group right before writing them to binary log
      during flush stage of binlog group commit. */
      break;
    case HA_REGULAR_DURABILITY:
      if (lsn == 0) {
        break;
      }
      /* Depending on the my.cnf options, we may now write the log
      buffer to the log files, making the prepared state of the
      transaction durable if the OS does not crash. We may also
      flush the log files to disk, making the prepared state of the
      transaction durable also at an OS crash or a power outage.

      The idea in InnoDB's group prepare is that a group of
      transactions gather behind a trx doing a physical disk write
      to log files, and when that physical write has been completed,
      one of those transactions does a write which prepares the whole
      group. Note that this group prepare will only bring benefit if
      there are > 2 users in the database. Then at least 2 users can
      gather behind one doing the physical log write to disk.

      We must not be holding any mutexes or latches here. */

      /* We should trust trx->ddl_operation instead of
      ddl_must_flush here */
      trx->ddl_must_flush = false;
      trx_flush_log_if_needed(lsn, trx);
  }
}

/**
Does the transaction prepare for MySQL.
@param[in, out] trx		Transaction instance to prepare */
dberr_t trx_prepare_for_mysql(trx_t *trx) {
  trx_start_if_not_started_xa(trx, false);

  TrxInInnoDB trx_in_innodb(trx, true);

  DEBUG_SYNC_C("trx_prepare_for_mysql_has_entered_innodb");

  if (trx_in_innodb.is_aborted() && trx->killed_by != os_thread_get_curr_id()) {
    return (DB_FORCED_ABORT);
  }

  /* For GTID persistence we need update undo segment. */
  auto db_err = trx_undo_gtid_add_update_undo(trx, true, false);
  if (db_err != DB_SUCCESS) {
    return (db_err);
  }

  trx->op_info = "preparing";

  trx_prepare(trx);

  trx->op_info = "";

  return (DB_SUCCESS);
}

/**
  Get the table name and database name for the given dd_table object.

  @param[in,out]  table Handler table name object pointer.
  @param[in]      dd_table  Pointer table name DD object.
  @param[in]      mem_root  Mem_root for space allocation.

  @retval     true   Error, e.g. Memory allocation failure.
  @retval     false  Success
*/

static bool get_table_name_info(st_handler_tablename *table,
                                const dict_table_t *dd_table,
                                MEM_ROOT *mem_root) {
  const char *ptr;

  size_t len = dict_get_db_name_len(dd_table->name.m_name);
  table->db = strmake_root(mem_root, dd_table->name.m_name, len);
  if (table->db == nullptr) return true;

  ptr = dict_remove_db_name(dd_table->name.m_name);
  len = ut_strlen(ptr);
  table->tablename = strmake_root(mem_root, ptr, len);
  if (table->tablename == nullptr) return true;

  return false;
}

/**
  Get prepared transaction info from InnoDB data structure.

  @param[in,out]  txn_list  Handler layer tansaction list.
  @param[in]      trx       Innodb transaction info.
  @param[in]      mem_root  Mem_root for space allocation.

  @retval     true          Error, e.g. Memory allocation failure.
  @retval     false         Success
*/

static bool get_info_about_prepared_transaction(XA_recover_txn *txn_list,
                                                const trx_t *trx,
                                                MEM_ROOT *mem_root) {
  txn_list->id = *trx->xid;
  txn_list->mod_tables = new (mem_root) List<st_handler_tablename>();
  if (!txn_list->mod_tables) return true;

  for (auto dd_table : trx->mod_tables) {
    st_handler_tablename *table = new (mem_root) st_handler_tablename();

    if (!table || get_table_name_info(table, dd_table, mem_root) ||
        txn_list->mod_tables->push_back(table, mem_root))
      return true;
  }
  return false;
}

/** This function is used to find number of prepared transactions and
 their transaction objects for a recovery.
 @return number of prepared transactions stored in xid_list */
int trx_recover_for_mysql(
    XA_recover_txn *txn_list, /*!< in/out: prepared transactions */
    ulint len,                /*!< in: number of slots in xid_list */
    MEM_ROOT *mem_root)       /*!< in: memory for table names */
{
  const trx_t *trx;
  ulint count = 0;

  ut_ad(txn_list);
  ut_ad(len);

  /* We should set those transactions which are in the prepared state
  to the xid_list */

  trx_sys_mutex_enter();

  for (trx = UT_LIST_GET_FIRST(trx_sys->rw_trx_list); trx != nullptr;
       trx = UT_LIST_GET_NEXT(trx_list, trx)) {
    assert_trx_in_rw_list(trx);

    /* The state of a read-write transaction cannot change
    from or to NOT_STARTED while we are holding the
    trx_sys->mutex. It may change to PREPARED, but not if
    trx->is_recovered. It may also change to COMMITTED. */
    if (trx_state_eq(trx, TRX_STATE_PREPARED)) {
      if (get_info_about_prepared_transaction(&txn_list[count], trx, mem_root))
        break;

      if (count == 0) {
        ib::info(ER_IB_MSG_1207) << "Starting recovery for"
                                    " XA transactions...";
      }

      ib::info(ER_IB_MSG_1208) << "Transaction " << trx_get_id_for_print(trx)
                               << " in prepared state after recovery";

      ib::info(ER_IB_MSG_1209)
          << "Transaction contains changes to " << trx->undo_no << " rows";

      count++;

      if (count == len) {
        break;
      }
    }
  }

  trx_sys_mutex_exit();

  if (count > 0) {
    ib::info(ER_IB_MSG_1210) << count
                             << " transactions in prepared state"
                                " after recovery";
  }

  return (int(count));
}

/** This function is used to find one X/Open XA distributed transaction
 which is in the prepared state
 @return trx on match, the trx->xid will be invalidated;
 note that the trx may have been committed, unless the caller is
 holding lock_sys->mutex */
static MY_ATTRIBUTE((warn_unused_result)) trx_t *trx_get_trx_by_xid_low(
    const XID *xid) /*!< in: X/Open XA transaction
                    identifier */
{
  trx_t *trx;

  ut_ad(trx_sys_mutex_own());

  for (trx = UT_LIST_GET_FIRST(trx_sys->rw_trx_list); trx != nullptr;
       trx = UT_LIST_GET_NEXT(trx_list, trx)) {
    assert_trx_in_rw_list(trx);

    /* Compare two X/Open XA transaction id's: their
    length should be the same and binary comparison
    of gtrid_length+bqual_length bytes should be
    the same */

    if (trx->is_recovered && trx_state_eq(trx, TRX_STATE_PREPARED) &&
        xid->eq(trx->xid)) {
      /* Invalidate the XID, so that subsequent calls
      will not find it. */
      trx->xid->reset();
      break;
    }
  }

  return (trx);
}

/** This function is used to find one X/Open XA distributed transaction
 which is in the prepared state
 @return trx or NULL; on match, the trx->xid will be invalidated;
 note that the trx may have been committed, unless the caller is
 holding lock_sys->mutex */
trx_t *trx_get_trx_by_xid(
    const XID *xid) /*!< in: X/Open XA transaction identifier */
{
  trx_t *trx;

  if (xid == nullptr) {
    return (nullptr);
  }

  trx_sys_mutex_enter();

  /* Recovered/Resurrected transactions are always only on the
  trx_sys_t::rw_trx_list. */
  trx = trx_get_trx_by_xid_low(xid);

  trx_sys_mutex_exit();

  return (trx);
}

/** Starts the transaction if it is not yet started. */
void trx_start_if_not_started_xa_low(
    trx_t *trx,      /*!< in/out: transaction */
    bool read_write) /*!< in: true if read write transaction */
{
  switch (trx->state) {
    case TRX_STATE_NOT_STARTED:
    case TRX_STATE_FORCED_ROLLBACK:
      trx_start_low(trx, read_write);
      return;

    case TRX_STATE_ACTIVE:
      if (trx->id == 0 && read_write) {
        /* If the transaction is tagged as read-only then
        it can only write to temp tables and for such
        transactions we don't want to move them to the
        trx_sys_t::rw_trx_list. */
        if (!trx->read_only) {
          trx_set_rw_mode(trx);
        } else if (!srv_read_only_mode) {
          trx_assign_rseg_temp(trx);
        }
      }
      return;
    case TRX_STATE_PREPARED:
    case TRX_STATE_COMMITTED_IN_MEMORY:
      break;
  }

  ut_error;
}

/** Starts the transaction if it is not yet started. */
void trx_start_if_not_started_low(
    trx_t *trx,      /*!< in: transaction */
    bool read_write) /*!< in: true if read write transaction */
{
  switch (trx->state) {
    case TRX_STATE_NOT_STARTED:
    case TRX_STATE_FORCED_ROLLBACK:

      trx_start_low(trx, read_write);
      return;

    case TRX_STATE_ACTIVE:

      if (read_write && trx->id == 0 && !trx->read_only) {
        trx_set_rw_mode(trx);
      }
      return;

    case TRX_STATE_PREPARED:
    case TRX_STATE_COMMITTED_IN_MEMORY:
      break;
  }

  ut_error;
}

/** Starts a transaction for internal processing. */
void trx_start_internal_low(trx_t *trx) /*!< in/out: transaction */
{
  /* Ensure it is not flagged as an auto-commit-non-locking
  transaction. */

  trx->will_lock = 1;

  trx->internal = true;

  trx_start_low(trx, true);
}

/** Starts a read-only transaction for internal processing.
@param[in,out] trx	transaction to be started */
void trx_start_internal_read_only_low(trx_t *trx) {
  /* Ensure it is not flagged as an auto-commit-non-locking
  transaction. */

  trx->will_lock = 1;

  trx->internal = true;

  trx_start_low(trx, false);
}

/** Set the transaction as a read-write transaction if it is not already
 tagged as such. Read-only transactions that are writing to temporary
 tables are assigned an ID and a rollback segment but are not added
 to the trx read-write list because their updates should not be visible
 to other transactions and therefore their changes can be ignored by
 by MVCC. */
void trx_set_rw_mode(trx_t *trx) /*!< in/out: transaction that is RW */
{
  ut_ad(trx->rsegs.m_redo.rseg == nullptr);
  ut_ad(!trx->in_rw_trx_list);
  ut_ad(!trx_is_autocommit_non_locking(trx));
  ut_ad(!trx->read_only);

  if (srv_force_recovery >= SRV_FORCE_NO_TRX_UNDO) {
    return;
  }

  /* Function is promoting existing trx from ro mode to rw mode.
  In this process it has acquired trx_sys->mutex as it plan to
  move trx from ro list to rw list. If in future, some other thread
  looks at this trx object while it is being promoted then ensure
  that both threads are synced by acquring trx->mutex to avoid decision
  based on in-consistent view formed during promotion. */

  trx_assign_rseg_durable(trx);

  ut_ad(trx->rsegs.m_redo.rseg != nullptr);

  mutex_enter(&trx_sys->mutex);

  ut_ad(trx->id == 0);
  trx->id = trx_sys_get_new_trx_id();

  trx_sys->rw_trx_ids.push_back(trx->id);

  trx_sys->rw_trx_set.insert(TrxTrack(trx->id, trx));

  /* So that we can see our own changes. */
  if (MVCC::is_view_active(trx->read_view)) {
    MVCC::set_view_creator_trx_id(trx->read_view, trx->id);
  }

  UT_LIST_ADD_FIRST(trx_sys->rw_trx_list, trx);

  ut_d(trx->in_rw_trx_list = true);

  mutex_exit(&trx_sys->mutex);
}

void trx_kill_blocking(trx_t *trx) {
  if (!trx_is_high_priority(trx)) {
    return;
  }
  hit_list_t hit_list;
  lock_make_trx_hit_list(trx, hit_list);
  if (hit_list.empty()) {
    return;
  }

  DEBUG_SYNC_C("trx_kill_blocking_enter");

  ulint had_dict_lock = trx->dict_operation_lock_mode;

  switch (had_dict_lock) {
    case 0:
      break;

    case RW_S_LATCH:
      /* Release foreign key check latch */
      row_mysql_unfreeze_data_dictionary(trx);
      break;

    default:
      /* There should never be a lock wait when the
      dictionary latch is reserved in X mode.  Dictionary
      transactions should only acquire locks on dictionary
      tables, not other tables. All access to dictionary
      tables should be covered by dictionary
      transactions. */
      ut_error;
  }

  ut_a(trx->dict_operation_lock_mode == 0);

  /** Kill the transactions in the lock acquisition order old -> new. */
  hit_list_t::reverse_iterator end = hit_list.rend();

  for (hit_list_t::reverse_iterator it = hit_list.rbegin(); it != end; ++it) {
    trx_t *victim_trx = it->m_trx;
    ulint version = it->m_version;

    /* Shouldn't commit suicide. */
    ut_ad(victim_trx != trx);
    ut_ad(victim_trx->mysql_thd != trx->mysql_thd);

    /* Check that the transaction isn't active inside
    InnoDB code. We have to wait while it is executing
    in the InnoDB context. This can potentially take a
    long time */

    trx_mutex_enter(victim_trx);
    ut_ad(version <= victim_trx->version);

    ulint loop_count = 0;
    /* start with optimistic sleep time of 20 micro seconds. */
    ulint sleep_time = 20;

    bool exited_innodb = false;

    while ((victim_trx->in_innodb & TRX_FORCE_ROLLBACK_MASK) > 0 &&
           victim_trx->version == version) {
      trx_mutex_exit(victim_trx);

      /* Declare this OS thread to exit InnoDB, before waiting */
      if (trx->declared_to_be_inside_innodb) {
        exited_innodb = true;
        srv_conc_force_exit_innodb(trx);
      }

      loop_count++;
      /* If the wait is long, don't hog the cpu. */
      if (loop_count < 100) {
        /* 20 microseconds */
        sleep_time = 20;
      } else if (loop_count < 1000) {
        /* 1 millisecond */
        sleep_time = 1000;
      } else {
        /* 100 milliseconds */
        sleep_time = 100000;
      }

      os_thread_sleep(sleep_time);

      trx_mutex_enter(victim_trx);
    }

    /* Return back inside InnoDB */
    if (exited_innodb) {
      exited_innodb = false;
      /* Exit transaction mutex before entering Innodb. */
      trx_mutex_exit(victim_trx);
      srv_conc_force_enter_innodb(trx);
      trx_mutex_enter(victim_trx);
    }

    /* Compare the version to check if the transaction has
    already finished */
    if (victim_trx->version != version) {
      trx_mutex_exit(victim_trx);
      continue;
    }

    /* We should never kill background transactions. */
    ut_ad(victim_trx->mysql_thd != nullptr);

    ut_ad(!(trx->in_innodb & TRX_FORCE_ROLLBACK_DISABLE));
    ut_ad(victim_trx->in_innodb & TRX_FORCE_ROLLBACK);
    ut_ad(victim_trx->in_innodb & TRX_FORCE_ROLLBACK_ASYNC);
    ut_ad(victim_trx->killed_by == os_thread_get_curr_id());
    ut_ad(victim_trx->version == it->m_version);

    /* We don't kill Read Only, Background or high priority
    transactions. */
    ut_a(!victim_trx->read_only);
    ut_a(victim_trx->mysql_thd != nullptr);

    trx_mutex_exit(victim_trx);

#ifdef UNIV_DEBUG
    char buffer[1024];
    char *thr_text;
    trx_id_t id;

    thr_text = thd_security_context(victim_trx->mysql_thd, buffer,
                                    sizeof(buffer), 512);
    id = victim_trx->id;
#endif /* UNIV_DEBUG */
    trx_rollback_for_mysql(victim_trx);

#ifdef UNIV_DEBUG
    ib::info(ER_IB_MSG_1211)
        << "High Priority Transaction (ID): " << trx->id
        << " killed transaction (ID): " << id << " in hit list"
        << " - " << thr_text;
#endif /* UNIV_DEBUG */
    trx_mutex_enter(victim_trx);

    version++;
    ut_ad(victim_trx->version == version);

    os_thread_id_t thread_id = victim_trx->killed_by;
    os_compare_and_swap_thread_id(&victim_trx->killed_by, thread_id, 0);

    victim_trx->in_innodb &= TRX_FORCE_ROLLBACK_MASK;

    trx_mutex_exit(victim_trx);
  }

  if (had_dict_lock) {
    row_mysql_freeze_data_dictionary(trx);
  }
}

/* To get current session thread default THD */
THD *thd_get_current_thd();

void trx_sys_update_binlog_position(trx_t *trx) {
  THD *thd = trx->mysql_thd;
  /* For XA commit/rollback by XID, transaction thd could be null. */
  if (thd == nullptr) {
    thd = thd_get_current_thd();
    if (thd == nullptr) {
      return;
    }
  }
  ulonglong pos;
  thd_binlog_pos(thd, &trx->mysql_log_file_name, &pos);
  trx->mysql_log_offset = static_cast<uint64_t>(pos);
}<|MERGE_RESOLUTION|>--- conflicted
+++ resolved
@@ -1444,25 +1444,15 @@
   bool own_temp_rseg_mutex = false;
 
   /* Get rollback segment mutex. */
-<<<<<<< HEAD
   if (trx->rsegs.m_redo.rseg != nullptr && trx_is_redo_rseg_updated(trx)) {
-    mutex_enter(&trx->rsegs.m_redo.rseg->mutex);
-=======
-  if (trx->rsegs.m_redo.rseg != NULL && trx_is_redo_rseg_updated(trx)) {
     trx->rsegs.m_redo.rseg->latch();
->>>>>>> dd079228
     own_redo_rseg_mutex = true;
   }
 
   mtr_t temp_mtr;
 
-<<<<<<< HEAD
   if (trx->rsegs.m_noredo.rseg != nullptr && trx_is_temp_rseg_updated(trx)) {
-    mutex_enter(&trx->rsegs.m_noredo.rseg->mutex);
-=======
-  if (trx->rsegs.m_noredo.rseg != NULL && trx_is_temp_rseg_updated(trx)) {
     trx->rsegs.m_noredo.rseg->latch();
->>>>>>> dd079228
     own_temp_rseg_mutex = true;
     mtr_start(&temp_mtr);
     temp_mtr.set_log_mode(MTR_LOG_NO_REDO);

--- conflicted
+++ resolved
@@ -823,167 +823,6 @@
 	OS_THREAD_DUMMY_RETURN;
 }
 
-<<<<<<< HEAD
-/*******************************************************************//**
-Creates an undo number array.
-@return	own: undo number array */
-static
-trx_undo_arr_t*
-trx_undo_arr_create(
-/*================*/
-	ulint		n_cells)	/*!< Number of cells */
-{
-	trx_undo_arr_t*	arr;
-	mem_heap_t*	heap;
-	ulint		sz = sizeof(*arr) + sizeof(*arr->infos) * n_cells;
-
-	heap = mem_heap_create(sz);
-
-	arr = static_cast<trx_undo_arr_t*>(mem_heap_zalloc(heap, sz));
-
-	arr->n_cells = n_cells;
-
-	arr->infos = reinterpret_cast<trx_undo_inf_t*>(arr + 1);
-
-	arr->heap = heap;
-
-	return(arr);
-}
-
-/*******************************************************************//**
-Frees an undo number array. */
-UNIV_INTERN
-void
-trx_undo_arr_free(
-/*==============*/
-	trx_undo_arr_t*	arr)	/*!< in: undo number array */
-{
-	mem_heap_free(arr->heap);
-}
-
-/*******************************************************************//**
-Stores info of an undo log record to the array if it is not stored yet.
-@return	FALSE if the record already existed in the array */
-static
-ibool
-trx_undo_arr_store_info(
-/*====================*/
-	trx_t*		trx,	/*!< in: transaction */
-	undo_no_t	undo_no)/*!< in: undo number */
-{
-	ulint		i;
-	trx_undo_arr_t*	arr;
-	ulint		n = 0;
-	ulint		n_used;
-	trx_undo_inf_t*	stored_here = NULL;
-
-	arr = trx->undo_no_arr;
-	n_used = arr->n_used;
-
-	for (i = 0; i < arr->n_cells; i++) {
-		trx_undo_inf_t*	cell;
-
-		cell = trx_undo_arr_get_nth_info(arr, i);
-
-		if (!cell->in_use) {
-			if (!stored_here) {
-				/* Not in use, we may store here */
-				cell->undo_no = undo_no;
-				cell->in_use = TRUE;
-
-				arr->n_used++;
-
-				stored_here = cell;
-			}
-		} else {
-			n++;
-
-			if (cell->undo_no == undo_no) {
-
-				if (stored_here) {
-					stored_here->in_use = FALSE;
-					ut_ad(arr->n_used > 0);
-					arr->n_used--;
-				}
-
-				ut_ad(arr->n_used == n_used);
-
-				return(FALSE);
-			}
-		}
-
-		if (n == n_used && stored_here) {
-
-			ut_ad(arr->n_used == 1 + n_used);
-
-			return(TRUE);
-		}
-	}
-
-	ut_error;
-
-	return(FALSE);
-}
-
-/*******************************************************************//**
-Removes an undo number from the array. */
-static
-void
-trx_undo_arr_remove_info(
-/*=====================*/
-	trx_undo_arr_t*	arr,	/*!< in: undo number array */
-	undo_no_t	undo_no)/*!< in: undo number */
-{
-	ulint		i;
-
-	for (i = 0; i < arr->n_cells; i++) {
-
-		trx_undo_inf_t*	cell;
-
-		cell = trx_undo_arr_get_nth_info(arr, i);
-
-		if (cell->in_use && cell->undo_no == undo_no) {
-			cell->in_use = FALSE;
-			ut_ad(arr->n_used > 0);
-			--arr->n_used;
-			break;
-		}
-	}
-}
-
-/*******************************************************************//**
-Gets the biggest undo number in an array.
-@return	biggest value, 0 if the array is empty */
-static
-undo_no_t
-trx_undo_arr_get_biggest(
-/*=====================*/
-	const trx_undo_arr_t*	arr)	/*!< in: undo number array */
-{
-	ulint		i;
-	undo_no_t	biggest = 0;
-	ulint		n_checked = 0;
-
-	for (i = 0; i < arr->n_cells && n_checked < arr->n_used; ++i) {
-
-		const trx_undo_inf_t*	cell = &arr->infos[i];
-
-		if (cell->in_use) {
-
-			++n_checked;
-
-			if (cell->undo_no > biggest) {
-
-				biggest = cell->undo_no;
-			}
-		}
-	}
-
-	return(biggest);
-}
-
-=======
->>>>>>> 2f69fb6f
 /***********************************************************************//**
 Tries truncate the undo logs. */
 static

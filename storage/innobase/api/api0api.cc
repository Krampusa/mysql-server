/*****************************************************************************

Copyright (c) 2008, 2013, Oracle and/or its affiliates. All Rights Reserved.

This program is free software; you can redistribute it and/or modify it under
the terms of the GNU General Public License as published by the Free Software
Foundation; version 2 of the License.

This program is distributed in the hope that it will be useful, but WITHOUT
ANY WARRANTY; without even the implied warranty of MERCHANTABILITY or FITNESS
FOR A PARTICULAR PURPOSE. See the GNU General Public License for more details.

You should have received a copy of the GNU General Public License along with
this program; if not, write to the Free Software Foundation, Inc.,
51 Franklin Street, Suite 500, Boston, MA 02110-1335 USA

*****************************************************************************/

/**************************************************//**
@file api/api0api.cc
InnoDB Native API

2008-08-01 Created Sunny Bains
3/20/2011 Jimmy Yang extracted from Embedded InnoDB
*******************************************************/

#include "ha_prototypes.h"

#include "api0api.h"
#include "api0misc.h"
#include "srv0start.h"
#include "dict0dict.h"
#include "btr0pcur.h"
#include "row0ins.h"
#include "row0upd.h"
#include "row0vers.h"
#include "trx0roll.h"
#include "dict0crea.h"
#include "row0merge.h"
#include "pars0pars.h"
#include "lock0types.h"
#include "row0sel.h"
#include "lock0lock.h"
#include "rem0cmp.h"
#include "dict0priv.h"
#include "trx0roll.h"
#include "row0trunc.h"

/** configure variable for binlog option with InnoDB APIs */
my_bool ib_binlog_enabled = FALSE;

/** configure variable for MDL option with InnoDB APIs */
my_bool ib_mdl_enabled = FALSE;

/** configure variable for disable rowlock with InnoDB APIs */
my_bool ib_disable_row_lock = FALSE;

/** configure variable for Transaction isolation levels */
ulong ib_trx_level_setting = IB_TRX_READ_UNCOMMITTED;

/** configure variable for background commit interval in seconds */
ulong ib_bk_commit_interval = 0;

/** InnoDB tuple types. */
enum ib_tuple_type_t{
	TPL_TYPE_ROW,			/*!< Data row tuple */
	TPL_TYPE_KEY			/*!< Index key tuple */
};

/** Query types supported. */
enum ib_qry_type_t{
	QRY_NON,			/*!< None/Sentinel */
	QRY_INS,			/*!< Insert operation */
	QRY_UPD,			/*!< Update operation */
	QRY_SEL				/*!< Select operation */
};

/** Query graph types. */
struct ib_qry_grph_t {
	que_fork_t*	ins;		/*!< Innobase SQL query graph used
					in inserts */
	que_fork_t*	upd;		/*!< Innobase SQL query graph used
					in updates or deletes */
	que_fork_t*	sel;		/*!< dummy query graph used in
					selects */
};

/** Query node types. */
struct ib_qry_node_t {
	ins_node_t*	ins;		/*!< Innobase SQL insert node
					used to perform inserts to the table */
	upd_node_t*	upd;		/*!< Innobase SQL update node
					used to perform updates and deletes */
	sel_node_t*	sel;		/*!< Innobase SQL select node
					used to perform selects on the table */
};

/** Query processing fields. */
struct ib_qry_proc_t {

	ib_qry_node_t	node;		/*!< Query node*/

	ib_qry_grph_t	grph;		/*!< Query graph */
};

/** Cursor instance for traversing tables/indexes. This will eventually
become row_prebuilt_t. */
struct ib_cursor_t {
	mem_heap_t*	heap;		/*!< Instance heap */

	mem_heap_t*	query_heap;	/*!< Heap to use for query graphs */

	ib_qry_proc_t	q_proc;		/*!< Query processing info */

	ib_match_mode_t	match_mode;	/*!< ib_cursor_moveto match mode */

	row_prebuilt_t*	prebuilt;	/*!< For reading rows */

	bool		valid_trx;	/*!< Valid transaction attached */
};

/** InnoDB table columns used during table and index schema creation. */
struct ib_col_t {
	const char*	name;		/*!< Name of column */

	ib_col_type_t	ib_col_type;	/*!< Main type of the column */

	ulint		len;		/*!< Length of the column */

	ib_col_attr_t	ib_col_attr;	/*!< Column attributes */

};

/** InnoDB index columns used during index and index schema creation. */
struct ib_key_col_t {
	const char*	name;		/*!< Name of column */

	ulint		prefix_len;	/*!< Column index prefix len or 0 */
};

struct ib_table_def_t;

/** InnoDB index schema used during index creation */
struct ib_index_def_t {
	mem_heap_t*	heap;		/*!< Heap used to build this and all
					its columns in the list */

	const char*	name;		/*!< Index name */

	dict_table_t*	table;		/*!< Parent InnoDB table */

	ib_table_def_t*	schema;		/*!< Parent table schema that owns
					this instance */

	ibool		clustered;	/*!< True if clustered index */

	ibool		unique;		/*!< True if unique index */

	ib_vector_t*	cols;		/*!< Vector of columns */

	trx_t*		usr_trx;	/*!< User transacton covering the
					DDL operations */
};

/** InnoDB table schema used during table creation */
struct ib_table_def_t {
	mem_heap_t*	heap;		/*!< Heap used to build this and all
					its columns in the list */
	const char*	name;		/*!< Table name */

	ib_tbl_fmt_t	ib_tbl_fmt;	/*!< Row format */

	ulint		page_size;	/*!< Page size */

	ib_vector_t*	cols;		/*!< Vector of columns */

	ib_vector_t*	indexes;	/*!< Vector of indexes */

	dict_table_t*	table;		/* Table read from or NULL */
};

/** InnoDB tuple used for key operations. */
struct ib_tuple_t {
	mem_heap_t*		heap;	/*!< Heap used to build
					this and for copying
					the column values. */

	ib_tuple_type_t		type;	/*!< Tuple discriminitor. */

	const dict_index_t*	index;	/*!< Index for tuple can be either
					secondary or cluster index. */

	dtuple_t*		ptr;	/*!< The internal tuple
					instance */
};

/** The following counter is used to convey information to InnoDB
about server activity: in selects it is not sensible to call
srv_active_wake_master_thread after each fetch or search, we only do
it every INNOBASE_WAKE_INTERVAL'th step. */

#define INNOBASE_WAKE_INTERVAL	32

/*****************************************************************//**
Check whether the InnoDB persistent cursor is positioned.
@return IB_TRUE if positioned */
UNIV_INLINE
ib_bool_t
ib_btr_cursor_is_positioned(
/*========================*/
	btr_pcur_t*	pcur)		/*!< in: InnoDB persistent cursor */
{
	return(pcur->old_stored == BTR_PCUR_OLD_STORED
	       && (pcur->pos_state == BTR_PCUR_IS_POSITIONED
	           || pcur->pos_state == BTR_PCUR_WAS_POSITIONED));
}


/********************************************************************//**
Open a table using the table id, if found then increment table ref count.
@return table instance if found */
static
dict_table_t*
ib_open_table_by_id(
/*================*/
	ib_id_u64_t	tid,		/*!< in: table id to lookup */
	ib_bool_t	locked)		/*!< in: TRUE if own dict mutex */
{
	dict_table_t*	table;
	table_id_t	table_id;

	table_id = tid;

	if (!locked) {
		dict_mutex_enter_for_mysql();
	}

	table = dict_table_open_on_id(table_id, FALSE, DICT_TABLE_OP_NORMAL);

	if (table != NULL && table->ibd_file_missing) {
		table = NULL;
	}

	if (!locked) {
		dict_mutex_exit_for_mysql();
	}

	return(table);
}

/********************************************************************//**
Open a table using the table name, if found then increment table ref count.
@return table instance if found */

void*
ib_open_table_by_name(
/*==================*/
	const char*	name)		/*!< in: table name to lookup */
{
	dict_table_t*	table;

	table = dict_table_open_on_name(name, FALSE, FALSE,
					DICT_ERR_IGNORE_NONE);

	if (table != NULL && table->ibd_file_missing) {
		table = NULL;
	}

	return(table);
}

/********************************************************************//**
Find table using table name.
@return table instance if found */
static
dict_table_t*
ib_lookup_table_by_name(
/*====================*/
	const char*	name)		/*!< in: table name to lookup */
{
	dict_table_t*	table;

	table = dict_table_get_low(name);

	if (table != NULL && table->ibd_file_missing) {
		table = NULL;
	}

	return(table);
}

/********************************************************************//**
Increments innobase_active_counter and every INNOBASE_WAKE_INTERVALth
time calls srv_active_wake_master_thread. This function should be used
when a single database operation may introduce a small need for
server utility activity, like checkpointing. */
UNIV_INLINE
void
ib_wake_master_thread(void)
/*=======================*/
{
        static ulint    ib_signal_counter = 0;

        ++ib_signal_counter;

        if ((ib_signal_counter % INNOBASE_WAKE_INTERVAL) == 0) {
                srv_active_wake_master_thread();
        }
}

/*********************************************************************//**
Calculate the max row size of the columns in a cluster index.
@return max row length */
UNIV_INLINE
ulint
ib_get_max_row_len(
/*===============*/
	dict_index_t*	cluster)		/*!< in: cluster index */
{
	ulint		i;
	ulint		max_len = 0;
	ulint		n_fields = cluster->n_fields;

	/* Add the size of the ordering columns in the
	clustered index. */
	for (i = 0; i < n_fields; ++i) {
		const dict_col_t*	col;

		col = dict_index_get_nth_col(cluster, i);

		/* Use the maximum output size of
		mach_write_compressed(), although the encoded
		length should always fit in 2 bytes. */
		max_len += dict_col_get_max_size(col);
	}

	return(max_len);
}

/*****************************************************************//**
Read the columns from a rec into a tuple. */
static
void
ib_read_tuple(
/*==========*/
	const rec_t*	rec,		/*!< in: Record to read */
	ib_bool_t	page_format,	/*!< in: IB_TRUE if compressed format */
	ib_tuple_t*	tuple,		/*!< in: tuple to read into */
	void**		rec_buf,        /*!< in/out: row buffer */
        ulint*          len)            /*!< in/out: buffer len */
{
	ulint		i;
	void*		ptr;
	rec_t*		copy;
	ulint		rec_meta_data;
	ulint		n_index_fields;
	ulint		offsets_[REC_OFFS_NORMAL_SIZE];
	ulint*		offsets	= offsets_;
	dtuple_t*	dtuple = tuple->ptr;
	const dict_index_t* index = tuple->index;
	ulint		offset_size;

	rec_offs_init(offsets_);

	offsets = rec_get_offsets(
		rec, index, offsets, ULINT_UNDEFINED, &tuple->heap);

	rec_meta_data = rec_get_info_bits(rec, page_format);
	dtuple_set_info_bits(dtuple, rec_meta_data);

	offset_size = rec_offs_size(offsets);

	if (rec_buf && *rec_buf) {
		if (*len < offset_size) {
			free(*rec_buf);
			*rec_buf = malloc(offset_size);
			*len = offset_size;
		}
		ptr = *rec_buf;
	}  else {
		/* Make a copy of the rec. */
		ptr = mem_heap_alloc(tuple->heap, offset_size);
	}

	copy = rec_copy(ptr, rec, offsets);

	n_index_fields = ut_min(
		rec_offs_n_fields(offsets), dtuple_get_n_fields(dtuple));

	for (i = 0; i < n_index_fields; ++i) {
		ulint		len;
		const byte*	data;
		dfield_t*	dfield;

		if (tuple->type == TPL_TYPE_ROW) {
			const dict_col_t*	col;
			ulint			col_no;
			const dict_field_t*	index_field;

			index_field = dict_index_get_nth_field(index, i);
			col = dict_field_get_col(index_field);
			col_no = dict_col_get_no(col);

			dfield = dtuple_get_nth_field(dtuple, col_no);
		} else {
			dfield = dtuple_get_nth_field(dtuple, i);
		}

		data = rec_get_nth_field(copy, offsets, i, &len);

		/* Fetch and copy any externally stored column. */
		if (rec_offs_nth_extern(offsets, i)) {

			ulint	zip_size;

			zip_size = dict_table_zip_size(index->table);

			data = btr_rec_copy_externally_stored_field(
				copy, offsets, zip_size, i, &len,
				tuple->heap);

			ut_a(len != UNIV_SQL_NULL);
		}

		dfield_set_data(dfield, data, len);
	}
}

/*****************************************************************//**
Create an InnoDB key tuple.
@return tuple instance created, or NULL */
static
ib_tpl_t
ib_key_tuple_new_low(
/*=================*/
	const dict_index_t*	index,	/*!< in: index for which tuple
					required */
	ulint			n_cols,	/*!< in: no. of user defined cols */
	mem_heap_t*		heap)	/*!< in: memory heap */
{
	ib_tuple_t*	tuple;
	ulint		i;
	ulint		n_cmp_cols;

	tuple = static_cast<ib_tuple_t*>(
			mem_heap_alloc(heap, sizeof(*tuple)));

	if (tuple == NULL) {
		mem_heap_free(heap);
		return(NULL);
	}

	tuple->heap  = heap;
	tuple->index = index;
	tuple->type  = TPL_TYPE_KEY;

	/* Is it a generated clustered index ? */
	if (n_cols == 0) {
		++n_cols;
	}

	tuple->ptr = dtuple_create(heap, n_cols);

	/* Copy types and set to SQL_NULL. */
	dict_index_copy_types(tuple->ptr, index, n_cols);

	for (i = 0; i < n_cols; i++) {

		dfield_t*	dfield;

		dfield	= dtuple_get_nth_field(tuple->ptr, i);
		dfield_set_null(dfield);
	}

	n_cmp_cols = dict_index_get_n_ordering_defined_by_user(index);

	dtuple_set_n_fields_cmp(tuple->ptr, n_cmp_cols);

	return((ib_tpl_t) tuple);
}

/*****************************************************************//**
Create an InnoDB key tuple.
@return tuple instance created, or NULL */
static
ib_tpl_t
ib_key_tuple_new(
/*=============*/
	const dict_index_t*	index,	/*!< in: index of tuple */
	ulint			n_cols)	/*!< in: no. of user defined cols */
{
	mem_heap_t*	heap;

	heap = mem_heap_create(64);

	if (heap == NULL) {
		return(NULL);
	}

	return(ib_key_tuple_new_low(index, n_cols, heap));
}

/*****************************************************************//**
Create an InnoDB row tuple.
@return tuple instance, or NULL */
static
ib_tpl_t
ib_row_tuple_new_low(
/*=================*/
	const dict_index_t*	index,	/*!< in: index of tuple */
	ulint			n_cols,	/*!< in: no. of cols in tuple */
	mem_heap_t*		heap)	/*!< in: memory heap */
{
	ib_tuple_t*	tuple;

	tuple = static_cast<ib_tuple_t*>(mem_heap_alloc(heap, sizeof(*tuple)));

	if (tuple == NULL) {
		mem_heap_free(heap);
		return(NULL);
	}

	tuple->heap  = heap;
	tuple->index = index;
	tuple->type  = TPL_TYPE_ROW;

	tuple->ptr = dtuple_create(heap, n_cols);

	/* Copy types and set to SQL_NULL. */
	dict_table_copy_types(tuple->ptr, index->table);

	return((ib_tpl_t) tuple);
}

/*****************************************************************//**
Create an InnoDB row tuple.
@return tuple instance, or NULL */
static
ib_tpl_t
ib_row_tuple_new(
/*=============*/
	const dict_index_t*	index,	/*!< in: index of tuple */
	ulint			n_cols)	/*!< in: no. of cols in tuple */
{
	mem_heap_t*	heap;

	heap = mem_heap_create(64);

	if (heap == NULL) {
		return(NULL);
	}

	return(ib_row_tuple_new_low(index, n_cols, heap));
}

/*****************************************************************//**
Begin a transaction.
@return innobase txn handle */

ib_err_t
ib_trx_start(
/*=========*/
	ib_trx_t	ib_trx,		/*!< in: transaction to restart */
	ib_trx_level_t	ib_trx_level,	/*!< in: trx isolation level */
	ib_bool_t	read_write,	/*!< in: true if read write
					transaction */
	ib_bool_t	auto_commit,	/*!< in: auto commit after each
					single DML */
	void*		thd)		/*!< in: THD */
{
	ib_err_t	err = DB_SUCCESS;
	trx_t*		trx = (trx_t*) ib_trx;

	ut_a(ib_trx_level <= IB_TRX_SERIALIZABLE);

	trx->api_trx = true;
	trx->api_auto_commit = auto_commit;
	trx->read_write = read_write;

	trx_start_if_not_started(trx, read_write);

	trx->isolation_level = ib_trx_level;

	/* FIXME: This is a place holder, we should add an arg that comes
	from the client. */
	trx->mysql_thd = static_cast<THD*>(thd);

	return(err);
}

/*****************************************************************//**
Begin a transaction. This will allocate a new transaction handle.
put the transaction in the active state.
@return innobase txn handle */

ib_trx_t
ib_trx_begin(
/*=========*/
	ib_trx_level_t	ib_trx_level,	/*!< in: trx isolation level */
	ib_bool_t	read_write,     /*!< in: true if read write
					transaction */
	ib_bool_t	auto_commit)	/*!< in: auto commit after each
					single DML */
{
	trx_t*		trx;
	ib_bool_t	started;

	trx = trx_allocate_for_mysql();

	started = ib_trx_start(static_cast<ib_trx_t>(trx), ib_trx_level,
			       read_write, auto_commit, NULL);
	ut_a(started);

	return(static_cast<ib_trx_t>(trx));
}

/*****************************************************************//**
Get the transaction's state.
@return transaction state */

ib_trx_state_t
ib_trx_state(
/*=========*/
	ib_trx_t	ib_trx)		/*!< in: trx handle */
{
	trx_t*		trx = (trx_t*) ib_trx;

	return((ib_trx_state_t) trx->state);
}

/*****************************************************************//**
Get a trx start time.
@return trx start_time */

ib_u64_t
ib_trx_get_start_time(
/*==================*/
	ib_trx_t	ib_trx)		/*!< in: transaction */
{
	trx_t*		trx = (trx_t*) ib_trx;
	return(static_cast<ib_u64_t>(trx->start_time));
}
/*****************************************************************//**
Release the resources of the transaction.
@return DB_SUCCESS or err code */

ib_err_t
ib_trx_release(
/*===========*/
	ib_trx_t	ib_trx)		/*!< in: trx handle */
{
	trx_t*		trx = (trx_t*) ib_trx;

	ut_ad(trx != NULL);
	trx_free_for_mysql(trx);

	return(DB_SUCCESS);
}

/*****************************************************************//**
Commit a transaction. This function will also release the schema
latches too.
@return DB_SUCCESS or err code */

ib_err_t
ib_trx_commit(
/*==========*/
	ib_trx_t	ib_trx)		/*!< in: trx handle */
{
	ib_err_t	err = DB_SUCCESS;
	trx_t*		trx = (trx_t*) ib_trx;

	if (trx->state == TRX_STATE_NOT_STARTED) {
		return(err);
	}

	trx_commit(trx);

	return(DB_SUCCESS);
}

/*****************************************************************//**
Rollback a transaction. This function will also release the schema
latches too.
@return DB_SUCCESS or err code */

ib_err_t
ib_trx_rollback(
/*============*/
	ib_trx_t	ib_trx)		/*!< in: trx handle */
{
	ib_err_t	err;
	trx_t*		trx = (trx_t*) ib_trx;

	err = static_cast<ib_err_t>(trx_rollback_for_mysql(trx));

        /* It should always succeed */
        ut_a(err == DB_SUCCESS);

	ib_wake_master_thread();

	return(err);
}

/*****************************************************************//**
Find an index definition from the index vector using index name.
@return index def. if found else NULL */
UNIV_INLINE
const ib_index_def_t*
ib_table_find_index(
/*================*/
	ib_vector_t*	indexes,	/*!< in: vector of indexes */
	const char*	name)		/*!< in: index name */
{
	ulint		i;

	for (i = 0; i < ib_vector_size(indexes); ++i) {
		const ib_index_def_t*	index_def;

		index_def = (ib_index_def_t*) ib_vector_get(indexes, i);

		if (innobase_strcasecmp(name, index_def->name) == 0) {
			return(index_def);
		}
	}

	return(NULL);
}

/*****************************************************************//**
Get the InnoDB internal precise type from the schema column definition.
@return precise type in api format */
UNIV_INLINE
ulint
ib_col_get_prtype(
/*==============*/
	const ib_col_t*	ib_col)		/*!< in: column definition */
{
	ulint		prtype = 0;

	if (ib_col->ib_col_attr & IB_COL_UNSIGNED) {
		prtype |= DATA_UNSIGNED;

		ut_a(ib_col->ib_col_type == IB_INT);
	}

	if (ib_col->ib_col_attr & IB_COL_NOT_NULL) {
		prtype |= DATA_NOT_NULL;
	}

	return(prtype);
}

/*****************************************************************//**
Get the InnoDB internal main type from the schema column definition.
@return column main type */
UNIV_INLINE
ulint
ib_col_get_mtype(
/*==============*/
	const ib_col_t*	ib_col)		/*!< in: column definition */
{
	/* Note: The api0api.h types should map directly to
	the internal numeric codes. */
	return(ib_col->ib_col_type);
}

/*****************************************************************//**
Find a column in the the column vector with the same name.
@return col. def. if found else NULL */
UNIV_INLINE
const ib_col_t*
ib_table_find_col(
/*==============*/
	const ib_vector_t*	cols,	/*!< in: column list head */
	const char*	name)		/*!< in: column name to find */
{
	ulint		i;

	for (i = 0; i < ib_vector_size(cols); ++i) {
		const ib_col_t*	ib_col;

		ib_col =  static_cast<const ib_col_t*>(
			ib_vector_get((ib_vector_t*) cols, i));

		if (innobase_strcasecmp(ib_col->name, name) == 0) {
			return(ib_col);
		}
	}

	return(NULL);
}

/*****************************************************************//**
Find a column in the the column list with the same name.
@return col. def. if found else NULL */
UNIV_INLINE
const ib_key_col_t*
ib_index_find_col(
/*==============*/
	ib_vector_t*	cols,		/*!< in: column list head */
	const char*	name)		/*!< in: column name to find */
{
	ulint		i;

	for (i = 0; i < ib_vector_size(cols); ++i) {
		const ib_key_col_t*	ib_col;

		ib_col = static_cast<ib_key_col_t*>(ib_vector_get(cols, i));

		if (innobase_strcasecmp(ib_col->name, name) == 0) {
			return(ib_col);
		}
	}

	return(NULL);
}

#ifdef _WIN32
/*****************************************************************//**
Convert a string to lower case. */
static
void
ib_to_lower_case(
/*=============*/
	char*		ptr)		/*!< string to convert to lower case */
{
	while (*ptr) {
		*ptr = tolower(*ptr);
		++ptr;
	}
}
#endif /* _WIN32 */

/*****************************************************************//**
Normalizes a table name string. A normalized name consists of the
database name catenated to '/' and table name. An example:
test/mytable. On Windows normalization puts both the database name and the
table name always to lower case. This function can be called for system
tables and they don't have a database component. For tables that don't have
a database component, we don't normalize them to lower case on Windows.
The assumption is that they are system tables that reside in the system
table space. */
static
void
ib_normalize_table_name(
/*====================*/
	char*		norm_name,	/*!< out: normalized name as a
					null-terminated string */
	const char*	name)		/*!< in: table name string */
{
	const char*	ptr = name;

	/* Scan name from the end */

	ptr += ut_strlen(name) - 1;

	/* Find the start of the table name. */
	while (ptr >= name && *ptr != '\\' && *ptr != '/' && ptr > name) {
		--ptr;
	}


	/* For system tables there is no '/' or dbname. */
	ut_a(ptr >= name);

	if (ptr > name) {
		const char*	db_name;
		const char*	table_name;

		table_name = ptr + 1;

		--ptr;

		while (ptr >= name && *ptr != '\\' && *ptr != '/') {
			ptr--;
		}

		db_name = ptr + 1;

		memcpy(norm_name, db_name,
			ut_strlen(name) + 1 - (db_name - name));

		norm_name[table_name - db_name - 1] = '/';
#ifdef _WIN32
		ib_to_lower_case(norm_name);
#endif
	} else {
		ut_strcpy(norm_name, name);
	}
}

/*****************************************************************//**
Check whether the table name conforms to our requirements. Currently
we only do a simple check for the presence of a '/'.
@return DB_SUCCESS or err code */

ib_err_t
ib_table_name_check(
/*================*/
	const char*	name)		/*!< in: table name to check */
{
	const char*	slash = NULL;
	ulint		len = ut_strlen(name);

	if (len < 2
	    || *name == '/'
	    || name[len - 1] == '/'
	    || (name[0] == '.' && name[1] == '/')
	    || (name[0] == '.' && name[1] == '.' && name[2] == '/')) {

		return(DB_DATA_MISMATCH);
	}

	for ( ; *name; ++name) {
#ifdef _WIN32
		/* Check for reserved characters in DOS filenames. */
		switch (*name) {
		case ':':
		case '|':
		case '"':
		case '*':
		case '<':
		case '>':
			return(DB_DATA_MISMATCH);
		}
#endif /* _WIN32 */
		if (*name == '/') {
			if (slash) {
				return(DB_DATA_MISMATCH);
			}
			slash = name;
		}
	}

	return(slash ? DB_SUCCESS : DB_DATA_MISMATCH);
}



/*****************************************************************//**
Get an index definition that is tagged as a clustered index.
@return cluster index schema */
UNIV_INLINE
ib_index_def_t*
ib_find_clustered_index(
/*====================*/
	ib_vector_t*	indexes)	/*!< in: index defs. to search */
{
	ulint		i;
	ulint		n_indexes;

	n_indexes = ib_vector_size(indexes);

	for (i = 0; i < n_indexes; ++i) {
		ib_index_def_t*	ib_index_def;

		ib_index_def = static_cast<ib_index_def_t*>(
			ib_vector_get(indexes, i));

		if (ib_index_def->clustered) {
			return(ib_index_def);
		}
	}

	return(NULL);
}

/*****************************************************************//**
Get a table id. The caller must have acquired the dictionary mutex.
@return DB_SUCCESS if found */
static
ib_err_t
ib_table_get_id_low(
/*================*/
	const char*	table_name,	/*!< in: table to find */
	ib_id_u64_t*	table_id)	/*!< out: table id if found */
{
	dict_table_t*	table;
	ib_err_t	err = DB_TABLE_NOT_FOUND;

	*table_id = 0;

	table = ib_lookup_table_by_name(table_name);

	if (table != NULL) {
		*table_id = (table->id);

		err = DB_SUCCESS;
	}

	return(err);
}

/*****************************************************************//**
Create an internal cursor instance.
@return DB_SUCCESS or err code */
static
ib_err_t
ib_create_cursor(
/*=============*/
	ib_crsr_t*	ib_crsr,	/*!< out: InnoDB cursor */
	dict_table_t*	table,		/*!< in: table instance */
	dict_index_t*	index,		/*!< in: index to use */
	trx_t*		trx)		/*!< in: transaction */
{
	mem_heap_t*	heap;
	ib_cursor_t*	cursor;
	ib_err_t	err = DB_SUCCESS;

	heap = mem_heap_create(sizeof(*cursor) * 2);

	if (heap != NULL) {
		row_prebuilt_t*	prebuilt;

		cursor = static_cast<ib_cursor_t*>(
			 mem_heap_zalloc(heap, sizeof(*cursor)));

		cursor->heap = heap;

		cursor->query_heap = mem_heap_create(64);

		if (cursor->query_heap == NULL) {
			mem_heap_free(heap);

			return(DB_OUT_OF_MEMORY);
		}

		cursor->prebuilt = row_create_prebuilt(table, 0);

		prebuilt = cursor->prebuilt;

		prebuilt->trx = trx;

		cursor->valid_trx = TRUE;

		prebuilt->table = table;
		prebuilt->select_lock_type = LOCK_NONE;
		prebuilt->innodb_api = TRUE;

		prebuilt->index = index;

		ut_a(prebuilt->index != NULL);

		if (prebuilt->trx != NULL) {
			++prebuilt->trx->n_mysql_tables_in_use;

			 prebuilt->index_usable =
				row_merge_is_index_usable(
					prebuilt->trx, prebuilt->index);

			/* Assign a read view if the transaction does
			not have it yet */

			trx_assign_read_view(prebuilt->trx);
		}

		*ib_crsr = (ib_crsr_t) cursor;
	} else {
		err = DB_OUT_OF_MEMORY;
	}

	return(err);
}

/*****************************************************************//**
Create an internal cursor instance, and set prebuilt->index to index
with supplied index_id.
@return DB_SUCCESS or err code */
static
ib_err_t
ib_create_cursor_with_index_id(
/*===========================*/
	ib_crsr_t*	ib_crsr,	/*!< out: InnoDB cursor */
	dict_table_t*	table,		/*!< in: table instance */
	ib_id_u64_t	index_id,	/*!< in: index id or 0 */
	trx_t*		trx)		/*!< in: transaction */
{
	dict_index_t*	index;

	if (index_id != 0) {
		mutex_enter(&dict_sys->mutex);
		index = dict_index_find_on_id_low(index_id);
		mutex_exit(&dict_sys->mutex);
	} else {
		index = dict_table_get_first_index(table);
	}

	return(ib_create_cursor(ib_crsr, table, index, trx));
}

/*****************************************************************//**
Open an InnoDB table and return a cursor handle to it.
@return DB_SUCCESS or err code */

ib_err_t
ib_cursor_open_table_using_id(
/*==========================*/
	ib_id_u64_t	table_id,	/*!< in: table id of table to open */
	ib_trx_t	ib_trx,		/*!< in: Current transaction handle
					can be NULL */
	ib_crsr_t*	ib_crsr)	/*!< out,own: InnoDB cursor */
{
	ib_err_t	err;
	dict_table_t*	table;

	if (ib_trx == NULL || !ib_schema_lock_is_exclusive(ib_trx)) {
		table = ib_open_table_by_id(table_id, FALSE);
	} else {
		table = ib_open_table_by_id(table_id, TRUE);
	}

	if (table == NULL) {

		return(DB_TABLE_NOT_FOUND);
	}

	err = ib_create_cursor_with_index_id(ib_crsr, table, 0,
					     (trx_t*) ib_trx);

	return(err);
}

/*****************************************************************//**
Open an InnoDB index and return a cursor handle to it.
@return DB_SUCCESS or err code */

ib_err_t
ib_cursor_open_index_using_id(
/*==========================*/
	ib_id_u64_t	index_id,	/*!< in: index id of index to open */
	ib_trx_t	ib_trx,		/*!< in: Current transaction handle
					can be NULL */
	ib_crsr_t*	ib_crsr)	/*!< out: InnoDB cursor */
{
	ib_err_t	err;
	dict_table_t*	table;
	ulint		table_id = (ulint)( index_id >> 32);

	if (ib_trx == NULL || !ib_schema_lock_is_exclusive(ib_trx)) {
		table = ib_open_table_by_id(table_id, FALSE);
	} else {
		table = ib_open_table_by_id(table_id, TRUE);
	}

	if (table == NULL) {

		return(DB_TABLE_NOT_FOUND);
	}

	/* We only return the lower 32 bits of the dulint. */
	err = ib_create_cursor_with_index_id(
		ib_crsr, table, index_id, (trx_t*) ib_trx);

	if (ib_crsr != NULL) {
		const ib_cursor_t*	cursor;

		cursor = *(ib_cursor_t**) ib_crsr;

		if (cursor->prebuilt->index == NULL) {
			ib_err_t	crsr_err;

			crsr_err = ib_cursor_close(*ib_crsr);
			ut_a(crsr_err == DB_SUCCESS);

			*ib_crsr = NULL;
		}
	}

	return(err);
}

/*****************************************************************//**
Open an InnoDB secondary index cursor and return a cursor handle to it.
@return DB_SUCCESS or err code */

ib_err_t
ib_cursor_open_index_using_name(
/*============================*/
	ib_crsr_t	ib_open_crsr,	/*!< in: open/active cursor */
	const char*	index_name,	/*!< in: secondary index name */
	ib_crsr_t*	ib_crsr,	/*!< out,own: InnoDB index cursor */
	int*		idx_type,	/*!< out: index is cluster index */
	ib_id_u64_t*	idx_id)		/*!< out: index id */
{
	dict_table_t*	table;
	dict_index_t*	index;
	index_id_t	index_id = 0;
	ib_err_t	err = DB_TABLE_NOT_FOUND;
	ib_cursor_t*	cursor = (ib_cursor_t*) ib_open_crsr;

	*idx_type = 0;
	*idx_id = 0;
	*ib_crsr = NULL;

	/* We want to increment the ref count, so we do a redundant search. */
	table = dict_table_open_on_id(cursor->prebuilt->table->id,
				      FALSE, DICT_TABLE_OP_NORMAL);
	ut_a(table != NULL);

	/* The first index is always the cluster index. */
	index = dict_table_get_first_index(table);

	/* Traverse the user defined indexes. */
	while (index != NULL) {
		if (innobase_strcasecmp(index->name, index_name) == 0) {
			index_id = index->id;
			*idx_type = index->type;
			*idx_id = index_id;
			break;
		}
		index = UT_LIST_GET_NEXT(indexes, index);
	}

	if (!index_id) {
		dict_table_close(table, FALSE, FALSE);
		return(DB_ERROR);
	}

	if (index_id > 0) {
		ut_ad(index->id == index_id);
		err = ib_create_cursor(
			ib_crsr, table, index, cursor->prebuilt->trx);
	}

	if (*ib_crsr != NULL) {
		const ib_cursor_t*	cursor;

		cursor = *(ib_cursor_t**) ib_crsr;

		if (cursor->prebuilt->index == NULL) {
			err = ib_cursor_close(*ib_crsr);
			ut_a(err == DB_SUCCESS);
			*ib_crsr = NULL;
		}
	}

	return(err);
}

/*****************************************************************//**
Open an InnoDB table and return a cursor handle to it.
@return DB_SUCCESS or err code */

ib_err_t
ib_cursor_open_table(
/*=================*/
	const char*	name,		/*!< in: table name */
	ib_trx_t	ib_trx,		/*!< in: Current transaction handle
					can be NULL */
	ib_crsr_t*	ib_crsr)	/*!< out,own: InnoDB cursor */
{
	ib_err_t	err;
	dict_table_t*	table;
	char*		normalized_name;

	normalized_name = static_cast<char*>(ut_malloc(ut_strlen(name) + 1));
	ib_normalize_table_name(normalized_name, name);

	if (ib_trx != NULL) {
	       if (!ib_schema_lock_is_exclusive(ib_trx)) {
			table = (dict_table_t*)ib_open_table_by_name(
				normalized_name);
		} else {
			/* NOTE: We do not acquire MySQL metadata lock */
			table = ib_lookup_table_by_name(normalized_name);
		}
	} else {
		table = (dict_table_t*)ib_open_table_by_name(normalized_name);
	}

	ut_free(normalized_name);
	normalized_name = NULL;

	/* It can happen that another thread has created the table but
	not the cluster index or it's a broken table definition. Refuse to
	open if that's the case. */
	if (table != NULL && dict_table_get_first_index(table) == NULL) {
		table = NULL;
	}

	if (table != NULL) {
		err = ib_create_cursor_with_index_id(ib_crsr, table, 0,
						     (trx_t*) ib_trx);
	} else {
		err = DB_TABLE_NOT_FOUND;
	}

	return(err);
}

/********************************************************************//**
Free a context struct for a table handle. */
static
void
ib_qry_proc_free(
/*=============*/
	ib_qry_proc_t*	q_proc)		/*!< in, own: qproc struct */
{
	que_graph_free_recursive(q_proc->grph.ins);
	que_graph_free_recursive(q_proc->grph.upd);
	que_graph_free_recursive(q_proc->grph.sel);

	memset(q_proc, 0x0, sizeof(*q_proc));
}

/*****************************************************************//**
set a cursor trx to NULL */

void
ib_cursor_clear_trx(
/*================*/
	ib_crsr_t	ib_crsr)	/*!< in/out: InnoDB cursor */
{
	ib_cursor_t*	cursor = (ib_cursor_t*) ib_crsr;

	cursor->prebuilt->trx = NULL;
}

/*****************************************************************//**
Reset the cursor.
@return DB_SUCCESS or err code */

ib_err_t
ib_cursor_reset(
/*============*/
	ib_crsr_t	ib_crsr)	/*!< in/out: InnoDB cursor */
{
	ib_cursor_t*	cursor = (ib_cursor_t*) ib_crsr;
	row_prebuilt_t*	prebuilt = cursor->prebuilt;

	if (cursor->valid_trx && prebuilt->trx != NULL
	    && prebuilt->trx->n_mysql_tables_in_use > 0) {

		--prebuilt->trx->n_mysql_tables_in_use;
	}

	/* The fields in this data structure are allocated from
	the query heap and so need to be reset too. */
	ib_qry_proc_free(&cursor->q_proc);

	mem_heap_empty(cursor->query_heap);

	return(DB_SUCCESS);
}

/*****************************************************************//**
update the cursor with new transactions and also reset the cursor
@return DB_SUCCESS or err code */
ib_err_t
ib_cursor_new_trx(
/*==============*/
	ib_crsr_t	ib_crsr,	/*!< in/out: InnoDB cursor */
	ib_trx_t	ib_trx)		/*!< in: transaction */
{
	ib_err_t        err = DB_SUCCESS;
	ib_cursor_t*    cursor = (ib_cursor_t*) ib_crsr;
	trx_t*          trx = (trx_t*) ib_trx;

	row_prebuilt_t*	prebuilt = cursor->prebuilt;

	row_update_prebuilt_trx(prebuilt, trx);

	cursor->valid_trx = TRUE;

	trx_assign_read_view(prebuilt->trx);

	ib_qry_proc_free(&cursor->q_proc);

	mem_heap_empty(cursor->query_heap);

	return(err);
}

/*****************************************************************//**
Commit the transaction in a cursor
@return DB_SUCCESS or err code */
ib_err_t
ib_cursor_commit_trx(
/*=================*/
	ib_crsr_t	ib_crsr,	/*!< in/out: InnoDB cursor */
	ib_trx_t	ib_trx)		/*!< in: transaction */
{
	ib_err_t        err = DB_SUCCESS;
	ib_cursor_t*    cursor = (ib_cursor_t*) ib_crsr;
#ifdef UNIV_DEBUG
	row_prebuilt_t*	prebuilt = cursor->prebuilt;

	ut_ad(prebuilt->trx == (trx_t*) ib_trx);
#endif /* UNIV_DEBUG */
	ib_trx_commit(ib_trx);
	cursor->valid_trx = FALSE;
	return(err);
}

/*****************************************************************//**
Close an InnoDB table and free the cursor.
@return DB_SUCCESS or err code */

ib_err_t
ib_cursor_close(
/*============*/
	ib_crsr_t	ib_crsr)	/*!< in,own: InnoDB cursor */
{
	ib_cursor_t*	cursor = (ib_cursor_t*) ib_crsr;
	row_prebuilt_t*	prebuilt;
	trx_t*		trx;

	if (!cursor) {
		return(DB_SUCCESS);
	}

	prebuilt = cursor->prebuilt;
	trx = prebuilt->trx;

	ib_qry_proc_free(&cursor->q_proc);

	/* The transaction could have been detached from the cursor. */
	if (cursor->valid_trx && trx != NULL
	    && trx->n_mysql_tables_in_use > 0) {
		--trx->n_mysql_tables_in_use;
	}

	row_prebuilt_free(prebuilt, FALSE);
	cursor->prebuilt = NULL;

	mem_heap_free(cursor->query_heap);
	mem_heap_free(cursor->heap);
	cursor = NULL;

	return(DB_SUCCESS);
}

/*****************************************************************//**
Close the table, decrement n_ref_count count.
@return DB_SUCCESS or err code */

ib_err_t
ib_cursor_close_table(
/*==================*/
	ib_crsr_t	ib_crsr)	/*!< in,own: InnoDB cursor */
{
	ib_cursor_t*	cursor = (ib_cursor_t*) ib_crsr;
	row_prebuilt_t*	prebuilt = cursor->prebuilt;

	if (prebuilt && prebuilt->table) {
		dict_table_close(prebuilt->table, FALSE, FALSE);
	}

	return(DB_SUCCESS);
}
/**********************************************************************//**
Run the insert query and do error handling.
@return DB_SUCCESS or error code */
UNIV_INLINE
ib_err_t
ib_insert_row_with_lock_retry(
/*==========================*/
	que_thr_t*	thr,		/*!< in: insert query graph */
	ins_node_t*	node,		/*!< in: insert node for the query */
	trx_savept_t*	savept)		/*!< in: savepoint to rollback to
					in case of an error */
{
	trx_t*		trx;
	ib_err_t	err;
	ib_bool_t	lock_wait;

	trx = thr_get_trx(thr);

	do {
		thr->run_node = node;
		thr->prev_node = node;

		row_ins_step(thr);

		err = trx->error_state;

		if (err != DB_SUCCESS) {
			que_thr_stop_for_mysql(thr);

			thr->lock_state = QUE_THR_LOCK_ROW;
<<<<<<< HEAD
			lock_wait = (ib_bool_t) ib_handle_errors(&err, trx, thr, savept);
=======
			lock_wait = static_cast<ib_bool_t>(
				ib_handle_errors(&err, trx, thr, savept));
>>>>>>> b7095272
			thr->lock_state = QUE_THR_LOCK_NOLOCK;
		} else {
			lock_wait = FALSE;
		}
	} while (lock_wait);

	return(err);
}

/*****************************************************************//**
Write a row.
@return DB_SUCCESS or err code */
static
ib_err_t
ib_execute_insert_query_graph(
/*==========================*/
	dict_table_t*	table,		/*!< in: table where to insert */
	que_fork_t*	ins_graph,	/*!< in: query graph */
	ins_node_t*	node)		/*!< in: insert node */
{
	trx_t*		trx;
	que_thr_t*	thr;
	trx_savept_t	savept;
	ib_err_t	err = DB_SUCCESS;

	trx = ins_graph->trx;

	savept = trx_savept_take(trx);

	thr = que_fork_get_first_thr(ins_graph);

	que_thr_move_to_run_state_for_mysql(thr, trx);

	err = ib_insert_row_with_lock_retry(thr, node, &savept);

	if (err == DB_SUCCESS) {
		que_thr_stop_for_mysql_no_error(thr, trx);

		dict_table_n_rows_inc(table);

		srv_stats.n_rows_inserted.inc();
	}

	trx->op_info = "";

	return(err);
}

/*****************************************************************//**
Create an insert query graph node. */
static
void
ib_insert_query_graph_create(
/*==========================*/
	ib_cursor_t*	cursor)		/*!< in: Cursor instance */
{
	ib_qry_proc_t*	q_proc = &cursor->q_proc;
	ib_qry_node_t*	node = &q_proc->node;
	trx_t*		trx = cursor->prebuilt->trx;

	ut_a(trx->state != TRX_STATE_NOT_STARTED);

	if (node->ins == NULL) {
		dtuple_t*	row;
		ib_qry_grph_t*	grph = &q_proc->grph;
		mem_heap_t*	heap = cursor->query_heap;
		dict_table_t*	table = cursor->prebuilt->table;

		node->ins = ins_node_create(INS_DIRECT, table, heap);

		node->ins->select = NULL;
		node->ins->values_list = NULL;

		row = dtuple_create(heap, dict_table_get_n_cols(table));
		dict_table_copy_types(row, table);

		ins_node_set_new_row(node->ins, row);

		grph->ins = static_cast<que_fork_t*>(
			que_node_get_parent(
				pars_complete_graph_for_exec(node->ins, trx,
							     heap)));

		grph->ins->state = QUE_FORK_ACTIVE;
	}
}

/*****************************************************************//**
Insert a row to a table.
@return DB_SUCCESS or err code */

ib_err_t
ib_cursor_insert_row(
/*=================*/
	ib_crsr_t	ib_crsr,	/*!< in/out: InnoDB cursor instance */
	const ib_tpl_t	ib_tpl)		/*!< in: tuple to insert */
{
	ib_ulint_t	i;
	ib_qry_node_t*	node;
	ib_qry_proc_t*	q_proc;
	ulint		n_fields;
	dtuple_t*	dst_dtuple;
	ib_err_t	err = DB_SUCCESS;
	ib_cursor_t*	cursor = (ib_cursor_t*) ib_crsr;
	const ib_tuple_t* src_tuple = (const ib_tuple_t*) ib_tpl;

	ib_insert_query_graph_create(cursor);

	ut_ad(src_tuple->type == TPL_TYPE_ROW);

	q_proc = &cursor->q_proc;
	node = &q_proc->node;

	node->ins->state = INS_NODE_ALLOC_ROW_ID;
	dst_dtuple = node->ins->row;

	n_fields = dtuple_get_n_fields(src_tuple->ptr);
	ut_ad(n_fields == dtuple_get_n_fields(dst_dtuple));

	/* Do a shallow copy of the data fields and check for NULL
	constraints on columns. */
	for (i = 0; i < n_fields; i++) {
		ulint		mtype;
		dfield_t*	src_field;
		dfield_t*	dst_field;

		src_field = dtuple_get_nth_field(src_tuple->ptr, i);

		mtype = dtype_get_mtype(dfield_get_type(src_field));

		/* Don't touch the system columns. */
		if (mtype != DATA_SYS) {
			ulint	prtype;

			prtype = dtype_get_prtype(dfield_get_type(src_field));

			if ((prtype & DATA_NOT_NULL)
			    && dfield_is_null(src_field)) {

				err = DB_DATA_MISMATCH;
				break;
			}

			dst_field = dtuple_get_nth_field(dst_dtuple, i);
			ut_ad(mtype
			      == dtype_get_mtype(dfield_get_type(dst_field)));

			/* Do a shallow copy. */
			dfield_set_data(
				dst_field, src_field->data, src_field->len);

			if (dst_field->len != IB_SQL_NULL) {
				UNIV_MEM_ASSERT_RW(dst_field->data,
						   dst_field->len);
			}
		}
	}

	if (err == DB_SUCCESS) {
		err = ib_execute_insert_query_graph(
			src_tuple->index->table, q_proc->grph.ins, node->ins);
	}

	srv_active_wake_master_thread();

	return(err);
}

/*********************************************************************//**
Gets pointer to a prebuilt update vector used in updates.
@return update vector */
UNIV_INLINE
upd_t*
ib_update_vector_create(
/*====================*/
	ib_cursor_t*	cursor)		/*!< in: current cursor */
{
	trx_t*		trx = cursor->prebuilt->trx;
	mem_heap_t*	heap = cursor->query_heap;
	dict_table_t*	table = cursor->prebuilt->table;
	ib_qry_proc_t*	q_proc = &cursor->q_proc;
	ib_qry_grph_t*	grph = &q_proc->grph;
	ib_qry_node_t*	node = &q_proc->node;

	ut_a(trx->state != TRX_STATE_NOT_STARTED);

	if (node->upd == NULL) {
		node->upd = static_cast<upd_node_t*>(
			row_create_update_node_for_mysql(table, heap));
	}

	grph->upd = static_cast<que_fork_t*>(
		que_node_get_parent(
			pars_complete_graph_for_exec(node->upd, trx, heap)));

	grph->upd->state = QUE_FORK_ACTIVE;

	return(node->upd->update);
}

/**********************************************************************//**
Note that a column has changed. */
static
void
ib_update_col(
/*==========*/

	ib_cursor_t*	cursor,		/*!< in: current cursor */
	upd_field_t*	upd_field,	/*!< in/out: update field */
	ulint		col_no,		/*!< in: column number */
	dfield_t*	dfield)		/*!< in: updated dfield */
{
	ulint		data_len;
	dict_table_t*	table = cursor->prebuilt->table;
	dict_index_t*	index = dict_table_get_first_index(table);

	data_len = dfield_get_len(dfield);

	if (data_len == UNIV_SQL_NULL) {
		dfield_set_null(&upd_field->new_val);
	} else {
		dfield_copy_data(&upd_field->new_val, dfield);
	}

	upd_field->exp = NULL;

	upd_field->orig_len = 0;

	upd_field->field_no = dict_col_get_clust_pos(
		&table->cols[col_no], index);
}

/**********************************************************************//**
Checks which fields have changed in a row and stores the new data
to an update vector.
@return DB_SUCCESS or err code */
static
ib_err_t
ib_calc_diff(
/*=========*/
	ib_cursor_t*	cursor,		/*!< in: current cursor */
	upd_t*		upd,		/*!< in/out: update vector */
	const ib_tuple_t*old_tuple,	/*!< in: Old tuple in table */
	const ib_tuple_t*new_tuple)	/*!< in: New tuple to update */
{
	ulint		i;
	ulint		n_changed = 0;
	ib_err_t	err = DB_SUCCESS;
	ulint		n_fields = dtuple_get_n_fields(new_tuple->ptr);

	ut_a(old_tuple->type == TPL_TYPE_ROW);
	ut_a(new_tuple->type == TPL_TYPE_ROW);
	ut_a(old_tuple->index->table == new_tuple->index->table);

	for (i = 0; i < n_fields; ++i) {
		ulint		mtype;
		ulint		prtype;
		upd_field_t*	upd_field;
		dfield_t*	new_dfield;
		dfield_t*	old_dfield;

		new_dfield = dtuple_get_nth_field(new_tuple->ptr, i);
		old_dfield = dtuple_get_nth_field(old_tuple->ptr, i);

		mtype = dtype_get_mtype(dfield_get_type(old_dfield));
		prtype = dtype_get_prtype(dfield_get_type(old_dfield));

		/* Skip the system columns */
		if (mtype == DATA_SYS) {
			continue;

		} else if ((prtype & DATA_NOT_NULL)
			   && dfield_is_null(new_dfield)) {

			err = DB_DATA_MISMATCH;
			break;
		}

		if (dfield_get_len(new_dfield) != dfield_get_len(old_dfield)
		    || (!dfield_is_null(old_dfield)
		        && memcmp(dfield_get_data(new_dfield),
			      dfield_get_data(old_dfield),
			      dfield_get_len(old_dfield)) != 0)) {

			upd_field = &upd->fields[n_changed];

			ib_update_col(cursor, upd_field, i, new_dfield);

			++n_changed;
		}
	}

	if (err == DB_SUCCESS) {
		upd->info_bits = 0;
		upd->n_fields = n_changed;
	}

	return(err);
}

/**********************************************************************//**
Run the update query and do error handling.
@return DB_SUCCESS or error code */
UNIV_INLINE
ib_err_t
ib_update_row_with_lock_retry(
/*==========================*/
	que_thr_t*	thr,		/*!< in: Update query graph */
	upd_node_t*	node,		/*!< in: Update node for the query */
	trx_savept_t*	savept)		/*!< in: savepoint to rollback to
					in case of an error */

{
	trx_t*		trx;
	ib_err_t	err;
	ib_bool_t	lock_wait;

	trx = thr_get_trx(thr);

	do {
		thr->run_node = node;
		thr->prev_node = node;

		row_upd_step(thr);

		err = trx->error_state;

		if (err != DB_SUCCESS) {
			que_thr_stop_for_mysql(thr);

			if (err != DB_RECORD_NOT_FOUND) {
				thr->lock_state = QUE_THR_LOCK_ROW;

<<<<<<< HEAD
				lock_wait = (ib_bool_t) ib_handle_errors(
					&err, trx, thr, savept);
=======
				lock_wait = static_cast<ib_bool_t>(
					ib_handle_errors(&err, trx, thr, savept));
>>>>>>> b7095272

				thr->lock_state = QUE_THR_LOCK_NOLOCK;
			} else {
				lock_wait = FALSE;
			}
		} else {
			lock_wait = FALSE;
		}
	} while (lock_wait);

	return(err);
}

/*********************************************************************//**
Does an update or delete of a row.
@return DB_SUCCESS or err code */
UNIV_INLINE
ib_err_t
ib_execute_update_query_graph(
/*==========================*/
	ib_cursor_t*	cursor,		/*!< in: Cursor instance */
	btr_pcur_t*	pcur)		/*!< in: Btree persistent cursor */
{
	ib_err_t	err;
	que_thr_t*	thr;
	upd_node_t*	node;
	trx_savept_t	savept;
	trx_t*		trx = cursor->prebuilt->trx;
	dict_table_t*	table = cursor->prebuilt->table;
	ib_qry_proc_t*	q_proc = &cursor->q_proc;

	/* The transaction must be running. */
	ut_a(trx->state != TRX_STATE_NOT_STARTED);

	node = q_proc->node.upd;

	ut_a(dict_index_is_clust(pcur->btr_cur.index));
	btr_pcur_copy_stored_position(node->pcur, pcur);

	ut_a(node->pcur->rel_pos == BTR_PCUR_ON);

	savept = trx_savept_take(trx);

	thr = que_fork_get_first_thr(q_proc->grph.upd);

	node->state = UPD_NODE_UPDATE_CLUSTERED;

	que_thr_move_to_run_state_for_mysql(thr, trx);

	err = ib_update_row_with_lock_retry(thr, node, &savept);

	if (err == DB_SUCCESS) {

		que_thr_stop_for_mysql_no_error(thr, trx);

		if (node->is_delete) {

			dict_table_n_rows_dec(table);

			srv_stats.n_rows_deleted.inc();
		} else {
			srv_stats.n_rows_updated.inc();
		}

	} else if (err == DB_RECORD_NOT_FOUND) {
		trx->error_state = DB_SUCCESS;
	}

	trx->op_info = "";

	return(err);
}

/*****************************************************************//**
Update a row in a table.
@return DB_SUCCESS or err code */

ib_err_t
ib_cursor_update_row(
/*=================*/
	ib_crsr_t	ib_crsr,	/*!< in: InnoDB cursor instance */
	const ib_tpl_t	ib_old_tpl,	/*!< in: Old tuple in table */
	const ib_tpl_t	ib_new_tpl)	/*!< in: New tuple to update */
{
	upd_t*		upd;
	ib_err_t	err;
	btr_pcur_t*	pcur;
	ib_cursor_t*	cursor = (ib_cursor_t*) ib_crsr;
	row_prebuilt_t*	prebuilt = cursor->prebuilt;
	const ib_tuple_t*old_tuple = (const ib_tuple_t*) ib_old_tpl;
	const ib_tuple_t*new_tuple = (const ib_tuple_t*) ib_new_tpl;

	if (dict_index_is_clust(prebuilt->index)) {
		pcur = &cursor->prebuilt->pcur;
	} else if (prebuilt->need_to_access_clustered) {
		pcur = &cursor->prebuilt->clust_pcur;
	} else {
		return(DB_ERROR);
	}

	ut_a(old_tuple->type == TPL_TYPE_ROW);
	ut_a(new_tuple->type == TPL_TYPE_ROW);

	upd = ib_update_vector_create(cursor);

	err = ib_calc_diff(cursor, upd, old_tuple, new_tuple);

	if (err == DB_SUCCESS) {
		/* Note that this is not a delete. */
		cursor->q_proc.node.upd->is_delete = FALSE;

		err = ib_execute_update_query_graph(cursor, pcur);
	}

	srv_active_wake_master_thread();

	return(err);
}

/**********************************************************************//**
Build the update query graph to delete a row from an index.
@return DB_SUCCESS or err code */
static
ib_err_t
ib_delete_row(
/*==========*/
	ib_cursor_t*	cursor,		/*!< in: current cursor */
	btr_pcur_t*	pcur,		/*!< in: Btree persistent cursor */
	const rec_t*	rec)		/*!< in: record to delete */
{
	ulint		i;
	upd_t*		upd;
	ib_err_t	err;
	ib_tuple_t*	tuple;
	ib_tpl_t	ib_tpl;
	ulint		n_cols;
	upd_field_t*	upd_field;
	ib_bool_t	page_format;
	dict_table_t*	table = cursor->prebuilt->table;
	dict_index_t*	index = dict_table_get_first_index(table);

	n_cols = dict_index_get_n_ordering_defined_by_user(index);
	ib_tpl = ib_key_tuple_new(index, n_cols);

	if (!ib_tpl) {
		return(DB_OUT_OF_MEMORY);
	}

	tuple = (ib_tuple_t*) ib_tpl;

	upd = ib_update_vector_create(cursor);

<<<<<<< HEAD
	page_format = (ib_bool_t) dict_table_is_comp(index->table);
=======
	page_format = static_cast<ib_bool_t>(
		dict_table_is_comp(index->table));
>>>>>>> b7095272
	ib_read_tuple(rec, page_format, tuple, NULL, NULL);

	upd->n_fields = ib_tuple_get_n_cols(ib_tpl);

	for (i = 0; i < upd->n_fields; ++i) {
		dfield_t*	dfield;

		upd_field = &upd->fields[i];
		dfield = dtuple_get_nth_field(tuple->ptr, i);

		dfield_copy_data(&upd_field->new_val, dfield);

		upd_field->exp = NULL;

		upd_field->orig_len = 0;

		upd->info_bits = 0;

		upd_field->field_no = dict_col_get_clust_pos(
			&table->cols[i], index);
	}

	/* Note that this is a delete. */
	cursor->q_proc.node.upd->is_delete = TRUE;

	err = ib_execute_update_query_graph(cursor, pcur);

	ib_tuple_delete(ib_tpl);

	return(err);
}

/*****************************************************************//**
Delete a row in a table.
@return DB_SUCCESS or err code */

ib_err_t
ib_cursor_delete_row(
/*=================*/
	ib_crsr_t	ib_crsr)	/*!< in: InnoDB cursor instance */
{
	ib_err_t	err;
	btr_pcur_t*	pcur;
	dict_index_t*	index;
	ib_cursor_t*	cursor = (ib_cursor_t*) ib_crsr;
	row_prebuilt_t*	prebuilt = cursor->prebuilt;

	index = dict_table_get_first_index(prebuilt->index->table);

	/* Check whether this is a secondary index cursor */
	if (index != prebuilt->index) {
		if (prebuilt->need_to_access_clustered) {
			pcur = &prebuilt->clust_pcur;
		} else {
			return(DB_ERROR);
		}
	} else {
		pcur = &prebuilt->pcur;
	}

	if (ib_btr_cursor_is_positioned(pcur)) {
		const rec_t*	rec;
		ib_bool_t	page_format;
		mtr_t		mtr;

<<<<<<< HEAD
		page_format = (ib_bool_t) dict_table_is_comp(index->table);
=======
		page_format = static_cast<ib_bool_t>(
			dict_table_is_comp(index->table));
>>>>>>> b7095272

		mtr_start(&mtr);

		if (btr_pcur_restore_position(
			BTR_SEARCH_LEAF, pcur, &mtr)) {

			rec = btr_pcur_get_rec(pcur);
		} else {
			rec = NULL;
		}

		mtr_commit(&mtr);

		if (rec && !rec_get_deleted_flag(rec, page_format)) {
			err = ib_delete_row(cursor, pcur, rec);
		} else {
			err = DB_RECORD_NOT_FOUND;
		}
	} else {
		err = DB_RECORD_NOT_FOUND;
	}

	srv_active_wake_master_thread();

	return(err);
}

/*****************************************************************//**
Read current row.
@return DB_SUCCESS or err code */

ib_err_t
ib_cursor_read_row(
/*===============*/
	ib_crsr_t	ib_crsr,	/*!< in: InnoDB cursor instance */
	ib_tpl_t	ib_tpl,		/*!< out: read cols into this tuple */
	void**		row_buf,        /*!< in/out: row buffer */
	ib_ulint_t*	row_len)        /*!< in/out: row buffer len */
{
	ib_err_t	err;
	ib_tuple_t*	tuple = (ib_tuple_t*) ib_tpl;
	ib_cursor_t*	cursor = (ib_cursor_t*) ib_crsr;

	ut_a(cursor->prebuilt->trx->state != TRX_STATE_NOT_STARTED);

	/* When searching with IB_EXACT_MATCH set, row_search_for_mysql()
	will not position the persistent cursor but will copy the record
	found into the row cache. It should be the only entry. */
	if (!ib_cursor_is_positioned(ib_crsr) ) {
		err = DB_RECORD_NOT_FOUND;
	} else {
		mtr_t		mtr;
		btr_pcur_t*	pcur;
		row_prebuilt_t*	prebuilt = cursor->prebuilt;

		if (prebuilt->need_to_access_clustered
		    && tuple->type == TPL_TYPE_ROW) {
			pcur = &prebuilt->clust_pcur;
		} else {
			pcur = &prebuilt->pcur;
		}

		if (pcur == NULL) {
			return(DB_ERROR);
		}

		mtr_start(&mtr);

		if (btr_pcur_restore_position(BTR_SEARCH_LEAF, pcur, &mtr)) {
			const rec_t*	rec;
			ib_bool_t	page_format;

<<<<<<< HEAD
			page_format = (ib_bool_t)
				dict_table_is_comp(tuple->index->table);
=======
			page_format = static_cast<ib_bool_t>(
				dict_table_is_comp(tuple->index->table));
>>>>>>> b7095272
			rec = btr_pcur_get_rec(pcur);

			if (prebuilt->innodb_api_rec &&
			    prebuilt->innodb_api_rec != rec) {
				rec = prebuilt->innodb_api_rec;
			}

			if (!rec_get_deleted_flag(rec, page_format)) {
				ib_read_tuple(rec, page_format, tuple,
					      row_buf, (ulint*) row_len);
				err = DB_SUCCESS;
			} else{
				err = DB_RECORD_NOT_FOUND;
			}

		} else {
			err = DB_RECORD_NOT_FOUND;
		}

		mtr_commit(&mtr);
	}

	return(err);
}

/*****************************************************************//**
Move cursor to the first record in the table.
@return DB_SUCCESS or err code */
UNIV_INLINE
ib_err_t
ib_cursor_position(
/*===============*/
	ib_cursor_t*	cursor,		/*!< in: InnoDB cursor instance */
	ib_srch_mode_t	mode)		/*!< in: Search mode */
{
	ib_err_t	err;
	row_prebuilt_t*	prebuilt = cursor->prebuilt;
	unsigned char*	buf;

	buf = static_cast<unsigned char*>(ut_malloc(UNIV_PAGE_SIZE));

	/* We want to position at one of the ends, row_search_for_mysql()
	uses the search_tuple fields to work out what to do. */
	dtuple_set_n_fields(prebuilt->search_tuple, 0);

	err = static_cast<ib_err_t>(row_search_for_mysql(
		buf, mode, prebuilt, 0, 0));

	ut_free(buf);

	return(err);
}

/*****************************************************************//**
Move cursor to the first record in the table.
@return DB_SUCCESS or err code */

ib_err_t
ib_cursor_first(
/*============*/
	ib_crsr_t	ib_crsr)	/*!< in: InnoDB cursor instance */
{
	ib_cursor_t*	cursor = (ib_cursor_t*) ib_crsr;

	return(ib_cursor_position(cursor, IB_CUR_G));
}

/*****************************************************************//**
Move cursor to the last record in the table.
@return DB_SUCCESS or err code */

ib_err_t
ib_cursor_last(
/*===========*/
	ib_crsr_t	ib_crsr)	/*!< in: InnoDB cursor instance */
{
	ib_cursor_t*	cursor = (ib_cursor_t*) ib_crsr;

	return(ib_cursor_position(cursor, IB_CUR_L));
}

/*****************************************************************//**
Move cursor to the next user record in the table.
@return DB_SUCCESS or err code */

ib_err_t
ib_cursor_next(
/*===========*/
        ib_crsr_t       ib_crsr)        /*!< in: InnoDB cursor instance */
{
        ib_err_t	err;
        ib_cursor_t*    cursor = (ib_cursor_t*) ib_crsr;
        row_prebuilt_t* prebuilt = cursor->prebuilt;
	byte		buf[UNIV_PAGE_SIZE_MAX];

        /* We want to move to the next record */
        dtuple_set_n_fields(prebuilt->search_tuple, 0);

        err = static_cast<ib_err_t>(row_search_for_mysql(
		buf, PAGE_CUR_G, prebuilt, 0, ROW_SEL_NEXT));

        return(err);
}

/*****************************************************************//**
Search for key.
@return DB_SUCCESS or err code */

ib_err_t
ib_cursor_moveto(
/*=============*/
	ib_crsr_t	ib_crsr,	/*!< in: InnoDB cursor instance */
	ib_tpl_t	ib_tpl,		/*!< in: Key to search for */
	ib_srch_mode_t	ib_srch_mode)	/*!< in: search mode */
{
	ulint		i;
	ulint		n_fields;
	ib_err_t	err = DB_SUCCESS;
	ib_tuple_t*	tuple = (ib_tuple_t*) ib_tpl;
	ib_cursor_t*	cursor = (ib_cursor_t*) ib_crsr;
	row_prebuilt_t*	prebuilt = cursor->prebuilt;
	dtuple_t*	search_tuple = prebuilt->search_tuple;
	unsigned char*	buf;

	ut_a(tuple->type == TPL_TYPE_KEY);

	n_fields = dict_index_get_n_ordering_defined_by_user(prebuilt->index);

	dtuple_set_n_fields(search_tuple, n_fields);
	dtuple_set_n_fields_cmp(search_tuple, n_fields);

	/* Do a shallow copy */
	for (i = 0; i < n_fields; ++i) {
		dfield_copy(dtuple_get_nth_field(search_tuple, i),
			    dtuple_get_nth_field(tuple->ptr, i));
	}

	ut_a(prebuilt->select_lock_type <= LOCK_NUM);

	prebuilt->innodb_api_rec = NULL;

	buf = static_cast<unsigned char*>(ut_malloc(UNIV_PAGE_SIZE));

	err = static_cast<ib_err_t>(row_search_for_mysql(
		buf, ib_srch_mode, prebuilt, cursor->match_mode, 0));

	ut_free(buf);

	return(err);
}

/*****************************************************************//**
Set the cursor search mode. */

void
ib_cursor_set_match_mode(
/*=====================*/
	ib_crsr_t	ib_crsr,	/*!< in: Cursor instance */
	ib_match_mode_t	match_mode)	/*!< in: ib_cursor_moveto match mode */
{
	ib_cursor_t*	cursor = (ib_cursor_t*) ib_crsr;

	cursor->match_mode = match_mode;
}

/*****************************************************************//**
Get the dfield instance for the column in the tuple.
@return dfield instance in tuple */
UNIV_INLINE
dfield_t*
ib_col_get_dfield(
/*==============*/
	ib_tuple_t*	tuple,		/*!< in: tuple instance */
	ulint		col_no)		/*!< in: col no. in tuple */
{
	dfield_t*	dfield;

	dfield = dtuple_get_nth_field(tuple->ptr, col_no);

	return(dfield);
}

/*****************************************************************//**
Predicate to check whether a column type contains variable length data.
@return DB_SUCCESS or error code */
UNIV_INLINE
ib_err_t
ib_col_is_capped(
/*==============*/
	const dtype_t*  dtype)		/*!< in: column type */
{
	return(static_cast<ib_err_t>(
		(dtype_get_mtype(dtype) == DATA_VARCHAR
		|| dtype_get_mtype(dtype) == DATA_CHAR
		|| dtype_get_mtype(dtype) == DATA_MYSQL
		|| dtype_get_mtype(dtype) == DATA_VARMYSQL
		|| dtype_get_mtype(dtype) == DATA_FIXBINARY
		|| dtype_get_mtype(dtype) == DATA_BINARY)
	       && dtype_get_len(dtype) > 0));
}

/*****************************************************************//**
Set a column of the tuple. Make a copy using the tuple's heap.
@return DB_SUCCESS or error code */

ib_err_t
ib_col_set_value(
/*=============*/
	ib_tpl_t	ib_tpl,		/*!< in: tuple instance */
	ib_ulint_t	col_no,		/*!< in: column index in tuple */
	const void*	src,		/*!< in: data value */
	ib_ulint_t	len,		/*!< in: data value len */
	ib_bool_t	need_cpy)	/*!< in: if need memcpy */
{
	const dtype_t*  dtype;
	dfield_t*	dfield;
	void*		dst = NULL;
	ib_tuple_t*	tuple = (ib_tuple_t*) ib_tpl;
	ulint		col_len;

	dfield = ib_col_get_dfield(tuple, col_no);

	/* User wants to set the column to NULL. */
	if (len == IB_SQL_NULL) {
		dfield_set_null(dfield);
		return(DB_SUCCESS);
	}

	dtype = dfield_get_type(dfield);
	col_len = dtype_get_len(dtype);

	/* Not allowed to update system columns. */
	if (dtype_get_mtype(dtype) == DATA_SYS) {
		return(DB_DATA_MISMATCH);
	}

	dst = dfield_get_data(dfield);

	/* Since TEXT/CLOB also map to DATA_VARCHAR we need to make an
	exception. Perhaps we need to set the precise type and check
	for that. */
	if (ib_col_is_capped(dtype)) {

		len = ut_min(len, static_cast<ib_ulint_t>(col_len));

		if (dst == NULL || len > dfield_get_len(dfield)) {
			dst = mem_heap_alloc(tuple->heap, col_len);
			ut_a(dst != NULL);
		}
	} else if (dst == NULL || len > dfield_get_len(dfield)) {
		dst = mem_heap_alloc(tuple->heap, len);
	}

	if (dst == NULL) {
		return(DB_OUT_OF_MEMORY);
	}

	switch (dtype_get_mtype(dtype)) {
	case DATA_INT: {

		if (col_len == len) {
			ibool		usign;

			usign = dtype_get_prtype(dtype) & DATA_UNSIGNED;
			mach_write_int_type(static_cast<byte*>(dst),
					    static_cast<const byte*>(src),
					    len, usign);

		} else {
			return(DB_DATA_MISMATCH);
		}
		break;
	}

	case DATA_FLOAT:
		if (len == sizeof(float)) {
			mach_float_write(static_cast<byte*>(dst), *(float*)src);
		} else {
			return(DB_DATA_MISMATCH);
		}
		break;

	case DATA_DOUBLE:
		if (len == sizeof(double)) {
			mach_double_write(static_cast<byte*>(dst),
					  *(double*)src);
		} else {
			return(DB_DATA_MISMATCH);
		}
		break;

	case DATA_SYS:
		ut_error;
		break;

<<<<<<< HEAD
	case DATA_CHAR:
		memcpy(dst, src, len);
		memset((byte*) dst + len, 0x20, col_len - len);
		len = col_len;
=======
	case DATA_CHAR: {
		ulint	pad_char = ULINT_UNDEFINED;

		pad_char = dtype_get_pad_char(
			dtype_get_mtype(dtype),	dtype_get_prtype(dtype));

		ut_a(pad_char != ULINT_UNDEFINED);

		memset((byte*) dst + len,
		       static_cast<int>(pad_char),
			   static_cast<size_t>(col_len - len));

		memcpy(dst, src, len);

		len = static_cast<ib_ulint_t>(col_len);
>>>>>>> b7095272
		break;

	case DATA_BLOB:
	case DATA_GEOMETRY:
	case DATA_BINARY:
	case DATA_DECIMAL:
	case DATA_VARCHAR:
	case DATA_FIXBINARY:
		if (need_cpy) {
			memcpy(dst, src, len);
		} else {
			dfield_set_data(dfield, src, len);
			dst = dfield_get_data(dfield);
		}
		break;

	case DATA_MYSQL:
	case DATA_VARMYSQL: {
		ulint		cset;
		CHARSET_INFO*	cs;
		int		error = 0;
		ulint		true_len = len;

		/* For multi byte character sets we need to
		calculate the true length of the data. */
		cset = dtype_get_charset_coll(
			dtype_get_prtype(dtype));
		cs = all_charsets[cset];
		if (cs) {
			uint pos = (uint)(col_len / cs->mbmaxlen);

			if (len > 0 && cs->mbmaxlen > 1) {
				true_len = (ulint)
					cs->cset->well_formed_len(
						cs,
						(const char*)src,
						(const char*)src + len,
						pos,
						&error);

				if (true_len < len) {
					len = static_cast<ib_ulint_t>(true_len);
				}
			}
		}

		/* All invalid bytes in data need be truncated.
		If len == 0, means all bytes of the data is invalid.
		In this case, the data will be truncated to empty.*/
		memcpy(dst, src, len);

		/* For DATA_MYSQL, need to pad the unused
		space with spaces. */
		if (dtype_get_mtype(dtype) == DATA_MYSQL) {
			ulint		n_chars;

			if (len < col_len) {
				ulint	pad_len = col_len - len;

				ut_a(cs != NULL);
				ut_a(!(pad_len % cs->mbminlen));

				cs->cset->fill(cs, (char*)dst + len,
					       pad_len,
					       0x20 /* space */);
			}

			/* Why we should do below? See function
			row_mysql_store_col_in_innobase_format */

			ut_a(!(dtype_get_len(dtype)
				% dtype_get_mbmaxlen(dtype)));

			n_chars = dtype_get_len(dtype)
				/ dtype_get_mbmaxlen(dtype);

			/* Strip space padding. */
			while (col_len > n_chars
				&& ((char*)dst)[col_len - 1] == 0x20) {
				col_len--;
			}

			len = static_cast<ib_ulint_t>(col_len);
		}
		break;
	}

	default:
		ut_error;
	}

	if (dst != dfield_get_data(dfield)) {
		dfield_set_data(dfield, dst, len);
	} else {
		dfield_set_len(dfield, len);
	}

	return(DB_SUCCESS);
}

/*****************************************************************//**
Get the size of the data available in a column of the tuple.
@return bytes avail or IB_SQL_NULL */

ib_ulint_t
ib_col_get_len(
/*===========*/
	ib_tpl_t	ib_tpl,		/*!< in: tuple instance */
	ib_ulint_t	i)		/*!< in: column index in tuple */
{
	const dfield_t*		dfield;
	ulint			data_len;
	ib_tuple_t*		tuple = (ib_tuple_t*) ib_tpl;

	dfield = ib_col_get_dfield(tuple, i);

	data_len = dfield_get_len(dfield);

	return(static_cast<ib_ulint_t>(
		data_len == UNIV_SQL_NULL ? IB_SQL_NULL : data_len));
}

/*****************************************************************//**
Copy a column value from the tuple.
@return bytes copied or IB_SQL_NULL */
UNIV_INLINE
ib_ulint_t
ib_col_copy_value_low(
/*==================*/
	ib_tpl_t	ib_tpl,		/*!< in: tuple instance */
	ib_ulint_t	i,		/*!< in: column index in tuple */
	void*		dst,		/*!< out: copied data value */
	ib_ulint_t	len)		/*!< in: max data value len to copy */
{
	const void*	data;
	const dfield_t*	dfield;
	ulint		data_len;
	ib_tuple_t*	tuple = (ib_tuple_t*) ib_tpl;

	dfield = ib_col_get_dfield(tuple, i);

	data = dfield_get_data(dfield);
	data_len = dfield_get_len(dfield);

	if (data_len != UNIV_SQL_NULL) {

		const dtype_t*  dtype = dfield_get_type(dfield);

		switch (dtype_get_mtype(dfield_get_type(dfield))) {
		case DATA_INT: {
			ibool		usign;
			ullint		ret;

			ut_a(data_len == len);

			usign = dtype_get_prtype(dtype) & DATA_UNSIGNED;
			ret = mach_read_int_type(static_cast<const byte*>(data),
						 data_len, usign);

			if (usign) {
				if (len == 1) {
					*(ib_i8_t*)dst = (ib_i8_t)ret;
				} else if (len == 2) {
					*(ib_i16_t*)dst = (ib_i16_t)ret;
				} else if (len == 4) {
					*(ib_i32_t*)dst = (ib_i32_t)ret;
				} else {
					*(ib_i64_t*)dst = (ib_i64_t)ret;
				}
			} else {
				if (len == 1) {
					*(ib_u8_t*)dst = (ib_i8_t)ret;
				} else if (len == 2) {
					*(ib_u16_t*)dst = (ib_i16_t)ret;
				} else if (len == 4) {
					*(ib_u32_t*)dst = (ib_i32_t)ret;
				} else {
					*(ib_u64_t*)dst = (ib_i64_t)ret;
				}
			}

			break;
		}
		case DATA_FLOAT:
			if (len == data_len) {
				float	f;

				ut_a(data_len == sizeof(f));
				f = mach_float_read(static_cast<const byte*>(
					data));
				memcpy(dst, &f, sizeof(f));
			} else {
				data_len = 0;
			}
			break;
		case DATA_DOUBLE:
			if (len == data_len) {
				double	d;

				ut_a(data_len == sizeof(d));
				d = mach_double_read(static_cast<const byte*>(
					data));
				memcpy(dst, &d, sizeof(d));
			} else {
				data_len = 0;
			}
			break;
		default:
			data_len = ut_min(data_len, len);
			memcpy(dst, data, data_len);
		}
	} else {
		data_len = IB_SQL_NULL;
	}

	return(static_cast<ib_ulint_t>(data_len));
}

/*****************************************************************//**
Copy a column value from the tuple.
@return bytes copied or IB_SQL_NULL */

ib_ulint_t
ib_col_copy_value(
/*==============*/
	ib_tpl_t	ib_tpl,		/*!< in: tuple instance */
	ib_ulint_t	i,		/*!< in: column index in tuple */
	void*		dst,		/*!< out: copied data value */
	ib_ulint_t	len)		/*!< in: max data value len to copy */
{
	return(ib_col_copy_value_low(ib_tpl, i, dst, len));
}

/*****************************************************************//**
Get the InnoDB column attribute from the internal column precise type.
@return precise type in api format */
UNIV_INLINE
ib_col_attr_t
ib_col_get_attr(
/*============*/
	ulint		prtype)		/*!< in: column definition */
{
	ib_col_attr_t	attr = IB_COL_NONE;

	if (prtype & DATA_UNSIGNED) {
		attr = static_cast<ib_col_attr_t>(attr | IB_COL_UNSIGNED);
	}

	if (prtype & DATA_NOT_NULL) {
		attr = static_cast<ib_col_attr_t>(attr | IB_COL_NOT_NULL);
	}

	return(attr);
}

/*****************************************************************//**
Get a column name from the tuple.
@return name of the column */

const char*
ib_col_get_name(
/*============*/
	ib_crsr_t       ib_crsr,        /*!< in: InnoDB cursor instance */
	ib_ulint_t	i)		/*!< in: column index in tuple */
{
	const char*	name;
	ib_cursor_t*    cursor = (ib_cursor_t*) ib_crsr;
	dict_table_t*	table = cursor->prebuilt->table;
	dict_col_t*     col = dict_table_get_nth_col(table, i);
	ulint           col_no = dict_col_get_no(col);

	name = dict_table_get_col_name(table, col_no);

	return(name);
}

/*****************************************************************//**
Get an index field name from the cursor.
@return name of the field */

const char*
ib_get_idx_field_name(
/*==================*/
	ib_crsr_t       ib_crsr,        /*!< in: InnoDB cursor instance */
	ib_ulint_t	i)		/*!< in: column index in tuple */
{
	ib_cursor_t*    cursor = (ib_cursor_t*) ib_crsr;
	dict_index_t*	index = cursor->prebuilt->index;
	dict_field_t* 	field;

	if (index) {
		field = dict_index_get_nth_field(cursor->prebuilt->index, i);

		if (field) {
			return(field->name);
		}
	}

	return(NULL);
}

/*****************************************************************//**
Get a column type, length and attributes from the tuple.
@return len of column data */
UNIV_INLINE
ib_ulint_t
ib_col_get_meta_low(
/*================*/
	ib_tpl_t	ib_tpl,		/*!< in: tuple instance */
	ib_ulint_t	i,		/*!< in: column index in tuple */
	ib_col_meta_t*	ib_col_meta)	/*!< out: column meta data */
{
	ib_u16_t	prtype;
	const dfield_t*	dfield;
	ulint		data_len;
	ib_tuple_t*	tuple = (ib_tuple_t*) ib_tpl;

	dfield = ib_col_get_dfield(tuple, i);

	data_len = dfield_get_len(dfield);

	/* We assume 1-1 mapping between the ENUM and internal type codes. */
	ib_col_meta->type = static_cast<ib_col_type_t>(
		dtype_get_mtype(dfield_get_type(dfield)));

<<<<<<< HEAD
	ib_col_meta->type_len = (ib_u32_t)
		dtype_get_len(dfield_get_type(dfield));
=======
	ib_col_meta->type_len = static_cast<ib_u32_t>(
		dtype_get_len(dfield_get_type(dfield)));
>>>>>>> b7095272

	prtype = (ib_u16_t) dtype_get_prtype(dfield_get_type(dfield));

	ib_col_meta->attr = ib_col_get_attr(prtype);
	ib_col_meta->client_type = prtype & DATA_MYSQL_TYPE_MASK;

	return(static_cast<ib_ulint_t>(data_len));
}

/*************************************************************//**
Read a signed int 8 bit column from an InnoDB tuple. */
UNIV_INLINE
ib_err_t
ib_tuple_check_int(
/*===============*/
	ib_tpl_t		ib_tpl,	/*!< in: InnoDB tuple */
	ib_ulint_t		i,	/*!< in: column number */
	ib_bool_t		usign,	/*!< in: true if unsigned */
	ulint			size)	/*!< in: size of integer */
{
	ib_col_meta_t		ib_col_meta;

	ib_col_get_meta_low(ib_tpl, i, &ib_col_meta);

	if (ib_col_meta.type != IB_INT) {
		return(DB_DATA_MISMATCH);
	} else if (ib_col_meta.type_len == IB_SQL_NULL) {
		return(DB_UNDERFLOW);
	} else if (ib_col_meta.type_len != size) {
		return(DB_DATA_MISMATCH);
	} else if ((ib_col_meta.attr & IB_COL_UNSIGNED) && !usign) {
		return(DB_DATA_MISMATCH);
	}

	return(DB_SUCCESS);
}

/*************************************************************//**
Read a signed int 8 bit column from an InnoDB tuple.
@return DB_SUCCESS or error */

ib_err_t
ib_tuple_read_i8(
/*=============*/
	ib_tpl_t		ib_tpl,	/*!< in: InnoDB tuple */
	ib_ulint_t		i,	/*!< in: column number */
	ib_i8_t*		ival)	/*!< out: integer value */
{
	ib_err_t		err;

	err = ib_tuple_check_int(ib_tpl, i, IB_FALSE, sizeof(*ival));

	if (err == DB_SUCCESS) {
		ib_col_copy_value_low(ib_tpl, i, ival, sizeof(*ival));
	}

	return(err);
}

/*************************************************************//**
Read an unsigned int 8 bit column from an InnoDB tuple.
@return DB_SUCCESS or error */

ib_err_t
ib_tuple_read_u8(
/*=============*/
	ib_tpl_t		ib_tpl,	/*!< in: InnoDB tuple */
	ib_ulint_t		i,	/*!< in: column number */
	ib_u8_t*		ival)	/*!< out: integer value */
{
	ib_err_t		err;

	err = ib_tuple_check_int(ib_tpl, i, IB_TRUE, sizeof(*ival));

	if (err == DB_SUCCESS) {
		ib_col_copy_value_low(ib_tpl, i, ival, sizeof(*ival));
	}

	return(err);
}

/*************************************************************//**
Read a signed int 16 bit column from an InnoDB tuple.
@return DB_SUCCESS or error */

ib_err_t
ib_tuple_read_i16(
/*==============*/
	ib_tpl_t		ib_tpl,	/*!< in: InnoDB tuple */
	ib_ulint_t		i,	/*!< in: column number */
	ib_i16_t*		ival)	/*!< out: integer value */
{
	ib_err_t		err;

	err = ib_tuple_check_int(ib_tpl, i, FALSE, sizeof(*ival));

	if (err == DB_SUCCESS) {
		ib_col_copy_value_low(ib_tpl, i, ival, sizeof(*ival));
	}

	return(err);
}

/*************************************************************//**
Read an unsigned int 16 bit column from an InnoDB tuple.
@return DB_SUCCESS or error */

ib_err_t
ib_tuple_read_u16(
/*==============*/
	ib_tpl_t		ib_tpl,	/*!< in: InnoDB tuple */
	ib_ulint_t		i,	/*!< in: column number */
	ib_u16_t*		ival)	/*!< out: integer value */
{
	ib_err_t		err;

	err = ib_tuple_check_int(ib_tpl, i, IB_TRUE, sizeof(*ival));

	if (err == DB_SUCCESS) {
		ib_col_copy_value_low(ib_tpl, i, ival, sizeof(*ival));
	}

	return(err);
}

/*************************************************************//**
Read a signed int 32 bit column from an InnoDB tuple.
@return DB_SUCCESS or error */

ib_err_t
ib_tuple_read_i32(
/*==============*/
	ib_tpl_t		ib_tpl,	/*!< in: InnoDB tuple */
	ib_ulint_t		i,	/*!< in: column number */
	ib_i32_t*		ival)	/*!< out: integer value */
{
	ib_err_t		err;

	err = ib_tuple_check_int(ib_tpl, i, FALSE, sizeof(*ival));

	if (err == DB_SUCCESS) {
		ib_col_copy_value_low(ib_tpl, i, ival, sizeof(*ival));
	}

	return(err);
}

/*************************************************************//**
Read an unsigned int 32 bit column from an InnoDB tuple.
@return DB_SUCCESS or error */

ib_err_t
ib_tuple_read_u32(
/*==============*/
	ib_tpl_t		ib_tpl,	/*!< in: InnoDB tuple */
	ib_ulint_t		i,	/*!< in: column number */
	ib_u32_t*		ival)	/*!< out: integer value */
{
	ib_err_t		err;

	err = ib_tuple_check_int(ib_tpl, i, IB_TRUE, sizeof(*ival));

	if (err == DB_SUCCESS) {
		ib_col_copy_value_low(ib_tpl, i, ival, sizeof(*ival));
	}

	return(err);
}

/*************************************************************//**
Read a signed int 64 bit column from an InnoDB tuple.
@return DB_SUCCESS or error */

ib_err_t
ib_tuple_read_i64(
/*==============*/
	ib_tpl_t		ib_tpl,	/*!< in: InnoDB tuple */
	ib_ulint_t		i,	/*!< in: column number */
	ib_i64_t*		ival)	/*!< out: integer value */
{
	ib_err_t		err;

	err = ib_tuple_check_int(ib_tpl, i, FALSE, sizeof(*ival));

	if (err == DB_SUCCESS) {
		ib_col_copy_value_low(ib_tpl, i, ival, sizeof(*ival));
	}

	return(err);
}

/*************************************************************//**
Read an unsigned int 64 bit column from an InnoDB tuple.
@return DB_SUCCESS or error */

ib_err_t
ib_tuple_read_u64(
/*==============*/
	ib_tpl_t		ib_tpl,	/*!< in: InnoDB tuple */
	ib_ulint_t		i,	/*!< in: column number */
	ib_u64_t*		ival)	/*!< out: integer value */
{
	ib_err_t		err;

	err = ib_tuple_check_int(ib_tpl, i, IB_TRUE, sizeof(*ival));

	if (err == DB_SUCCESS) {
		ib_col_copy_value_low(ib_tpl, i, ival, sizeof(*ival));
	}

	return(err);
}

/*****************************************************************//**
Get a column value pointer from the tuple.
@return NULL or pointer to buffer */

const void*
ib_col_get_value(
/*=============*/
	ib_tpl_t	ib_tpl,		/*!< in: tuple instance */
	ib_ulint_t	i)		/*!< in: column index in tuple */
{
	const void*	data;
	const dfield_t*	dfield;
	ulint		data_len;
	ib_tuple_t*	tuple = (ib_tuple_t*) ib_tpl;

	dfield = ib_col_get_dfield(tuple, i);

	data = dfield_get_data(dfield);
	data_len = dfield_get_len(dfield);

	return(data_len != UNIV_SQL_NULL ? data : NULL);
}

/*****************************************************************//**
Get a column type, length and attributes from the tuple.
@return len of column data */

ib_ulint_t
ib_col_get_meta(
/*============*/
	ib_tpl_t	ib_tpl,		/*!< in: tuple instance */
	ib_ulint_t	i,		/*!< in: column index in tuple */
	ib_col_meta_t*	ib_col_meta)	/*!< out: column meta data */
{
	return(ib_col_get_meta_low(ib_tpl, i, ib_col_meta));
}

/*****************************************************************//**
"Clear" or reset an InnoDB tuple. We free the heap and recreate the tuple.
@return new tuple, or NULL */

ib_tpl_t
ib_tuple_clear(
/*============*/
	ib_tpl_t	ib_tpl)		/*!< in,own: tuple (will be freed) */
{
	const dict_index_t*	index;
	ulint			n_cols;
	ib_tuple_t*		tuple	= (ib_tuple_t*) ib_tpl;
	ib_tuple_type_t		type	= tuple->type;
	mem_heap_t*		heap	= tuple->heap;

	index = tuple->index;
	n_cols = dtuple_get_n_fields(tuple->ptr);

	mem_heap_empty(heap);

	if (type == TPL_TYPE_ROW) {
		return(ib_row_tuple_new_low(index, n_cols, heap));
	} else {
		return(ib_key_tuple_new_low(index, n_cols, heap));
	}
}

/*****************************************************************//**
Create a new cluster key search tuple and copy the contents of  the
secondary index key tuple columns that refer to the cluster index record
to the cluster key. It does a deep copy of the column data.
@return DB_SUCCESS or error code */

ib_err_t
ib_tuple_get_cluster_key(
/*=====================*/
	ib_crsr_t	ib_crsr,	/*!< in: secondary index cursor */
	ib_tpl_t*	ib_dst_tpl,	/*!< out,own: destination tuple */
	const ib_tpl_t	ib_src_tpl)	/*!< in: source tuple */
{
	ulint		i;
	ulint		n_fields;
	ib_err_t	err = DB_SUCCESS;
	ib_tuple_t*	dst_tuple = NULL;
	ib_cursor_t*	cursor = (ib_cursor_t*) ib_crsr;
	ib_tuple_t*	src_tuple = (ib_tuple_t*) ib_src_tpl;
	dict_index_t*	clust_index;

	clust_index = dict_table_get_first_index(cursor->prebuilt->table);

	/* We need to ensure that the src tuple belongs to the same table
	as the open cursor and that it's not a tuple for a cluster index. */
	if (src_tuple->type != TPL_TYPE_KEY) {
		return(DB_ERROR);
	} else if (src_tuple->index->table != cursor->prebuilt->table) {
		return(DB_DATA_MISMATCH);
	} else if (src_tuple->index == clust_index) {
		return(DB_ERROR);
	}

	/* Create the cluster index key search tuple. */
	*ib_dst_tpl = ib_clust_search_tuple_create(ib_crsr);

	if (!*ib_dst_tpl) {
		return(DB_OUT_OF_MEMORY);
	}

	dst_tuple = (ib_tuple_t*) *ib_dst_tpl;
	ut_a(dst_tuple->index == clust_index);

	n_fields = dict_index_get_n_unique(dst_tuple->index);

	/* Do a deep copy of the data fields. */
	for (i = 0; i < n_fields; i++) {
		ulint		pos;
		dfield_t*	src_field;
		dfield_t*	dst_field;

		pos = dict_index_get_nth_field_pos(
			src_tuple->index, dst_tuple->index, i);

		ut_a(pos != ULINT_UNDEFINED);

		src_field = dtuple_get_nth_field(src_tuple->ptr, pos);
		dst_field = dtuple_get_nth_field(dst_tuple->ptr, i);

		if (!dfield_is_null(src_field)) {
			UNIV_MEM_ASSERT_RW(src_field->data, src_field->len);

			dst_field->data = mem_heap_dup(
				dst_tuple->heap,
				src_field->data,
				src_field->len);

			dst_field->len = src_field->len;
		} else {
			dfield_set_null(dst_field);
		}
	}

	return(err);
}

/*****************************************************************//**
Copy the contents of  source tuple to destination tuple. The tuples
must be of the same type and belong to the same table/index.
@return DB_SUCCESS or error code */

ib_err_t
ib_tuple_copy(
/*==========*/
	ib_tpl_t	ib_dst_tpl,	/*!< in: destination tuple */
	const ib_tpl_t	ib_src_tpl)	/*!< in: source tuple */
{
	ulint		i;
	ulint		n_fields;
	ib_err_t	err = DB_SUCCESS;
	const ib_tuple_t*src_tuple = (const ib_tuple_t*) ib_src_tpl;
	ib_tuple_t*	dst_tuple = (ib_tuple_t*) ib_dst_tpl;

	/* Make sure src and dst are not the same. */
	ut_a(src_tuple != dst_tuple);

	/* Make sure they are the same type and refer to the same index. */
	if (src_tuple->type != dst_tuple->type
	   || src_tuple->index != dst_tuple->index) {

		return(DB_DATA_MISMATCH);
	}

	n_fields = dtuple_get_n_fields(src_tuple->ptr);
	ut_ad(n_fields == dtuple_get_n_fields(dst_tuple->ptr));

	/* Do a deep copy of the data fields. */
	for (i = 0; i < n_fields; ++i) {
		dfield_t*	src_field;
		dfield_t*	dst_field;

		src_field = dtuple_get_nth_field(src_tuple->ptr, i);
		dst_field = dtuple_get_nth_field(dst_tuple->ptr, i);

		if (!dfield_is_null(src_field)) {
			UNIV_MEM_ASSERT_RW(src_field->data, src_field->len);

			dst_field->data = mem_heap_dup(
				dst_tuple->heap,
				src_field->data,
				src_field->len);

			dst_field->len = src_field->len;
		} else {
			dfield_set_null(dst_field);
		}
	}

	return(err);
}

/*****************************************************************//**
Create an InnoDB tuple used for index/table search.
@return own: Tuple for current index */

ib_tpl_t
ib_sec_search_tuple_create(
/*=======================*/
	ib_crsr_t	ib_crsr)	/*!< in: Cursor instance */
{
	ulint		n_cols;
	ib_cursor_t*	cursor = (ib_cursor_t*) ib_crsr;
	dict_index_t*	index = cursor->prebuilt->index;

	n_cols = dict_index_get_n_unique_in_tree(index);
	return(ib_key_tuple_new(index, n_cols));
}

/*****************************************************************//**
Create an InnoDB tuple used for index/table search.
@return own: Tuple for current index */

ib_tpl_t
ib_sec_read_tuple_create(
/*=====================*/
	ib_crsr_t	ib_crsr)	/*!< in: Cursor instance */
{
	ulint		n_cols;
	ib_cursor_t*	cursor = (ib_cursor_t*) ib_crsr;
	dict_index_t*	index = cursor->prebuilt->index;

	n_cols = dict_index_get_n_fields(index);
	return(ib_row_tuple_new(index, n_cols));
}

/*****************************************************************//**
Create an InnoDB tuple used for table key operations.
@return own: Tuple for current table */

ib_tpl_t
ib_clust_search_tuple_create(
/*=========================*/
	ib_crsr_t	ib_crsr)	/*!< in: Cursor instance */
{
	ulint		n_cols;
	ib_cursor_t*	cursor = (ib_cursor_t*) ib_crsr;
	dict_index_t*	index;

	index = dict_table_get_first_index(cursor->prebuilt->table);

	n_cols = dict_index_get_n_ordering_defined_by_user(index);
	return(ib_key_tuple_new(index, n_cols));
}

/*****************************************************************//**
Create an InnoDB tuple for table row operations.
@return own: Tuple for current table */

ib_tpl_t
ib_clust_read_tuple_create(
/*=======================*/
	ib_crsr_t	ib_crsr)	/*!< in: Cursor instance */
{
	ulint		n_cols;
	ib_cursor_t*	cursor = (ib_cursor_t*) ib_crsr;
	dict_index_t*	index;

	index = dict_table_get_first_index(cursor->prebuilt->table);

	n_cols = dict_table_get_n_cols(cursor->prebuilt->table);
	return(ib_row_tuple_new(index, n_cols));
}

/*****************************************************************//**
Return the number of user columns in the tuple definition.
@return number of user columns */

ib_ulint_t
ib_tuple_get_n_user_cols(
/*=====================*/
	const ib_tpl_t	ib_tpl)		/*!< in: Tuple for current table */
{
	const ib_tuple_t*	tuple = (const ib_tuple_t*) ib_tpl;

	if (tuple->type == TPL_TYPE_ROW) {
		return(static_cast<ib_ulint_t>(
			dict_table_get_n_user_cols(tuple->index->table)));
	}

	return(static_cast<ib_ulint_t>(
		dict_index_get_n_ordering_defined_by_user(tuple->index)));
}

/*****************************************************************//**
Return the number of columns in the tuple definition.
@return number of columns */

ib_ulint_t
ib_tuple_get_n_cols(
/*================*/
	const ib_tpl_t	ib_tpl)		/*!< in: Tuple for table/index */
{
	const ib_tuple_t*	tuple = (const ib_tuple_t*) ib_tpl;

	return(static_cast<ib_ulint_t>(dtuple_get_n_fields(tuple->ptr)));
}

/*****************************************************************//**
Destroy an InnoDB tuple. */

void
ib_tuple_delete(
/*============*/
	ib_tpl_t	ib_tpl)		/*!< in,own: Tuple instance to delete */
{
	ib_tuple_t*	tuple = (ib_tuple_t*) ib_tpl;

	if (!ib_tpl) {
		return;
	}

	mem_heap_free(tuple->heap);
}

/*****************************************************************//**
Get a table id. This function will acquire the dictionary mutex.
@return DB_SUCCESS if found */

ib_err_t
ib_table_get_id(
/*============*/
	const char*	table_name,	/*!< in: table to find */
	ib_id_u64_t*	table_id)	/*!< out: table id if found */
{
	ib_err_t	err;

	dict_mutex_enter_for_mysql();

	err = ib_table_get_id_low(table_name, table_id);

	dict_mutex_exit_for_mysql();

	return(err);
}

/*****************************************************************//**
Get an index id.
@return DB_SUCCESS if found */

ib_err_t
ib_index_get_id(
/*============*/
	const char*	table_name,	/*!< in: find index for this table */
	const char*	index_name,	/*!< in: index to find */
	ib_id_u64_t*	index_id)	/*!< out: index id if found */
{
	dict_table_t*	table;
	char*		normalized_name;
	ib_err_t	err = DB_TABLE_NOT_FOUND;

	*index_id = 0;

	normalized_name = static_cast<char*>(
		ut_malloc(ut_strlen(table_name) + 1));
	ib_normalize_table_name(normalized_name, table_name);

	table = ib_lookup_table_by_name(normalized_name);

	ut_free(normalized_name);
	normalized_name = NULL;

	if (table != NULL) {
		dict_index_t*	index;

		index = dict_table_get_index_on_name(table, index_name);

		if (index != NULL) {
			/* We only support 32 bit table and index ids. Because
			we need to pack the table id into the index id. */

			*index_id = (table->id);
			*index_id <<= 32;
			*index_id |= (index->id);

			err = DB_SUCCESS;
		}
	}

	return(err);
}

/*****************************************************************//**
Check if cursor is positioned.
@return IB_TRUE if positioned */

ib_bool_t
ib_cursor_is_positioned(
/*====================*/
	const ib_crsr_t	ib_crsr)	/*!< in: InnoDB cursor instance */
{
	const ib_cursor_t*	cursor = (const ib_cursor_t*) ib_crsr;
	row_prebuilt_t*		prebuilt = cursor->prebuilt;

	return(ib_btr_cursor_is_positioned(&prebuilt->pcur));
}


/*****************************************************************//**
Checks if the data dictionary is latched in exclusive mode.
@return TRUE if exclusive latch */

ib_bool_t
ib_schema_lock_is_exclusive(
/*========================*/
	const ib_trx_t	ib_trx)		/*!< in: transaction */
{
	const trx_t*	trx = (const trx_t*) ib_trx;

	return(trx->dict_operation_lock_mode == RW_X_LATCH);
}

/*****************************************************************//**
Checks if the data dictionary is latched in shared mode.
@return TRUE if shared latch */

ib_bool_t
ib_schema_lock_is_shared(
/*=====================*/
	const ib_trx_t	ib_trx)		/*!< in: transaction */
{
	const trx_t*	trx = (const trx_t*) ib_trx;

	return(trx->dict_operation_lock_mode == RW_S_LATCH);
}

/*****************************************************************//**
Set the Lock an InnoDB cursor/table.
@return DB_SUCCESS or error code */

ib_err_t
ib_cursor_lock(
/*===========*/
	ib_crsr_t	ib_crsr,	/*!< in/out: InnoDB cursor */
	ib_lck_mode_t	ib_lck_mode)	/*!< in: InnoDB lock mode */
{
	ib_cursor_t*	cursor = (ib_cursor_t*) ib_crsr;
	row_prebuilt_t*	prebuilt = cursor->prebuilt;
	trx_t*		trx = prebuilt->trx;
	dict_table_t*	table = prebuilt->table;

	return(ib_trx_lock_table_with_retry(
		trx, table, (enum lock_mode) ib_lck_mode));
}

/*****************************************************************//**
Set the Lock an InnoDB table using the table id.
@return DB_SUCCESS or error code */

ib_err_t
ib_table_lock(
/*==========*/
	ib_trx_t	ib_trx,		/*!< in/out: transaction */
	ib_id_u64_t	table_id,	/*!< in: table id */
	ib_lck_mode_t	ib_lck_mode)	/*!< in: InnoDB lock mode */
{
	ib_err_t	err;
	que_thr_t*	thr;
	mem_heap_t*	heap;
	dict_table_t*	table;
	ib_qry_proc_t	q_proc;
	trx_t*		trx = (trx_t*) ib_trx;

	ut_a(trx->state != TRX_STATE_NOT_STARTED);

	table = ib_open_table_by_id(table_id, FALSE);

	if (table == NULL) {
		return(DB_TABLE_NOT_FOUND);
	}

	ut_a(ib_lck_mode <= static_cast<ib_lck_mode_t>(LOCK_NUM));

	heap = mem_heap_create(128);

	q_proc.node.sel = sel_node_create(heap);

	thr = pars_complete_graph_for_exec(q_proc.node.sel, trx, heap);

	q_proc.grph.sel = static_cast<que_fork_t*>(que_node_get_parent(thr));
	q_proc.grph.sel->state = QUE_FORK_ACTIVE;

	trx->op_info = "setting table lock";

	ut_a(ib_lck_mode == IB_LOCK_IS || ib_lck_mode == IB_LOCK_IX);
	err = static_cast<ib_err_t>(
		lock_table(0, table, (enum lock_mode) ib_lck_mode, thr));

	trx->error_state = err;

	mem_heap_free(heap);

	return(err);
}

/*****************************************************************//**
Unlock an InnoDB table.
@return DB_SUCCESS or error code */

ib_err_t
ib_cursor_unlock(
/*=============*/
	ib_crsr_t	ib_crsr)	/*!< in/out: InnoDB cursor */
{
	ib_err_t	err = DB_SUCCESS;
	ib_cursor_t*	cursor = (ib_cursor_t*) ib_crsr;
	row_prebuilt_t*	prebuilt = cursor->prebuilt;

	if (prebuilt->trx->mysql_n_tables_locked > 0) {
		--prebuilt->trx->mysql_n_tables_locked;
	} else {
		err = DB_ERROR;
	}

	return(err);
}

/*****************************************************************//**
Set the Lock mode of the cursor.
@return DB_SUCCESS or error code */

ib_err_t
ib_cursor_set_lock_mode(
/*====================*/
	ib_crsr_t	ib_crsr,	/*!< in/out: InnoDB cursor */
	ib_lck_mode_t	ib_lck_mode)	/*!< in: InnoDB lock mode */
{
	ib_err_t	err = DB_SUCCESS;
	ib_cursor_t*	cursor = (ib_cursor_t*) ib_crsr;
	row_prebuilt_t*	prebuilt = cursor->prebuilt;

	ut_a(ib_lck_mode <= static_cast<ib_lck_mode_t>(LOCK_NUM));

	if (ib_lck_mode == IB_LOCK_X) {
		err = ib_cursor_lock(ib_crsr, IB_LOCK_IX);
	} else if (ib_lck_mode == IB_LOCK_S) {
		err = ib_cursor_lock(ib_crsr, IB_LOCK_IS);
	}

	if (err == DB_SUCCESS) {
		prebuilt->select_lock_type = (enum lock_mode) ib_lck_mode;
		ut_a(prebuilt->trx->state != TRX_STATE_NOT_STARTED);
	}

	return(err);
}

/*****************************************************************//**
Set need to access clustered index record. */

void
ib_cursor_set_cluster_access(
/*=========================*/
	ib_crsr_t	ib_crsr)	/*!< in/out: InnoDB cursor */
{
	ib_cursor_t*	cursor = (ib_cursor_t*) ib_crsr;
	row_prebuilt_t*	prebuilt = cursor->prebuilt;

	prebuilt->need_to_access_clustered = TRUE;
}

/*************************************************************//**
Convert and write an INT column value to an InnoDB tuple.
@return DB_SUCCESS or error */
UNIV_INLINE
ib_err_t
ib_tuple_write_int(
/*===============*/
	ib_tpl_t	ib_tpl,		/*!< in/out: tuple to write to */
	ulint		col_no,		/*!< in: column number */
	const void*	value,		/*!< in: integer value */
	ulint		value_len)	/*!< in: sizeof value type */
{
	const dfield_t*	dfield;
	ulint		data_len;
	ulint		type_len;
	ib_tuple_t*	tuple = (ib_tuple_t*) ib_tpl;

	ut_a(col_no < ib_tuple_get_n_cols(ib_tpl));

	dfield = ib_col_get_dfield(tuple, col_no);

	data_len = dfield_get_len(dfield);
	type_len = dtype_get_len(dfield_get_type(dfield));

	if (dtype_get_mtype(dfield_get_type(dfield)) != DATA_INT
	    || value_len != data_len) {

		return(DB_DATA_MISMATCH);
	}

	return(ib_col_set_value(
		ib_tpl, static_cast<ib_ulint_t>(col_no),
		value, static_cast<ib_ulint_t>(type_len), true));
}

/*****************************************************************//**
Write an integer value to a column. Integers are stored in big-endian
format and will need to be converted from the host format.
@return DB_SUCESS or error */

ib_err_t
ib_tuple_write_i8(
/*==============*/
	ib_tpl_t	ib_tpl,		/*!< in/out: tuple to write to */
	int		col_no,		/*!< in: column number */
	ib_i8_t		val)		/*!< in: value to write */
{
	return(ib_col_set_value(ib_tpl, col_no, &val, sizeof(val), true));
}

/*****************************************************************//**
Write an integer value to a column. Integers are stored in big-endian
format and will need to be converted from the host format.
@return DB_SUCESS or error */

ib_err_t
ib_tuple_write_i16(
/*===============*/
	ib_tpl_t	ib_tpl,		/*!< in/out: tuple to write to */
	int		col_no,		/*!< in: column number */
	ib_i16_t	val)		/*!< in: value to write */
{
	return(ib_col_set_value(ib_tpl, col_no, &val, sizeof(val), true));
}

/*****************************************************************//**
Write an integer value to a column. Integers are stored in big-endian
format and will need to be converted from the host format.
@return DB_SUCCESS or error */

ib_err_t
ib_tuple_write_i32(
/*===============*/
	ib_tpl_t	ib_tpl,		/*!< in/out: tuple to write to */
	int		col_no,		/*!< in: column number */
	ib_i32_t	val)		/*!< in: value to write */
{
	return(ib_col_set_value(ib_tpl, col_no, &val, sizeof(val), true));
}

/*****************************************************************//**
Write an integer value to a column. Integers are stored in big-endian
format and will need to be converted from the host format.
@return DB_SUCCESS or error */

ib_err_t
ib_tuple_write_i64(
/*===============*/
	ib_tpl_t	ib_tpl,		/*!< in/out: tuple to write to */
	int		col_no,		/*!< in: column number */
	ib_i64_t	val)		/*!< in: value to write */
{
	return(ib_col_set_value(ib_tpl, col_no, &val, sizeof(val), true));
}

/*****************************************************************//**
Write an integer value to a column. Integers are stored in big-endian
format and will need to be converted from the host format.
@return DB_SUCCESS or error */

ib_err_t
ib_tuple_write_u8(
/*==============*/
	ib_tpl_t	ib_tpl,		/*!< in/out: tuple to write to */
	int		col_no,		/*!< in: column number */
	ib_u8_t		val)		/*!< in: value to write */
{
	return(ib_col_set_value(ib_tpl, col_no, &val, sizeof(val), true));
}

/*****************************************************************//**
Write an integer value to a column. Integers are stored in big-endian
format and will need to be converted from the host format.
@return DB_SUCCESS or error */

ib_err_t
ib_tuple_write_u16(
/*===============*/
	ib_tpl_t	ib_tpl,		/*!< in/out: tupe to write to */
	int		col_no,		/*!< in: column number */
	ib_u16_t	val)		/*!< in: value to write */
{
	return(ib_col_set_value(ib_tpl, col_no, &val, sizeof(val), true));
}

/*****************************************************************//**
Write an integer value to a column. Integers are stored in big-endian
format and will need to be converted from the host format.
@return DB_SUCCESS or error */

ib_err_t
ib_tuple_write_u32(
/*===============*/
	ib_tpl_t	ib_tpl,		/*!< in/out: tuple to write to */
	int		col_no,		/*!< in: column number */
	ib_u32_t	val)		/*!< in: value to write */
{
	return(ib_col_set_value(ib_tpl, col_no, &val, sizeof(val), true));
}

/*****************************************************************//**
Write an integer value to a column. Integers are stored in big-endian
format and will need to be converted from the host format.
@return DB_SUCCESS or error */

ib_err_t
ib_tuple_write_u64(
/*===============*/
	ib_tpl_t	ib_tpl,		/*!< in/out: tuple to write to */
	int		col_no,		/*!< in: column number */
	ib_u64_t	val)		/*!< in: value to write */
{
	return(ib_col_set_value(ib_tpl, col_no, &val, sizeof(val), true));
}

/*****************************************************************//**
Inform the cursor that it's the start of an SQL statement. */

void
ib_cursor_stmt_begin(
/*=================*/
	ib_crsr_t	ib_crsr)	/*!< in: cursor */
{
	ib_cursor_t*	cursor = (ib_cursor_t*) ib_crsr;

	cursor->prebuilt->sql_stat_start = TRUE;
}

/*****************************************************************//**
Write a double value to a column.
@return DB_SUCCESS or error */

ib_err_t
ib_tuple_write_double(
/*==================*/
	ib_tpl_t	ib_tpl,		/*!< in/out: tuple to write to */
	int		col_no,		/*!< in: column number */
	double		val)		/*!< in: value to write */
{
	const dfield_t*	dfield;
	ib_tuple_t*	tuple = (ib_tuple_t*) ib_tpl;

	dfield = ib_col_get_dfield(tuple, col_no);

	if (dtype_get_mtype(dfield_get_type(dfield)) == DATA_DOUBLE) {
		return(ib_col_set_value(ib_tpl, col_no,
					&val, sizeof(val), true));
	} else {
		return(DB_DATA_MISMATCH);
	}
}

/*************************************************************//**
Read a double column value from an InnoDB tuple.
@return DB_SUCCESS or error */

ib_err_t
ib_tuple_read_double(
/*=================*/
	ib_tpl_t	ib_tpl,		/*!< in: InnoDB tuple */
	ib_ulint_t	col_no,		/*!< in: column number */
	double*		dval)		/*!< out: double value */
{
	ib_err_t	err;
	const dfield_t*	dfield;
	ib_tuple_t*	tuple = (ib_tuple_t*) ib_tpl;

	dfield = ib_col_get_dfield(tuple, col_no);

	if (dtype_get_mtype(dfield_get_type(dfield)) == DATA_DOUBLE) {
		ib_col_copy_value_low(ib_tpl, col_no, dval, sizeof(*dval));
		err = DB_SUCCESS;
	} else {
		err = DB_DATA_MISMATCH;
	}

	return(err);
}

/*****************************************************************//**
Write a float value to a column.
@return DB_SUCCESS or error */

ib_err_t
ib_tuple_write_float(
/*=================*/
	ib_tpl_t	ib_tpl,		/*!< in/out: tuple to write to */
	int		col_no,		/*!< in: column number */
	float		val)		/*!< in: value to write */
{
	const dfield_t*	dfield;
	ib_tuple_t*	tuple = (ib_tuple_t*) ib_tpl;

	dfield = ib_col_get_dfield(tuple, col_no);

	if (dtype_get_mtype(dfield_get_type(dfield)) == DATA_FLOAT) {
		return(ib_col_set_value(ib_tpl, col_no,
					&val, sizeof(val), true));
	} else {
		return(DB_DATA_MISMATCH);
	}
}

/*************************************************************//**
Read a float value from an InnoDB tuple.
@return DB_SUCCESS or error */

ib_err_t
ib_tuple_read_float(
/*================*/
	ib_tpl_t	ib_tpl,		/*!< in: InnoDB tuple */
	ib_ulint_t	col_no,		/*!< in: column number */
	float*		fval)		/*!< out: float value */
{
	ib_err_t	err;
	const dfield_t*	dfield;
	ib_tuple_t*	tuple = (ib_tuple_t*) ib_tpl;

	dfield = ib_col_get_dfield(tuple, col_no);

	if (dtype_get_mtype(dfield_get_type(dfield)) == DATA_FLOAT) {
		ib_col_copy_value_low(ib_tpl, col_no, fval, sizeof(*fval));
		err = DB_SUCCESS;
	} else {
		err = DB_DATA_MISMATCH;
	}

	return(err);
}

/*****************************************************************//**
Truncate a table. The cursor handle will be closed and set to NULL
on success.
@return DB_SUCCESS or error code */

ib_err_t
ib_cursor_truncate(
/*===============*/
	ib_crsr_t*	ib_crsr,	/*!< in/out: cursor for table
					to truncate */
	ib_id_u64_t*	table_id)	/*!< out: new table id */
{
	ib_err_t        err;
	ib_cursor_t*    cursor = *(ib_cursor_t**) ib_crsr;
	row_prebuilt_t* prebuilt = cursor->prebuilt;

	*table_id = 0;

	err = ib_cursor_lock(*ib_crsr, IB_LOCK_X);

	if (err == DB_SUCCESS) {
		trx_t*          trx;
		dict_table_t*   table = prebuilt->table;

		/* We are going to free the cursor and the prebuilt. Store
		the transaction handle locally. */
		trx = prebuilt->trx;
		err = ib_cursor_close(*ib_crsr);
		ut_a(err == DB_SUCCESS);

		*ib_crsr = NULL;

		/* A temp go around for assertion in trx_start_for_ddl_low
		we already start the trx */
		if (trx->state == TRX_STATE_ACTIVE) {
#ifdef UNIV_DEBUG
			trx->start_file = 0;
#endif /* UNIV_DEBUG */
			trx->dict_operation = TRX_DICT_OP_TABLE;
		}

		/* This function currently commits the transaction
		on success. */
		err = static_cast<ib_err_t>(
			row_truncate_table_for_mysql(table, trx));

		if (err == DB_SUCCESS) {
			*table_id = (table->id);
		}
	}

        return(err);
}

/*****************************************************************//**
Truncate a table.
@return DB_SUCCESS or error code */

ib_err_t
ib_table_truncate(
/*==============*/
	const char*	table_name,	/*!< in: table name */
	ib_id_u64_t*	table_id)	/*!< out: new table id */
{
	ib_err_t        err;
	dict_table_t*   table;
	ib_err_t        trunc_err;
	ib_trx_t        ib_trx = NULL;
	ib_crsr_t       ib_crsr = NULL;
	ib_ulint_t	memcached_sync = 0;

	ib_trx = ib_trx_begin(IB_TRX_SERIALIZABLE, true, false);

	dict_mutex_enter_for_mysql();

	table = dict_table_open_on_name(table_name, TRUE, FALSE,
					DICT_ERR_IGNORE_NONE);

	if (table != NULL && dict_table_get_first_index(table)) {
		err = ib_create_cursor_with_index_id(&ib_crsr, table, 0,
						     (trx_t*) ib_trx);
	} else {
		err = DB_TABLE_NOT_FOUND;
	}

	/* Remember the memcached_sync_count and set it to 0, so the
	truncate can be executed. */
	if (table != NULL && err == DB_SUCCESS) {
		memcached_sync = static_cast<ib_ulint_t>(
			table->memcached_sync_count);
		table->memcached_sync_count = 0;
	}

	dict_mutex_exit_for_mysql();

	if (err == DB_SUCCESS) {
		trunc_err = ib_cursor_truncate(&ib_crsr, table_id);
		ut_a(err == DB_SUCCESS);
	} else {
		trunc_err = err;
	}

	if (ib_crsr != NULL) {
		err = ib_cursor_close(ib_crsr);
		ut_a(err == DB_SUCCESS);
	}

	if (trunc_err == DB_SUCCESS) {
		ut_a(ib_trx_state(ib_trx) == static_cast<ib_trx_state_t>(
			TRX_STATE_NOT_STARTED));

		err = ib_trx_release(ib_trx);
		ut_a(err == DB_SUCCESS);
	} else {
		err = ib_trx_rollback(ib_trx);
		ut_a(err == DB_SUCCESS);
	}

	/* Set the memcached_sync_count back. */
	if (table != NULL && memcached_sync != 0) {
		dict_mutex_enter_for_mysql();

		table->memcached_sync_count = memcached_sync;

		dict_mutex_exit_for_mysql();
	}

        return(trunc_err);
}

/*****************************************************************//**
Frees a possible InnoDB trx object associated with the current THD.
@return 0 or error number */

ib_err_t
ib_close_thd(
/*=========*/
	void*		thd)	/*!< in: handle to the MySQL thread of the user
				whose resources should be free'd */
{
	innobase_close_thd(static_cast<THD*>(thd));

	return(DB_SUCCESS);
}

/*****************************************************************//**
Return isolation configuration set by "innodb_api_trx_level"
@return trx isolation level*/

ib_trx_state_t
ib_cfg_trx_level()
/*==============*/
{
	return(static_cast<ib_trx_state_t>(ib_trx_level_setting));
}

/*****************************************************************//**
Return configure value for background commit interval (in seconds)
@return background commit interval (in seconds) */

ib_ulint_t
ib_cfg_bk_commit_interval()
/*=======================*/
{
	return(static_cast<ib_ulint_t>(ib_bk_commit_interval));
}

/*****************************************************************//**
Get generic configure status
@return configure status*/

int
ib_cfg_get_cfg()
/*============*/
{
	int	cfg_status;

	cfg_status = (ib_binlog_enabled) ? IB_CFG_BINLOG_ENABLED : 0;

	if (ib_mdl_enabled) {
		cfg_status |= IB_CFG_MDL_ENABLED;
	}

	if (ib_disable_row_lock) {
		cfg_status |= IB_CFG_DISABLE_ROWLOCK;
	}

	return(cfg_status);
}

/*****************************************************************//**
Wrapper of ut_strerr() which converts an InnoDB error number to a
human readable text message.
@return string, describing the error */

const char*
ib_ut_strerr(
/*=========*/
	ib_err_t	num)	/*!< in: error number */
{
	return(ut_strerr(num));
}

/*****************************************************************//**
Increase/decrease the memcached sync count of table to sync memcached
DML with SQL DDLs.
@return DB_SUCCESS or error number */

ib_err_t
ib_cursor_set_memcached_sync(
/*=========================*/
	ib_crsr_t	ib_crsr,	/*!< in: cursor */
	ib_bool_t	flag)		/*!< in: true for increase */
{
	const ib_cursor_t*      cursor = (const ib_cursor_t*) ib_crsr;
	row_prebuilt_t*         prebuilt = cursor->prebuilt;
	dict_table_t*           table = prebuilt->table;
	ib_err_t                err = DB_SUCCESS;

	if (table != NULL) {
                /* If memcached_sync_count is -1, means table is
                doing DDL, we just return error. */
                if (table->memcached_sync_count == DICT_TABLE_IN_DDL) {
                        return(DB_ERROR);
                }

		if (flag) {
#ifdef HAVE_ATOMIC_BUILTINS
			os_atomic_increment_lint(&table->memcached_sync_count, 1);
#else
		        dict_mutex_enter_for_mysql();
                        ++table->memcached_sync_count;
                        dict_mutex_exit_for_mysql();
#endif
		} else {
#ifdef HAVE_ATOMIC_BUILTINS
			os_atomic_decrement_lint(&table->memcached_sync_count, 1);
#else
		        dict_mutex_enter_for_mysql();
                        --table->memcached_sync_count;
                        dict_mutex_exit_for_mysql();
#endif
		        ut_a(table->memcached_sync_count >= 0);
		}
	} else {
		err = DB_TABLE_NOT_FOUND;
	}

	return(err);
}<|MERGE_RESOLUTION|>--- conflicted
+++ resolved
@@ -1479,12 +1479,8 @@
 			que_thr_stop_for_mysql(thr);
 
 			thr->lock_state = QUE_THR_LOCK_ROW;
-<<<<<<< HEAD
-			lock_wait = (ib_bool_t) ib_handle_errors(&err, trx, thr, savept);
-=======
 			lock_wait = static_cast<ib_bool_t>(
 				ib_handle_errors(&err, trx, thr, savept));
->>>>>>> b7095272
 			thr->lock_state = QUE_THR_LOCK_NOLOCK;
 		} else {
 			lock_wait = FALSE;
@@ -1818,13 +1814,8 @@
 			if (err != DB_RECORD_NOT_FOUND) {
 				thr->lock_state = QUE_THR_LOCK_ROW;
 
-<<<<<<< HEAD
-				lock_wait = (ib_bool_t) ib_handle_errors(
-					&err, trx, thr, savept);
-=======
 				lock_wait = static_cast<ib_bool_t>(
 					ib_handle_errors(&err, trx, thr, savept));
->>>>>>> b7095272
 
 				thr->lock_state = QUE_THR_LOCK_NOLOCK;
 			} else {
@@ -1977,12 +1968,8 @@
 
 	upd = ib_update_vector_create(cursor);
 
-<<<<<<< HEAD
-	page_format = (ib_bool_t) dict_table_is_comp(index->table);
-=======
 	page_format = static_cast<ib_bool_t>(
 		dict_table_is_comp(index->table));
->>>>>>> b7095272
 	ib_read_tuple(rec, page_format, tuple, NULL, NULL);
 
 	upd->n_fields = ib_tuple_get_n_cols(ib_tpl);
@@ -2048,12 +2035,8 @@
 		ib_bool_t	page_format;
 		mtr_t		mtr;
 
-<<<<<<< HEAD
-		page_format = (ib_bool_t) dict_table_is_comp(index->table);
-=======
 		page_format = static_cast<ib_bool_t>(
 			dict_table_is_comp(index->table));
->>>>>>> b7095272
 
 		mtr_start(&mtr);
 
@@ -2126,13 +2109,8 @@
 			const rec_t*	rec;
 			ib_bool_t	page_format;
 
-<<<<<<< HEAD
-			page_format = (ib_bool_t)
-				dict_table_is_comp(tuple->index->table);
-=======
 			page_format = static_cast<ib_bool_t>(
 				dict_table_is_comp(tuple->index->table));
->>>>>>> b7095272
 			rec = btr_pcur_get_rec(pcur);
 
 			if (prebuilt->innodb_api_rec &&
@@ -2428,28 +2406,10 @@
 		ut_error;
 		break;
 
-<<<<<<< HEAD
 	case DATA_CHAR:
 		memcpy(dst, src, len);
 		memset((byte*) dst + len, 0x20, col_len - len);
 		len = col_len;
-=======
-	case DATA_CHAR: {
-		ulint	pad_char = ULINT_UNDEFINED;
-
-		pad_char = dtype_get_pad_char(
-			dtype_get_mtype(dtype),	dtype_get_prtype(dtype));
-
-		ut_a(pad_char != ULINT_UNDEFINED);
-
-		memset((byte*) dst + len,
-		       static_cast<int>(pad_char),
-			   static_cast<size_t>(col_len - len));
-
-		memcpy(dst, src, len);
-
-		len = static_cast<ib_ulint_t>(col_len);
->>>>>>> b7095272
 		break;
 
 	case DATA_BLOB:
@@ -2775,13 +2735,8 @@
 	ib_col_meta->type = static_cast<ib_col_type_t>(
 		dtype_get_mtype(dfield_get_type(dfield)));
 
-<<<<<<< HEAD
-	ib_col_meta->type_len = (ib_u32_t)
-		dtype_get_len(dfield_get_type(dfield));
-=======
 	ib_col_meta->type_len = static_cast<ib_u32_t>(
 		dtype_get_len(dfield_get_type(dfield)));
->>>>>>> b7095272
 
 	prtype = (ib_u16_t) dtype_get_prtype(dfield_get_type(dfield));
 

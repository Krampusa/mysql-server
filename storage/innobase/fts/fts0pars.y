/*****************************************************************************

Copyright (c) 2007, 2014,  Oracle and/or its affiliates. All Rights Reserved.

This program is free software; you can redistribute it and/or modify it under
the terms of the GNU General Public License as published by the Free Software
Foundation; version 2 of the License.

This program is distributed in the hope that it will be useful, but WITHOUT
ANY WARRANTY; without even the implied warranty of MERCHANTABILITY or FITNESS
FOR A PARTICULAR PURPOSE. See the GNU General Public License for more details.

You should have received a copy of the GNU General Public License along with
this program; if not, write to the Free Software Foundation, Inc.,
51 Franklin Street, Suite 500, Boston, MA 02110-1335 USA

*****************************************************************************/

/**
 * @file fts/fts0pars.y
 * FTS parser: input file for the GNU Bison parser generator
 *
 * Created 2007/5/9 Sunny Bains
 */

%{
#include "ha_prototypes.h"
#include "mem0mem.h"
#include "fts0ast.h"
#include "fts0blex.h"
#include "fts0tlex.h"
#include "fts0pars.h"
#include <my_sys.h>

extern	int fts_lexer(YYSTYPE*, fts_lexer_t*);
extern	int fts_blexer(YYSTYPE*, yyscan_t);
extern	int fts_tlexer(YYSTYPE*, yyscan_t);

typedef int (*fts_scan)();

extern int ftserror(const char* p);

/* Required for reentrant parser */
#define ftslex	fts_lexer

#define YYERROR_VERBOSE

/* For passing an argument to yyparse() */
#define YYPARSE_PARAM state
#define YYLEX_PARAM ((fts_ast_state_t*) state)->lexer

typedef	int	(*fts_scanner_alt)(YYSTYPE* val, yyscan_t yyscanner);
typedef	int	(*fts_scanner)();

struct fts_lexer_struct {
	fts_scanner	scanner;
	void*		yyscanner;
};

%}

%union {
	int			oper;
	fts_ast_string_t*	token;
	fts_ast_node_t*		node;
};

/* Enable re-entrant parser */
%pure_parser

%token<oper>	FTS_OPER
%token<token>	FTS_TEXT FTS_TERM FTS_NUMB

%type<node>	prefix term text expr sub_expr expr_lst query

%nonassoc	'+' '-' '~' '<' '>'

%%

query	: expr_lst	{
		$$ = $1;
		((fts_ast_state_t*) state)->root = $$;
	}
	;

expr_lst: /* Empty */	{
		$$ = NULL;
	}

	| expr_lst expr	{
		$$ = $1;

		if (!$$) {
			$$ = fts_ast_create_node_list(state, $2);
		} else {
			fts_ast_add_node($$, $2);
		}
	}

	| expr_lst sub_expr		{
		$$ = $1;
		$$ = fts_ast_create_node_list(state, $1);

		if (!$$) {
			$$ = $2;
		} else {
			fts_ast_add_node($$, $2);
		}
	}
	;

sub_expr: '(' expr_lst ')'		{
		$$ = $2;

		if ($$) {
			$$ = fts_ast_create_node_subexp_list(state, $$);
		}
	}

	| prefix '(' expr_lst ')'	{
		$$ = fts_ast_create_node_list(state, $1);

		if ($3) {
			fts_ast_add_node($$,
				fts_ast_create_node_subexp_list(state, $3));
		}
	}
	;

expr	: term		{
		$$ = $1;
	}

	| text		{
		$$ = $1;
	}

	| term '*' {
		fts_ast_term_set_wildcard($1);
	}

	| text '@' FTS_NUMB {
<<<<<<< HEAD
		fts_ast_text_set_distance($1, strtoul($3, NULL, 10));
		free($3);
=======
		fts_ast_term_set_distance($1, fts_ast_string_to_ul($3, 10));
		fts_ast_string_free($3);
>>>>>>> 4b4cfa5a
	}

	| prefix term '*' {
		$$ = fts_ast_create_node_list(state, $1);
		fts_ast_add_node($$, $2);
		fts_ast_term_set_wildcard($2);
	}

	| prefix term	{
		$$ = fts_ast_create_node_list(state, $1);
		fts_ast_add_node($$, $2);
	}

	| prefix text '@' FTS_NUMB {
		$$ = fts_ast_create_node_list(state, $1);
		fts_ast_add_node($$, $2);
<<<<<<< HEAD
		fts_ast_text_set_distance($2, strtoul($4, NULL, 10));
		free($4);
=======
		fts_ast_term_set_distance($2, fts_ast_string_to_ul($4, 10));
		fts_ast_string_free($4);
>>>>>>> 4b4cfa5a
	}

	| prefix text {
		$$ = fts_ast_create_node_list(state, $1);
		fts_ast_add_node($$, $2);
	}
	;

prefix	: '-'		{
		$$ = fts_ast_create_node_oper(state, FTS_IGNORE);
	}

	| '+'		{
		$$ = fts_ast_create_node_oper(state, FTS_EXIST);
	}

	| '~'		{
		$$ = fts_ast_create_node_oper(state, FTS_NEGATE);
	}

	| '<'		{
		$$ = fts_ast_create_node_oper(state, FTS_DECR_RATING);
	}

	| '>'		{
		$$ = fts_ast_create_node_oper(state, FTS_INCR_RATING);
	}
	;

term	: FTS_TERM	{
		$$  = fts_ast_create_node_term(state, $1);
		fts_ast_string_free($1);
	}

	| FTS_NUMB	{
		$$  = fts_ast_create_node_term(state, $1);
		fts_ast_string_free($1);
	}

	/* Ignore leading '*' */
	| '*' term {
		$$  = $2;
	}
	;

text	: FTS_TEXT	{
		$$  = fts_ast_create_node_text(state, $1);
		fts_ast_string_free($1);
	}
	;
%%

/********************************************************************
*/
int
ftserror(
/*=====*/
	const char*	p)
{
	fprintf(stderr, "%s\n", p);
	return(0);
}

/********************************************************************
Create a fts_lexer_t instance.*/

fts_lexer_t*
fts_lexer_create(
/*=============*/
	ibool		boolean_mode,
	const byte*	query,
	ulint		query_len)
{
	fts_lexer_t*	fts_lexer = static_cast<fts_lexer_t*>(
		ut_malloc(sizeof(fts_lexer_t)));

	if (boolean_mode) {
		fts0blex_init(&fts_lexer->yyscanner);
		fts0b_scan_bytes((char*) query, (int) query_len, fts_lexer->yyscanner);
		fts_lexer->scanner = (fts_scan) fts_blexer;
		/* FIXME: Debugging */
		/* fts0bset_debug(1 , fts_lexer->yyscanner); */
	} else {
		fts0tlex_init(&fts_lexer->yyscanner);
		fts0t_scan_bytes((char*) query, (int) query_len, fts_lexer->yyscanner);
		fts_lexer->scanner = (fts_scan) fts_tlexer;
	}

	return(fts_lexer);
}

/********************************************************************
Free an fts_lexer_t instance.*/
void

fts_lexer_free(
/*===========*/
	fts_lexer_t*	fts_lexer)
{
	if (fts_lexer->scanner == (fts_scan) fts_blexer) {
		fts0blex_destroy(fts_lexer->yyscanner);
	} else {
		fts0tlex_destroy(fts_lexer->yyscanner);
	}

	ut_free(fts_lexer);
}

/********************************************************************
Call the appropaiate scanner.*/

int
fts_lexer(
/*======*/
	YYSTYPE*	val,
	fts_lexer_t*	fts_lexer)
{
	fts_scanner_alt func_ptr;

	func_ptr = (fts_scanner_alt) fts_lexer->scanner;

	return(func_ptr(val, fts_lexer->yyscanner));
}

/********************************************************************
Parse the query.*/
int
fts_parse(
/*======*/
	fts_ast_state_t*	state)
{
	return(ftsparse(state));
}<|MERGE_RESOLUTION|>--- conflicted
+++ resolved
@@ -140,13 +140,8 @@
 	}
 
 	| text '@' FTS_NUMB {
-<<<<<<< HEAD
-		fts_ast_text_set_distance($1, strtoul($3, NULL, 10));
-		free($3);
-=======
-		fts_ast_term_set_distance($1, fts_ast_string_to_ul($3, 10));
+		fts_ast_text_set_distance($1, fts_ast_string_to_ul($3, 10));
 		fts_ast_string_free($3);
->>>>>>> 4b4cfa5a
 	}
 
 	| prefix term '*' {
@@ -163,13 +158,8 @@
 	| prefix text '@' FTS_NUMB {
 		$$ = fts_ast_create_node_list(state, $1);
 		fts_ast_add_node($$, $2);
-<<<<<<< HEAD
-		fts_ast_text_set_distance($2, strtoul($4, NULL, 10));
-		free($4);
-=======
-		fts_ast_term_set_distance($2, fts_ast_string_to_ul($4, 10));
+		fts_ast_text_set_distance($2, fts_ast_string_to_ul($4, 10));
 		fts_ast_string_free($4);
->>>>>>> 4b4cfa5a
 	}
 
 	| prefix text {

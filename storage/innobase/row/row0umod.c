--- conflicted
+++ resolved
@@ -568,18 +568,10 @@
 	ulint		err	= DB_SUCCESS;
 
 	ut_ad(node->rec_type == TRX_UNDO_UPD_DEL_REC);
-<<<<<<< HEAD
-
-	for (heap = mem_heap_create(1024);
-	     node->index != NULL;
-	     mem_heap_empty(heap),
-		     node->index = dict_table_get_next_index(node->index)) {
-=======
 
 	heap = mem_heap_create(1024);
 
 	while (node->index != NULL) {
->>>>>>> 6c989d1e
 		dict_index_t*	index	= node->index;
 		dtuple_t*	entry	= row_build_index_entry(
 			node->row, node->ext, index, heap);
@@ -603,12 +595,9 @@
 				break;
 			}
 		}
-<<<<<<< HEAD
-=======
 
 		mem_heap_empty(heap);
 		dict_table_next_uncorrupted_index(node->index);
->>>>>>> 6c989d1e
 	}
 
 	mem_heap_free(heap);
@@ -629,16 +618,9 @@
 	mem_heap_t*	heap;
 	ulint		err	= DB_SUCCESS;
 
-<<<<<<< HEAD
-	for (heap = mem_heap_create(1024);
-	     node->index != NULL;
-	     mem_heap_empty(heap),
-		     node->index = dict_table_get_next_index(node->index)) {
-=======
 	heap = mem_heap_create(1024);
 
 	while (node->index != NULL) {
->>>>>>> 6c989d1e
 		dict_index_t*	index	= node->index;
 		dtuple_t*	entry	= row_build_index_entry(
 			node->row, node->ext, index, heap);
@@ -655,12 +637,9 @@
 
 			break;
 		}
-<<<<<<< HEAD
-=======
 
 		mem_heap_empty(heap);
 		dict_table_next_uncorrupted_index(node->index);
->>>>>>> 6c989d1e
 	}
 
 	mem_heap_free(heap);
@@ -688,15 +667,9 @@
 		return(err);
 	}
 
-<<<<<<< HEAD
-	for (heap = mem_heap_create(1024); node->index != NULL;
-	     mem_heap_empty(heap),
-		     node->index = dict_table_get_next_index(node->index)) {
-=======
 	heap = mem_heap_create(1024);
 
 	while (node->index != NULL) {
->>>>>>> 6c989d1e
 		dict_index_t*	index	= node->index;
 		dtuple_t*	entry;
 
@@ -775,12 +748,9 @@
 		if (UNIV_UNLIKELY(err != DB_SUCCESS)) {
 			break;
 		}
-<<<<<<< HEAD
-=======
 
 		mem_heap_empty(heap);
 	     	dict_table_next_uncorrupted_index(node->index);
->>>>>>> 6c989d1e
 	}
 
 	mem_heap_free(heap);
@@ -875,15 +845,9 @@
 	ut_ad(node->state == UNDO_NODE_MODIFY);
 
 	dict_locked = thr_get_trx(thr)->dict_operation_lock_mode == RW_X_LATCH;
-<<<<<<< HEAD
 
 	row_undo_mod_parse_undo_rec(node, thr, dict_locked);
 
-=======
-
-	row_undo_mod_parse_undo_rec(node, thr, dict_locked);
-
->>>>>>> 6c989d1e
 	if (node->table == NULL) {
 		/* It is already undone, or will be undone by another query
 		thread, or table was dropped */
@@ -897,12 +861,9 @@
 	node->index = dict_table_get_next_index(
 		dict_table_get_first_index(node->table));
 
-<<<<<<< HEAD
-=======
 	/* Skip all corrupted secondary index */
 	dict_table_skip_corrupt_index(node->index);
 
->>>>>>> 6c989d1e
 	switch (node->rec_type) {
 	case TRX_UNDO_UPD_EXIST_REC:
 		err = row_undo_mod_upd_exist_sec(node, thr);

--- conflicted
+++ resolved
@@ -3173,13 +3173,9 @@
 	dberr_t	err;
 	ulint	n_uniq;
 
-<<<<<<< HEAD
 	DBUG_ENTER("row_ins_clust_index_entry");
 
-	if (UT_LIST_GET_FIRST(index->table->foreign_list)) {
-=======
 	if (!index->table->foreign_set.empty()) {
->>>>>>> 6073c231
 		err = row_ins_check_foreign_constraints(
 			index->table, index, entry, thr);
 		if (err != DB_SUCCESS) {
@@ -3255,15 +3251,11 @@
 	mem_heap_t*	offsets_heap;
 	mem_heap_t*	heap;
 
-<<<<<<< HEAD
 	DBUG_EXECUTE_IF("row_ins_sec_index_entry_timeout", {
 			DBUG_SET("-d,row_ins_sec_index_entry_timeout");
 			return(DB_LOCK_WAIT);});
 
-	if (UT_LIST_GET_FIRST(index->table->foreign_list)) {
-=======
 	if (!index->table->foreign_set.empty()) {
->>>>>>> 6073c231
 		err = row_ins_check_foreign_constraints(index->table, index,
 							entry, thr);
 		if (err != DB_SUCCESS) {

--- conflicted
+++ resolved
@@ -4106,11 +4106,11 @@
 @param[in]	new_name	new table name
 @param[in]	dd_table	dd::Table for new table
 @param[in,out]	trx		transaction
-@param[in]	log		whether to write rename table log
+@param[in]	replay		whether in replay stage
 @return error code or DB_SUCCESS */
 dberr_t row_rename_table_for_mysql(const char *old_name, const char *new_name,
                                    const dd::Table *dd_table, trx_t *trx,
-                                   bool log) {
+                                   bool replay) {
   dict_table_t *table = NULL;
   ibool dict_locked = FALSE;
   dberr_t err = DB_ERROR;
@@ -4190,7 +4190,7 @@
 
   if (dict_table_has_fts_index(table) &&
       !dict_tables_have_same_db(old_name, new_name)) {
-    err = fts_rename_aux_tables(table, new_name, trx);
+    err = fts_rename_aux_tables(table, new_name, trx, replay);
   }
   if (err != DB_SUCCESS) {
     if (err == DB_DUPLICATE_KEY) {
@@ -4336,7 +4336,6 @@
     ulint *n_rows)             /*!< out: number of entries
                                seen in the consistent read */
 {
-<<<<<<< HEAD
   dtuple_t *prev_entry = NULL;
   ulint matched_fields;
   byte *buf;
@@ -4379,611 +4378,6 @@
   cnt = 1000;
 
   ret = row_search_for_mysql(buf, PAGE_CUR_G, prebuilt, 0, 0);
-=======
-	dict_table_t*	table			= NULL;
-	ibool		dict_locked		= FALSE;
-	dberr_t		err			= DB_ERROR;
-	mem_heap_t*	heap			= NULL;
-	const char**	constraints_to_drop	= NULL;
-	ulint		n_constraints_to_drop	= 0;
-	ibool		old_is_tmp, new_is_tmp;
-	pars_info_t*	info			= NULL;
-	int		retry;
-	bool		aux_fts_rename		= false;
-
-	ut_a(old_name != NULL);
-	ut_a(new_name != NULL);
-	ut_ad(trx->state == TRX_STATE_ACTIVE);
-
-	if (srv_force_recovery) {
-		ib::info() << MODIFICATIONS_NOT_ALLOWED_MSG_FORCE_RECOVERY;
-		err = DB_READ_ONLY;
-		goto funct_exit;
-
-	} else if (row_mysql_is_system_table(new_name)) {
-
-		ib::error() << "Trying to create a MySQL system table "
-			<< new_name << " of type InnoDB. MySQL system tables"
-			" must be of the MyISAM type!";
-		goto funct_exit;
-	}
-
-	/* Check the table identifier length here. It is possible that when we
-	are renaming a temporary table back to original name (after alter)
-	the table identifier length can exceed the maximum file name limit */
-
-	if (strlen(strchr(new_name,'/') + 1) > FN_LEN ) {
-		my_error(ER_PATH_LENGTH, MYF(0),
-			 strchr(new_name,'/')+1);
-		err = DB_IDENTIFIER_TOO_LONG;
-		goto funct_exit;
-	}
-
-	trx->op_info = "renaming table";
-
-	old_is_tmp = row_is_mysql_tmp_table_name(old_name);
-	new_is_tmp = row_is_mysql_tmp_table_name(new_name);
-
-	dict_locked = trx->dict_operation_lock_mode == RW_X_LATCH;
-
-	table = dict_table_open_on_name(old_name, dict_locked, FALSE,
-					DICT_ERR_IGNORE_NONE);
-
-	if (!table) {
-		err = DB_TABLE_NOT_FOUND;
-		goto funct_exit;
-
-	} else if (table->ibd_file_missing
-		   && !dict_table_is_discarded(table)) {
-
-		err = DB_TABLE_NOT_FOUND;
-
-		ib::error() << "Table " << old_name << " does not have an .ibd"
-			" file in the database directory. "
-			<< TROUBLESHOOTING_MSG;
-
-		goto funct_exit;
-
-	} else if (new_is_tmp) {
-		/* MySQL is doing an ALTER TABLE command and it renames the
-		original table to a temporary table name. We want to preserve
-		the original foreign key constraint definitions despite the
-		name change. An exception is those constraints for which
-		the ALTER TABLE contained DROP FOREIGN KEY <foreign key id>.*/
-
-		heap = mem_heap_create(100);
-
-		err = dict_foreign_parse_drop_constraints(
-			heap, trx, table, &n_constraints_to_drop,
-			&constraints_to_drop);
-
-		if (err != DB_SUCCESS) {
-			goto funct_exit;
-		}
-	}
-
-	/* Is a foreign key check running on this table? */
-	for (retry = 0; retry < 100
-	     && table->n_foreign_key_checks_running > 0; ++retry) {
-		row_mysql_unlock_data_dictionary(trx);
-		os_thread_yield();
-		row_mysql_lock_data_dictionary(trx);
-	}
-
-	if (table->n_foreign_key_checks_running > 0) {
-		ib::error() << "In ALTER TABLE "
-			<< ut_get_name(trx, old_name)
-			<< " a FOREIGN KEY check is running. Cannot rename"
-			" table.";
-		err = DB_TABLE_IN_FK_CHECK;
-		goto funct_exit;
-	}
-
-	/* We use the private SQL parser of Innobase to generate the query
-	graphs needed in updating the dictionary data from system tables. */
-
-	info = pars_info_create();
-
-	pars_info_add_str_literal(info, "new_table_name", new_name);
-	pars_info_add_str_literal(info, "old_table_name", old_name);
-
-	DEBUG_SYNC_C("rename_table");
-	err = que_eval_sql(info,
-			   "PROCEDURE RENAME_TABLE () IS\n"
-			   "BEGIN\n"
-			   "UPDATE SYS_TABLES"
-			   " SET NAME = :new_table_name\n"
-			   " WHERE NAME = :old_table_name;\n"
-			   "END;\n"
-			   , FALSE, trx);
-
-	/* SYS_TABLESPACES and SYS_DATAFILES need to be updated if
-	the table is in a single-table tablespace. */
-	if (err == DB_SUCCESS
-	    && dict_table_is_file_per_table(table)
-	    && !table->ibd_file_missing) {
-		/* Make a new pathname to update SYS_DATAFILES. */
-		char*	new_path = row_make_new_pathname(table, new_name);
-		char*	old_path = fil_space_get_first_path(table->space);
-
-		/* If old path and new path are the same means tablename
-		has not changed and only the database name holding the table
-		has changed so we need to make the complete filepath again. */
-		if (!dict_tables_have_same_db(old_name, new_name)) {
-			ut_free(new_path);
-			new_path = fil_make_filepath(NULL, new_name, IBD, false);
-		}
-
-		info = pars_info_create();
-
-		pars_info_add_str_literal(info, "new_table_name", new_name);
-		pars_info_add_str_literal(info, "new_path_name", new_path);
-		pars_info_add_int4_literal(info, "space_id", table->space);
-
-		err = que_eval_sql(info,
-				   "PROCEDURE RENAME_SPACE () IS\n"
-				   "BEGIN\n"
-				   "UPDATE SYS_TABLESPACES"
-				   " SET NAME = :new_table_name\n"
-				   " WHERE SPACE = :space_id;\n"
-				   "UPDATE SYS_DATAFILES"
-				   " SET PATH = :new_path_name\n"
-				   " WHERE SPACE = :space_id;\n"
-				   "END;\n"
-				   , FALSE, trx);
-
-		ut_free(old_path);
-		ut_free(new_path);
-	}
-	if (err != DB_SUCCESS) {
-		goto end;
-	}
-
-	if (!new_is_tmp) {
-		/* Rename all constraints. */
-		char	new_table_name[MAX_TABLE_NAME_LEN + 1] = "";
-		char	old_table_utf8[MAX_TABLE_NAME_LEN + 1] = "";
-		uint	errors = 0;
-
-		strncpy(old_table_utf8, old_name, MAX_TABLE_NAME_LEN);
-		innobase_convert_to_system_charset(
-			strchr(old_table_utf8, '/') + 1,
-			strchr(old_name, '/') +1,
-			MAX_TABLE_NAME_LEN, &errors);
-
-		if (errors) {
-			/* Table name could not be converted from charset
-			my_charset_filename to UTF-8. This means that the
-			table name is already in UTF-8 (#mysql#50). */
-			strncpy(old_table_utf8, old_name, MAX_TABLE_NAME_LEN);
-		}
-
-		info = pars_info_create();
-
-		pars_info_add_str_literal(info, "new_table_name", new_name);
-		pars_info_add_str_literal(info, "old_table_name", old_name);
-		pars_info_add_str_literal(info, "old_table_name_utf8",
-					  old_table_utf8);
-
-		strncpy(new_table_name, new_name, MAX_TABLE_NAME_LEN);
-		innobase_convert_to_system_charset(
-			strchr(new_table_name, '/') + 1,
-			strchr(new_name, '/') +1,
-			MAX_TABLE_NAME_LEN, &errors);
-
-		if (errors) {
-			/* Table name could not be converted from charset
-			my_charset_filename to UTF-8. This means that the
-			table name is already in UTF-8 (#mysql#50). */
-			strncpy(new_table_name, new_name, MAX_TABLE_NAME_LEN);
-		}
-
-		pars_info_add_str_literal(info, "new_table_utf8", new_table_name);
-
-		err = que_eval_sql(
-			info,
-			"PROCEDURE RENAME_CONSTRAINT_IDS () IS\n"
-			"gen_constr_prefix CHAR;\n"
-			"new_db_name CHAR;\n"
-			"foreign_id CHAR;\n"
-			"new_foreign_id CHAR;\n"
-			"old_db_name_len INT;\n"
-			"old_t_name_len INT;\n"
-			"new_db_name_len INT;\n"
-			"id_len INT;\n"
-			"offset INT;\n"
-			"found INT;\n"
-			"BEGIN\n"
-			"found := 1;\n"
-			"old_db_name_len := INSTR(:old_table_name, '/')-1;\n"
-			"new_db_name_len := INSTR(:new_table_name, '/')-1;\n"
-			"new_db_name := SUBSTR(:new_table_name, 0,\n"
-			"                      new_db_name_len);\n"
-			"old_t_name_len := LENGTH(:old_table_name);\n"
-			"gen_constr_prefix := CONCAT(:old_table_name_utf8,\n"
-			"			     '_ibfk_');\n"
-			"WHILE found = 1 LOOP\n"
-			"       SELECT ID INTO foreign_id\n"
-			"        FROM SYS_FOREIGN\n"
-			"        WHERE FOR_NAME = :old_table_name\n"
-			"         AND TO_BINARY(FOR_NAME)\n"
-			"           = TO_BINARY(:old_table_name)\n"
-			"         LOCK IN SHARE MODE;\n"
-			"       IF (SQL % NOTFOUND) THEN\n"
-			"        found := 0;\n"
-			"       ELSE\n"
-			"        UPDATE SYS_FOREIGN\n"
-			"        SET FOR_NAME = :new_table_name\n"
-			"         WHERE ID = foreign_id;\n"
-			"        id_len := LENGTH(foreign_id);\n"
-			"        IF (INSTR(foreign_id, '/') > 0) THEN\n"
-			"               IF (INSTR(foreign_id,\n"
-			"                         gen_constr_prefix) > 0)\n"
-			"               THEN\n"
-                        "                offset := INSTR(foreign_id, '_ibfk_') - 1;\n"
-			"                new_foreign_id :=\n"
-			"                CONCAT(:new_table_utf8,\n"
-			"                SUBSTR(foreign_id, offset,\n"
-			"                       id_len - offset));\n"
-			"               ELSE\n"
-			"                new_foreign_id :=\n"
-			"                CONCAT(new_db_name,\n"
-			"                SUBSTR(foreign_id,\n"
-			"                       old_db_name_len,\n"
-			"                       id_len - old_db_name_len));\n"
-			"               END IF;\n"
-			"               UPDATE SYS_FOREIGN\n"
-			"                SET ID = new_foreign_id\n"
-			"                WHERE ID = foreign_id;\n"
-			"               UPDATE SYS_FOREIGN_COLS\n"
-			"                SET ID = new_foreign_id\n"
-			"                WHERE ID = foreign_id;\n"
-			"        END IF;\n"
-			"       END IF;\n"
-			"END LOOP;\n"
-			"UPDATE SYS_FOREIGN SET REF_NAME = :new_table_name\n"
-			"WHERE REF_NAME = :old_table_name\n"
-			"  AND TO_BINARY(REF_NAME)\n"
-			"    = TO_BINARY(:old_table_name);\n"
-			"END;\n"
-			, FALSE, trx);
-		if (err != DB_SUCCESS) {
-			goto end;
-		}
-
-	} else if (n_constraints_to_drop > 0) {
-		/* Drop some constraints of tmp tables. */
-
-		ulint	db_name_len = dict_get_db_name_len(old_name) + 1;
-		char*	db_name = mem_heap_strdupl(heap, old_name,
-						   db_name_len);
-		ulint	i;
-
-		for (i = 0; i < n_constraints_to_drop; i++) {
-			err = row_delete_constraint(constraints_to_drop[i],
-						    db_name, heap, trx);
-
-			if (err != DB_SUCCESS) {
-				break;
-			}
-		}
-	}
-
-	if ((dict_table_has_fts_index(table)
-		|| DICT_TF2_FLAG_IS_SET(table, DICT_TF2_FTS_HAS_DOC_ID))
-		&& !dict_tables_have_same_db(old_name, new_name)) {
-		err = fts_rename_aux_tables(table, new_name, trx);
-		if (err != DB_TABLE_NOT_FOUND) {
-			aux_fts_rename = true;
-		}
-	}
-
-end:
-	if (err != DB_SUCCESS) {
-		if (err == DB_DUPLICATE_KEY) {
-			ib::error() << "Possible reasons:";
-			ib::error() << "(1) Table rename would cause two"
-				" FOREIGN KEY constraints to have the same"
-				" internal name in case-insensitive"
-				" comparison.";
-			ib::error() << "(2) Table "
-				<< ut_get_name(trx, new_name)
-				<< " exists in the InnoDB internal data"
-				" dictionary though MySQL is trying to rename"
-				" table " << ut_get_name(trx, old_name)
-				<< " to it. Have you deleted the .frm file and"
-				" not used DROP TABLE?";
-			ib::info() << TROUBLESHOOTING_MSG;
-			ib::error() << "If table "
-				<< ut_get_name(trx, new_name)
-				<< " is a temporary table #sql..., then"
-				" it can be that there are still queries"
-				" running on the table, and it will be dropped"
-				" automatically when the queries end. You can"
-				" drop the orphaned table inside InnoDB by"
-				" creating an InnoDB table with the same name"
-				" in another database and copying the .frm file"
-				" to the current database. Then MySQL thinks"
-				" the table exists, and DROP TABLE will"
-				" succeed.";
-		}
-		trx->error_state = DB_SUCCESS;
-		trx_rollback_to_savepoint(trx, NULL);
-		trx->error_state = DB_SUCCESS;
-	} else {
-		/* The following call will also rename the .ibd data file if
-		the table is stored in a single-table tablespace */
-
-		err = dict_table_rename_in_cache(
-			table, new_name, !new_is_tmp);
-		if (err != DB_SUCCESS) {
-			trx->error_state = DB_SUCCESS;
-			trx_rollback_to_savepoint(trx, NULL);
-			trx->error_state = DB_SUCCESS;
-			goto funct_exit;
-		}
-
-		/* In case of copy alter, template db_name and
-		table_name should be renamed only for newly
-		created table. */
-		if (table->vc_templ != NULL && !new_is_tmp) {
-			innobase_rename_vc_templ(table);
-		}
-
-		/* We only want to switch off some of the type checking in
-		an ALTER TABLE...ALGORITHM=COPY, not in a RENAME. */
-		dict_names_t	fk_tables;
-
-		err = dict_load_foreigns(
-			new_name, NULL,
-			false, !old_is_tmp || trx->check_foreigns,
-			DICT_ERR_IGNORE_NONE, fk_tables);
-
-		if (err != DB_SUCCESS) {
-
-			if (old_is_tmp) {
-				ib::error() << "In ALTER TABLE "
-					<< ut_get_name(trx, new_name)
-					<< " has or is referenced in foreign"
-					" key constraints which are not"
-					" compatible with the new table"
-					" definition.";
-			} else {
-				ib::error() << "In RENAME TABLE table "
-					<< ut_get_name(trx, new_name)
-					<< " is referenced in foreign key"
-					" constraints which are not compatible"
-					" with the new table definition.";
-			}
-
-			ut_a(DB_SUCCESS == dict_table_rename_in_cache(
-				table, old_name, FALSE));
-			trx->error_state = DB_SUCCESS;
-			trx_rollback_to_savepoint(trx, NULL);
-			trx->error_state = DB_SUCCESS;
-		}
-
-		/* Check whether virtual column or stored column affects
-		the foreign key constraint of the table. */
-		if (dict_foreigns_has_s_base_col(
-				table->foreign_set, table)) {
-			err = DB_NO_FK_ON_S_BASE_COL;
-			ut_a(DB_SUCCESS == dict_table_rename_in_cache(
-				table, old_name, FALSE));
-			trx->error_state = DB_SUCCESS;
-			trx_rollback_to_savepoint(trx, NULL);
-			trx->error_state = DB_SUCCESS;
-			goto funct_exit;
-		}
-
-		/* Fill the virtual column set in foreign when
-		the table undergoes copy alter operation. */
-		dict_mem_table_free_foreign_vcol_set(table);
-		dict_mem_table_fill_foreign_vcol_set(table);
-
-		while (!fk_tables.empty()) {
-			dict_load_table(fk_tables.front(), true,
-					DICT_ERR_IGNORE_NONE);
-			fk_tables.pop_front();
-		}
-	}
-
-funct_exit:
-	if (aux_fts_rename && err != DB_SUCCESS
-	    && table != NULL && (table->space != 0)) {
-
-		char*	orig_name = table->name.m_name;
-		trx_t*	trx_bg = trx_allocate_for_background();
-
-		/* If the first fts_rename fails, the trx would
-		be rolled back and committed, we can't use it any more,
-		so we have to start a new background trx here. */
-		ut_a(trx_state_eq(trx_bg, TRX_STATE_NOT_STARTED));
-		trx_bg->op_info = "Revert the failing rename "
-				  "for fts aux tables";
-		trx_bg->dict_operation_lock_mode = RW_X_LATCH;
-		trx_start_for_ddl(trx_bg, TRX_DICT_OP_TABLE);
-
-		/* If rename fails and table has its own tablespace,
-		we need to call fts_rename_aux_tables again to
-		revert the ibd file rename, which is not under the
-		control of trx. Also notice the parent table name
-		in cache is not changed yet. If the reverting fails,
-		the ibd data may be left in the new database, which
-		can be fixed only manually. */
-		table->name.m_name = const_cast<char*>(new_name);
-		fts_rename_aux_tables(table, old_name, trx_bg);
-		table->name.m_name = orig_name;
-
-		trx_bg->dict_operation_lock_mode = 0;
-		trx_commit_for_mysql(trx_bg);
-		trx_free_for_background(trx_bg);
-	}
-
-	if (table != NULL) {
-		dict_table_close(table, dict_locked, FALSE);
-	}
-
-	if (commit) {
-		trx_commit_for_mysql(trx);
-	}
-
-	if (UNIV_LIKELY_NULL(heap)) {
-		mem_heap_free(heap);
-	}
-
-	trx->op_info = "";
-
-	return(err);
-}
-
-/** Renames a partitioned table for MySQL.
-@parama[in]	thd		Connection thread handle
-@param[in]	old_name	Old table name.
-@param[in]	new_name	New table name.
-@param[in,out]	trx		Transaction.
-@return error code or DB_SUCCESS */
-dberr_t
-row_rename_partitions_for_mysql(
-	THD*		thd,
-	const char*	old_name,
-	const char*	new_name,
-	trx_t*		trx)
-{
-	char		from_name[FN_REFLEN];
-	char		to_name[FN_REFLEN];
-	ulint		from_len = strlen(old_name);
-	ulint		to_len = strlen(new_name);
-	char*		table_name;
-	dberr_t		error = DB_TABLE_NOT_FOUND;
-
-	ut_a(from_len < (FN_REFLEN - 4));
-	ut_a(to_len < (FN_REFLEN - 4));
-	memcpy(from_name, old_name, from_len);
-	from_name[from_len] = '#';
-	from_name[from_len + 1] = 0;
-	typedef std::vector<std::pair<std::string, std::string> > partition_names;
-	partition_names store_name;
-	partition_names::iterator it;
-
-	while ((table_name = dict_get_first_table_name_in_db(from_name))) {
-		ut_a(memcmp(table_name, from_name, from_len) == 0);
-		/* Must match #[Pp]#<partition_name> */
-		if (strlen(table_name) <= (from_len + 3)
-		    || table_name[from_len] != '#'
-		    || table_name[from_len + 2] != '#'
-		    || (table_name[from_len + 1] != 'P'
-			&& table_name[from_len + 1] != 'p')) {
-
-			ut_ad(0);
-			ut_free(table_name);
-			continue;
-		}
-		memcpy(to_name, new_name, to_len);
-		memcpy(to_name + to_len, table_name + from_len,
-			strlen(table_name) - from_len + 1);
-		error = row_rename_table_for_mysql(table_name, to_name,
-						trx, false);
-		if (error == DB_SUCCESS) {
-			std::pair<std::string, std::string> pair_names;
-			pair_names.first = table_name;
-			pair_names.second = to_name;
-			store_name.push_back(pair_names);
-		} else {
-			store_name.clear();
-			/* Rollback and return. */
-			trx_rollback_for_mysql(trx);
-			ut_free(table_name);
-			return(error);
-		}
-		ut_free(table_name);
-	}
-	trx_commit_for_mysql(trx);
-
-	char    errstr[512];
-	for (it = store_name.begin(); it != store_name.end(); ++it) {
-		error = dict_stats_rename_table(
-			   true, it->first.c_str(), it->second.c_str(),
-			   errstr, sizeof(errstr));
-
-		if (error != DB_SUCCESS) {
-			ib::error() << errstr;
-			push_warning(thd, Sql_condition::SL_WARNING,
-				     ER_LOCK_WAIT_TIMEOUT, errstr);
-			break;
-		}
-	}
-
-	store_name.clear();
-	return(error);
-}
-
-/*********************************************************************//**
-Scans an index for either COUNT(*) or CHECK TABLE.
-If CHECK TABLE; Checks that the index contains entries in an ascending order,
-unique constraint is not broken, and calculates the number of index entries
-in the read view of the current transaction.
-@return DB_SUCCESS or other error */
-dberr_t
-row_scan_index_for_mysql(
-/*=====================*/
-	row_prebuilt_t*		prebuilt,	/*!< in: prebuilt struct
-						in MySQL handle */
-	const dict_index_t*	index,		/*!< in: index */
-#ifdef WL6742
-	/* Removing WL6742 as part of Bug 23046302 */
-
-	bool			check_keys,	/*!< in: true=check for mis-
-						ordered or duplicate records,
-						false=count the rows only */
-#endif
-	ulint*			n_rows)		/*!< out: number of entries
-						seen in the consistent read */
-{
-	dtuple_t*	prev_entry	= NULL;
-	ulint		matched_fields;
-	byte*		buf;
-	dberr_t		ret;
-	rec_t*		rec;
-	int		cmp;
-	ibool		contains_null;
-	ulint		i;
-	ulint		cnt;
-	mem_heap_t*	heap		= NULL;
-	ulint		n_ext;
-	ulint		offsets_[REC_OFFS_NORMAL_SIZE];
-	ulint*		offsets;
-	rec_offs_init(offsets_);
-
-	*n_rows = 0;
-
-	/* Don't support RTree Leaf level scan */
-	ut_ad(!dict_index_is_spatial(index));
-
-	if (dict_index_is_clust(index)) {
-		/* The clustered index of a table is always available.
-		During online ALTER TABLE that rebuilds the table, the
-		clustered index in the old table will have
-		index->online_log pointing to the new table. All
-		indexes of the old table will remain valid and the new
-		table will be unaccessible to MySQL until the
-		completion of the ALTER TABLE. */
-	} else if (dict_index_is_online_ddl(index)
-		   || (index->type & DICT_FTS)) {
-		/* Full Text index are implemented by auxiliary tables,
-		not the B-tree. We also skip secondary indexes that are
-		being created online. */
-		return(DB_SUCCESS);
-	}
-
-	ulint bufsize = ut_max(UNIV_PAGE_SIZE, prebuilt->mysql_row_len);
-	buf = static_cast<byte*>(ut_malloc_nokey(bufsize));
-	heap = mem_heap_create(100);
-
-	cnt = 1000;
-
-	ret = row_search_for_mysql(buf, PAGE_CUR_G, prebuilt, 0, 0);
->>>>>>> 76703a51
 loop:
   /* Check thd->killed every 1,000 scanned rows */
   if (--cnt == 0) {

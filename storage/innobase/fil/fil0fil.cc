/*****************************************************************************

Copyright (c) 1995, 2017, Oracle and/or its affiliates. All Rights Reserved.

This program is free software; you can redistribute it and/or modify it under
the terms of the GNU General Public License as published by the Free Software
Foundation; version 2 of the License.

This program is distributed in the hope that it will be useful, but WITHOUT
ANY WARRANTY; without even the implied warranty of MERCHANTABILITY or FITNESS
FOR A PARTICULAR PURPOSE. See the GNU General Public License for more details.

You should have received a copy of the GNU General Public License along with
this program; if not, write to the Free Software Foundation, Inc.,
51 Franklin Street, Suite 500, Boston, MA 02110-1335 USA

*****************************************************************************/

/**************************************************//**
@file fil/fil0fil.cc
The tablespace memory cache

Created 10/25/1995 Heikki Tuuri
*******************************************************/

#include "ha_prototypes.h"

#ifndef UNIV_HOTBACKUP
#include "btr0btr.h"
#include "buf0buf.h"
#include "dict0boot.h"
#include "dict0dict.h"
#include "fsp0file.h"
#include "fsp0fsp.h"
#include "fsp0space.h"
#include "fsp0sysspace.h"
#include "hash0hash.h"
#include "log0recv.h"
#include "mach0data.h"
#include "mem0mem.h"
#include "mtr0log.h"
#include "os0file.h"
#include "page0zip.h"
#include "row0mysql.h"
#include "row0trunc.h"
# include "buf0lru.h"
# include "ibuf0ibuf.h"
# include "os0event.h"
# include "sync0sync.h"
#endif /* !UNIV_HOTBACKUP */
#include "buf0flu.h"
#include "srv0start.h"
#include "trx0purge.h"
#include "ut0new.h"
#include "btr0sea.h"
#include "log0log.h"

/** Tries to close a file in the LRU list. The caller must hold the fil_sys
mutex.
@return true if success, false if should retry later; since i/o's
generally complete in < 100 ms, and as InnoDB writes at most 128 pages
from the buffer pool in a batch, and then immediately flushes the
files, there is a good chance that the next time we find a suitable
node from the LRU list.
@param[in] print_info	if true, prints information why it
                        cannot close a file */
static
bool
fil_try_to_close_file_in_LRU(bool print_info);

/*
		IMPLEMENTATION OF THE TABLESPACE MEMORY CACHE
		=============================================

The tablespace cache is responsible for providing fast read/write access to
tablespaces and logs of the database. File creation and deletion is done
in other modules which know more of the logic of the operation, however.

A tablespace consists of a chain of files. The size of the files does not
have to be divisible by the database block size, because we may just leave
the last incomplete block unused. When a new file is appended to the
tablespace, the maximum size of the file is also specified. At the moment,
we think that it is best to extend the file to its maximum size already at
the creation of the file, because then we can avoid dynamically extending
the file when more space is needed for the tablespace.

A block's position in the tablespace is specified with a 32-bit unsigned
integer. The files in the chain are thought to be catenated, and the block
corresponding to an address n is the nth block in the catenated file (where
the first block is named the 0th block, and the incomplete block fragments
at the end of files are not taken into account). A tablespace can be extended
by appending a new file at the end of the chain.

Our tablespace concept is similar to the one of Oracle.

To acquire more speed in disk transfers, a technique called disk striping is
sometimes used. This means that logical block addresses are divided in a
round-robin fashion across several disks. Windows NT supports disk striping,
so there we do not need to support it in the database. Disk striping is
implemented in hardware in RAID disks. We conclude that it is not necessary
to implement it in the database. Oracle 7 does not support disk striping,
either.

Another trick used at some database sites is replacing tablespace files by
raw disks, that is, the whole physical disk drive, or a partition of it, is
opened as a single file, and it is accessed through byte offsets calculated
from the start of the disk or the partition. This is recommended in some
books on database tuning to achieve more speed in i/o. Using raw disk
certainly prevents the OS from fragmenting disk space, but it is not clear
if it really adds speed. We measured on the Pentium 100 MHz + NT + NTFS file
system + EIDE Conner disk only a negligible difference in speed when reading
from a file, versus reading from a raw disk.

To have fast access to a tablespace or a log file, we put the data structures
to a hash table. Each tablespace and log file is given an unique 32-bit
identifier.

Some operating systems do not support many open files at the same time,
though NT seems to tolerate at least 900 open files. Therefore, we put the
open files in an LRU-list. If we need to open another file, we may close the
file at the end of the LRU-list. When an i/o-operation is pending on a file,
the file cannot be closed. We take the file nodes with pending i/o-operations
out of the LRU-list and keep a count of pending operations. When an operation
completes, we decrement the count and return the file node to the LRU-list if
the count drops to zero. */

/** This tablespace name is used internally during recovery to open a
general tablespace before the data dictionary are recovered and available. */
const char general_space_name[] = "innodb_general";

/** Reference to the server data directory. Usually it is the
current working directory ".", but in the MySQL Embedded Server Library
it is an absolute path. */
const char*	fil_path_to_mysql_datadir;
Folder		folder_mysql_datadir;

/** Common InnoDB file extentions */
const char* dot_ext[] = { "", ".ibd", ".isl", ".cfg", ".cfp" };

/** The number of fsyncs done to the log */
ulint	fil_n_log_flushes			= 0;

/** Number of pending redo log flushes */
ulint	fil_n_pending_log_flushes		= 0;
/** Number of pending tablespace flushes */
ulint	fil_n_pending_tablespace_flushes	= 0;

/** Number of files currently open */
ulint	fil_n_file_opened			= 0;

/** The null file address */
fil_addr_t	fil_addr_null = {FIL_NULL, 0};

/** The tablespace memory cache; also the totality of logs (the log
data space) is stored here; below we talk about tablespaces, but also
the ib_logfiles form a 'space' and it is handled here */
struct fil_system_t {
#ifndef UNIV_HOTBACKUP
	ib_mutex_t	mutex;		/*!< The mutex protecting the cache */
#endif /* !UNIV_HOTBACKUP */
	hash_table_t*	spaces;		/*!< The hash table of spaces in the
					system; they are hashed on the space
					id */
	hash_table_t*	name_hash;	/*!< hash table based on the space
					name */
	UT_LIST_BASE_NODE_T(fil_node_t) LRU;
					/*!< base node for the LRU list of the
					most recently used open files with no
					pending i/o's; if we start an i/o on
					the file, we first remove it from this
					list, and return it to the start of
					the list when the i/o ends;
					log files and the system tablespace are
					not put to this list: they are opened
					after the startup, and kept open until
					shutdown */
	UT_LIST_BASE_NODE_T(fil_space_t) unflushed_spaces;
					/*!< base node for the list of those
					tablespaces whose files contain
					unflushed writes; those spaces have
					at least one file node where
					modification_counter > flush_counter */
	ulint		n_open;		/*!< number of files currently open */
	ulint		max_n_open;	/*!< n_open is not allowed to exceed
					this */
	int64_t		modification_counter;/*!< when we write to a file we
					increment this by one */
	ulint		max_assigned_id;/*!< maximum space id in the existing
					tables, or assigned during the time
					mysqld has been up; at an InnoDB
					startup we scan the data dictionary
					and set here the maximum of the
					space id's of the tables there */
	UT_LIST_BASE_NODE_T(fil_space_t) space_list;
					/*!< list of all file spaces */
	UT_LIST_BASE_NODE_T(fil_space_t) named_spaces;
					/*!< list of all file spaces
					for which a MLOG_FILE_NAME
					record has been written since
					the latest redo log checkpoint.
					Protected only by log_sys->mutex. */
	bool		space_id_reuse_warned;
					/* !< true if fil_space_create()
					has issued a warning about
					potential space_id reuse */
};

/** The tablespace memory cache. This variable is NULL before the module is
initialized. */
static fil_system_t*	fil_system	= NULL;

<<<<<<< HEAD
#ifdef UNIV_HOTBACKUP
static ulint	srv_data_read;
static ulint	srv_data_written;
#endif /* UNIV_HOTBACKUP */
=======
/** Determine if (i) is a user tablespace id or not. */
# define fil_is_user_tablespace_id(i) (i != 0 \
				       && !srv_is_undo_tablespace(i))
>>>>>>> 7c1e9989

/** Determine if user has explicitly disabled fsync(). */
#ifndef _WIN32
# define fil_buffering_disabled(s)	\
	((s)->purpose == FIL_TYPE_TABLESPACE	\
	 && srv_unix_file_flush_method	\
	 == SRV_UNIX_O_DIRECT_NO_FSYNC)
#else /* _WIN32 */
# define fil_buffering_disabled(s)	(0)
#endif /* __WIN32 */

/** Determine if the space id is a user tablespace id or not.
@param[in]	space_id	Space ID to check
@return true if it is a user tablespace ID */
UNIV_INLINE
bool
fil_is_user_tablespace_id(
	ulint	space_id)
{
	return(space_id > srv_undo_tablespaces_open
	       && space_id != srv_tmp_space.space_id());
}

#ifdef UNIV_DEBUG
/** Try fil_validate() every this many times */
# define FIL_VALIDATE_SKIP	17

/******************************************************************//**
Checks the consistency of the tablespace cache some of the time.
@return true if ok or the check was skipped */
static
bool
fil_validate_skip(void)
/*===================*/
{
	/** The fil_validate() call skip counter. Use a signed type
	because of the race condition below. */
	static int fil_validate_count = FIL_VALIDATE_SKIP;

	/* There is a race condition below, but it does not matter,
	because this call is only for heuristic purposes. We want to
	reduce the call frequency of the costly fil_validate() check
	in debug builds. */
	if (--fil_validate_count > 0) {
		return(true);
	}

	fil_validate_count = FIL_VALIDATE_SKIP;
	return(fil_validate());
}
#endif /* UNIV_DEBUG */

/********************************************************************//**
Determines if a file node belongs to the least-recently-used list.
@return true if the file belongs to fil_system->LRU mutex. */
UNIV_INLINE
bool
fil_space_belongs_in_lru(
/*=====================*/
	const fil_space_t*	space)	/*!< in: file space */
{
	switch (space->purpose) {
	case FIL_TYPE_LOG:
		return(false);
	case FIL_TYPE_TABLESPACE:
	case FIL_TYPE_TEMPORARY:
	case FIL_TYPE_IMPORT:
		return(fil_is_user_tablespace_id(space->id));
	}

	ut_ad(0);
	return(false);
}

/********************************************************************//**
NOTE: you must call fil_mutex_enter_and_prepare_for_io() first!

Prepares a file node for i/o. Opens the file if it is closed. Updates the
pending i/o's field in the node and the system appropriately. Takes the node
off the LRU list if it is in the LRU list. The caller must hold the fil_sys
mutex.
@return false if the file can't be opened, otherwise true */
static
bool
fil_node_prepare_for_io(
/*====================*/
	fil_node_t*	node,	/*!< in: file node */
	fil_system_t*	system,	/*!< in: tablespace memory cache */
	fil_space_t*	space);	/*!< in: space */

/**
Updates the data structures when an i/o operation finishes. Updates the
pending i/o's field in the node appropriately.
@param[in,out] node		file node
@param[in,out] system		tablespace instance
@param[in] type			IO context */
static
void
fil_node_complete_io(
	fil_node_t*		node,
	fil_system_t*		system,
	const IORequest&	type);

/** Reads data from a space to a buffer. Remember that the possible incomplete
blocks at the end of file are ignored: they are not taken into account when
calculating the byte offset within a space.
@param[in]	page_id		page id
@param[in]	page_size	page size
@param[in]	byte_offset	remainder of offset in bytes; in aio this
must be divisible by the OS block size
@param[in]	len		how many bytes to read; this must not cross a
file boundary; in aio this must be a block size multiple
@param[in,out]	buf		buffer where to store data read; in aio this
must be appropriately aligned
@return DB_SUCCESS, or DB_TABLESPACE_DELETED if we are trying to do
i/o on a tablespace which does not exist */
UNIV_INLINE
dberr_t
fil_read(
	const page_id_t&	page_id,
	const page_size_t&	page_size,
	ulint			byte_offset,
	ulint			len,
	void*			buf)
{
	return(fil_io(IORequestRead, true, page_id, page_size,
		      byte_offset, len, buf, NULL));
}

/** Writes data to a space from a buffer. Remember that the possible incomplete
blocks at the end of file are ignored: they are not taken into account when
calculating the byte offset within a space.
@param[in]	page_id		page id
@param[in]	page_size	page size
@param[in]	byte_offset	remainder of offset in bytes; in aio this
must be divisible by the OS block size
@param[in]	len		how many bytes to write; this must not cross
a file boundary; in aio this must be a block size multiple
@param[in]	buf		buffer from which to write; in aio this must
be appropriately aligned
@return DB_SUCCESS, or DB_TABLESPACE_DELETED if we are trying to do
i/o on a tablespace which does not exist */
UNIV_INLINE
dberr_t
fil_write(
	const page_id_t&	page_id,
	const page_size_t&	page_size,
	ulint			byte_offset,
	ulint			len,
	void*			buf)
{
	ut_ad(!srv_read_only_mode);

	return(fil_io(IORequestWrite, true, page_id, page_size,
		      byte_offset, len, buf, NULL));
}

/*******************************************************************//**
Returns the table space by a given id, NULL if not found. */
UNIV_INLINE
fil_space_t*
fil_space_get_by_id(
/*================*/
	ulint	id)	/*!< in: space id */
{
	fil_space_t*	space;

	ut_ad(mutex_own(&fil_system->mutex));

	HASH_SEARCH(hash, fil_system->spaces, id,
		    fil_space_t*, space,
		    ut_ad(space->magic_n == FIL_SPACE_MAGIC_N),
		    space->id == id);

	return(space);
}

/*******************************************************************//**
Returns the table space by a given name, NULL if not found. */
UNIV_INLINE
fil_space_t*
fil_space_get_by_name(
/*==================*/
	const char*	name)	/*!< in: space name */
{
	fil_space_t*	space;
	ulint		fold;

	ut_ad(mutex_own(&fil_system->mutex));

	fold = ut_fold_string(name);

	HASH_SEARCH(name_hash, fil_system->name_hash, fold,
		    fil_space_t*, space,
		    ut_ad(space->magic_n == FIL_SPACE_MAGIC_N),
		    !strcmp(name, space->name));

	return(space);
}

/** Look up a tablespace.
The caller should hold an InnoDB table lock or a MDL that prevents
the tablespace from being dropped during the operation,
or the caller should be in single-threaded crash recovery mode
(no user connections that could drop tablespaces).
If this is not the case, fil_space_acquire() and fil_space_release()
should be used instead.
@param[in]	id	tablespace ID
@return tablespace, or NULL if not found */
fil_space_t*
fil_space_get(
	ulint	id)
{
	mutex_enter(&fil_system->mutex);
	fil_space_t*	space = fil_space_get_by_id(id);
	mutex_exit(&fil_system->mutex);
	ut_ad(space == NULL || space->purpose != FIL_TYPE_LOG);
	return(space);
}
#ifndef UNIV_HOTBACKUP
/** Returns the latch of a file space.
@param[in]	id	space id
@param[out]	flags	tablespace flags
@return latch protecting storage allocation */
rw_lock_t*
fil_space_get_latch(
	ulint	id,
	ulint*	flags)
{
	fil_space_t*	space;

	ut_ad(fil_system);

	mutex_enter(&fil_system->mutex);

	space = fil_space_get_by_id(id);

	ut_a(space);

	if (flags) {
		*flags = space->flags;
	}

	mutex_exit(&fil_system->mutex);

	return(&(space->latch));
}

#ifdef UNIV_DEBUG
/** Gets the type of a file space.
@param[in]	id	tablespace identifier
@return file type */
fil_type_t
fil_space_get_type(
	ulint	id)
{
	fil_space_t*	space;

	ut_ad(fil_system);

	mutex_enter(&fil_system->mutex);

	space = fil_space_get_by_id(id);

	ut_a(space);

	mutex_exit(&fil_system->mutex);

	return(space->purpose);
}
#endif /* UNIV_DEBUG */

/** Note that a tablespace has been imported.
It is initially marked as FIL_TYPE_IMPORT so that no logging is
done during the import process when the space ID is stamped to each page.
Now we change it to FIL_SPACE_TABLESPACE to start redo and undo logging.
NOTE: temporary tablespaces are never imported.
@param[in]	id	tablespace identifier */
void
fil_space_set_imported(
	ulint	id)
{
	ut_ad(fil_system != NULL);

	mutex_enter(&fil_system->mutex);

	fil_space_t*	space = fil_space_get_by_id(id);

	ut_ad(space->purpose == FIL_TYPE_IMPORT);
	space->purpose = FIL_TYPE_TABLESPACE;

	mutex_exit(&fil_system->mutex);
}
#endif /* !UNIV_HOTBACKUP */

/**********************************************************************//**
Checks if all the file nodes in a space are flushed. The caller must hold
the fil_system mutex.
@return true if all are flushed */
static
bool
fil_space_is_flushed(
/*=================*/
	fil_space_t*	space)	/*!< in: space */
{
	ut_ad(mutex_own(&fil_system->mutex));

	for (const fil_node_t* node = UT_LIST_GET_FIRST(space->chain);
	     node != NULL;
	     node = UT_LIST_GET_NEXT(chain, node)) {

		if (node->modification_counter > node->flush_counter) {

			ut_ad(!fil_buffering_disabled(space));
			return(false);
		}
	}

	return(true);
}

#if !defined(NO_FALLOCATE) && defined(UNIV_LINUX)

#include <sys/ioctl.h>
/** FusionIO atomic write control info */
#define DFS_IOCTL_ATOMIC_WRITE_SET	_IOW(0x95, 2, uint)

/**
Try and enable FusionIO atomic writes.
@param[in] file		OS file handle
@return true if successful */
bool
fil_fusionio_enable_atomic_write(pfs_os_file_t file)
{
	if (srv_unix_file_flush_method == SRV_UNIX_O_DIRECT) {

		uint	atomic = 1;
		ut_a(file.m_file != -1);
		if (ioctl(file.m_file, DFS_IOCTL_ATOMIC_WRITE_SET, &atomic) != -1) {

			return(true);
		}
	}

	return(false);
}
#endif /* !NO_FALLOCATE && UNIV_LINUX */

/** Append a file to the chain of files of a space.
@param[in]	name		file name of a file that is not open
@param[in]	size		file size in entire database blocks
@param[in,out]	space		tablespace from fil_space_create()
@param[in]	is_raw		whether this is a raw device or partition
@param[in]	punch_hole	true if supported for this node
@param[in]	atomic_write	true if the file has atomic write enabled
@param[in]	max_pages	maximum number of pages in file,
ULINT_MAX means the file size is unlimited.
@return pointer to the file name
@retval NULL if error */
static
fil_node_t*
fil_node_create_low(
	const char*	name,
	ulint		size,
	fil_space_t*	space,
	bool		is_raw,
	bool		punch_hole,
	bool		atomic_write,
	ulint		max_pages = ULINT_MAX)
{
	fil_node_t*	node;

	ut_ad(name != NULL);
	ut_ad(fil_system != NULL);

	if (space == NULL) {
		return(NULL);
	}

	node = reinterpret_cast<fil_node_t*>(ut_zalloc_nokey(sizeof(*node)));

	node->name = mem_strdup(name);

	ut_a(!is_raw || srv_start_raw_disk_in_use);

	node->sync_event = os_event_create("fsync_event");

	node->is_raw_disk = is_raw;

	node->size = size;

	node->magic_n = FIL_NODE_MAGIC_N;

	node->init_size = size;
	node->max_size = max_pages;

	mutex_enter(&fil_system->mutex);

	space->size += size;

	node->space = space;

	os_file_stat_t	stat_info;

#ifdef UNIV_DEBUG
	dberr_t err =
#endif /* UNIV_DEBUG */

	os_file_get_status(
		node->name, &stat_info, false,
		fsp_is_system_temporary(space->id) ? true : srv_read_only_mode);

	ut_ad(err == DB_SUCCESS);

	node->block_size = stat_info.block_size;

	/* In this debugging mode, we can overcome the limitation of some
	OSes like Windows that support Punch Hole but have a hole size
	effectively too large.  By setting the block size to be half the
	page size, we can bypass one of the checks that would normally
	turn Page Compression off.  This execution mode allows compression
	to be tested even when full punch hole support is not available. */
	DBUG_EXECUTE_IF("ignore_punch_hole",
		node->block_size = ut_min(stat_info.block_size,
					  static_cast<size_t>(UNIV_PAGE_SIZE / 2));
	);

	if (!IORequest::is_punch_hole_supported()
	    || !punch_hole
	    || node->block_size >= srv_page_size) {

		fil_no_punch_hole(node);
	} else {
		node->punch_hole = punch_hole;
	}

	node->atomic_write = atomic_write;

	UT_LIST_ADD_LAST(space->chain, node);
	mutex_exit(&fil_system->mutex);

	return(node);
}

/** Appends a new file to the chain of files of a space. File must be closed.
@param[in]	name		file name (file must be closed)
@param[in]	size		file size in database blocks, rounded downwards to
				an integer
@param[in,out]	space		space where to append
@param[in]	is_raw		true if a raw device or a raw disk partition
@param[in]	atomic_write	true if the file has atomic write enabled
@param[in]	max_pages	maximum number of pages in file,
ULINT_MAX means the file size is unlimited.
@return pointer to the file name
@retval NULL if error */
char*
fil_node_create(
	const char*	name,
	ulint		size,
	fil_space_t*	space,
	bool		is_raw,
	bool		atomic_write,
	ulint		max_pages)
{
	fil_node_t*	node;

	node = fil_node_create_low(
		name, size, space, is_raw, IORequest::is_punch_hole_supported(),
		atomic_write, max_pages);

	return(node == NULL ? NULL : node->name);
}

/** Open a file node of a tablespace.
The caller must own the fil_system mutex.
@param[in,out]	node	File node
@return false if the file can't be opened, otherwise true */
static
bool
fil_node_open_file(
	fil_node_t*	node)
{
	os_offset_t	size_bytes;
	bool		success;
	byte*		buf2;
	byte*		page;
	ulint		space_id;
	ulint		flags;
	ulint		min_size;
	bool		read_only_mode;
	fil_space_t*	space = node->space;

	ut_ad(mutex_own(&fil_system->mutex));
	ut_a(node->n_pending == 0);
	ut_a(!node->is_open);

	read_only_mode = !fsp_is_system_temporary(space->id)
		&& srv_read_only_mode;

	if (node->size == 0
	    || (space->purpose == FIL_TYPE_TABLESPACE
		&& node == UT_LIST_GET_FIRST(space->chain)
		&& !undo::Truncate::was_tablespace_truncated(space->id)
		&& srv_startup_is_before_trx_rollback_phase)) {
		/* We do not know the size of the file yet. First we
		open the file in the normal mode, no async I/O here,
		for simplicity. Then do some checks, and close the
		file again.  NOTE that we could not use the simple
		file read function os_file_read() in Windows to read
		from a file opened for async I/O! */

retry:
		node->handle = os_file_create_simple_no_error_handling(
			innodb_data_file_key, node->name, OS_FILE_OPEN,
			OS_FILE_READ_ONLY, read_only_mode, &success);

		if (!success) {
			/* The following call prints an error message */
			ulint err = os_file_get_last_error(true);
			if (err == EMFILE + 100) {
				if (fil_try_to_close_file_in_LRU(true))
					goto retry;
                       }

			ib::warn() << "Cannot open '" << node->name << "'."
				" Have you deleted .ibd files under a"
				" running mysqld server?";

			return(false);
		}

		size_bytes = os_file_get_size(node->handle);
		ut_a(size_bytes != (os_offset_t) -1);

#ifdef UNIV_HOTBACKUP
		if (space->id == 0) {
			node->size = (ulint) (size_bytes / UNIV_PAGE_SIZE);
			os_file_close(node->handle);
			goto add_size;
		}
#endif /* UNIV_HOTBACKUP */
		ut_a(space->purpose != FIL_TYPE_LOG);

		/* Read the first page of the tablespace */

		buf2 = static_cast<byte*>(ut_malloc_nokey(2 * UNIV_PAGE_SIZE));

		/* Align the memory for file i/o if we might have O_DIRECT
		set */
		page = static_cast<byte*>(ut_align(buf2, UNIV_PAGE_SIZE));
		ut_ad(page == page_align(page));

		IORequest	request(IORequest::READ);

		success = os_file_read(
			request,
			node->handle, page, 0, UNIV_PAGE_SIZE);

		space_id = fsp_header_get_space_id(page);
		flags = fsp_header_get_flags(page);

		/* Close the file now that we have read the space id from it */

		os_file_close(node->handle);

		const page_size_t	page_size(flags);

		min_size = FIL_IBD_FILE_INITIAL_SIZE * page_size.physical();

		if (size_bytes < min_size) {

			ib::error() << "The size of tablespace file "
				<< node->name << " is only " << size_bytes
				<< ", should be at least " << min_size << "!";

			ut_error;
		}

		if (space_id != space->id) {
			ib::fatal() << "Tablespace id is " << space->id
				<< " in the data dictionary but in file "
				<< node->name << " it is " << space_id << "!";
		}

		const page_size_t	space_page_size(space->flags);

		if (!page_size.equals_to(space_page_size)) {
			ib::fatal() << "Tablespace file " << node->name
				<< " has page size " << page_size
				<< " (flags=" << ib::hex(flags) << ") but the"
				" data dictionary expects page size "
				<< space_page_size << " (flags="
				<< ib::hex(space->flags) << ")!";
		}

		if (space->flags != flags) {

			ib::fatal()
				<< "Table flags are "
				<< ib::hex(space->flags) << " in the data"
				" dictionary but the flags in file "
				<< node->name << " are " << ib::hex(flags)
				<< "!";
		}

		{
			ulint	size		= fsp_header_get_field(
				page, FSP_SIZE);
			ulint	free_limit	= fsp_header_get_field(
				page, FSP_FREE_LIMIT);
			ulint	free_len	= flst_get_len(
				FSP_HEADER_OFFSET + FSP_FREE + page);
			ut_ad(space->free_limit == 0
			      || space->free_limit == free_limit);
			ut_ad(space->free_len == 0
			      || space->free_len == free_len);
			space->size_in_header = size;
			space->free_limit = free_limit;
			space->free_len = free_len;
		}

		ut_free(buf2);

		/* For encrypted tablespace, we need to check the
		encrytion key and iv(initial vector) is readed. */
		if (FSP_FLAGS_GET_ENCRYPTION(flags)
		    && !recv_recovery_is_on()) {
			if (space->encryption_type != Encryption::AES) {
				ib::error()
					<< "Can't read encryption"
					<< " key from file "
					<< node->name << "!";
				return(false);
			}
		}

		if (node->size == 0) {
			ulint	extent_size;

			extent_size = page_size.physical() * FSP_EXTENT_SIZE;

			/* After apply-incremental, tablespaces are not extended
			to a whole megabyte. Do not cut off valid data. */
#ifndef UNIV_HOTBACKUP
			/* Truncate the size to a multiple of extent size. */
			if (size_bytes >= extent_size) {
				size_bytes = ut_2pow_round(size_bytes,
							   extent_size);
			}
#endif /* !UNIV_HOTBACKUP */
			node->size = (ulint)
				(size_bytes / page_size.physical());

#ifdef UNIV_HOTBACKUP
add_size:
#endif /* UNIV_HOTBACKUP */
			space->size += node->size;
		}
	}

	/* printf("Opening file %s\n", node->name); */

	/* Open the file for reading and writing, in Windows normally in the
	unbuffered async I/O mode, though global variables may make
	os_file_create() to fall back to the normal file I/O mode. */

	if (space->purpose == FIL_TYPE_LOG) {
		node->handle = os_file_create(
			innodb_log_file_key, node->name, OS_FILE_OPEN,
			OS_FILE_AIO, OS_LOG_FILE, read_only_mode, &success);
	} else if (node->is_raw_disk) {
		node->handle = os_file_create(
			innodb_data_file_key, node->name, OS_FILE_OPEN_RAW,
			OS_FILE_AIO, OS_DATA_FILE, read_only_mode, &success);
	} else {
		node->handle = os_file_create(
			innodb_data_file_key, node->name, OS_FILE_OPEN,
			OS_FILE_AIO, OS_DATA_FILE, read_only_mode, &success);
	}

	ut_a(success);

	node->is_open = true;

	fil_system->n_open++;
	fil_n_file_opened++;

	if (fil_space_belongs_in_lru(space)) {

		/* Put the node to the LRU list */
		UT_LIST_ADD_FIRST(fil_system->LRU, node);
	}

	return(true);
}

/** Close a file node.
@param[in,out]	node	File node */
static
void
fil_node_close_file(
	fil_node_t*	node)
{
	bool	ret;

	ut_ad(mutex_own(&(fil_system->mutex)));
	ut_a(node->is_open);
	ut_a(node->n_pending == 0);
	ut_a(node->n_pending_flushes == 0);
	ut_a(!node->being_extended);
#ifndef UNIV_HOTBACKUP
	ut_a(node->modification_counter == node->flush_counter
	     || node->space->purpose == FIL_TYPE_TEMPORARY
	     || srv_fast_shutdown == 2);
#endif /* !UNIV_HOTBACKUP */

	ret = os_file_close(node->handle);
	ut_a(ret);

	/* printf("Closing file %s\n", node->name); */

	node->is_open = false;
	ut_a(fil_system->n_open > 0);
	fil_system->n_open--;
	fil_n_file_opened--;

	if (fil_space_belongs_in_lru(node->space)) {

		ut_a(UT_LIST_GET_LEN(fil_system->LRU) > 0);

		/* The node is in the LRU list, remove it */
		UT_LIST_REMOVE(fil_system->LRU, node);
	}
}

/** Tries to close a file in the LRU list. The caller must hold the fil_sys
mutex.
@return true if success, false if should retry later; since i/o's
generally complete in < 100 ms, and as InnoDB writes at most 128 pages
from the buffer pool in a batch, and then immediately flushes the
files, there is a good chance that the next time we find a suitable
node from the LRU list.
@param[in] print_info	if true, prints information why it
			cannot close a file*/
static
bool
fil_try_to_close_file_in_LRU(

	bool	print_info)
{
	fil_node_t*	node;

	ut_ad(mutex_own(&fil_system->mutex));

	if (print_info) {
		ib::info() << "fil_sys open file LRU len "
			<< UT_LIST_GET_LEN(fil_system->LRU);
	}

	for (node = UT_LIST_GET_LAST(fil_system->LRU);
	     node != NULL;
	     node = UT_LIST_GET_PREV(LRU, node)) {

		if (node->modification_counter == node->flush_counter
		    && node->n_pending_flushes == 0
		    && !node->being_extended) {

			fil_node_close_file(node);

			return(true);
		}

		if (!print_info) {
			continue;
		}

		if (node->n_pending_flushes > 0) {

			ib::info() << "Cannot close file " << node->name
				<< ", because n_pending_flushes "
				<< node->n_pending_flushes;
		}

		if (node->modification_counter != node->flush_counter) {
			ib::warn() << "Cannot close file " << node->name
				<< ", because modification count "
				<< node->modification_counter <<
				" != flush count " << node->flush_counter;
		}

		if (node->being_extended) {
			ib::info() << "Cannot close file " << node->name
				<< ", because it is being extended";
		}
	}

	return(false);
}

/*******************************************************************//**
Reserves the fil_system mutex and tries to make sure we can open at least one
file while holding it. This should be called before calling
fil_node_prepare_for_io(), because that function may need to open a file. */
static
void
fil_mutex_enter_and_prepare_for_io(
/*===============================*/
	ulint	space_id)	/*!< in: space id */
{
	fil_space_t*	space;
	bool		success;
	bool		print_info	= false;
	ulint		count		= 0;
	ulint		count2		= 0;

	for (;;) {
		mutex_enter(&fil_system->mutex);

		if (space_id == 0 || space_id >= SRV_LOG_SPACE_FIRST_ID) {
			/* We keep log files and system tablespace files always
			open; this is important in preventing deadlocks in this
			module, as a page read completion often performs
			another read from the insert buffer. The insert buffer
			is in tablespace 0, and we cannot end up waiting in
			this function. */
			return;
		}

		space = fil_space_get_by_id(space_id);

		if (space != NULL && space->stop_ios) {
			/* We are going to do a rename file and want to stop
			new i/o's for a while. */

			if (count2 > 20000) {
				ib::warn() << "Tablespace " << space->name
					<< " has i/o ops stopped for a long"
					" time " << count2;
			}

			mutex_exit(&fil_system->mutex);

#ifndef UNIV_HOTBACKUP

			/* Wake the i/o-handler threads to make sure pending
			i/o's are performed */
			os_aio_simulated_wake_handler_threads();

			/* The sleep here is just to give IO helper threads a
			bit of time to do some work. It is not required that
			all IO related to the tablespace being renamed must
			be flushed here as we do fil_flush() in
			fil_rename_tablespace() as well. */
			os_thread_sleep(20000);

#endif /* UNIV_HOTBACKUP */

			/* Flush tablespaces so that we can close modified
			files in the LRU list */
			fil_flush_file_spaces(FIL_TYPE_TABLESPACE);

			os_thread_sleep(20000);

			count2++;

			continue;
		}

		if (fil_system->n_open < fil_system->max_n_open) {

			return;
		}

		/* If the file is already open, no need to do anything; if the
		space does not exist, we handle the situation in the function
		which called this function. */

		if (space == NULL || UT_LIST_GET_FIRST(space->chain)->is_open) {

			return;
		}

		if (count > 1) {
			print_info = true;
		}

		/* Too many files are open, try to close some */
		do {
			success = fil_try_to_close_file_in_LRU(print_info);

		} while (success
			 && fil_system->n_open >= fil_system->max_n_open);

		if (fil_system->n_open < fil_system->max_n_open) {
			/* Ok */
			return;
		}

		if (count >= 2) {
			ib::warn() << "Too many (" << fil_system->n_open
				<< ") files stay open while the maximum"
				" allowed value would be "
				<< fil_system->max_n_open << ". You may need"
				" to raise the value of innodb_open_files in"
				" my.cnf.";

			return;
		}

		mutex_exit(&fil_system->mutex);

#ifndef UNIV_HOTBACKUP
		/* Wake the i/o-handler threads to make sure pending i/o's are
		performed */
		os_aio_simulated_wake_handler_threads();

		os_thread_sleep(20000);
#endif /* !UNIV_HOTBACKUP */
		/* Flush tablespaces so that we can close modified files in
		the LRU list. */

		fil_flush_file_spaces(FIL_TYPE_TABLESPACE);

		count++;
	}
}

/** Prepare to free a file node object from a tablespace memory cache.
@param[in,out]	node	file node
@param[in]	space	tablespace */
static
void
fil_node_close_to_free(
	fil_node_t*	node,
	fil_space_t*	space)
{
	ut_ad(mutex_own(&fil_system->mutex));
	ut_a(node->magic_n == FIL_NODE_MAGIC_N);
	ut_a(node->n_pending == 0);
	ut_a(!node->being_extended);

	if (node->is_open) {
		/* We fool the assertion in fil_node_close_file() to think
		there are no unflushed modifications in the file */

		node->modification_counter = node->flush_counter;
		os_event_set(node->sync_event);

		if (fil_buffering_disabled(space)) {

			ut_ad(!space->is_in_unflushed_spaces);
			ut_ad(fil_space_is_flushed(space));

		} else if (space->is_in_unflushed_spaces
			   && fil_space_is_flushed(space)) {

			space->is_in_unflushed_spaces = false;

			UT_LIST_REMOVE(fil_system->unflushed_spaces, space);
		}

		fil_node_close_file(node);
	}
}

/** Detach a space object from the tablespace memory cache.
Closes the files in the chain but does not delete them.
There must not be any pending i/o's or flushes on the files.
@param[in,out]	space		tablespace */
static
void
fil_space_detach(
	fil_space_t*	space)
{
	ut_ad(mutex_own(&fil_system->mutex));

	HASH_DELETE(fil_space_t, hash, fil_system->spaces, space->id, space);

	fil_space_t*	fnamespace = fil_space_get_by_name(space->name);

	ut_a(space == fnamespace);

	HASH_DELETE(fil_space_t, name_hash, fil_system->name_hash,
		    ut_fold_string(space->name), space);

	if (space->is_in_unflushed_spaces) {

		ut_ad(!fil_buffering_disabled(space));
		space->is_in_unflushed_spaces = false;

		UT_LIST_REMOVE(fil_system->unflushed_spaces, space);
	}

	UT_LIST_REMOVE(fil_system->space_list, space);

	ut_a(space->magic_n == FIL_SPACE_MAGIC_N);
	ut_a(space->n_pending_flushes == 0);

	for (fil_node_t* fil_node = UT_LIST_GET_FIRST(space->chain);
	     fil_node != NULL;
	     fil_node = UT_LIST_GET_NEXT(chain, fil_node)) {

		fil_node_close_to_free(fil_node, space);
	}
}

/** Free a tablespace object on which fil_space_detach() was invoked.
There must not be any pending i/o's or flushes on the files.
@param[in,out]	space		tablespace */
static
void
fil_space_free_low(
	fil_space_t*	space)
{
	/* The tablespace must not be in fil_system->named_spaces. */
	ut_ad(srv_fast_shutdown == 2 || space->max_lsn == 0);

	for (fil_node_t* node = UT_LIST_GET_FIRST(space->chain);
	     node != NULL; ) {
		ut_d(space->size -= node->size);
		os_event_destroy(node->sync_event);
		ut_free(node->name);
		fil_node_t* old_node = node;
		node = UT_LIST_GET_NEXT(chain, node);
		ut_free(old_node);
	}

	ut_ad(space->size == 0);

	rw_lock_free(&space->latch);

	ut_free(space->name);
	ut_free(space);
}

/** Frees a space object from the tablespace memory cache.
Closes the files in the chain but does not delete them.
There must not be any pending i/o's or flushes on the files.
@param[in]	id		tablespace identifier
@param[in]	x_latched	whether the caller holds X-mode space->latch
@return true if success */
bool
fil_space_free(
	ulint		id,
	bool		x_latched)
{
	ut_ad(id != TRX_SYS_SPACE);

	mutex_enter(&fil_system->mutex);
	fil_space_t*	space = fil_space_get_by_id(id);

	if (space != NULL) {
		fil_space_detach(space);
	}

	mutex_exit(&fil_system->mutex);

	if (space != NULL) {
		if (x_latched) {
			rw_lock_x_unlock(&space->latch);
		}

		bool	need_mutex = !recv_recovery_on;

		if (need_mutex) {
			log_mutex_enter();
		}

		ut_ad(log_mutex_own());

		if (space->max_lsn != 0) {
			ut_d(space->max_lsn = 0);
			UT_LIST_REMOVE(fil_system->named_spaces, space);
		}

		if (need_mutex) {
			log_mutex_exit();
		}

		fil_space_free_low(space);
	}

	return(space != NULL);
}

/** Create a space memory object and put it to the fil_system hash table.
The tablespace name is independent from the tablespace file-name.
Error messages are issued to the server log.
@param[in]	name	Tablespace name
@param[in]	id	Tablespace identifier
@param[in]	flags	Tablespace flags
@param[in]	purpose	Tablespace purpose
@return pointer to created tablespace, to be filled in with fil_node_create()
@retval NULL on failure (such as when the same tablespace exists) */
fil_space_t*
fil_space_create(
	const char*	name,
	ulint		id,
	ulint		flags,
	fil_type_t	purpose)
{
	fil_space_t*	space;

	ut_ad(fil_system);
	ut_ad(fsp_flags_is_valid(flags));
	ut_ad(srv_page_size == UNIV_PAGE_SIZE_ORIG || flags != 0);

	DBUG_EXECUTE_IF("fil_space_create_failure", return(NULL););

	mutex_enter(&fil_system->mutex);

	/* Look for a matching tablespace. */
	space = fil_space_get_by_name(name);

	if (space != NULL) {
		mutex_exit(&fil_system->mutex);

		ib::warn() << "Tablespace '" << name << "' exists in the"
			" cache with id " << space->id << " != " << id;

		return(NULL);
	}

	space = fil_space_get_by_id(id);

	if (space != NULL) {
		ib::error() << "Trying to add tablespace '" << name
			<< "' with id " << id
			<< " to the tablespace memory cache, but tablespace '"
			<< space->name << "' already exists in the cache!";
		mutex_exit(&fil_system->mutex);
		return(NULL);
	}

	space = static_cast<fil_space_t*>(ut_zalloc_nokey(sizeof(*space)));

	space->id = id;
	space->name = mem_strdup(name);

	UT_LIST_INIT(space->chain, &fil_node_t::chain);

	/* This warning is not applicable while MEB scanning the redo logs */
#ifndef UNIV_HOTBACKUP
	if (fil_type_is_data(purpose)
	    && !recv_recovery_on
	    && id > fil_system->max_assigned_id) {

		if (!fil_system->space_id_reuse_warned) {
			fil_system->space_id_reuse_warned = true;

			ib::warn() << "Allocated tablespace ID " << id
				<< " for " << name << ", old maximum was "
				<< fil_system->max_assigned_id;
		}

		fil_system->max_assigned_id = id;
	}
#endif /* !UNIV_HOTBACKUP */
	space->purpose = purpose;
	space->flags = flags;

	space->magic_n = FIL_SPACE_MAGIC_N;

	space->encryption_type = Encryption::NONE;

	rw_lock_create(fil_space_latch_key, &space->latch, SYNC_FSP);

	if (space->purpose == FIL_TYPE_TEMPORARY) {
#ifndef UNIV_HOTBACKUP
		ut_d(space->latch.set_temp_fsp());
#endif /* !UNIV_HOTBACKUP */
	}

	HASH_INSERT(fil_space_t, hash, fil_system->spaces, id, space);

	HASH_INSERT(fil_space_t, name_hash, fil_system->name_hash,
		    ut_fold_string(name), space);

	UT_LIST_ADD_LAST(fil_system->space_list, space);

	if (id < SRV_LOG_SPACE_FIRST_ID && id > fil_system->max_assigned_id) {

		fil_system->max_assigned_id = id;
	}

	mutex_exit(&fil_system->mutex);

	return(space);
}

/*******************************************************************//**
Assigns a new space id for a new single-table tablespace. This works simply by
incrementing the global counter. If 4 billion id's is not enough, we may need
to recycle id's.
@return true if assigned, false if not */
bool
fil_assign_new_space_id(
/*====================*/
	ulint*	space_id)	/*!< in/out: space id */
{
	ulint	id;
	bool	success;

	mutex_enter(&fil_system->mutex);

	id = *space_id;

	if (id < fil_system->max_assigned_id) {
		id = fil_system->max_assigned_id;
	}

	id++;

	if (id > (SRV_LOG_SPACE_FIRST_ID / 2) && (id % 1000000UL == 0)) {
		ib::warn() << "You are running out of new single-table"
			" tablespace id's. Current counter is " << id
			<< " and it must not exceed" << SRV_LOG_SPACE_FIRST_ID
			<< "! To reset the counter to zero you have to dump"
			" all your tables and recreate the whole InnoDB"
			" installation.";
	}

	success = (id < SRV_LOG_SPACE_FIRST_ID);

	if (success) {
		*space_id = fil_system->max_assigned_id = id;
	} else {
		ib::warn() << "You have run out of single-table tablespace"
			" id's! Current counter is " << id
			<< ". To reset the counter to zero"
			" you have to dump all your tables and"
			" recreate the whole InnoDB installation.";
		*space_id = ULINT_UNDEFINED;
	}

	mutex_exit(&fil_system->mutex);

	return(success);
}

/*******************************************************************//**
Returns a pointer to the fil_space_t that is in the memory cache
associated with a space id. The caller must lock fil_system->mutex.
@return file_space_t pointer, NULL if space not found */
UNIV_INLINE
fil_space_t*
fil_space_get_space(
/*================*/
	ulint	id)	/*!< in: space id */
{
	fil_space_t*	space;
	fil_node_t*	node;

	ut_ad(fil_system);

	space = fil_space_get_by_id(id);
	if (space == NULL || space->size != 0) {
		return(space);
	}

	switch (space->purpose) {
	case FIL_TYPE_LOG:
		break;
	case FIL_TYPE_TEMPORARY:
	case FIL_TYPE_TABLESPACE:
	case FIL_TYPE_IMPORT:
		ut_a(id != 0);

		mutex_exit(&fil_system->mutex);

		/* It is possible that the space gets evicted at this point
		before the fil_mutex_enter_and_prepare_for_io() acquires
		the fil_system->mutex. Check for this after completing the
		call to fil_mutex_enter_and_prepare_for_io(). */
		fil_mutex_enter_and_prepare_for_io(id);

		/* We are still holding the fil_system->mutex. Check if
		the space is still in memory cache. */
		space = fil_space_get_by_id(id);
		if (space == NULL) {
			return(NULL);
		}

		/* The following code must change when InnoDB supports
		multiple datafiles per tablespace. */
		ut_a(1 == UT_LIST_GET_LEN(space->chain));

		node = UT_LIST_GET_FIRST(space->chain);

		/* It must be a single-table tablespace and we have not opened
		the file yet; the following calls will open it and update the
		size fields */

		if (!fil_node_prepare_for_io(node, fil_system, space)) {
			/* The single-table tablespace can't be opened,
			because the ibd file is missing. */
			return(NULL);
		}

		fil_node_complete_io(node, fil_system, IORequestRead);
	}

	return(space);
}

/** Returns the path from the first fil_node_t found with this space ID.
The caller is responsible for freeing the memory allocated here for the
value returned.
@param[in]	id	Tablespace ID
@return own: A copy of fil_node_t::path, NULL if space ID is zero
or not found. */
char*
fil_space_get_first_path(
	ulint		id)
{
	fil_space_t*	space;
	fil_node_t*	node;
	char*		path;

	ut_ad(fil_system);
	ut_a(id);

	fil_mutex_enter_and_prepare_for_io(id);

	space = fil_space_get_space(id);

	if (space == NULL) {
		mutex_exit(&fil_system->mutex);

		return(NULL);
	}

	ut_ad(mutex_own(&fil_system->mutex));

	node = UT_LIST_GET_FIRST(space->chain);

	path = mem_strdup(node->name);

	mutex_exit(&fil_system->mutex);

	return(path);
}

/*******************************************************************//**
Returns the size of the space in pages. The tablespace must be cached in the
memory cache.
@return space size, 0 if space not found */
ulint
fil_space_get_size(
/*===============*/
	ulint	id)	/*!< in: space id */
{
	fil_space_t*	space;
	ulint		size;

	ut_ad(fil_system);
	mutex_enter(&fil_system->mutex);

	space = fil_space_get_space(id);

	size = space ? space->size : 0;

	mutex_exit(&fil_system->mutex);

	return(size);
}

/*******************************************************************//**
Returns the flags of the space. The tablespace must be cached
in the memory cache.
@return flags, ULINT_UNDEFINED if space not found */
ulint
fil_space_get_flags(
/*================*/
	ulint	id)	/*!< in: space id */
{
	fil_space_t*	space;
	ulint		flags;

	ut_ad(fil_system);

	mutex_enter(&fil_system->mutex);

	space = fil_space_get_space(id);

	if (space == NULL) {
		mutex_exit(&fil_system->mutex);

		return(ULINT_UNDEFINED);
	}

	flags = space->flags;

	mutex_exit(&fil_system->mutex);

	return(flags);
}

/** Check if table is mark for truncate.
@param[in]	id	space id
@return true if tablespace is marked for truncate. */
bool
fil_space_is_being_truncated(
	ulint id)
{
	bool	mark_for_truncate;
	mutex_enter(&fil_system->mutex);
	mark_for_truncate = fil_space_get_by_id(id)->is_being_truncated;
	mutex_exit(&fil_system->mutex);
	return(mark_for_truncate);
}

/** Open each fil_node_t of a named fil_space_t if not already open.
@param[in]	name	Tablespace name
@return true if all nodes are open  */
bool
fil_space_open(
	const char*	name)
{
	ut_ad(fil_system != NULL);

	mutex_enter(&fil_system->mutex);

	fil_space_t*	space = fil_space_get_by_name(name);
	fil_node_t*	node;

	for (node = UT_LIST_GET_FIRST(space->chain);
	     node != NULL;
	     node = UT_LIST_GET_NEXT(chain, node)) {

		if (!node->is_open
		    && !fil_node_open_file(node)) {
			mutex_exit(&fil_system->mutex);
			return(false);
		}
	}

	mutex_exit(&fil_system->mutex);

	return(true);
}

/** Close each fil_node_t of a named fil_space_t if open.
@param[in]	name	Tablespace name */
void
fil_space_close(
	const char*	name)
{
	if (fil_system == NULL) {
		return;
	}

	mutex_enter(&fil_system->mutex);

	fil_space_t*	space = fil_space_get_by_name(name);
	if (space == NULL) {
		mutex_exit(&fil_system->mutex);
		return;
	}

	for (fil_node_t* node = UT_LIST_GET_FIRST(space->chain);
	     node != NULL;
	     node = UT_LIST_GET_NEXT(chain, node)) {

		if (node->is_open) {
			fil_node_close_file(node);
		}
	}

	mutex_exit(&fil_system->mutex);
}

/** Returns the page size of the space and whether it is compressed or not.
The tablespace must be cached in the memory cache.
@param[in]	id	space id
@param[out]	found	true if tablespace was found
@return page size */
const page_size_t
fil_space_get_page_size(
	ulint	id,
	bool*	found)
{
	const ulint	flags = fil_space_get_flags(id);

	if (flags == ULINT_UNDEFINED) {
		*found = false;
		return(univ_page_size);
	}

	*found = true;

	return(page_size_t(flags));
}

/****************************************************************//**
Initializes the tablespace memory cache. */
void
fil_init(
/*=====*/
	ulint	hash_size,	/*!< in: hash table size */
	ulint	max_n_open)	/*!< in: max number of open files */
{
	ut_a(fil_system == NULL);

	ut_a(hash_size > 0);
	ut_a(max_n_open > 0);

	fil_system = static_cast<fil_system_t*>(
		ut_zalloc_nokey(sizeof(*fil_system)));

	mutex_create(LATCH_ID_FIL_SYSTEM, &fil_system->mutex);

	fil_system->spaces = hash_create(hash_size);
	fil_system->name_hash = hash_create(hash_size);

	UT_LIST_INIT(fil_system->LRU, &fil_node_t::LRU);
	UT_LIST_INIT(fil_system->space_list, &fil_space_t::space_list);
	UT_LIST_INIT(fil_system->unflushed_spaces,
		     &fil_space_t::unflushed_spaces);
	UT_LIST_INIT(fil_system->named_spaces, &fil_space_t::named_spaces);

	fil_system->max_n_open = max_n_open;
}

/*******************************************************************//**
Opens all log files and system tablespace data files. They stay open until the
database server shutdown. This should be called at a server startup after the
space objects for the log and the system tablespace have been created. The
purpose of this operation is to make sure we never run out of file descriptors
if we need to read from the insert buffer or to write to the log. */
void
fil_open_log_and_system_tablespace_files(void)
/*==========================================*/
{
	fil_space_t*	space;

	mutex_enter(&fil_system->mutex);

	for (space = UT_LIST_GET_FIRST(fil_system->space_list);
	     space != NULL;
	     space = UT_LIST_GET_NEXT(space_list, space)) {

		fil_node_t*	node;

		if (fil_space_belongs_in_lru(space)) {

			continue;
		}

		for (node = UT_LIST_GET_FIRST(space->chain);
		     node != NULL;
		     node = UT_LIST_GET_NEXT(chain, node)) {

			if (!node->is_open) {
				if (!fil_node_open_file(node)) {
					/* This func is called during server's
					startup. If some file of log or system
					tablespace is missing, the server
					can't start successfully. So we should
					assert for it. */
					ut_a(0);
				}
			}

			if (fil_system->max_n_open < 10 + fil_system->n_open) {

				ib::warn() << "You must raise the value of"
					" innodb_open_files in my.cnf!"
					" Remember that InnoDB keeps all"
					" log files and all system"
					" tablespace files open"
					" for the whole time mysqld is"
					" running, and needs to open also"
					" some .ibd files if the"
					" file-per-table storage model is used."
					" Current open files "
					<< fil_system->n_open
					<< ", max allowed open files "
					<< fil_system->max_n_open
					<< ".";
			}
		}
	}

	mutex_exit(&fil_system->mutex);
}

/*******************************************************************//**
Closes all open files. There must not be any pending i/o's or not flushed
modifications in the files. */
void
fil_close_all_files(void)
/*=====================*/
{
	fil_space_t*	space;

	/* At shutdown, we should not have any files in this list. */
	ut_ad(srv_fast_shutdown == 2
	      || UT_LIST_GET_LEN(fil_system->named_spaces) == 0);

	mutex_enter(&fil_system->mutex);

	for (space = UT_LIST_GET_FIRST(fil_system->space_list);
	     space != NULL; ) {
		fil_node_t*	node;
		fil_space_t*	prev_space = space;

		for (node = UT_LIST_GET_FIRST(space->chain);
		     node != NULL;
		     node = UT_LIST_GET_NEXT(chain, node)) {

			if (node->is_open) {
				fil_node_close_file(node);
			}
		}

		space = UT_LIST_GET_NEXT(space_list, space);
		fil_space_detach(prev_space);
		fil_space_free_low(prev_space);
	}

	mutex_exit(&fil_system->mutex);

	ut_ad(srv_fast_shutdown == 2
	      || UT_LIST_GET_LEN(fil_system->named_spaces) == 0);
}

/*******************************************************************//**
Closes the redo log files. There must not be any pending i/o's or not
flushed modifications in the files. */
void
fil_close_log_files(
/*================*/
	bool	free)	/*!< in: whether to free the memory object */
{
	fil_space_t*	space;

	mutex_enter(&fil_system->mutex);

	space = UT_LIST_GET_FIRST(fil_system->space_list);

	while (space != NULL) {
		fil_node_t*	node;
		fil_space_t*	prev_space = space;

		if (space->purpose != FIL_TYPE_LOG) {
			space = UT_LIST_GET_NEXT(space_list, space);
			continue;
		}

		/* Log files are not in the fil_system->named_spaces list. */
		ut_ad(space->max_lsn == 0);

		for (node = UT_LIST_GET_FIRST(space->chain);
		     node != NULL;
		     node = UT_LIST_GET_NEXT(chain, node)) {

			if (node->is_open) {
				fil_node_close_file(node);
			}
		}

		space = UT_LIST_GET_NEXT(space_list, space);

		if (free) {
			fil_space_detach(prev_space);
			fil_space_free_low(prev_space);
		}
	}

	mutex_exit(&fil_system->mutex);
}

/*******************************************************************//**
Sets the max tablespace id counter if the given number is bigger than the
previous value. */
void
fil_set_max_space_id_if_bigger(
/*===========================*/
	ulint	max_id)	/*!< in: maximum known id */
{
	if (max_id >= SRV_LOG_SPACE_FIRST_ID) {
		ib::fatal() << "Max tablespace id is too high, " << max_id;
	}

	mutex_enter(&fil_system->mutex);

	if (fil_system->max_assigned_id < max_id) {

		fil_system->max_assigned_id = max_id;
	}

	mutex_exit(&fil_system->mutex);
}

/** Write the flushed LSN to the page header of the first page in the
system tablespace.
@param[in]	lsn	flushed LSN
@return DB_SUCCESS or error number */
dberr_t
fil_write_flushed_lsn(
	lsn_t	lsn)
{
	byte*	buf1;
	byte*	buf;
	dberr_t	err;

	buf1 = static_cast<byte*>(ut_malloc_nokey(2 * UNIV_PAGE_SIZE));
	buf = static_cast<byte*>(ut_align(buf1, UNIV_PAGE_SIZE));

	const page_id_t	page_id(TRX_SYS_SPACE, 0);

	err = fil_read(page_id, univ_page_size, 0, univ_page_size.physical(),
		       buf);

	if (err == DB_SUCCESS) {
		mach_write_to_8(buf + FIL_PAGE_FILE_FLUSH_LSN, lsn);

		err = fil_write(page_id, univ_page_size, 0,
				univ_page_size.physical(), buf);

		fil_flush_file_spaces(FIL_TYPE_TABLESPACE);
	}

	ut_free(buf1);

	return(err);
}
#ifndef UNIV_HOTBACKUP
/** Acquire a tablespace when it could be dropped concurrently.
Used by background threads that do not necessarily hold proper locks
for concurrency control.
@param[in]	id	tablespace ID
@param[in]	silent	whether to silently ignore missing tablespaces
@return the tablespace, or NULL if missing or being deleted */
inline
fil_space_t*
fil_space_acquire_low(
	ulint	id,
	bool	silent)
{
	fil_space_t*	space;

	mutex_enter(&fil_system->mutex);

	space = fil_space_get_by_id(id);

	if (space == NULL) {
		if (!silent) {
			ib::warn() << "Trying to access missing"
				" tablespace " << id;
		}
	} else if (space->stop_new_ops || space->is_being_truncated) {
		space = NULL;
	} else {
		space->n_pending_ops++;
	}

	mutex_exit(&fil_system->mutex);

	return(space);
}

/** Acquire a tablespace when it could be dropped concurrently.
Used by background threads that do not necessarily hold proper locks
for concurrency control.
@param[in]	id	tablespace ID
@return the tablespace, or NULL if missing or being deleted */
fil_space_t*
fil_space_acquire(
	ulint	id)
{
	return(fil_space_acquire_low(id, false));
}

/** Acquire a tablespace that may not exist.
Used by background threads that do not necessarily hold proper locks
for concurrency control.
@param[in]	id	tablespace ID
@return the tablespace, or NULL if missing or being deleted */
fil_space_t*
fil_space_acquire_silent(
	ulint	id)
{
	return(fil_space_acquire_low(id, true));
}

/** Release a tablespace acquired with fil_space_acquire().
@param[in,out]	space	tablespace to release  */
void
fil_space_release(
	fil_space_t*	space)
{
	mutex_enter(&fil_system->mutex);
	ut_ad(space->magic_n == FIL_SPACE_MAGIC_N);
	ut_ad(space->n_pending_ops > 0);
	space->n_pending_ops--;
	mutex_exit(&fil_system->mutex);
}
#endif /* !UNIV_HOTBACKUP */

/********************************************************//**
Creates the database directory for a table if it does not exist yet. */
void
fil_create_directory_for_tablename(
/*===============================*/
	const char*	name)	/*!< in: name in the standard
				'databasename/tablename' format */
{
	const char*	namend;
	char*		path;
	ulint		len;

	len = strlen(fil_path_to_mysql_datadir);
	namend = strchr(name, '/');
	ut_a(namend);
	path = static_cast<char*>(ut_malloc_nokey(len + (namend - name) + 2));

	memcpy(path, fil_path_to_mysql_datadir, len);
	path[len] = '/';
	memcpy(path + len + 1, name, namend - name);
	path[len + (namend - name) + 1] = 0;

	os_normalize_path(path);

	bool	success = os_file_create_directory(path, false);
	ut_a(success);

	ut_free(path);
}

/** Write a log record about an operation on a tablespace file.
@param[in]	type		MLOG_FILE_NAME or MLOG_FILE_DELETE
or MLOG_FILE_CREATE2 or MLOG_FILE_RENAME2
@param[in]	space_id	tablespace identifier
@param[in]	first_page_no	first page number in the file
@param[in]	path		file path
@param[in]	new_path	if type is MLOG_FILE_RENAME2, the new name
@param[in]	flags		if type is MLOG_FILE_CREATE2, the space flags
@param[in,out]	mtr		mini-transaction */
static
void
fil_op_write_log(
	mlog_id_t	type,
	ulint		space_id,
	ulint		first_page_no,
	const char*	path,
	const char*	new_path,
	ulint		flags,
	mtr_t*		mtr)
{
	byte*		log_ptr;
	ulint		len;

	ut_ad(first_page_no == 0);

	/* fil_name_parse() requires that there be at least one path
	separator and that the file path end with ".ibd". */
	ut_ad(strchr(path, OS_PATH_SEPARATOR) != NULL);
	ut_ad(strcmp(&path[strlen(path) - strlen(DOT_IBD)], DOT_IBD) == 0);

	log_ptr = mlog_open(mtr, 11 + 4 + 2 + 1);

	if (log_ptr == NULL) {
		/* Logging in mtr is switched off during crash recovery:
		in that case mlog_open returns NULL */
		return;
	}

	log_ptr = mlog_write_initial_log_record_low(
		type, space_id, first_page_no, log_ptr, mtr);

	if (type == MLOG_FILE_CREATE2) {
		mach_write_to_4(log_ptr, flags);
		log_ptr += 4;
	}

	/* Let us store the strings as null-terminated for easier readability
	and handling */

	len = strlen(path) + 1;

	mach_write_to_2(log_ptr, len);
	log_ptr += 2;
	mlog_close(mtr, log_ptr);

	mlog_catenate_string(
		mtr, reinterpret_cast<const byte*>(path), len);

	switch (type) {
	case MLOG_FILE_RENAME2:
		ut_ad(strchr(new_path, OS_PATH_SEPARATOR) != NULL);
		len = strlen(new_path) + 1;
		log_ptr = mlog_open(mtr, 2 + len);
		ut_a(log_ptr);
		mach_write_to_2(log_ptr, len);
		log_ptr += 2;
		mlog_close(mtr, log_ptr);

		mlog_catenate_string(
			mtr, reinterpret_cast<const byte*>(new_path), len);
		break;
	case MLOG_FILE_NAME:
	case MLOG_FILE_DELETE:
	case MLOG_FILE_CREATE2:
		break;
	default:
		ut_ad(0);
	}
}
#ifndef UNIV_HOTBACKUP
/** Write redo log for renaming a file.
@param[in]	space_id	tablespace id
@param[in]	first_page_no	first page number in the file
@param[in]	old_name	tablespace file name
@param[in]	new_name	tablespace file name after renaming
@param[in,out]	mtr		mini-transaction */
static
void
fil_name_write_rename(
	ulint		space_id,
	ulint		first_page_no,
	const char*	old_name,
	const char*	new_name,
	mtr_t*		mtr)
{
	ut_ad(!is_predefined_tablespace(space_id));

	fil_op_write_log(
		MLOG_FILE_RENAME2,
		space_id, first_page_no, old_name, new_name, 0, mtr);
}
#endif /* !UNIV_HOTBACKUP */
/** Write MLOG_FILE_NAME for a file.
@param[in]	space_id	tablespace id
@param[in]	first_page_no	first page number in the file
@param[in]	name		tablespace file name
@param[in,out]	mtr		mini-transaction */
static
void
fil_name_write(
	ulint		space_id,
	ulint		first_page_no,
	const char*	name,
	mtr_t*		mtr)
{
	fil_op_write_log(
		MLOG_FILE_NAME, space_id, first_page_no, name, NULL, 0, mtr);
}

/** Write MLOG_FILE_NAME for a file.
@param[in]	space		tablespace
@param[in]	first_page_no	first page number in the file
@param[in]	file		tablespace file
@param[in,out]	mtr		mini-transaction */
static
void
fil_name_write(
	const fil_space_t*	space,
	ulint			first_page_no,
	const fil_node_t*	file,
	mtr_t*			mtr)
{
	fil_name_write(space->id, first_page_no, file->name, mtr);
}

#ifndef UNIV_HOTBACKUP
/********************************************************//**
Recreates table indexes by applying
TRUNCATE log record during recovery.
@return DB_SUCCESS or error code */
dberr_t
fil_recreate_table(
/*===============*/
	ulint		space_id,	/*!< in: space id */
	ulint		format_flags,	/*!< in: page format */
	ulint		flags,		/*!< in: tablespace flags */
	const char*	name,		/*!< in: table name */
	truncate_t&	truncate)	/*!< in: The information of
					TRUNCATE log record */
{
	dberr_t			err = DB_SUCCESS;
	bool			found;
	const page_size_t	page_size(fil_space_get_page_size(space_id,
								  &found));

	if (!found) {
		ib::info() << "Missing .ibd file for table '" << name
			<< "' with tablespace " << space_id;
		return(DB_ERROR);
	}

	ut_ad(!truncate_t::s_fix_up_active);
	truncate_t::s_fix_up_active = true;

	/* Step-1: Scan for active indexes from REDO logs and drop
	all the indexes using low level function that take root_page_no
	and space-id. */
	truncate.drop_indexes(space_id);

	/* Step-2: Scan for active indexes and re-create them. */
	err = truncate.create_indexes(
		name, space_id, page_size, flags, format_flags);
	if (err != DB_SUCCESS) {
		ib::info() << "Failed to create indexes for the table '"
			<< name << "' with tablespace " << space_id
			<< " while fixing up truncate action";
		return(err);
	}

	truncate_t::s_fix_up_active = false;

	return(err);
}

/********************************************************//**
Recreates the tablespace and table indexes by applying
TRUNCATE log record during recovery.
@return DB_SUCCESS or error code */
dberr_t
fil_recreate_tablespace(
/*====================*/
	ulint		space_id,	/*!< in: space id */
	ulint		format_flags,	/*!< in: page format */
	ulint		flags,		/*!< in: tablespace flags */
	const char*	name,		/*!< in: table name */
	truncate_t&	truncate,	/*!< in: The information of
					TRUNCATE log record */
	lsn_t		recv_lsn)	/*!< in: the end LSN of
						the log record */
{
	dberr_t		err = DB_SUCCESS;
	mtr_t		mtr;

	ut_ad(!truncate_t::s_fix_up_active);
	truncate_t::s_fix_up_active = true;

	/* Step-1: Invalidate buffer pool pages belonging to the tablespace
	to re-create. */
	buf_LRU_flush_or_remove_pages(space_id, BUF_REMOVE_ALL_NO_WRITE, 0);

	/* Remove all insert buffer entries for the tablespace */
	ibuf_delete_for_discarded_space(space_id);

	/* Step-2: truncate tablespace (reset the size back to original or
	default size) of tablespace. */
	err = truncate.truncate(
		space_id, truncate.get_dir_path(), name, flags, true);

	if (err != DB_SUCCESS) {

		ib::info() << "Cannot access .ibd file for table '"
			<< name << "' with tablespace " << space_id
			<< " while truncating";
		return(DB_ERROR);
	}

	bool			found;
	const page_size_t&	page_size =
		fil_space_get_page_size(space_id, &found);

	if (!found) {
		ib::info() << "Missing .ibd file for table '" << name
			<< "' with tablespace " << space_id;
		return(DB_ERROR);
	}

	/* Step-3: Initialize Header. */
	if (page_size.is_compressed()) {
		byte*	buf;
		page_t*	page;

		buf = static_cast<byte*>(ut_zalloc_nokey(3 * UNIV_PAGE_SIZE));

		/* Align the memory for file i/o */
		page = static_cast<byte*>(ut_align(buf, UNIV_PAGE_SIZE));

		flags = fsp_flags_set_page_size(flags, univ_page_size);

		fsp_header_init_fields(page, space_id, flags);

		mach_write_to_4(
			page + FIL_PAGE_ARCH_LOG_NO_OR_SPACE_ID, space_id);

		page_zip_des_t  page_zip;
		page_zip_set_size(&page_zip, page_size.physical());
		page_zip.data = page + UNIV_PAGE_SIZE;

#ifdef UNIV_DEBUG
		page_zip.m_start =
#endif /* UNIV_DEBUG */
		page_zip.m_end = page_zip.m_nonempty = page_zip.n_blobs = 0;
		buf_flush_init_for_writing(
			NULL, page, &page_zip, 0,
			fsp_is_checksum_disabled(space_id));

		err = fil_write(page_id_t(space_id, 0), page_size, 0,
				page_size.physical(), page_zip.data);

		ut_free(buf);

		if (err != DB_SUCCESS) {
			ib::info() << "Failed to clean header of the"
				" table '" << name << "' with tablespace "
				<< space_id;
			return(err);
		}
	}

	mtr_start(&mtr);
	/* Don't log the operation while fixing up table truncate operation
	as crash at this level can still be sustained with recovery restarting
	from last checkpoint. */
	mtr_set_log_mode(&mtr, MTR_LOG_NO_REDO);

	/* Initialize the first extent descriptor page and
	the second bitmap page for the new tablespace. */
	fsp_header_init(space_id, FIL_IBD_FILE_INITIAL_SIZE, &mtr);
	mtr_commit(&mtr);

	/* Step-4: Re-Create Indexes to newly re-created tablespace.
	This operation will restore tablespace back to what it was
	when it was created during CREATE TABLE. */
	err = truncate.create_indexes(
		name, space_id, page_size, flags, format_flags);
	if (err != DB_SUCCESS) {
		return(err);
	}

	/* Step-5: Write new created pages into ibd file handle and
	flush it to disk for the tablespace, in case i/o-handler thread
	deletes the bitmap page from buffer. */
	mtr_start(&mtr);

	mtr_set_log_mode(&mtr, MTR_LOG_NO_REDO);

	mutex_enter(&fil_system->mutex);

	fil_space_t*	space = fil_space_get_by_id(space_id);

	mutex_exit(&fil_system->mutex);

	fil_node_t*	node = UT_LIST_GET_FIRST(space->chain);

	for (ulint page_no = 0; page_no < node->size; ++page_no) {

		const page_id_t	cur_page_id(space_id, page_no);

		buf_block_t*	block = buf_page_get(cur_page_id, page_size,
						     RW_X_LATCH, &mtr);

		byte*	page = buf_block_get_frame(block);

		if (!fsp_flags_is_compressed(flags)) {

			ut_ad(!page_size.is_compressed());

			buf_flush_init_for_writing(
				block, page, NULL, recv_lsn,
				fsp_is_checksum_disabled(space_id));

			err = fil_write(cur_page_id, page_size, 0,
					page_size.physical(), page);
		} else {
			ut_ad(page_size.is_compressed());

			/* We don't want to rewrite empty pages. */

			if (fil_page_get_type(page) != 0) {
				page_zip_des_t*  page_zip =
					buf_block_get_page_zip(block);

				buf_flush_init_for_writing(
					block, page, page_zip, recv_lsn,
					fsp_is_checksum_disabled(space_id));

				err = fil_write(cur_page_id, page_size, 0,
						page_size.physical(),
						page_zip->data);
			} else {
#ifdef UNIV_DEBUG
				const byte*	data = block->page.zip.data;

				/* Make sure that the page is really empty */
				for (ulint i = 0;
				     i < page_size.physical();
				     ++i) {

					ut_a(data[i] == 0);
				}
#endif /* UNIV_DEBUG */
			}
		}

		if (err != DB_SUCCESS) {
			ib::info() << "Cannot write page " << page_no
				<< " into a .ibd file for table '"
				<< name << "' with tablespace " << space_id;
		}
	}

	mtr_commit(&mtr);

	truncate_t::s_fix_up_active = false;

	return(err);
}
#endif /* UNIV_HOTBACKUP */
/** Replay a file rename operation if possible.
@param[in]	space_id	tablespace identifier
@param[in]	first_page_no	first page number in the file
@param[in]	name		old file name
@param[in]	new_name	new file name
@return	whether the operation was successfully applied
(the name did not exist, or new_name did not exist and
name was successfully renamed to new_name)  */
bool
fil_op_replay_rename(
	ulint		space_id,
	ulint		first_page_no,
	const char*	name,
	const char*	new_name)
{
#ifdef UNIV_HOTBACKUP
	ut_ad(recv_replay_file_ops);
#endif /* UNIV_HOTBACKUP */
	ut_ad(first_page_no == 0);

	/* In order to replay the rename, the following must hold:
	* The new name is not already used.
	* A tablespace exists with the old name.
	* The space ID for that tablepace matches this log entry.
	This will prevent unintended renames during recovery. */
	fil_space_t*	space = fil_space_get(space_id);

	if (space == NULL) {
		return(true);
	}

	const bool name_match
		= strcmp(name, UT_LIST_GET_FIRST(space->chain)->name) == 0;

	if (!name_match) {
		return(true);
	}

	/* Create the database directory for the new name, if
	it does not exist yet */

	const char*	namend = strrchr(new_name, OS_PATH_SEPARATOR);
	ut_a(namend != NULL);

	char*		dir = static_cast<char*>(
		ut_malloc_nokey(namend - new_name + 1));

	memcpy(dir, new_name, namend - new_name);
	dir[namend - new_name] = '\0';

	bool		success = os_file_create_directory(dir, false);
	ut_a(success);

	ulint		dirlen = 0;

	if (const char* dirend = strrchr(dir, OS_PATH_SEPARATOR)) {
		dirlen = dirend - dir + 1;
	}

	ut_free(dir);

	/* New path must not exist. */
	dberr_t		err = fil_rename_tablespace_check(
		space_id, name, new_name, false);
	if (err != DB_SUCCESS) {
		ib::error() << " Cannot replay file rename."
			" Remove either file and try again.";
		return(false);
	}

	char*		new_table = mem_strdupl(
		new_name + dirlen,
		strlen(new_name + dirlen)
		- 4 /* remove ".ibd" */);

	ut_ad(new_table[namend - new_name - dirlen]
	      == OS_PATH_SEPARATOR);
#if OS_PATH_SEPARATOR != '/'
	new_table[namend - new_name - dirlen] = '/';
#endif

	if (!fil_rename_tablespace(
		    space_id, name, new_table, new_name)) {
		ut_error;
	}

	ut_free(new_table);
	return(true);
}

/** File operations for tablespace */
enum fil_operation_t {
	FIL_OPERATION_DELETE,	/*!< delete a single-table tablespace */
	FIL_OPERATION_CLOSE,	/*!< close a single-table tablespace */
	FIL_OPERATION_TRUNCATE	/*!< truncate a single-table tablespace */
};

/** Check for pending operations.
@param[in]	space	tablespace
@param[in]	count	number of attempts so far
@return 0 if no operations else count + 1. */
static
ulint
fil_check_pending_ops(
	fil_space_t*	space,
	ulint		count)
{
	ut_ad(mutex_own(&fil_system->mutex));

	const ulint	n_pending_ops = space ? space->n_pending_ops : 0;

	if (n_pending_ops) {

		if (count > 5000) {
			ib::warn() << "Trying to close/delete/truncate"
				" tablespace '" << space->name
				<< "' but there are " << n_pending_ops
				<< " pending operations on it.";
		}

		return(count + 1);
	}

	return(0);
}

/*******************************************************************//**
Check for pending IO.
@return 0 if no pending else count + 1. */
static
ulint
fil_check_pending_io(
/*=================*/
	fil_operation_t	operation,	/*!< in: File operation */
	fil_space_t*	space,		/*!< in/out: Tablespace to check */
	fil_node_t**	node,		/*!< out: Node in space list */
	ulint		count)		/*!< in: number of attempts so far */
{
	ut_ad(mutex_own(&fil_system->mutex));
	ut_a(space->n_pending_ops == 0);

	switch (operation) {
	case FIL_OPERATION_DELETE:
	case FIL_OPERATION_CLOSE:
		break;
	case FIL_OPERATION_TRUNCATE:
		space->is_being_truncated = true;
		break;
	}

	/* The following code must change when InnoDB supports
	multiple datafiles per tablespace. */
	ut_a(UT_LIST_GET_LEN(space->chain) == 1);

	*node = UT_LIST_GET_FIRST(space->chain);

	if (space->n_pending_flushes > 0 || (*node)->n_pending > 0) {

		ut_a(!(*node)->being_extended);

		if (count > 1000) {
			ib::warn() << "Trying to delete/close/truncate"
				" tablespace '" << space->name
				<< "' but there are "
				<< space->n_pending_flushes
				<< " flushes and " << (*node)->n_pending
				<< " pending i/o's on it.";
		}

		return(count + 1);
	}

	return(0);
}

/*******************************************************************//**
Check pending operations on a tablespace.
@return DB_SUCCESS or error failure. */
static
dberr_t
fil_check_pending_operations(
/*=========================*/
	ulint		id,		/*!< in: space id */
	fil_operation_t	operation,	/*!< in: File operation */
	fil_space_t**	space,		/*!< out: tablespace instance
					in memory */
	char**		path)		/*!< out/own: tablespace path */
{
	ulint		count = 0;

	ut_a(!is_system_tablespace(id));
	ut_ad(space);

	*space = 0;

	mutex_enter(&fil_system->mutex);
	fil_space_t* sp = fil_space_get_by_id(id);
	if (sp) {
		sp->stop_new_ops = true;
	}
	mutex_exit(&fil_system->mutex);

	/* Check for pending operations. */

	do {
		mutex_enter(&fil_system->mutex);

		sp = fil_space_get_by_id(id);

		count = fil_check_pending_ops(sp, count);

		mutex_exit(&fil_system->mutex);

		if (count > 0) {
			os_thread_sleep(20000);
		}

	} while (count > 0);

	/* Check for pending IO. */

	*path = 0;

	do {
		mutex_enter(&fil_system->mutex);

		sp = fil_space_get_by_id(id);

		if (sp == NULL) {
			mutex_exit(&fil_system->mutex);
			return(DB_TABLESPACE_NOT_FOUND);
		}

		fil_node_t*	node;

		count = fil_check_pending_io(operation, sp, &node, count);

		if (count == 0) {
			*path = mem_strdup(node->name);
		}

		mutex_exit(&fil_system->mutex);

		if (count > 0) {
			os_thread_sleep(20000);
		}

	} while (count > 0);

	ut_ad(sp);

	*space = sp;
	return(DB_SUCCESS);
}

/*******************************************************************//**
Closes a single-table tablespace. The tablespace must be cached in the
memory cache. Free all pages used by the tablespace.
@return DB_SUCCESS or error */
dberr_t
fil_close_tablespace(
/*=================*/
	trx_t*		trx,	/*!< in/out: Transaction covering the close */
	ulint		id)	/*!< in: space id */
{
	char*		path = 0;
	fil_space_t*	space = 0;
	dberr_t		err;

	ut_a(!is_system_tablespace(id));

	err = fil_check_pending_operations(id, FIL_OPERATION_CLOSE,
					   &space, &path);

	if (err != DB_SUCCESS) {
		return(err);
	}

	ut_a(space);
	ut_a(path != 0);

	rw_lock_x_lock(&space->latch);

	/* Invalidate in the buffer pool all pages belonging to the
	tablespace. Since we have set space->stop_new_ops = true, readahead
	or ibuf merge can no longer read more pages of this tablespace to the
	buffer pool. Thus we can clean the tablespace out of the buffer pool
	completely and permanently. The flag stop_new_ops also prevents
	fil_flush() from being applied to this tablespace. */

	buf_LRU_flush_or_remove_pages(id, BUF_REMOVE_FLUSH_WRITE, trx);

	/* If the free is successful, the X lock will be released before
	the space memory data structure is freed. */

	if (!fil_space_free(id, true)) {
		rw_lock_x_unlock(&space->latch);
		err = DB_TABLESPACE_NOT_FOUND;
	} else {
		err = DB_SUCCESS;
	}

	/* If it is a delete then also delete any generated files, otherwise
	when we drop the database the remove directory will fail. */

	char*	cfg_name = fil_make_filepath(path, NULL, CFG, false);
	if (cfg_name != NULL) {
		os_file_delete_if_exists(innodb_data_file_key, cfg_name, NULL);
		ut_free(cfg_name);
	}

	char*	cfp_name = fil_make_filepath(path, NULL, CFP, false);
	if (cfp_name != NULL) {
		os_file_delete_if_exists(innodb_data_file_key, cfp_name, NULL);
		ut_free(cfp_name);
	}

	ut_free(path);

	return(err);
}

/** Deletes an IBD tablespace, either general or single-table.
The tablespace must be cached in the memory cache. This will delete the
datafile, fil_space_t & fil_node_t entries from the file_system_t cache.
@param[in]	space_id	Tablespace id
@param[in]	buf_remove	Specify the action to take on the pages
for this table in the buffer pool.
@return DB_SUCCESS or error */
dberr_t
fil_delete_tablespace(
	ulint		id,
	buf_remove_t	buf_remove)
{
	char*		path = 0;
	fil_space_t*	space = 0;

	ut_a(!is_system_tablespace(id));

	dberr_t err = fil_check_pending_operations(
		id, FIL_OPERATION_DELETE, &space, &path);

	if (err != DB_SUCCESS) {

		ib::error() << "Cannot delete tablespace " << id
			<< " because it is not found in the tablespace"
			" memory cache.";

		return(err);
	}

	ut_a(space);
	ut_a(path != 0);

#ifndef UNIV_HOTBACKUP
	/* IMPORTANT: Because we have set space::stop_new_ops there
	can't be any new ibuf merges, reads or flushes. We are here
	because node::n_pending was zero above. However, it is still
	possible to have pending read and write requests:

	A read request can happen because the reader thread has
	gone through the ::stop_new_ops check in buf_page_init_for_read()
	before the flag was set and has not yet incremented ::n_pending
	when we checked it above.

	A write request can be issued any time because we don't check
	the ::stop_new_ops flag when queueing a block for write.

	We deal with pending write requests in the following function
	where we'd minimally evict all dirty pages belonging to this
	space from the flush_list. Note that if a block is IO-fixed
	we'll wait for IO to complete.

	To deal with potential read requests, we will check the
	::stop_new_ops flag in fil_io(). */

	buf_LRU_flush_or_remove_pages(id, buf_remove, 0);

#endif /* !UNIV_HOTBACKUP */

	/* If it is a delete then also delete any generated files, otherwise
	when we drop the database the remove directory will fail. */
	{
#ifdef UNIV_HOTBACKUP
		/* When replaying the operation in MySQL Enterprise
		Backup, we do not try to write any log record. */
#else /* UNIV_HOTBACKUP */
		/* Before deleting the file, write a log record about
		it, so that InnoDB crash recovery will expect the file
		to be gone. */
		mtr_t		mtr;

		mtr_start(&mtr);
		fil_op_write_log(MLOG_FILE_DELETE, id, 0, path, NULL, 0, &mtr);
		mtr_commit(&mtr);
		/* Even if we got killed shortly after deleting the
		tablespace file, the record must have already been
		written to the redo log. */
		log_write_up_to(mtr.commit_lsn(), true);
#endif /* UNIV_HOTBACKUP */

		char*	cfg_name = fil_make_filepath(path, NULL, CFG, false);
		if (cfg_name != NULL) {
			os_file_delete_if_exists(innodb_data_file_key, cfg_name, NULL);
			ut_free(cfg_name);
		}

		char*	cfp_name = fil_make_filepath(path, NULL, CFP, false);
		if (cfp_name != NULL) {
			os_file_delete_if_exists(innodb_data_file_key, cfp_name, NULL);
			ut_free(cfp_name);
		}
	}

	/* Delete the link file pointing to the ibd file we are deleting. */
	if (FSP_FLAGS_HAS_DATA_DIR(space->flags)) {

		RemoteDatafile::delete_link_file(space->name);

	} else if (FSP_FLAGS_GET_SHARED(space->flags)) {

		RemoteDatafile::delete_link_file(base_name(path));

	}

	mutex_enter(&fil_system->mutex);

	/* Double check the sanity of pending ops after reacquiring
	the fil_system::mutex. */
	if (const fil_space_t* s = fil_space_get_by_id(id)) {
		ut_a(s == space);
		ut_a(space->n_pending_ops == 0);
		ut_a(UT_LIST_GET_LEN(space->chain) == 1);
		fil_node_t* node = UT_LIST_GET_FIRST(space->chain);
		ut_a(node->n_pending == 0);

		fil_space_detach(space);
		mutex_exit(&fil_system->mutex);

		log_mutex_enter();

		if (space->max_lsn != 0) {
			ut_d(space->max_lsn = 0);
			UT_LIST_REMOVE(fil_system->named_spaces, space);
		}

		log_mutex_exit();
		fil_space_free_low(space);

		if (!os_file_delete(innodb_data_file_key, path)
		    && !os_file_delete_if_exists(
			    innodb_data_file_key, path, NULL)) {

			/* Note: This is because we have removed the
			tablespace instance from the cache. */

			err = DB_IO_ERROR;
		}
	} else {
		mutex_exit(&fil_system->mutex);
		err = DB_TABLESPACE_NOT_FOUND;
	}

	ut_free(path);

	return(err);
}
#ifndef UNIV_HOTBACKUP
/** Truncate the tablespace to needed size.
@param[in]	space_id	id of tablespace to truncate
@param[in]	size_in_pages	truncate size.
@return true if truncate was successful. */
bool
fil_truncate_tablespace(
	ulint		space_id,
	ulint		size_in_pages)
{
	/* Step-1: Prepare tablespace for truncate. This involves
	stopping all the new operations + IO on that tablespace
	and ensuring that related pages are flushed to disk. */
	if (fil_prepare_for_truncate(space_id) != DB_SUCCESS) {
		return(false);
	}

	/* Step-2: Invalidate buffer pool pages belonging to the tablespace
	to re-create. Remove all insert buffer entries for the tablespace */
	buf_LRU_flush_or_remove_pages(space_id, BUF_REMOVE_ALL_NO_WRITE, 0);

	/* Step-3: Truncate the tablespace and accordingly update
	the fil_space_t handler that is used to access this tablespace. */
	mutex_enter(&fil_system->mutex);
	fil_space_t*	space = fil_space_get_by_id(space_id);

	/* The following code must change when InnoDB supports
	multiple datafiles per tablespace. */
	ut_a(UT_LIST_GET_LEN(space->chain) == 1);

	fil_node_t*	node = UT_LIST_GET_FIRST(space->chain);

	ut_ad(node->is_open);

	space->size = node->size = size_in_pages;

	bool success = os_file_truncate(node->name, node->handle, 0);
	if (success) {

		os_offset_t	size = size_in_pages * UNIV_PAGE_SIZE;

		success = os_file_set_size(
			node->name, node->handle, size, srv_read_only_mode);

		if (success) {
			space->stop_new_ops = false;
			space->is_being_truncated = false;
		}
	}

	mutex_exit(&fil_system->mutex);

	return(success);
}

/*******************************************************************//**
Prepare for truncating a single-table tablespace.
1) Check pending operations on a tablespace;
2) Remove all insert buffer entries for the tablespace;
@return DB_SUCCESS or error */
dberr_t
fil_prepare_for_truncate(
/*=====================*/
	ulint	id)		/*!< in: space id */
{
	char*		path = 0;
	fil_space_t*	space = 0;

	ut_a(!is_system_tablespace(id));

	dberr_t	err = fil_check_pending_operations(
		id, FIL_OPERATION_TRUNCATE, &space, &path);

	ut_free(path);

	if (err == DB_TABLESPACE_NOT_FOUND) {
		ib::error() << "Cannot truncate tablespace " << id
			<< " because it is not found in the tablespace"
			" memory cache.";
	}

	return(err);
}

/** Reinitialize the original tablespace header with the same space id
for single tablespace
@param[in]      id              space id of the tablespace
@param[in]      size            size in blocks
@param[in]      trx             Transaction covering truncate */
void
fil_reinit_space_header(
	ulint		id,
	ulint		size,
	trx_t*		trx)
{
	ut_a(!is_system_tablespace(id));

	/* Invalidate in the buffer pool all pages belonging
	to the tablespace. The buffer pool scan may take long
	time to complete, therefore we release dict_sys->mutex
	and the dict operation lock during the scan and aquire
	it again after the buffer pool scan.*/

	row_mysql_unlock_data_dictionary(trx);

	/* Lock the search latch in shared mode to prevent user
	from disabling AHI during the scan */
	btr_search_s_lock_all();
	DEBUG_SYNC_C("simulate_buffer_pool_scan");
	buf_LRU_flush_or_remove_pages(id, BUF_REMOVE_ALL_NO_WRITE, 0);
	btr_search_s_unlock_all();
	row_mysql_lock_data_dictionary(trx);

	/* Remove all insert buffer entries for the tablespace */
	ibuf_delete_for_discarded_space(id);

	mutex_enter(&fil_system->mutex);

	fil_space_t*	space = fil_space_get_by_id(id);

	/* The following code must change when InnoDB supports
	multiple datafiles per tablespace. */
	ut_a(UT_LIST_GET_LEN(space->chain) == 1);

	fil_node_t*	node = UT_LIST_GET_FIRST(space->chain);

	space->size = node->size = size;

	mutex_exit(&fil_system->mutex);

	mtr_t	mtr;

	mtr_start(&mtr);
	mtr.set_named_space(id);

	fsp_header_init(id, size, &mtr);

	mtr_commit(&mtr);
}

#ifdef UNIV_DEBUG
/** Increase redo skipped count for a tablespace.
@param[in]	id	space id */
void
fil_space_inc_redo_skipped_count(
	ulint		id)
{
	fil_space_t*	space;

	mutex_enter(&fil_system->mutex);

	space = fil_space_get_by_id(id);

	ut_a(space != NULL);

	space->redo_skipped_count++;

	mutex_exit(&fil_system->mutex);
}

/** Decrease redo skipped count for a tablespace.
@param[in]	id	space id */
void
fil_space_dec_redo_skipped_count(
	ulint		id)
{
	fil_space_t*	space;

	mutex_enter(&fil_system->mutex);

	space = fil_space_get_by_id(id);

	ut_a(space != NULL);
	ut_a(space->redo_skipped_count > 0);

	space->redo_skipped_count--;

	mutex_exit(&fil_system->mutex);
}

/**
Check whether a single-table tablespace is redo skipped.
@param[in]	id	space id
@return true if redo skipped */
bool
fil_space_is_redo_skipped(
	ulint		id)
{
	fil_space_t*	space;
	bool		is_redo_skipped;

	mutex_enter(&fil_system->mutex);

	space = fil_space_get_by_id(id);

	ut_a(space != NULL);

	is_redo_skipped = space->redo_skipped_count > 0;

	mutex_exit(&fil_system->mutex);

	return(is_redo_skipped);
}
#endif

/*******************************************************************//**
Discards a single-table tablespace. The tablespace must be cached in the
memory cache. Discarding is like deleting a tablespace, but

 1. We do not drop the table from the data dictionary;

 2. We remove all insert buffer entries for the tablespace immediately;
    in DROP TABLE they are only removed gradually in the background;

 3. Free all the pages in use by the tablespace.
@return DB_SUCCESS or error */
dberr_t
fil_discard_tablespace(
/*===================*/
	ulint	id)	/*!< in: space id */
{
	dberr_t	err;

	switch (err = fil_delete_tablespace(id, BUF_REMOVE_ALL_NO_WRITE)) {
	case DB_SUCCESS:
		break;

	case DB_IO_ERROR:
		ib::warn() << "While deleting tablespace " << id
			<< " in DISCARD TABLESPACE. File rename/delete"
			" failed: " << ut_strerr(err);
		break;

	case DB_TABLESPACE_NOT_FOUND:
		ib::warn() << "Cannot delete tablespace " << id
			<< " in DISCARD TABLESPACE: " << ut_strerr(err);
		break;

	default:
		ut_error;
	}

	/* Remove all insert buffer entries for the tablespace */

	ibuf_delete_for_discarded_space(id);

	return(err);
}
#endif /* !UNIV_HOTBACKUP */

/*******************************************************************//**
Allocates and builds a file name from a path, a table or tablespace name
and a suffix. The string must be freed by caller with ut_free().
@param[in] path NULL or the direcory path or the full path and filename.
@param[in] name NULL if path is full, or Table/Tablespace name
@param[in] suffix NULL or the file extention to use.
@param[in] trim_name true if the last name on the path should be trimmed.
@return own: file name */
char*
fil_make_filepath(
	const char*	path,
	const char*	name,
	ib_extention	ext,
	bool		trim_name)
{
	/* The path may contain the basename of the file, if so we do not
	need the name.  If the path is NULL, we can use the default path,
	but there needs to be a name. */
	ut_ad(path != NULL || name != NULL);

	/* If we are going to strip a name off the path, there better be a
	path and a new name to put back on. */
	ut_ad(!trim_name || (path != NULL && name != NULL));

	if (path == NULL) {
		path = fil_path_to_mysql_datadir;
	}

	ulint	len		= 0;	/* current length */
	ulint	path_len	= strlen(path);
	ulint	name_len	= (name ? strlen(name) : 0);
	const char* suffix	= dot_ext[ext];
	ulint	suffix_len	= strlen(suffix);
	ulint	full_len	= path_len + 1 + name_len + suffix_len + 1;

	char*	full_name = static_cast<char*>(ut_malloc_nokey(full_len));
	if (full_name == NULL) {
		return NULL;
	}

	/* If the name is a relative path, do not prepend "./". */
	if (path[0] == '.'
	    && (path[1] == '\0' || path[1] == OS_PATH_SEPARATOR)
	    && name != NULL && name[0] == '.') {
		path = NULL;
		path_len = 0;
	}

	if (path != NULL) {
		memcpy(full_name, path, path_len);
		len = path_len;
		full_name[len] = '\0';
		os_normalize_path(full_name);
	}

	if (trim_name) {
		/* Find the offset of the last DIR separator and set it to
		null in order to strip off the old basename from this path. */
		char* last_dir_sep = strrchr(full_name, OS_PATH_SEPARATOR);
		if (last_dir_sep) {
			last_dir_sep[0] = '\0';
			len = strlen(full_name);
		}
	}

	if (name != NULL) {
		if (len && full_name[len - 1] != OS_PATH_SEPARATOR) {
			/* Add a DIR separator */
			full_name[len] = OS_PATH_SEPARATOR;
			full_name[++len] = '\0';
		}

		char*	ptr = &full_name[len];
		memcpy(ptr, name, name_len);
		len += name_len;
		full_name[len] = '\0';
		os_normalize_path(ptr);
	}

	/* Make sure that the specified suffix is at the end of the filepath
	string provided. This assumes that the suffix starts with '.'.
	If the first char of the suffix is found in the filepath at the same
	length as the suffix from the end, then we will assume that there is
	a previous suffix that needs to be replaced. */
	if (suffix != NULL) {
		/* Need room for the trailing null byte. */
		ut_ad(len < full_len);

		if ((len > suffix_len)
		   && (full_name[len - suffix_len] == suffix[0])) {
			/* Another suffix exists, make it the one requested. */
			memcpy(&full_name[len - suffix_len], suffix, suffix_len);

		} else {
			/* No previous suffix, add it. */
			ut_ad(len + suffix_len < full_len);
			memcpy(&full_name[len], suffix, suffix_len);
			full_name[len + suffix_len] = '\0';
		}
	}

	return(full_name);
}

/** Test if a tablespace file can be renamed to a new filepath by checking
if that the old filepath exists and the new filepath does not exist.
@param[in]	space_id	tablespace id
@param[in]	old_path	old filepath
@param[in]	new_path	new filepath
@param[in]	is_discarded	whether the tablespace is discarded
@return innodb error code */
dberr_t
fil_rename_tablespace_check(
	ulint		space_id,
	const char*	old_path,
	const char*	new_path,
	bool		is_discarded)
{
	bool	exists = false;
	os_file_type_t	ftype;

	if (!is_discarded
	    && os_file_status(old_path, &exists, &ftype)
	    && !exists) {
		ib::error() << "Cannot rename '" << old_path
			<< "' to '" << new_path
			<< "' for space ID " << space_id
			<< " because the source file"
			<< " does not exist.";
		return(DB_TABLESPACE_NOT_FOUND);
	}

	exists = false;
	if (!os_file_status(new_path, &exists, &ftype) || exists) {
		ib::error() << "Cannot rename '" << old_path
			<< "' to '" << new_path
			<< "' for space ID " << space_id
			<< " because the target file exists."
			" Remove the target file and try again.";
		return(DB_TABLESPACE_EXISTS);
	}

	return(DB_SUCCESS);
}

/** Rename a single-table tablespace.
The tablespace must exist in the memory cache.
@param[in]	id		tablespace identifier
@param[in]	old_path	old file name
@param[in]	new_name	new table name in the
databasename/tablename format
@param[in]	new_path_in	new file name,
or NULL if it is located in the normal data directory
@return true if success */
bool
fil_rename_tablespace(
	ulint		id,
	const char*	old_path,
	const char*	new_name,
	const char*	new_path_in)
{
	bool		sleep		= false;
	bool		flush		= false;
	fil_space_t*	space;
	fil_node_t*	node;
	ulint		count		= 0;
	ut_a(id != 0);

	ut_ad(strchr(new_name, '/') != NULL);
retry:
	count++;

	if (!(count % 1000)) {
		ib::warn() << "Cannot rename file " << old_path
			<< " (space id " << id << "), retried " << count
			<< " times."
			" There are either pending IOs or flushes or"
			" the file is being extended.";
	}

	mutex_enter(&fil_system->mutex);

	space = fil_space_get_by_id(id);

	DBUG_EXECUTE_IF("fil_rename_tablespace_failure_1", space = NULL; );

	if (space == NULL) {
		ib::error() << "Cannot find space id " << id
			<< " in the tablespace memory cache, though the file '"
			<< old_path
			<< "' in a rename operation should have that id.";
func_exit:
		mutex_exit(&fil_system->mutex);
		return(false);
	}

	if (count > 25000) {
		space->stop_ios = false;
		goto func_exit;
	}

	if (space != fil_space_get_by_name(space->name)) {
		ib::error() << "Cannot find " << space->name
			<< " in tablespace memory cache";
		space->stop_ios = false;
		goto func_exit;
	}

	if (fil_space_get_by_name(new_name)) {
		ib::error() << new_name
			<< " is already in tablespace memory cache";
		space->stop_ios = false;
		goto func_exit;
	}

	/* We temporarily close the .ibd file because we do not trust that
	operating systems can rename an open file. For the closing we have to
	wait until there are no pending i/o's or flushes on the file. */

	space->stop_ios = true;

	/* The following code must change when InnoDB supports
	multiple datafiles per tablespace. */
	ut_a(UT_LIST_GET_LEN(space->chain) == 1);
	node = UT_LIST_GET_FIRST(space->chain);

	if (node->n_pending > 0
	    || node->n_pending_flushes > 0
	    || node->being_extended) {
		/* There are pending i/o's or flushes or the file is
		currently being extended, sleep for a while and
		retry */
		sleep = true;

	} else if (node->modification_counter > node->flush_counter) {
		/* Flush the space */
		sleep = flush = true;

	} else if (node->is_open) {
		/* Close the file */

		fil_node_close_file(node);
	}

	mutex_exit(&fil_system->mutex);

	if (sleep) {
		os_thread_sleep(20000);

		if (flush) {
			fil_flush(id);
		}

		sleep = flush = false;
		goto retry;
	}

	ut_ad(space->stop_ios);

	char*	new_file_name = new_path_in == NULL
		? fil_make_filepath(NULL, new_name, IBD, false)
		: mem_strdup(new_path_in);
	char*	old_file_name = node->name;
	char*	new_space_name = mem_strdup(new_name);
	char*	old_space_name = space->name;
	ulint	old_fold = ut_fold_string(old_space_name);
	ulint	new_fold = ut_fold_string(new_space_name);

	ut_ad(strchr(old_file_name, OS_PATH_SEPARATOR) != NULL);
	ut_ad(strchr(new_file_name, OS_PATH_SEPARATOR) != NULL);

#ifndef UNIV_HOTBACKUP
	if (!recv_recovery_on) {
		mtr_t		mtr;

		mtr.start();
		fil_name_write_rename(
			id, 0, old_file_name, new_file_name, &mtr);
		mtr.commit();
		log_mutex_enter();
	}
#endif /* !UNIV_HOTBACKUP */

	/* log_sys->mutex is above fil_system->mutex in the latching order */
	ut_ad(log_mutex_own());
	mutex_enter(&fil_system->mutex);

	ut_ad(space->name == old_space_name);
	/* We already checked these. */
	ut_ad(space == fil_space_get_by_name(old_space_name));
	ut_ad(!fil_space_get_by_name(new_space_name));
	ut_ad(node->name == old_file_name);

	bool	success;

	DBUG_EXECUTE_IF("fil_rename_tablespace_failure_2",
			goto skip_rename; );

	success = os_file_rename(
		innodb_data_file_key, old_file_name, new_file_name);

	DBUG_EXECUTE_IF("fil_rename_tablespace_failure_2",
			skip_rename: success = false; );

	ut_ad(node->name == old_file_name);

	if (success) {
		node->name = new_file_name;
	}

#ifndef UNIV_HOTBACKUP
	if (!recv_recovery_on) {
		log_mutex_exit();
	}
#endif /* !UNIV_HOTBACKUP */

	ut_ad(space->name == old_space_name);

	if (success) {
		HASH_DELETE(fil_space_t, name_hash, fil_system->name_hash,
			    old_fold, space);
		space->name = new_space_name;
		HASH_INSERT(fil_space_t, name_hash, fil_system->name_hash,
			    new_fold, space);
	} else {
		/* Because nothing was renamed, we must free the new
		names, not the old ones. */
		old_file_name = new_file_name;
		old_space_name = new_space_name;
	}

	ut_ad(space->stop_ios);
	space->stop_ios = false;
	mutex_exit(&fil_system->mutex);

	ut_free(old_file_name);
	ut_free(old_space_name);

	return(success);
}

/** Create a new General or Single-Table tablespace
@param[in]	space_id	Tablespace ID
@param[in]	name		Tablespace name in dbname/tablename format.
For general tablespaces, the 'dbname/' part may be missing.
@param[in]	path		Path and filename of the datafile to create.
@param[in]	flags		Tablespace flags
@param[in]	size		Initial size of the tablespace file in pages,
must be >= FIL_IBD_FILE_INITIAL_SIZE
@return DB_SUCCESS or error code */
dberr_t
fil_ibd_create(
	ulint		space_id,
	const char*	name,
	const char*	path,
	ulint		flags,
	ulint		size)
{
	pfs_os_file_t	file;
	dberr_t		err;
	byte*		buf2;
	byte*		page;
	bool		success;
	bool		is_temp = FSP_FLAGS_GET_TEMPORARY(flags);
	bool		has_data_dir = FSP_FLAGS_HAS_DATA_DIR(flags);
	bool		has_shared_space = FSP_FLAGS_GET_SHARED(flags);
	fil_space_t*	space = NULL;

	ut_ad(!is_system_tablespace(space_id));
	ut_ad(!srv_read_only_mode);
	ut_a(space_id < SRV_LOG_SPACE_FIRST_ID);
	ut_a(size >= FIL_IBD_FILE_INITIAL_SIZE);
	ut_a(fsp_flags_is_valid(flags));

	/* Create the subdirectories in the path, if they are
	not there already. */
	if (!has_shared_space) {
		err = os_file_create_subdirs_if_needed(path);
		if (err != DB_SUCCESS) {
			return(err);
		}
	}

	file = os_file_create(
		innodb_data_file_key, path,
		OS_FILE_CREATE | OS_FILE_ON_ERROR_NO_EXIT,
		OS_FILE_NORMAL,
		OS_DATA_FILE,
		srv_read_only_mode,
		&success);

	if (!success) {
		/* The following call will print an error message */
		ulint	error = os_file_get_last_error(true);

		ib::error() << "Cannot create file '" << path << "'";

		if (error == OS_FILE_ALREADY_EXISTS) {
			ib::error() << "The file '" << path << "'"
				" already exists though the"
				" corresponding table did not exist"
				" in the InnoDB data dictionary."
				" Have you moved InnoDB .ibd files"
				" around without using the SQL commands"
				" DISCARD TABLESPACE and IMPORT TABLESPACE,"
				" or did mysqld crash in the middle of"
				" CREATE TABLE?"
				" You can resolve the problem by removing"
				" the file '" << path
				<< "' under the 'datadir' of MySQL.";

			return(DB_TABLESPACE_EXISTS);
		}

		if (error == OS_FILE_DISK_FULL) {
			return(DB_OUT_OF_FILE_SPACE);
		}

		return(DB_ERROR);
	}

	bool	atomic_write;

#if !defined(NO_FALLOCATE) && defined(UNIV_LINUX)
	if (fil_fusionio_enable_atomic_write(file)) {

		/* This is required by FusionIO HW/Firmware */
		int     ret = posix_fallocate(file.m_file, 0, size * UNIV_PAGE_SIZE);

		if (ret != 0) {

			ib::error() <<
				"posix_fallocate(): Failed to preallocate"
				" data for file " << path
				<< ", desired size "
				<< size * UNIV_PAGE_SIZE
				<< " Operating system error number " << ret
				<< ". Check"
				" that the disk is not full or a disk quota"
				" exceeded. Make sure the file system supports"
				" this function. Some operating system error"
				" numbers are described at " REFMAN
				" operating-system-error-codes.html";

			success = false;
		} else {
			success = true;
		}

		atomic_write = true;
	} else {
		atomic_write = false;

		success = os_file_set_size(
			path, file, size * UNIV_PAGE_SIZE, srv_read_only_mode);
	}
#else
	atomic_write = false;

	success = os_file_set_size(
		path, file, size * UNIV_PAGE_SIZE, srv_read_only_mode);

#endif /* !NO_FALLOCATE && UNIV_LINUX */

	if (!success) {
		os_file_close(file);
		os_file_delete(innodb_data_file_key, path);
		return(DB_OUT_OF_FILE_SPACE);
	}

	/* Note: We are actually punching a hole, previous contents will
	be lost after this call, if it succeeds. In this case the file
	should be full of NULs. */

	bool	punch_hole = os_is_sparse_file_supported(path, file);

	if (punch_hole) {

		dberr_t	punch_err;
		punch_err = os_file_punch_hole(file.m_file, 0, size * UNIV_PAGE_SIZE);
		if (punch_err != DB_SUCCESS) {
			punch_hole = false;
		}
	}

	/* printf("Creating tablespace %s id %lu\n", path, space_id); */

	/* We have to write the space id to the file immediately and flush the
	file to disk. This is because in crash recovery we must be aware what
	tablespaces exist and what are their space id's, so that we can apply
	the log records to the right file. It may take quite a while until
	buffer pool flush algorithms write anything to the file and flush it to
	disk. If we would not write here anything, the file would be filled
	with zeros from the call of os_file_set_size(), until a buffer pool
	flush would write to it. */

	buf2 = static_cast<byte*>(ut_malloc_nokey(3 * UNIV_PAGE_SIZE));
	/* Align the memory for file i/o if we might have O_DIRECT set */
	page = static_cast<byte*>(ut_align(buf2, UNIV_PAGE_SIZE));

	memset(page, '\0', UNIV_PAGE_SIZE);
#ifndef UNIV_HOTBACKUP
	/* Add the UNIV_PAGE_SIZE to the table flags and write them to the
	tablespace header. */
	flags = fsp_flags_set_page_size(flags, univ_page_size);
#endif /* !UNIV_HOTBACKUP */
	fsp_header_init_fields(page, space_id, flags);
	mach_write_to_4(page + FIL_PAGE_ARCH_LOG_NO_OR_SPACE_ID, space_id);

	const page_size_t	page_size(flags);
	IORequest		request(IORequest::WRITE);

	if (!page_size.is_compressed()) {

		buf_flush_init_for_writing(
			NULL, page, NULL, 0,
			fsp_is_checksum_disabled(space_id));

		err = os_file_write(
			request, path, file, page, 0, page_size.physical());

		ut_ad(err != DB_IO_NO_PUNCH_HOLE);

	} else {
		page_zip_des_t	page_zip;

		page_zip_set_size(&page_zip, page_size.physical());
		page_zip.data = page + UNIV_PAGE_SIZE;
#ifdef UNIV_DEBUG
		page_zip.m_start =
#endif /* UNIV_DEBUG */
			page_zip.m_end = page_zip.m_nonempty =
			page_zip.n_blobs = 0;

		buf_flush_init_for_writing(
			NULL, page, &page_zip, 0,
			fsp_is_checksum_disabled(space_id));

		err = os_file_write(
			request, path, file, page_zip.data, 0,
			page_size.physical());

		ut_a(err != DB_IO_NO_PUNCH_HOLE);

		punch_hole = false;
	}

	ut_free(buf2);

	if (err != DB_SUCCESS) {

		ib::error()
			<< "Could not write the first page to"
			<< " tablespace '" << path << "'";

		os_file_close(file);
		os_file_delete(innodb_data_file_key, path);

		return(DB_ERROR);
	}

	success = os_file_flush(file);

	if (!success) {
		ib::error() << "File flush of tablespace '"
			<< path << "' failed";
		os_file_close(file);
		os_file_delete(innodb_data_file_key, path);
		return(DB_ERROR);
	}

	/* MEB creates isl files during copy-back, hence they
	should not be created during apply log operation. */
#ifndef UNIV_HOTBACKUP
	if (has_data_dir || has_shared_space) {
		/* Make the ISL file if the IBD file is not
		in the default location. */
		err = RemoteDatafile::create_link_file(name, path,
						       has_shared_space);
		if (err != DB_SUCCESS) {
			os_file_close(file);
			os_file_delete(innodb_data_file_key, path);
			return(err);
		}
	}
#endif /* !UNIV_HOTBACKUP */
	space = fil_space_create(name, space_id, flags, is_temp
				 ? FIL_TYPE_TEMPORARY : FIL_TYPE_TABLESPACE);

	DEBUG_SYNC_C("fil_ibd_created_space");

	if (!fil_node_create_low(
			path, size, space, false, punch_hole, atomic_write)) {

		err = DB_ERROR;
		goto error_exit_1;
	}

	/* For encryption tablespace, initial encryption information. */
	if (FSP_FLAGS_GET_ENCRYPTION(space->flags)) {
		err = fil_set_encryption(space->id,
					 Encryption::AES,
					 NULL,
					 NULL);
		ut_ad(err == DB_SUCCESS);
	}

#ifndef UNIV_HOTBACKUP
	if (!is_temp) {
		mtr_t			mtr;
		const fil_node_t*	file = UT_LIST_GET_FIRST(space->chain);

		mtr_start(&mtr);
		fil_op_write_log(
			MLOG_FILE_CREATE2, space_id, 0, file->name,
			NULL, space->flags, &mtr);
		fil_name_write(space, 0, file, &mtr);
		mtr_commit(&mtr);
	}
#endif /* !UNIV_HOTBACKUP */
	err = DB_SUCCESS;

	/* Error code is set.  Cleanup the various variables used.
	These labels reflect the order in which variables are assigned or
	actions are done. */
error_exit_1:
	if (err != DB_SUCCESS && (has_data_dir || has_shared_space)) {
		RemoteDatafile::delete_link_file(name);
	}

	os_file_close(file);
	if (err != DB_SUCCESS) {
		os_file_delete(innodb_data_file_key, path);
	}

	return(err);
}

#ifndef UNIV_HOTBACKUP
/** Try to open a single-table tablespace and optionally check that the
space id in it is correct. If this does not succeed, print an error message
to the .err log. This function is used to open a tablespace when we start
mysqld after the dictionary has been booted, and also in IMPORT TABLESPACE.

NOTE that we assume this operation is used either at the database startup
or under the protection of the dictionary mutex, so that two users cannot
race here. This operation does not leave the file associated with the
tablespace open, but closes it after we have looked at the space id in it.

If the validate boolean is set, we read the first page of the file and
check that the space id in the file is what we expect. We assume that
this function runs much faster if no check is made, since accessing the
file inode probably is much faster (the OS caches them) than accessing
the first page of the file.  This boolean may be initially false, but if
a remote tablespace is found it will be changed to true.

If the fix_dict boolean is set, then it is safe to use an internal SQL
statement to update the dictionary tables if they are incorrect.

@param[in]	validate	true if we should validate the tablespace
@param[in]	fix_dict	true if the dictionary is available to be fixed
@param[in]	purpose		FIL_TYPE_TABLESPACE or FIL_TYPE_TEMPORARY
@param[in]	id		tablespace ID
@param[in]	flags		tablespace flags
@param[in]	space_name	tablespace name of the datafile
If file-per-table, it is the table name in the databasename/tablename format
@param[in]	path_in		expected filepath, usually read from dictionary
@return DB_SUCCESS or error code */
dberr_t
fil_ibd_open(
	bool		validate,
	bool		fix_dict,
	fil_type_t	purpose,
	ulint		id,
	ulint		flags,
	const char*	space_name,
	const char*	path_in)
{
	dberr_t		err = DB_SUCCESS;
	bool		dict_filepath_same_as_default = false;
	bool		link_file_found = false;
	bool		link_file_is_bad = false;
	bool		is_shared = FSP_FLAGS_GET_SHARED(flags);
	bool		is_encrypted = FSP_FLAGS_GET_ENCRYPTION(flags);
	Datafile	df_default;	/* default location */
	Datafile	df_dict;	/* dictionary location */
	RemoteDatafile	df_remote;	/* remote location */
	ulint		tablespaces_found = 0;
	ulint		valid_tablespaces_found = 0;
	bool		for_import = (purpose == FIL_TYPE_IMPORT);

	ut_ad(!fix_dict || rw_lock_own(dict_operation_lock, RW_LOCK_X));

	ut_ad(!fix_dict || mutex_own(&dict_sys->mutex));
	ut_ad(!fix_dict || !srv_read_only_mode);
	ut_ad(!fix_dict || srv_log_file_size != 0);
	ut_ad(fil_type_is_data(purpose));

	if (!fsp_flags_is_valid(flags)) {
		return(DB_CORRUPTION);
	}

	df_default.init(space_name, flags);
	df_dict.init(space_name, flags);
	df_remote.init(space_name, flags);

	/* Discover the correct file by looking in three possible locations
	while avoiding unecessary effort. */

	if (is_shared) {
		/* Shared tablespaces will have a path_in since the filename
		is not generated from the tablespace name. Use the basename
		from this path_in with the default datadir as a filepath to
		the default location */
		ut_a(path_in);
		const char*	sep = strrchr(path_in, OS_PATH_SEPARATOR);
		const char*	basename = (sep == NULL) ? path_in : &sep[1];
		df_default.make_filepath(NULL, basename, IBD);

		/* Always validate shared tablespaces. */
		validate = true;

		/* Set the ISL filepath in the default location. */
		df_remote.set_link_filepath(path_in);
	} else {
		/* We will always look for an ibd in the default location. */
		df_default.make_filepath(NULL, space_name, IBD);
	}

	/* Look for a filepath embedded in an ISL where the default file
	would be. */
	if (df_remote.open_read_only(true) == DB_SUCCESS) {
		ut_ad(df_remote.is_open());

		/* Always validate a file opened from an ISL pointer */
		validate = true;
		++tablespaces_found;
		link_file_found = true;
	} else if (df_remote.filepath() != NULL) {
		/* An ISL file was found but contained a bad filepath in it.
		Better validate anything we do find. */
		validate = true;
	}

	/* Attempt to open the tablespace at the dictionary filepath. */
	if (path_in) {
		if (df_default.same_filepath_as(path_in)) {
			dict_filepath_same_as_default = true;
		} else {
			/* Dict path is not the default path. Always validate
			remote files. If default is opened, it was moved. */
			validate = true;

			df_dict.set_filepath(path_in);
			if (df_dict.open_read_only(true) == DB_SUCCESS) {
				ut_ad(df_dict.is_open());
				++tablespaces_found;
			}
		}
	}

	/* Always look for a file at the default location. But don't log
	an error if the tablespace is already open in remote or dict. */
	ut_a(df_default.filepath());
	const bool	strict = (tablespaces_found == 0);
	if (df_default.open_read_only(strict) == DB_SUCCESS) {
		ut_ad(df_default.is_open());
		++tablespaces_found;
	}

	/* Check if multiple locations point to the same file. */
	if (tablespaces_found > 1 && df_default.same_as(df_remote)) {
		/* A link file was found with the default path in it.
		Use the default path and delete the link file. */
		--tablespaces_found;
		df_remote.delete_link_file();
		df_remote.close();
	}
	if (tablespaces_found > 1 && df_default.same_as(df_dict)) {
		--tablespaces_found;
		df_dict.close();
	}
	if (tablespaces_found > 1 && df_remote.same_as(df_dict)) {
		--tablespaces_found;
		df_dict.close();
	}

	bool	atomic_write;

#if !defined(NO_FALLOCATE) && defined(UNIV_LINUX)
	if (!srv_use_doublewrite_buf && df_default.is_open()) {

		atomic_write = fil_fusionio_enable_atomic_write(
			df_default.handle());

	} else {
		atomic_write = false;
	}
#else
	atomic_write = false;
#endif /* !NO_FALLOCATE && UNIV_LINUX */

	/*  We have now checked all possible tablespace locations and
	have a count of how many unique files we found.  If things are
	normal, we only found 1. */
	/* For encrypted tablespace, we need to check the
	encryption in header of first page. */
	if (!validate && tablespaces_found == 1 && !is_encrypted) {

		goto skip_validate;
	}

	/* Read and validate the first page of these three tablespace
	locations, if found. */
	valid_tablespaces_found +=
		(df_remote.validate_to_dd(id, flags, for_import)
			== DB_SUCCESS) ? 1 : 0;

	valid_tablespaces_found +=
		(df_default.validate_to_dd(id, flags, for_import)
			== DB_SUCCESS) ? 1 : 0;

	valid_tablespaces_found +=
		(df_dict.validate_to_dd(id, flags, for_import)
			== DB_SUCCESS) ? 1 : 0;

	/* Make sense of these three possible locations.
	First, bail out if no tablespace files were found. */
	if (valid_tablespaces_found == 0) {
		if (!is_encrypted) {
			/* The following call prints an error message.
			For encrypted tablespace we skip print, since it should
			be keyring plugin issues. */
			os_file_get_last_error(true);
			ib::error() << "Could not find a valid tablespace file for `"
				<< space_name << "`. " << TROUBLESHOOT_DATADICT_MSG;
		}

		return(DB_CORRUPTION);
	}

	if (!validate && !is_encrypted) {
		return(DB_SUCCESS);
	}

	if (validate && is_encrypted && fil_space_get(id)) {
		return(DB_SUCCESS);
	}

	/* Do not open any tablespaces if more than one tablespace with
	the correct space ID and flags were found. */
	if (tablespaces_found > 1) {
		ib::error() << "A tablespace for `" << space_name
			<< "` has been found in multiple places;";

		if (df_default.is_open()) {
			ib::error() << "Default location: "
				<< df_default.filepath()
				<< ", Space ID=" << df_default.space_id()
				<< ", Flags=" << df_default.flags();
		}
		if (df_remote.is_open()) {
			ib::error() << "Remote location: "
				<< df_remote.filepath()
				<< ", Space ID=" << df_remote.space_id()
				<< ", Flags=" << df_remote.flags();
		}
		if (df_dict.is_open()) {
			ib::error() << "Dictionary location: "
				<< df_dict.filepath()
				<< ", Space ID=" << df_dict.space_id()
				<< ", Flags=" << df_dict.flags();
		}

		/* Force-recovery will allow some tablespaces to be
		skipped by REDO if there was more than one file found.
		Unlike during the REDO phase of recovery, we now know
		if the tablespace is valid according to the dictionary,
		which was not available then. So if we did not force
		recovery and there is only one good tablespace, ignore
		any bad tablespaces. */
		if (valid_tablespaces_found > 1 || srv_force_recovery > 0) {
			ib::error() << "Will not open tablespace `"
				<< space_name << "`";

			/* If the file is not open it cannot be valid. */
			ut_ad(df_default.is_open() || !df_default.is_valid());
			ut_ad(df_dict.is_open()    || !df_dict.is_valid());
			ut_ad(df_remote.is_open()  || !df_remote.is_valid());

			/* Having established that, this is an easy way to
			look for corrupted data files. */
			if (df_default.is_open() != df_default.is_valid()
			    || df_dict.is_open() != df_dict.is_valid()
			    || df_remote.is_open() != df_remote.is_valid()) {
				return(DB_CORRUPTION);
			}
			return(DB_ERROR);
		}

		/* There is only one valid tablespace found and we did
		not use srv_force_recovery during REDO.  Use this one
		tablespace and clean up invalid tablespace pointers */
		if (df_default.is_open() && !df_default.is_valid()) {
			df_default.close();
			tablespaces_found--;
		}
		if (df_dict.is_open() && !df_dict.is_valid()) {
			df_dict.close();
			/* Leave dict.filepath so that SYS_DATAFILES
			can be corrected below. */
			tablespaces_found--;
		}
		if (df_remote.is_open() && !df_remote.is_valid()) {
			df_remote.close();
			tablespaces_found--;
			link_file_is_bad = true;
		}
	}

	/* At this point, there should be only one filepath. */
	ut_a(tablespaces_found == 1);
	ut_a(valid_tablespaces_found == 1);

	/* Only fix the dictionary at startup when there is only one thread.
	Calls to dict_load_table() can be done while holding other latches. */
	if (!fix_dict) {
		goto skip_validate;
	}

	/* We may need to update what is stored in SYS_DATAFILES or
	SYS_TABLESPACES or adjust the link file.  Since a failure to
	update SYS_TABLESPACES or SYS_DATAFILES does not prevent opening
	and using the tablespace either this time or the next, we do not
	check the return code or fail to open the tablespace. But if it
	fails, dict_update_filepath() will issue a warning to the log. */
	if (df_dict.filepath()) {
		ut_ad(path_in != NULL);
		ut_ad(df_dict.same_filepath_as(path_in));

		if (df_remote.is_open()) {
			if (!df_remote.same_filepath_as(path_in)) {
				dict_update_filepath(id, df_remote.filepath());
			}

		} else if (df_default.is_open()) {
			ut_ad(!dict_filepath_same_as_default);
			dict_update_filepath(id, df_default.filepath());
			if (link_file_is_bad) {
				RemoteDatafile::delete_link_file(space_name);
			}

		} else if (!is_shared
			   && (!link_file_found || link_file_is_bad)) {
			ut_ad(df_dict.is_open());
			/* Fix the link file if we got our filepath
			from the dictionary but a link file did not
			exist or it did not point to a valid file. */
			RemoteDatafile::delete_link_file(space_name);
			RemoteDatafile::create_link_file(
				space_name, df_dict.filepath());
		}

	} else if (df_remote.is_open()) {
		if (dict_filepath_same_as_default) {
			dict_update_filepath(id, df_remote.filepath());

		} else if (path_in == NULL) {
			/* SYS_DATAFILES record for this space ID
			was not found. */
			dict_replace_tablespace_and_filepath(
				id, space_name, df_remote.filepath(), flags);
		}

	} else if (df_default.is_open()) {
		/* We opened the tablespace in the default location.
		SYS_DATAFILES.PATH needs to be updated if it is different
		from this default path or if the SYS_DATAFILES.PATH was not
		supplied and it should have been. Also update the dictionary
		if we found an ISL file (since !df_remote.is_open).  Since
		path_in is not suppled for file-per-table, we must assume
		that it matched the ISL. */
		if ((path_in != NULL && !dict_filepath_same_as_default)
		    || (path_in == NULL
		        && (DICT_TF_HAS_DATA_DIR(flags)
		            || DICT_TF_HAS_SHARED_SPACE(flags)))
		    || df_remote.filepath() != NULL) {
			dict_replace_tablespace_and_filepath(
				id, space_name, df_default.filepath(), flags);
		}
	}

skip_validate:
	if (err == DB_SUCCESS) {
		fil_space_t*	space = fil_space_create(
			space_name, id, flags, purpose);

		/* We do not measure the size of the file, that is why
		we pass the 0 below */

		if (fil_node_create_low(
			    df_remote.is_open() ? df_remote.filepath() :
			    df_dict.is_open() ? df_dict.filepath() :
			    df_default.filepath(), 0, space, false,
			    true, atomic_write) == NULL) {

			err = DB_ERROR;
		}

		/* For encryption tablespace, initialize encryption
		information.*/
		if (err == DB_SUCCESS && is_encrypted && !for_import) {
			Datafile& df_current = df_remote.is_open() ?
				df_remote: df_dict.is_open() ?
				df_dict : df_default;

			byte*	key = df_current.m_encryption_key;
			byte*	iv = df_current.m_encryption_iv;
			ut_ad(key && iv);

			err = fil_set_encryption(space->id, Encryption::AES,
						 key, iv);
			ut_ad(err == DB_SUCCESS);
		}
	}

	return(err);
}
#endif /* !UNIV_HOTBACKUP */

#ifdef UNIV_HOTBACKUP
/*******************************************************************//**
Allocates a file name for an old version of a single-table tablespace.
The string must be freed by caller with ut_free()!
@return own: file name */
static
char*
fil_make_ibbackup_old_name(
/*=======================*/
	const char*	name)		/*!< in: original file name */
{
	static const char	suffix[] = "_ibbackup_old_vers_";
	char*			path;
	ulint			len = strlen(name);

	path = static_cast<char*>(ut_malloc_nokey(len + 15 + sizeof(suffix)));

	memcpy(path, name, len);
	memcpy(path + len, suffix, sizeof(suffix) - 1);
	ut_sprintf_timestamp_without_extra_chars(
		path + len + sizeof(suffix) - 1);
	return(path);
}
#endif /* UNIV_HOTBACKUP */

/** Looks for a pre-existing fil_space_t with the given tablespace ID
and, if found, returns the name and filepath in newly allocated buffers
that the caller must free.
@param[in]	space_id	The tablespace ID to search for.
@param[out]	name		Name of the tablespace found.
@param[out]	filepath	The filepath of the first datafile for the
tablespace.
@return true if tablespace is found, false if not. */
bool
fil_space_read_name_and_filepath(
	ulint	space_id,
	char**	name,
	char**	filepath)
{
	bool	success = false;
	*name = NULL;
	*filepath = NULL;

	mutex_enter(&fil_system->mutex);

	fil_space_t*	space = fil_space_get_by_id(space_id);

	if (space != NULL) {
		*name = mem_strdup(space->name);

		fil_node_t* node = UT_LIST_GET_FIRST(space->chain);
		*filepath = mem_strdup(node->name);

		success = true;
	}

	mutex_exit(&fil_system->mutex);

	return(success);
}

/** Convert a file name to a tablespace name.
@param[in]	filename	directory/databasename/tablename.ibd
@return database/tablename string, to be freed with ut_free() */
char*
fil_path_to_space_name(
	const char*	filename)
{
	/* Strip the file name prefix and suffix, leaving
	only databasename/tablename. */
	ulint		filename_len	= strlen(filename);
	const char*	end		= filename + filename_len;
#ifdef HAVE_MEMRCHR
	const char*	tablename	= 1 + static_cast<const char*>(
		memrchr(filename, OS_PATH_SEPARATOR,
			filename_len));
	const char*	dbname		= 1 + static_cast<const char*>(
		memrchr(filename, OS_PATH_SEPARATOR,
			tablename - filename - 1));
#else /* HAVE_MEMRCHR */
	const char*	tablename	= filename;
	const char*	dbname		= NULL;

	while (const char* t = static_cast<const char*>(
		       memchr(tablename, OS_PATH_SEPARATOR,
			      end - tablename))) {
		dbname = tablename;
		tablename = t + 1;
	}
#endif /* HAVE_MEMRCHR */

	ut_ad(dbname != NULL);
	ut_ad(tablename > dbname);
	ut_ad(tablename < end);
	ut_ad(end - tablename > 4);
	ut_ad(memcmp(end - 4, DOT_IBD, 4) == 0);

	char*	name = mem_strdupl(dbname, end - dbname - 4);

	ut_ad(name[tablename - dbname - 1] == OS_PATH_SEPARATOR);
#if OS_PATH_SEPARATOR != '/'
	/* space->name uses '/', not OS_PATH_SEPARATOR. */
	name[tablename - dbname - 1] = '/';
#endif

	return(name);
}

/** Discover the correct IBD file to open given a remote or missing
filepath from the REDO log.  MEB and administrators can move a crashed
database to another location on the same machine and try to recover it.
Remote IBD files might be moved as well to the new location.
    The problem with this is that the REDO log contains the old location
which may be still accessible.  During recovery, if files are found in
both locations, we can chose on based on these priorities;
1. Default location
2. ISL location
3. REDO location
@param[in]	space_id	tablespace ID
@param[in]	df		Datafile object with path from redo
@return true if a valid datafile was found, false if not */
bool
fil_ibd_discover(
	ulint		space_id,
	Datafile&	df)
{
	Datafile	df_def_gen;	/* default general datafile */
	Datafile	df_def_per;	/* default file-per-table datafile */
	RemoteDatafile	df_rem_gen;	/* remote general datafile*/
	RemoteDatafile	df_rem_per;	/* remote file-per-table datafile */

	/* Look for the datafile in the default location. If it is
	a general tablespace, it will be in the datadir. */
	const char*	filename = df.filepath();
	const char*	basename = base_name(filename);
	df_def_gen.init(basename, 0);
	df_def_gen.make_filepath(NULL, basename, IBD);
	if (df_def_gen.open_read_only(false) == DB_SUCCESS
	    && df_def_gen.validate_for_recovery() == DB_SUCCESS
	    && df_def_gen.space_id() == space_id) {
		df.set_filepath(df_def_gen.filepath());
		df.open_read_only(false);
		return(true);
	}

	/* If this datafile is file-per-table it will have a schema dir. */
	ulint		sep_found = 0;
	const char*	db = basename;
	for (; db > filename && sep_found < 2; db--) {
		if (db[0] == OS_PATH_SEPARATOR) {
			sep_found++;
		}
	}
	if (sep_found == 2) {
		db += 2;
		df_def_per.init(db, 0);
		df_def_per.make_filepath(NULL, db, IBD);
		if (df_def_per.open_read_only(false) == DB_SUCCESS
		    && df_def_per.validate_for_recovery() == DB_SUCCESS
		    && df_def_per.space_id() == space_id) {
			df.set_filepath(df_def_per.filepath());
			df.open_read_only(false);
			return(true);
		}
	}

	/* Did not find a general or file-per-table datafile in the
	default location.  Look for a remote general tablespace. */
	df_rem_gen.set_name(basename);
	if (df_rem_gen.open_link_file() == DB_SUCCESS) {

		/* An ISL file was found with contents. */
		if (df_rem_gen.open_read_only(false) != DB_SUCCESS
		    || df_rem_gen.validate_for_recovery() != DB_SUCCESS) {

			/* Assume that this ISL file is intended to be used.
			Do not continue looking for another if this file
			cannot be opened or is not a valid IBD file. */
			ib::error() << "ISL file '"
				<< df_rem_gen.link_filepath()
				<< "' was found but the linked file '"
				<< df_rem_gen.filepath()
				<< "' could not be opened or is not correct.";
			return(false);
		}

		/* Use this file if it has the space_id from the MLOG
		record. */
		if (df_rem_gen.space_id() == space_id) {
			df.set_filepath(df_rem_gen.filepath());
			df.open_read_only(false);
			return(true);
		}

		/* Since old MLOG records can use the same basename in
		multiple CREATE/DROP sequences, this ISL file could be
		pointing to a later version of this basename.ibd file
		which has a different space_id. Keep looking. */
	}

	/* Look for a remote file-per-table tablespace. */
	if (sep_found == 2) {
		df_rem_per.set_name(db);
		if (df_rem_per.open_link_file() == DB_SUCCESS) {

			/* An ISL file was found with contents. */
			if (df_rem_per.open_read_only(false) != DB_SUCCESS
				|| df_rem_per.validate_for_recovery()
				   != DB_SUCCESS) {

				/* Assume that this ISL file is intended to
				be used. Do not continue looking for another
				if this file cannot be opened or is not
				a valid IBD file. */
				ib::error() << "ISL file '"
					<< df_rem_per.link_filepath()
					<< "' was found but the linked file '"
					<< df_rem_per.filepath()
					<< "' could not be opened or is"
					" not correct.";
				return(false);
			}

			/* Use this file if it has the space_id from the
			MLOG record. */
			if (df_rem_per.space_id() == space_id) {
				df.set_filepath(df_rem_per.filepath());
				df.open_read_only(false);
				return(true);
			}

			/* Since old MLOG records can use the same basename
			in multiple CREATE/DROP TABLE sequences, this ISL
			file could be pointing to a later version of this
			basename.ibd file which has a different space_id.
			Keep looking. */
		}
	}

	/* No ISL files were found in the default location. Use the location
	given in the redo log. */
	if (df.open_read_only(false) == DB_SUCCESS
	    && df.validate_for_recovery() == DB_SUCCESS
	    && df.space_id() == space_id) {
		return(true);
	}

	/* A datafile was not discovered for the filename given. */
	return(false);
}

/** Open an ibd tablespace and add it to the InnoDB data structures.
This is similar to fil_ibd_open() except that it is used while processing
the REDO log, so the data dictionary is not available and very little
validation is done. The tablespace name is extracred from the
dbname/tablename.ibd portion of the filename, which assumes that the file
is a file-per-table tablespace.  Any name will do for now.  General
tablespace names will be read from the dictionary after it has been
recovered.  The tablespace flags are read at this time from the first page
of the file in validate_for_recovery().
@param[in]	space_id	tablespace ID
@param[in]	filename	path/to/databasename/tablename.ibd
@param[out]	space		the tablespace, or NULL on error
@return status of the operation */
enum fil_load_status
fil_ibd_load(
	ulint		space_id,
	const char*	filename,
	fil_space_t*&	space)
{
	/* If the a space is already in the file system cache with this
	space ID, then there is nothing to do. */
	mutex_enter(&fil_system->mutex);
	space = fil_space_get_by_id(space_id);
	mutex_exit(&fil_system->mutex);

	if (space != NULL) {
		/* Compare the filename we are trying to open with the
		filename from the first node of the tablespace we opened
		previously. Fail if it is different. */
		fil_node_t* node = UT_LIST_GET_FIRST(space->chain);

		if (0 != strcmp(innobase_basename(filename),
				innobase_basename(node->name))) {
#ifdef  UNIV_HOTBACKUP
			ib::trace()
#else
			ib::info()
#endif /* UNIV_HOTBACKUP */
				<< "Ignoring data file '" << filename
				<< "' with space ID " << space->id
				<< ". Another data file called " << node->name
				<< " exists with the same space ID.";

				space = NULL;
				return(FIL_LOAD_ID_CHANGED);
		}
		return(FIL_LOAD_OK);
	}

	/* If the filepath in the redo log is a default location in or
	under the datadir, then just try to open it there. */
	Datafile	file;
	file.set_filepath(filename);

	Folder		folder(filename, dirname_length(filename));
	if (folder_mysql_datadir >= folder) {
		file.open_read_only(false);
	}

	if (!file.is_open()) {
		/* The file has been moved or it is a remote datafile. */
		if (!fil_ibd_discover(space_id, file)
		    || !file.is_open()) {
			return(FIL_LOAD_NOT_FOUND);
		}
	}

	os_offset_t	size;

	/* Read and validate the first page of the tablespace.
	Assign a tablespace name based on the tablespace type. */
	switch (file.validate_for_recovery()) {
		os_offset_t	minimum_size;
	case DB_SUCCESS:
		if (file.space_id() != space_id) {
#ifdef UNIV_HOTBACKUP
			ib::trace()
#else /* !UNIV_HOTBACKUP */
			ib::info()
#endif /* UNIV_HOTBACKUP */
				<< "Ignoring data file '"
				<< file.filepath()
				<< "' with space ID " << file.space_id()
				<< ", since the redo log references "
				<< file.filepath() << " with space ID "
				<< space_id << ".";
			return(FIL_LOAD_ID_CHANGED);
		}

		/* Get and test the file size. */
		size = os_file_get_size(file.handle());

		/* Every .ibd file is created >= 4 pages in size.
		Smaller files cannot be OK. */
		minimum_size = FIL_IBD_FILE_INITIAL_SIZE * UNIV_PAGE_SIZE;

		if (size == static_cast<os_offset_t>(-1)) {
			/* The following call prints an error message */
			os_file_get_last_error(true);

			ib::error() << "Could not measure the size of"
				" single-table tablespace file '"
				<< file.filepath() << "'";

		} else if (size < minimum_size) {
#ifndef UNIV_HOTBACKUP
			ib::error() << "The size of tablespace file '"
				<< file.filepath() << "' is only " << size
				<< ", should be at least " << minimum_size
				<< "!";
#else
			/* In MEB, we work around this error. */
			file.set_space_id(ULINT_UNDEFINED);
			file.set_flags(0);
			break;
#endif /* !UNIV_HOTBACKUP */
		} else {
			/* Everything is fine so far. */
			break;
		}

		/* Fall through to error handling */

	case DB_TABLESPACE_EXISTS:
#ifdef UNIV_HOTBACKUP
		if (file.flags() == ~(ulint)0) {
			return FIL_LOAD_OK;
		}
#endif /* UNIV_HOTBACKUP */

		return(FIL_LOAD_INVALID);

	default:
		return(FIL_LOAD_NOT_FOUND);
	}

	ut_ad(space == NULL);

#ifdef UNIV_HOTBACKUP
	if (file.space_id() == ULINT_UNDEFINED || file.space_id() == 0) {
		char*	new_path;

		ib::info() << "Renaming tablespace file '" << file.filepath()
			<< "' with space ID " << file.space_id() << " to "
			<< file.name() << "_ibbackup_old_vers_<timestamp>"
			" because its size " << size() << " is too small"
			" (< 4 pages 16 kB each), or the space id in the"
			" file header is not sensible. This can happen in"
			" an mysqlbackup run, and is not dangerous.";
		file.close();

		new_path = fil_make_ibbackup_old_name(file.filepath());

		bool	success = os_file_rename(
			innodb_data_file_key, file.filepath(), new_path);

		ut_a(success);

		ut_free(new_path);

		return(FIL_LOAD_ID_CHANGED);
	}

	/* A backup may contain the same space several times, if the space got
	renamed at a sensitive time. Since it is enough to have one version of
	the space, we rename the file if a space with the same space id
	already exists in the tablespace memory cache. We rather rename the
	file than delete it, because if there is a bug, we do not want to
	destroy valuable data. */

	mutex_enter(&fil_system->mutex);
	space = fil_space_get_by_id(space_id);
	mutex_exit(&fil_system->mutex);

	if (space != NULL) {
		ib::info() << "Renaming data file '" << file.filepath()
			<< "' with space ID " << space_id << " to "
			<< file.name()
			<< "_ibbackup_old_vers_<timestamp> because space "
			<< space->name << " with the same id was scanned"
			" earlier. This can happen if you have renamed tables"
			" during an mysqlbackup run.";
		file.close();

		char*	new_path = fil_make_ibbackup_old_name(file.filepath());

		bool	success = os_file_rename(
			innodb_data_file_key, file.filepath(), new_path);

		ut_a(success);

		ut_free(new_path);
		return(FIL_LOAD_OK);
	}
#endif /* UNIV_HOTBACKUP */

	bool is_temp = FSP_FLAGS_GET_TEMPORARY(file.flags());
	space = fil_space_create(
		file.name(), space_id, file.flags(),
		is_temp ? FIL_TYPE_TEMPORARY : FIL_TYPE_TABLESPACE);

	if (space == NULL) {
		return(FIL_LOAD_INVALID);
	}

	ut_ad(space->id == file.space_id());
	ut_ad(space->id == space_id);

	/* We do not use the size information we have about the file, because
	the rounding formula for extents and pages is somewhat complex; we
	let fil_node_open() do that task. */

	if (!fil_node_create_low(file.filepath(), 0, space,
				 false, true, false)) {
		ut_error;
	}

	/* For encryption tablespace, initial encryption information. */
	if (FSP_FLAGS_GET_ENCRYPTION(space->flags)
	    && file.m_encryption_key != NULL) {
		dberr_t err = fil_set_encryption(space->id,
						 Encryption::AES,
						 file.m_encryption_key,
						 file.m_encryption_iv);
		if (err != DB_SUCCESS) {
			ib::error() << "Can't set encryption information for"
				" tablespace " << space->name << "!";
		}
	}


	return(FIL_LOAD_OK);
}

/***********************************************************************//**
A fault-tolerant function that tries to read the next file name in the
directory. We retry 100 times if os_file_readdir_next_file() returns -1. The
idea is to read as much good data as we can and jump over bad data.
@return 0 if ok, -1 if error even after the retries, 1 if at the end
of the directory */
int
fil_file_readdir_next_file(
/*=======================*/
	dberr_t*	err,	/*!< out: this is set to DB_ERROR if an error
				was encountered, otherwise not changed */
	const char*	dirname,/*!< in: directory name or path */
	os_file_dir_t	dir,	/*!< in: directory stream */
	os_file_stat_t*	info)	/*!< in/out: buffer where the
				info is returned */
{
	for (ulint i = 0; i < 100; i++) {
		int	ret = os_file_readdir_next_file(dirname, dir, info);

		if (ret != -1) {

			return(ret);
		}

		ib::error() << "os_file_readdir_next_file() returned -1 in"
			" directory " << dirname
			<< ", crash recovery may have failed"
			" for some .ibd files!";

		*err = DB_ERROR;
	}

	return(-1);
}

/*******************************************************************//**
Report that a tablespace for a table was not found. */
static
void
fil_report_missing_tablespace(
/*===========================*/
	const char*	name,			/*!< in: table name */
	ulint		space_id)		/*!< in: table's space id */
{
	ib::error() << "Table " << name
		<< " in the InnoDB data dictionary has tablespace id "
		<< space_id << ","
		" but tablespace with that id or name does not exist. Have"
		" you deleted or moved .ibd files? This may also be a table"
		" created with CREATE TEMPORARY TABLE whose .ibd and .frm"
		" files MySQL automatically removed, but the table still"
		" exists in the InnoDB internal data dictionary.";
}

#ifndef UNIV_HOTBACKUP
/** Returns true if a matching tablespace exists in the InnoDB tablespace
memory cache. Note that if we have not done a crash recovery at the database
startup, there may be many tablespaces which are not yet in the memory cache.
@param[in]	id		Tablespace ID
@param[in]	name		Tablespace name used in fil_space_create().
@param[in]	print_error_if_does_not_exist
				Print detailed error information to the
error log if a matching tablespace is not found from memory.
@param[in]	adjust_space	Whether to adjust space id on mismatch
@param[in]	heap		Heap memory
@param[in]	table_id	table id
@return true if a matching tablespace exists in the memory cache */
bool
fil_space_for_table_exists_in_mem(
	ulint		id,
	const char*	name,
	bool		print_error_if_does_not_exist,
	bool		adjust_space,
	mem_heap_t*	heap,
	table_id_t	table_id)
{
	fil_space_t*	fnamespace = NULL;
	fil_space_t*	space;

	ut_ad(fil_system);

	mutex_enter(&fil_system->mutex);

	/* Look if there is a space with the same id */

	space = fil_space_get_by_id(id);

	if (space != NULL
	    && FSP_FLAGS_GET_SHARED(space->flags)
	    && adjust_space
	    && srv_sys_tablespaces_open
	    && 0 == strncmp(space->name, general_space_name,
			    strlen(general_space_name))) {
		/* This name was assigned during recovery in fil_ibd_load().
		This general tablespace was opened from an MLOG_FILE_NAME log
		entry where the tablespace name does not exist.  Replace the
		temporary name with this name and return this space. */
		HASH_DELETE(fil_space_t, name_hash, fil_system->name_hash,
			    ut_fold_string(space->name), space);
		ut_free(space->name);
		space->name = mem_strdup(name);
		HASH_INSERT(fil_space_t, name_hash, fil_system->name_hash,
			    ut_fold_string(space->name), space);

		mutex_exit(&fil_system->mutex);

		return(true);
	}

	if (space != NULL) {
		if (FSP_FLAGS_GET_SHARED(space->flags)
		    && !srv_sys_tablespaces_open) {

			/* No need to check the name */
			mutex_exit(&fil_system->mutex);
			return(true);
		}

		/* If this space has the expected name, use it. */
		fnamespace = fil_space_get_by_name(name);
		if (space == fnamespace) {
			/* Found */

			mutex_exit(&fil_system->mutex);

			return(true);
		}
	}

	/* Info from "fnamespace" comes from the ibd file itself, it can
	be different from data obtained from System tables since file
	operations are not transactional. If adjust_space is set, and the
	mismatching space are between a user table and its temp table, we
	shall adjust the ibd file name according to system table info */
	if (adjust_space
	    && space != NULL
	    && row_is_mysql_tmp_table_name(space->name)
	    && !row_is_mysql_tmp_table_name(name)) {

		mutex_exit(&fil_system->mutex);

		DBUG_EXECUTE_IF("ib_crash_before_adjust_fil_space",
				DBUG_SUICIDE(););

		if (fnamespace) {
			const char*	tmp_name;

			tmp_name = dict_mem_create_temporary_tablename(
				heap, name, table_id);

			fil_rename_tablespace(
				fnamespace->id,
				UT_LIST_GET_FIRST(fnamespace->chain)->name,
				tmp_name, NULL);
		}

		DBUG_EXECUTE_IF("ib_crash_after_adjust_one_fil_space",
				DBUG_SUICIDE(););

		fil_rename_tablespace(
			id, UT_LIST_GET_FIRST(space->chain)->name,
			name, NULL);

		DBUG_EXECUTE_IF("ib_crash_after_adjust_fil_space",
				DBUG_SUICIDE(););

		mutex_enter(&fil_system->mutex);
		fnamespace = fil_space_get_by_name(name);
		ut_ad(space == fnamespace);
		mutex_exit(&fil_system->mutex);

		return(true);
	}

	if (!print_error_if_does_not_exist) {

		mutex_exit(&fil_system->mutex);

		return(false);
	}

	if (space == NULL) {
		if (fnamespace == NULL) {
			if (print_error_if_does_not_exist) {
				fil_report_missing_tablespace(name, id);
			}
		} else {
			ib::error() << "Table " << name << " in InnoDB data"
				" dictionary has tablespace id " << id
				<< ", but a tablespace with that id does not"
				" exist. There is a tablespace of name "
				<< fnamespace->name << " and id "
				<< fnamespace->id << ", though. Have you"
				" deleted or moved .ibd files?";
		}
error_exit:
		ib::warn() << TROUBLESHOOT_DATADICT_MSG;

		mutex_exit(&fil_system->mutex);

		return(false);
	}

	if (0 != strcmp(space->name, name)) {

		ib::error() << "Table " << name << " in InnoDB data dictionary"
			" has tablespace id " << id << ", but the tablespace"
			" with that id has name " << space->name << "."
			" Have you deleted or moved .ibd files?";

		if (fnamespace != NULL) {
			ib::error() << "There is a tablespace with the right"
				" name: " << fnamespace->name << ", but its id"
				" is " << fnamespace->id << ".";
		}

		goto error_exit;
	}

	mutex_exit(&fil_system->mutex);

	return(false);
}
#endif /* !UNIV_HOTBACKUP */
/** Return the space ID based on the tablespace name.
The tablespace must be found in the tablespace memory cache.
This call is made from external to this module, so the mutex is not owned.
@param[in]	tablespace	Tablespace name
@return space ID if tablespace found, ULINT_UNDEFINED if space not. */
ulint
fil_space_get_id_by_name(
	const char*	tablespace)
{
	mutex_enter(&fil_system->mutex);

	/* Search for a space with the same name. */
	fil_space_t*	space = fil_space_get_by_name(tablespace);
	ulint		id = (space == NULL) ? ULINT_UNDEFINED : space->id;

	mutex_exit(&fil_system->mutex);

	return(id);
}

/**
Fill the pages with NULs
@param[in] node		File node
@param[in] page_size	physical page size
@param[in] start	Offset from the start of the file in bytes
@param[in] len		Length in bytes
@param[in] read_only_mode
			if true, then read only mode checks are enforced.
@return DB_SUCCESS or error code */
static
dberr_t
fil_write_zeros(
	const fil_node_t*	node,
	ulint			page_size,
	os_offset_t		start,
	ulint			len,
	bool			read_only_mode)
{
	ut_a(len > 0);

	/* Extend at most 1M at a time */
	ulint	n_bytes = ut_min(static_cast<ulint>(1024 * 1024), len);
	byte*	ptr = reinterpret_cast<byte*>(ut_zalloc_nokey(n_bytes
							      + page_size));
	byte*	buf = reinterpret_cast<byte*>(ut_align(ptr, page_size));

	os_offset_t		offset = start;
	dberr_t			err = DB_SUCCESS;
	const os_offset_t	end = start + len;
	IORequest		request(IORequest::WRITE);

	while (offset < end) {

#ifdef UNIV_HOTBACKUP
		err = os_file_write(
			request, node->name, node->handle, buf, offset,
			n_bytes);
#else
		err = os_aio_func(
			request, OS_AIO_SYNC, node->name,
			node->handle, buf, offset, n_bytes, read_only_mode,
			NULL, NULL);
#endif /* UNIV_HOTBACKUP */

		if (err != DB_SUCCESS) {
			break;
		}

		offset += n_bytes;

		n_bytes = ut_min(n_bytes, static_cast<ulint>(end - offset));

		DBUG_EXECUTE_IF("ib_crash_during_tablespace_extension",
				DBUG_SUICIDE(););
	}

	ut_free(ptr);

	return(err);
}

/** Try to extend a tablespace if it is smaller than the specified size.
@param[in,out]	space	tablespace
@param[in]	size	desired size in pages
@return whether the tablespace is at least as big as requested */
bool
fil_space_extend(
	fil_space_t*	space,
	ulint		size)
{
	/* In read-only mode we allow write to shared temporary tablespace
	as intrinsic table created by Optimizer reside in this tablespace. */
	ut_ad(!srv_read_only_mode || fsp_is_system_temporary(space->id));

retry:

#ifdef UNIV_HOTBACKUP
	page_size_t	page_length(space->flags);
	ulint   actual_size = space->size;
	ib::trace() << "space id : " << space->id << ", space name : "
		<< space->name << ", space size : " << actual_size << " pages,"
		<< " desired space size : " << size << " pages,"
		<< " page size : " << page_length.physical();
#endif /* UNIV_HOTBACKUP */

	bool		success = true;

	fil_mutex_enter_and_prepare_for_io(space->id);

	if (space->size >= size) {
		/* Space already big enough */
		mutex_exit(&fil_system->mutex);
		return(true);
	}

	page_size_t	pageSize(space->flags);
	const ulint	page_size = pageSize.physical();
	fil_node_t*	node = UT_LIST_GET_LAST(space->chain);

	if (!node->being_extended) {
		/* Mark this node as undergoing extension. This flag
		is used by other threads to wait for the extension
		opereation to finish. */
		node->being_extended = true;
	} else {
		/* Another thread is currently extending the file. Wait
		for it to finish.  It'd have been better to use an event
		driven mechanism but the entire module is peppered with
		polling code. */

		mutex_exit(&fil_system->mutex);
		os_thread_sleep(100000);
		goto retry;
	}

	if (!fil_node_prepare_for_io(node, fil_system, space)) {
		/* The tablespace data file, such as .ibd file, is missing */
		node->being_extended = false;
		mutex_exit(&fil_system->mutex);

		return(false);
	}

	/* At this point it is safe to release fil_system mutex. No
	other thread can rename, delete or close the file because
	we have set the node->being_extended flag. */
	mutex_exit(&fil_system->mutex);

	ulint		pages_added;

	/* Note: This code is going to be executed independent of FusionIO HW
	if the OS supports posix_fallocate() */

	ut_ad(size > space->size);

	os_offset_t	node_start = os_file_get_size(node->handle);
	ut_a(node_start != (os_offset_t) -1);

	/* Node first page number */
	ulint		node_first_page = space->size - node->size;

	/* Number of physical pages in the node/file */
	ulint		n_node_physical_pages
		= static_cast<ulint>(node_start) / page_size;

	/* Number of pages to extend in the node/file */
	lint		n_node_extend;

	n_node_extend = size - (node_first_page + node->size);

	/* If we already have enough physical pages to satisfy the
	extend request on the node then ignore it */
	if (node->size + n_node_extend > n_node_physical_pages) {

		DBUG_EXECUTE_IF("ib_crash_during_tablespace_extension",
				DBUG_SUICIDE(););

		os_offset_t     len;
		dberr_t		err = DB_SUCCESS;

		len = ((node->size + n_node_extend) * page_size) - node_start;
		ut_ad(len > 0);

#if !defined(NO_FALLOCATE) && defined(UNIV_LINUX)
		int     ret = posix_fallocate(node->handle.m_file, node_start, len);
		/* We already pass the valid offset and len in, if EINVAL
		is returned, it could only mean that the file system doesn't
		support fallocate(), currently one known case is
		ext3 FS with O_DIRECT. We ignore EINVAL here so that the
		error message won't flood. */
		if (ret != 0 && ret != EINVAL) {
			ib::error()
				<< "posix_fallocate(): Failed to preallocate"
				" data for file "
				<< node->name << ", desired size "
				<< len << " bytes."
				" Operating system error number "
				<< ret << ". Check"
				" that the disk is not full or a disk quota"
				" exceeded. Make sure the file system supports"
				" this function. Some operating system error"
				" numbers are described at " REFMAN
				" operating-system-error-codes.html";

			err = DB_IO_ERROR;
		}
#endif /* NO_FALLOCATE || !UNIV_LINUX */

		if (!node->atomic_write || err == DB_IO_ERROR) {

			bool	read_only_mode;

			read_only_mode = (space->purpose != FIL_TYPE_TEMPORARY
					  ? false : srv_read_only_mode);

			err = fil_write_zeros(
				node, page_size, node_start,
				static_cast<ulint>(len), read_only_mode);

			if (err != DB_SUCCESS) {

				ib::warn()
					<< "Error while writing " << len
					<< " zeroes to " << node->name
					<< " starting at offset " << node_start;
			}
		}

		/* Check how many pages actually added */
		os_offset_t	end = os_file_get_size(node->handle);
		ut_a(end != static_cast<os_offset_t>(-1) && end >= node_start);

		os_has_said_disk_full = !(success = (end == node_start + len));

		pages_added = static_cast<ulint>(end - node_start) / page_size;

	} else {
		success = true;
		pages_added = n_node_extend;
		os_has_said_disk_full = FALSE;
	}

	mutex_enter(&fil_system->mutex);

	ut_a(node->being_extended);

	node->size += pages_added;
	space->size += pages_added;
	node->being_extended = false;

	fil_node_complete_io(node, fil_system, IORequestWrite);

#ifndef UNIV_HOTBACKUP
	/* Keep the last data file size info up to date, rounded to
	full megabytes */
	ulint	pages_per_mb = (1024 * 1024) / page_size;
	ulint	size_in_pages = ((node->size / pages_per_mb) * pages_per_mb);

	if (space->id == srv_sys_space.space_id()) {
		srv_sys_space.set_last_file_size(size_in_pages);
	} else if (space->id == srv_tmp_space.space_id()) {
		srv_tmp_space.set_last_file_size(size_in_pages);
	}
#else
	ib::trace() << "extended space : " << space->name << " from "
		<< actual_size << " pages to " << space->size << " pages "
		<< ", desired space size : " << size << " pages.";
#endif /* !UNIV_HOTBACKUP */

	mutex_exit(&fil_system->mutex);

	fil_flush(space->id);

	return(success);
}

#ifdef UNIV_HOTBACKUP
/********************************************************************//**
Extends all tablespaces to the size stored in the space header. During the
mysqlbackup --apply-log phase we extended the spaces on-demand so that log
records could be applied, but that may have left spaces still too small
compared to the size stored in the space header. */
void
fil_extend_tablespaces_to_stored_len(void)
/*======================================*/
{
	byte*		buf;
	ulint		actual_size;
	ulint		size_in_header;
	dberr_t		error;
	bool		success;

	buf = (byte*)ut_malloc_nokey(UNIV_PAGE_SIZE);

	mutex_enter(&fil_system->mutex);

	for (fil_space_t* space = UT_LIST_GET_FIRST(fil_system->space_list);
	     space != NULL;
	     space = UT_LIST_GET_NEXT(space_list, space)) {

		ut_a(space->purpose == FIL_TYPE_TABLESPACE);

		mutex_exit(&fil_system->mutex); /* no need to protect with a
					      mutex, because this is a
					      single-threaded operation */
		error = fil_read(
			page_id_t(space->id, 0),
			page_size_t(space->flags),
			0, univ_page_size.physical(), buf);

		ut_a(error == DB_SUCCESS);

		size_in_header = fsp_header_get_field(buf, FSP_SIZE);

		success = fil_space_extend(space, size_in_header);
		if (!success) {
			ib::error() << "Could not extend the tablespace of "
				<< space->name  << " to the size stored in"
				" header, " << size_in_header << " pages;"
				" size after extension " << actual_size
				<< " pages. Check that you have free disk"
				" space and retry!";
			ut_a(success);
		}

		mutex_enter(&fil_system->mutex);
	}

	mutex_exit(&fil_system->mutex);

	ut_free(buf);
}
#endif

/*========== RESERVE FREE EXTENTS (for a B-tree split, for example) ===*/

/*******************************************************************//**
Tries to reserve free extents in a file space.
@return true if succeed */
bool
fil_space_reserve_free_extents(
/*===========================*/
	ulint	id,		/*!< in: space id */
	ulint	n_free_now,	/*!< in: number of free extents now */
	ulint	n_to_reserve)	/*!< in: how many one wants to reserve */
{
	fil_space_t*	space;
	bool		success;

	ut_ad(fil_system);

	mutex_enter(&fil_system->mutex);

	space = fil_space_get_by_id(id);

	ut_a(space);

	if (space->n_reserved_extents + n_to_reserve > n_free_now) {
		success = false;
	} else {
		space->n_reserved_extents += n_to_reserve;
		success = true;
	}

	mutex_exit(&fil_system->mutex);

	return(success);
}

/*******************************************************************//**
Releases free extents in a file space. */
void
fil_space_release_free_extents(
/*===========================*/
	ulint	id,		/*!< in: space id */
	ulint	n_reserved)	/*!< in: how many one reserved */
{
	fil_space_t*	space;

	ut_ad(fil_system);

	mutex_enter(&fil_system->mutex);

	space = fil_space_get_by_id(id);

	ut_a(space);
	ut_a(space->n_reserved_extents >= n_reserved);

	space->n_reserved_extents -= n_reserved;

	mutex_exit(&fil_system->mutex);
}

/*******************************************************************//**
Gets the number of reserved extents. If the database is silent, this number
should be zero. */
ulint
fil_space_get_n_reserved_extents(
/*=============================*/
	ulint	id)		/*!< in: space id */
{
	fil_space_t*	space;
	ulint		n;

	ut_ad(fil_system);

	mutex_enter(&fil_system->mutex);

	space = fil_space_get_by_id(id);

	ut_a(space);

	n = space->n_reserved_extents;

	mutex_exit(&fil_system->mutex);

	return(n);
}

/*============================ FILE I/O ================================*/

/********************************************************************//**
NOTE: you must call fil_mutex_enter_and_prepare_for_io() first!

Prepares a file node for i/o. Opens the file if it is closed. Updates the
pending i/o's field in the node and the system appropriately. Takes the node
off the LRU list if it is in the LRU list. The caller must hold the fil_sys
mutex.
@return false if the file can't be opened, otherwise true */
static
bool
fil_node_prepare_for_io(
/*====================*/
	fil_node_t*	node,	/*!< in: file node */
	fil_system_t*	system,	/*!< in: tablespace memory cache */
	fil_space_t*	space)	/*!< in: space */
{
	ut_ad(node && system && space);
	ut_ad(mutex_own(&(system->mutex)));

	if (system->n_open > system->max_n_open + 5) {
		ib::warn() << "Open files " << system->n_open
			<< " exceeds the limit " << system->max_n_open;
	}

	if (!node->is_open) {
		/* File is closed: open it */
		ut_a(node->n_pending == 0);

		if (!fil_node_open_file(node)) {
			return(false);
		}
	}

	if (node->n_pending == 0 && fil_space_belongs_in_lru(space)) {
		/* The node is in the LRU list, remove it */

		ut_a(UT_LIST_GET_LEN(system->LRU) > 0);

		UT_LIST_REMOVE(system->LRU, node);
	}

	node->n_pending++;

	return(true);
}

/********************************************************************//**
Updates the data structures when an i/o operation finishes. Updates the
pending i/o's field in the node appropriately. */
static
void
fil_node_complete_io(
/*=================*/
	fil_node_t*	node,	/*!< in: file node */
	fil_system_t*	system,	/*!< in: tablespace memory cache */
	const IORequest&type)	/*!< in: IO_TYPE_*, marks the node as
				modified if TYPE_IS_WRITE() */
{
	ut_ad(mutex_own(&system->mutex));
	ut_a(node->n_pending > 0);

	--node->n_pending;

	ut_ad(type.validate());

	if (type.is_write()) {

		ut_ad(!srv_read_only_mode
		      || fsp_is_system_temporary(node->space->id));

		++system->modification_counter;

		node->modification_counter = system->modification_counter;

		if (fil_buffering_disabled(node->space)) {

			/* We don't need to keep track of unflushed
			changes as user has explicitly disabled
			buffering. */
			ut_ad(!node->space->is_in_unflushed_spaces);
			node->flush_counter = node->modification_counter;

		} else if (!node->space->is_in_unflushed_spaces) {

			node->space->is_in_unflushed_spaces = true;

			UT_LIST_ADD_FIRST(
				system->unflushed_spaces, node->space);
		}
	}

	if (node->n_pending == 0 && fil_space_belongs_in_lru(node->space)) {

		/* The node must be put back to the LRU list */
		UT_LIST_ADD_FIRST(system->LRU, node);
	}
}

/** Report information about an invalid page access. */
static
void
fil_report_invalid_page_access(
	ulint		block_offset,	/*!< in: block offset */
	ulint		space_id,	/*!< in: space id */
	const char*	space_name,	/*!< in: space name */
	ulint		byte_offset,	/*!< in: byte offset */
	ulint		len,		/*!< in: I/O length */
	bool		is_read)	/*!< in: I/O type */
{
	ib::error()
		<< "Trying to access page number " << block_offset << " in"
		" space " << space_id << ", space name " << space_name << ","
		" which is outside the tablespace bounds. Byte offset "
		<< byte_offset << ", len " << len << ", i/o type " <<
		(is_read ? "read" : "write")
		<< ". If you get this error at mysqld startup, please check"
		" that your my.cnf matches the ibdata files that you have in"
		" the MySQL server.";

	ib::error() << "Server exits"
#ifdef UNIV_DEBUG
		<< " at " << __FILE__ << "[" << __LINE__ << "]"
#endif
		<< ".";

	_exit(1);
}

/** Set encryption information for IORequest.
@param[in,out]	req_type	IO request
@param[in]	page_id		page id
@param[in]	space		table space */
inline
void
fil_io_set_encryption(
	IORequest&		req_type,
	const page_id_t&	page_id,
	fil_space_t*		space)
{
	/* Don't encrypt the log, page 0 of all tablespaces, all pages
	from the system tablespace. */
	if (!req_type.is_log() && page_id.page_no() > 0
	    && space->encryption_type != Encryption::NONE)
	{
		req_type.encryption_key(space->encryption_key,
					space->encryption_klen,
					space->encryption_iv);
		req_type.encryption_algorithm(Encryption::AES);
	} else {
		req_type.clear_encrypted();
	}
}

/** Reads or writes data. This operation could be asynchronous (aio).

@param[in,out] type	IO context
@param[in] sync		true if synchronous aio is desired
@param[in] page_id	page id
@param[in] page_size	page size
@param[in] byte_offset	remainder of offset in bytes; in aio this
			must be divisible by the OS block size
@param[in] len		how many bytes to read or write; this must
			not cross a file boundary; in aio this must
			be a block size multiple
@param[in,out] buf	buffer where to store read data or from where
			to write; in aio this must be appropriately
			aligned
@param[in] message	message for aio handler if non-sync aio
			used, else ignored

@return DB_SUCCESS, DB_TABLESPACE_DELETED or DB_TABLESPACE_TRUNCATED
	if we are trying to do i/o on a tablespace which does not exist */
dberr_t
fil_io(
	const IORequest&	type,
	bool			sync,
	const page_id_t&	page_id,
	const page_size_t&	page_size,
	ulint			byte_offset,
	ulint			len,
	void*			buf,
	void*			message)
{
	os_offset_t		offset;
	IORequest		req_type(type);

	ut_ad(req_type.validate());

	ut_ad(len > 0);
	ut_ad(byte_offset < UNIV_PAGE_SIZE);
	ut_ad(!page_size.is_compressed() || byte_offset == 0);
	ut_ad(UNIV_PAGE_SIZE == (ulong)(1 << UNIV_PAGE_SIZE_SHIFT));
#if (1 << UNIV_PAGE_SIZE_SHIFT_MAX) != UNIV_PAGE_SIZE_MAX
# error "(1 << UNIV_PAGE_SIZE_SHIFT_MAX) != UNIV_PAGE_SIZE_MAX"
#endif
#if (1 << UNIV_PAGE_SIZE_SHIFT_MIN) != UNIV_PAGE_SIZE_MIN
# error "(1 << UNIV_PAGE_SIZE_SHIFT_MIN) != UNIV_PAGE_SIZE_MIN"
#endif
	ut_ad(fil_validate_skip());

#ifndef UNIV_HOTBACKUP

	/* ibuf bitmap pages must be read in the sync AIO mode: */
	ut_ad(recv_no_ibuf_operations
	      || req_type.is_write()
	      || !ibuf_bitmap_page(page_id, page_size)
	      || sync
	      || req_type.is_log());

	ulint	mode;

	if (sync) {

		mode = OS_AIO_SYNC;

	} else if (req_type.is_log()) {

		mode = OS_AIO_LOG;

	} else if (req_type.is_read()
		   && !recv_no_ibuf_operations
		   && ibuf_page(page_id, page_size, NULL)) {

		mode = OS_AIO_IBUF;

		/* Reduce probability of deadlock bugs in connection with ibuf:
		do not let the ibuf i/o handler sleep */

		req_type.clear_do_not_wake();
	} else {
		mode = OS_AIO_NORMAL;
	}
#else /* !UNIV_HOTBACKUP */
	ut_a(sync);
	ulint mode = OS_AIO_SYNC;
#endif /* !UNIV_HOTBACKUP */

#ifndef UNIV_HOTBACKUP
	if (req_type.is_read()) {

		srv_stats.data_read.add(len);

	} else if (req_type.is_write()) {

		ut_ad(!srv_read_only_mode
		      || fsp_is_system_temporary(page_id.space()));

		srv_stats.data_written.add(len);
	}
#endif /* !UNIV_HOTBACKUP */

	/* Reserve the fil_system mutex and make sure that we can open at
	least one file while holding it, if the file is not already open */

	fil_mutex_enter_and_prepare_for_io(page_id.space());

	fil_space_t*	space = fil_space_get_by_id(page_id.space());

	/* If we are deleting a tablespace we don't allow async read operations
	on that. However, we do allow write operations and sync read operations. */
	if (space == NULL
	    || (req_type.is_read()
		&& !sync
		&& space->stop_new_ops
		&& !space->is_being_truncated)) {

		mutex_exit(&fil_system->mutex);

		if (!req_type.ignore_missing()) {
			ib::error()
				<< "Trying to do I/O to a tablespace which"
				" does not exist. I/O type: "
				<< (req_type.is_read() ? "read" : "write")
				<< ", page: " << page_id
				<< ", I/O length: " << len << " bytes";
		}

		return(DB_TABLESPACE_DELETED);
	}

	ut_ad(mode != OS_AIO_IBUF || fil_type_is_data(space->purpose));

	ulint		cur_page_no = page_id.page_no();
	fil_node_t*	node = UT_LIST_GET_FIRST(space->chain);

	for (;;) {

		if (node == NULL) {

			if (req_type.ignore_missing()) {
				mutex_exit(&fil_system->mutex);
				return(DB_ERROR);
			}

			fil_report_invalid_page_access(
				page_id.page_no(), page_id.space(),
				space->name, byte_offset, len,
				req_type.is_read());

		} else if (fil_is_user_tablespace_id(space->id)
			   && node->size == 0) {

			/* We do not know the size of a single-table tablespace
			before we open the file */
			break;

		} else if (node->size > cur_page_no) {
			/* Found! */
			break;

		} else {
			if (space->id != srv_sys_space.space_id()
			    && UT_LIST_GET_LEN(space->chain) == 1
			    && (srv_is_tablespace_truncated(space->id)
				|| space->is_being_truncated
				|| srv_was_tablespace_truncated(space))
			    && req_type.is_read()) {

				/* Handle page which is outside the truncated
				tablespace bounds when recovering from a crash
				happened during a truncation */
				mutex_exit(&fil_system->mutex);
				return(DB_TABLESPACE_TRUNCATED);
			}

			cur_page_no -= node->size;

			node = UT_LIST_GET_NEXT(chain, node);
		}
	}

	/* Open file if closed */
	if (!fil_node_prepare_for_io(node, fil_system, space)) {
		if (fil_type_is_data(space->purpose)
		    && fil_is_user_tablespace_id(space->id)) {
			mutex_exit(&fil_system->mutex);

			if (!req_type.ignore_missing()) {
				ib::error()
					<< "Trying to do I/O to a tablespace"
					" which exists without .ibd data file."
					" I/O type: "
					<< (req_type.is_read()
					    ? "read" : "write")
					<< ", page: "
					<< page_id_t(page_id.space(),
						     cur_page_no)
					<< ", I/O length: " << len << " bytes";
			}

			return(DB_TABLESPACE_DELETED);
		}

		/* The tablespace is for log. Currently, we just assert here
		to prevent handling errors along the way fil_io returns.
		Also, if the log files are missing, it would be hard to
		promise the server can continue running. */
		ut_a(0);
	}

	/* Check that at least the start offset is within the bounds of a
	single-table tablespace, including rollback tablespaces. */
	if (node->size <= cur_page_no
	    && space->id != srv_sys_space.space_id()
	    && fil_type_is_data(space->purpose)) {

		if (req_type.ignore_missing()) {
			/* If we can tolerate the non-existent pages, we
			should return with DB_ERROR and let caller decide
			what to do. */
			fil_node_complete_io(node, fil_system, req_type);
			mutex_exit(&fil_system->mutex);
			return(DB_ERROR);
		}

		fil_report_invalid_page_access(
			page_id.page_no(), page_id.space(),
			space->name, byte_offset, len, req_type.is_read());
	}

	/* Now we have made the changes in the data structures of fil_system */
	mutex_exit(&fil_system->mutex);

	/* Calculate the low 32 bits and the high 32 bits of the file offset */

	if (!page_size.is_compressed()) {

		offset = ((os_offset_t) cur_page_no
			  << UNIV_PAGE_SIZE_SHIFT) + byte_offset;

		ut_a(node->size - cur_page_no
		     >= ((byte_offset + len + (UNIV_PAGE_SIZE - 1))
			 / UNIV_PAGE_SIZE));
	} else {
		ulint	size_shift;

		switch (page_size.physical()) {
		case 1024: size_shift = 10; break;
		case 2048: size_shift = 11; break;
		case 4096: size_shift = 12; break;
		case 8192: size_shift = 13; break;
		case 16384: size_shift = 14; break;
		case 32768: size_shift = 15; break;
		case 65536: size_shift = 16; break;
		default: ut_error;
		}

		offset = ((os_offset_t) cur_page_no << size_shift)
			+ byte_offset;

		ut_a(node->size - cur_page_no
		     >= (len + (page_size.physical() - 1))
		     / page_size.physical());
	}

	/* Do AIO */

	ut_a(byte_offset % OS_FILE_LOG_BLOCK_SIZE == 0);
	ut_a((len % OS_FILE_LOG_BLOCK_SIZE) == 0);

	/* Don't compress the log, page 0 of all tablespaces, tables
	compresssed with the old scheme and all pages from the system
	tablespace. */

	if (req_type.is_write()
	    && !req_type.is_log()
	    && !page_size.is_compressed()
	    && page_id.page_no() > 0
	    && IORequest::is_punch_hole_supported()
	    && node->punch_hole) {

		ut_ad(!req_type.is_log());

		req_type.set_punch_hole();

		req_type.compression_algorithm(space->compression_type);

	} else {
		req_type.clear_compressed();
	}

	/* Set encryption information. */
	fil_io_set_encryption(req_type, page_id, space);

	req_type.block_size(node->block_size);

	dberr_t	err;

#ifdef UNIV_HOTBACKUP
	/* In mysqlbackup do normal i/o, not aio */
	if (req_type.is_read()) {

		err = os_file_read(req_type, node->handle, buf, offset, len);

	} else {

		ut_ad(!srv_read_only_mode
		      || fsp_is_system_temporary(page_id.space()));

		err = os_file_write(
			req_type, node->name, node->handle, buf, offset, len);
	}
#else /* UNIV_HOTBACKUP */
	/* Queue the aio request */
	err = os_aio(
		req_type,
		mode, node->name, node->handle, buf, offset, len,
		fsp_is_system_temporary(page_id.space())
		? false : srv_read_only_mode,
		node, message);

#endif /* UNIV_HOTBACKUP */

	if (err == DB_IO_NO_PUNCH_HOLE) {

		err = DB_SUCCESS;

		if (node->punch_hole) {

			ib::warn()
				<< "Punch hole failed for '"
				<< node->name << "'";
		}

		fil_no_punch_hole(node);
	}

	/* We an try to recover the page from the double write buffer if
	the decompression fails or the page is corrupt. */

	ut_a(req_type.is_dblwr_recover() || err == DB_SUCCESS);

	if (sync) {
		/* The i/o operation is already completed when we return from
		os_aio: */

		mutex_enter(&fil_system->mutex);

		fil_node_complete_io(node, fil_system, req_type);

		mutex_exit(&fil_system->mutex);

		ut_ad(fil_validate_skip());
	}

	return(err);
}

#ifndef UNIV_HOTBACKUP
/**********************************************************************//**
Waits for an aio operation to complete. This function is used to write the
handler for completed requests. The aio array of pending requests is divided
into segments (see os0file.cc for more info). The thread specifies which
segment it wants to wait for. */
void
fil_aio_wait(
/*=========*/
	ulint	segment)	/*!< in: the number of the segment in the aio
				array to wait for */
{
	fil_node_t*	node;
	IORequest	type;
	void*		message;

	ut_ad(fil_validate_skip());

	dberr_t	err = os_aio_handler(segment, &node, &message, &type);

	ut_a(err == DB_SUCCESS);

	if (node == NULL) {
		ut_ad(srv_shutdown_state == SRV_SHUTDOWN_EXIT_THREADS);
		return;
	}

	srv_set_io_thread_op_info(segment, "complete io for fil node");

	mutex_enter(&fil_system->mutex);

	fil_node_complete_io(node, fil_system, type);

	mutex_exit(&fil_system->mutex);

	ut_ad(fil_validate_skip());

	/* Do the i/o handling */
	/* IMPORTANT: since i/o handling for reads will read also the insert
	buffer in tablespace 0, you have to be very careful not to introduce
	deadlocks in the i/o system. We keep tablespace 0 data files always
	open, and use a special i/o thread to serve insert buffer requests. */

	switch (node->space->purpose) {
	case FIL_TYPE_TABLESPACE:
	case FIL_TYPE_TEMPORARY:
	case FIL_TYPE_IMPORT:
		srv_set_io_thread_op_info(segment, "complete io for buf page");

		/* async single page writes from the dblwr buffer don't have
		access to the page */
		if (message != NULL) {
			buf_page_io_complete(static_cast<buf_page_t*>(message));
		}
		return;
	case FIL_TYPE_LOG:
		srv_set_io_thread_op_info(segment, "complete io for log");
		log_io_complete(static_cast<log_group_t*>(message));
		return;
	}

	ut_ad(0);
}
#endif /* !UNIV_HOTBACKUP */

/**********************************************************************//**
Flushes to disk possible writes cached by the OS. If the space does not exist
or is being dropped, does not do anything. */
void
fil_flush(
/*======*/
	ulint	space_id)	/*!< in: file space id (this can be a group of
				log files or a tablespace of the database) */
{
	fil_node_t*	node;
	pfs_os_file_t	file;

	mutex_enter(&fil_system->mutex);

	fil_space_t*	space = fil_space_get_by_id(space_id);

	if (space == NULL
	    || space->purpose == FIL_TYPE_TEMPORARY
	    || space->stop_new_ops
	    || space->is_being_truncated) {
		mutex_exit(&fil_system->mutex);

		return;
	}

	if (fil_buffering_disabled(space)) {

		/* No need to flush. User has explicitly disabled
		buffering. */
		ut_ad(!space->is_in_unflushed_spaces);
		ut_ad(fil_space_is_flushed(space));
		ut_ad(space->n_pending_flushes == 0);

#ifdef UNIV_DEBUG
		for (node = UT_LIST_GET_FIRST(space->chain);
		     node != NULL;
		     node = UT_LIST_GET_NEXT(chain, node)) {
			ut_ad(node->modification_counter
			      == node->flush_counter);
			ut_ad(node->n_pending_flushes == 0);
		}
#endif /* UNIV_DEBUG */

		mutex_exit(&fil_system->mutex);
		return;
	}

	space->n_pending_flushes++;	/*!< prevent dropping of the space while
					we are flushing */
	for (node = UT_LIST_GET_FIRST(space->chain);
	     node != NULL;
	     node = UT_LIST_GET_NEXT(chain, node)) {

		int64_t	old_mod_counter = node->modification_counter;

		if (old_mod_counter <= node->flush_counter) {
			continue;
		}

		ut_a(node->is_open);

		switch (space->purpose) {
		case FIL_TYPE_TEMPORARY:
			ut_ad(0); // we already checked for this
		case FIL_TYPE_TABLESPACE:
		case FIL_TYPE_IMPORT:
			fil_n_pending_tablespace_flushes++;
			break;
		case FIL_TYPE_LOG:
			fil_n_pending_log_flushes++;
			fil_n_log_flushes++;
			break;
		}
#ifdef _WIN32
		if (node->is_raw_disk) {

			goto skip_flush;
		}
#endif /* _WIN32 */
retry:
		if (node->n_pending_flushes > 0) {
			/* We want to avoid calling os_file_flush() on
			the file twice at the same time, because we do
			not know what bugs OS's may contain in file
			i/o */

#ifndef UNIV_HOTBACKUP
			int64_t	sig_count = os_event_reset(node->sync_event);
#endif /* !UNIV_HOTBACKUP */

			mutex_exit(&fil_system->mutex);

			os_event_wait_low(node->sync_event, sig_count);

			mutex_enter(&fil_system->mutex);

			if (node->flush_counter >= old_mod_counter) {

				goto skip_flush;
			}

			goto retry;
		}

		ut_a(node->is_open);
		file = node->handle;
		node->n_pending_flushes++;

		mutex_exit(&fil_system->mutex);

		os_file_flush(file);

		mutex_enter(&fil_system->mutex);

		os_event_set(node->sync_event);

		node->n_pending_flushes--;
skip_flush:
		if (node->flush_counter < old_mod_counter) {
			node->flush_counter = old_mod_counter;

			if (space->is_in_unflushed_spaces
			    && fil_space_is_flushed(space)) {

				space->is_in_unflushed_spaces = false;

				UT_LIST_REMOVE(
					fil_system->unflushed_spaces,
					space);
			}
		}

		switch (space->purpose) {
		case FIL_TYPE_TEMPORARY:
			ut_ad(0); // we already checked for this
		case FIL_TYPE_TABLESPACE:
		case FIL_TYPE_IMPORT:
			fil_n_pending_tablespace_flushes--;
			continue;
		case FIL_TYPE_LOG:
			fil_n_pending_log_flushes--;
			continue;
		}

		ut_ad(0);
	}

	space->n_pending_flushes--;

	mutex_exit(&fil_system->mutex);
}

/** Flush to disk the writes in file spaces of the given type
possibly cached by the OS.
@param[in]	purpose	FIL_TYPE_TABLESPACE or FIL_TYPE_LOG */
void
fil_flush_file_spaces(
	fil_type_t	purpose)
{
	fil_space_t*	space;
	ulint*		space_ids;
	ulint		n_space_ids;

	ut_ad(purpose == FIL_TYPE_TABLESPACE || purpose == FIL_TYPE_LOG);

	mutex_enter(&fil_system->mutex);

	n_space_ids = UT_LIST_GET_LEN(fil_system->unflushed_spaces);
	if (n_space_ids == 0) {

		mutex_exit(&fil_system->mutex);
		return;
	}

	/* Assemble a list of space ids to flush.  Previously, we
	traversed fil_system->unflushed_spaces and called UT_LIST_GET_NEXT()
	on a space that was just removed from the list by fil_flush().
	Thus, the space could be dropped and the memory overwritten. */
	space_ids = static_cast<ulint*>(
		ut_malloc_nokey(n_space_ids * sizeof(*space_ids)));

	n_space_ids = 0;

	for (space = UT_LIST_GET_FIRST(fil_system->unflushed_spaces);
	     space;
	     space = UT_LIST_GET_NEXT(unflushed_spaces, space)) {

		if (space->purpose == purpose
		    && !space->stop_new_ops
		    && !space->is_being_truncated) {

			space_ids[n_space_ids++] = space->id;
		}
	}

	mutex_exit(&fil_system->mutex);

	/* Flush the spaces.  It will not hurt to call fil_flush() on
	a non-existing space id. */
	for (ulint i = 0; i < n_space_ids; i++) {

		fil_flush(space_ids[i]);
	}

	ut_free(space_ids);
}

/** Functor to validate the file node list of a tablespace. */
struct	Check {
	/** Total size of file nodes visited so far */
	ulint	size;
	/** Total number of open files visited so far */
	ulint	n_open;

	/** Constructor */
	Check() : size(0), n_open(0) {}

	/** Visit a file node
	@param[in]	elem	file node to visit */
	void	operator()(const fil_node_t* elem)
	{
		ut_a(elem->is_open || !elem->n_pending);
		n_open += elem->is_open;
		size += elem->size;
	}

	/** Validate a tablespace.
	@param[in]	space	tablespace to validate
	@return		number of open file nodes */
	static ulint validate(const fil_space_t* space)
	{
		ut_ad(mutex_own(&fil_system->mutex));
		Check	check;
		ut_list_validate(space->chain, check);
		ut_a(space->size == check.size);
		return(check.n_open);
	}
};

/******************************************************************//**
Checks the consistency of the tablespace cache.
@return true if ok */
bool
fil_validate(void)
/*==============*/
{
	fil_space_t*	space;
	fil_node_t*	fil_node;
	ulint		n_open		= 0;

	mutex_enter(&fil_system->mutex);

	/* Look for spaces in the hash table */

	for (ulint i = 0; i < hash_get_n_cells(fil_system->spaces); i++) {

		for (space = static_cast<fil_space_t*>(
				HASH_GET_FIRST(fil_system->spaces, i));
		     space != 0;
		     space = static_cast<fil_space_t*>(
				HASH_GET_NEXT(hash, space))) {

			n_open += Check::validate(space);
		}
	}

	ut_a(fil_system->n_open == n_open);

	UT_LIST_CHECK(fil_system->LRU);

	for (fil_node = UT_LIST_GET_FIRST(fil_system->LRU);
	     fil_node != 0;
	     fil_node = UT_LIST_GET_NEXT(LRU, fil_node)) {

		ut_a(fil_node->n_pending == 0);
		ut_a(!fil_node->being_extended);
		ut_a(fil_node->is_open);
		ut_a(fil_space_belongs_in_lru(fil_node->space));
	}

	mutex_exit(&fil_system->mutex);

	return(true);
}

/********************************************************************//**
Returns true if file address is undefined.
@return true if undefined */
bool
fil_addr_is_null(
/*=============*/
	fil_addr_t	addr)	/*!< in: address */
{
	return(addr.page == FIL_NULL);
}

/********************************************************************//**
Get the predecessor of a file page.
@return FIL_PAGE_PREV */
ulint
fil_page_get_prev(
/*==============*/
	const byte*	page)	/*!< in: file page */
{
	return(mach_read_from_4(page + FIL_PAGE_PREV));
}

/********************************************************************//**
Get the successor of a file page.
@return FIL_PAGE_NEXT */
ulint
fil_page_get_next(
/*==============*/
	const byte*	page)	/*!< in: file page */
{
	return(mach_read_from_4(page + FIL_PAGE_NEXT));
}

/*********************************************************************//**
Sets the file page type. */
void
fil_page_set_type(
/*==============*/
	byte*	page,	/*!< in/out: file page */
	ulint	type)	/*!< in: type */
{
	ut_ad(page);

	mach_write_to_2(page + FIL_PAGE_TYPE, type);
}

#ifndef UNIV_HOTBACKUP
/** Reset the page type.
Data files created before MySQL 5.1 may contain garbage in FIL_PAGE_TYPE.
In MySQL 3.23.53, only undo log pages and index pages were tagged.
Any other pages were written with uninitialized bytes in FIL_PAGE_TYPE.
@param[in]	page_id	page number
@param[in,out]	page	page with invalid FIL_PAGE_TYPE
@param[in]	type	expected page type
@param[in,out]	mtr	mini-transaction */
void
fil_page_reset_type(
	const page_id_t&	page_id,
	byte*			page,
	ulint			type,
	mtr_t*			mtr)
{
	ib::info()
		<< "Resetting invalid page " << page_id << " type "
		<< fil_page_get_type(page) << " to " << type << ".";
	mlog_write_ulint(page + FIL_PAGE_TYPE, type, MLOG_2BYTES, mtr);
}
#endif /* !UNIV_HOTBACKUP */

/****************************************************************//**
Closes the tablespace memory cache. */
void
fil_close(void)
/*===========*/
{
	hash_table_free(fil_system->spaces);

	hash_table_free(fil_system->name_hash);

	ut_a(UT_LIST_GET_LEN(fil_system->LRU) == 0);
	ut_a(UT_LIST_GET_LEN(fil_system->unflushed_spaces) == 0);
	ut_a(UT_LIST_GET_LEN(fil_system->space_list) == 0);

	mutex_free(&fil_system->mutex);

	ut_free(fil_system);
	fil_system = NULL;
}

#ifndef UNIV_HOTBACKUP
/********************************************************************//**
Initializes a buffer control block when the buf_pool is created. */
static
void
fil_buf_block_init(
/*===============*/
	buf_block_t*	block,		/*!< in: pointer to control block */
	byte*		frame)		/*!< in: pointer to buffer frame */
{
	UNIV_MEM_DESC(frame, UNIV_PAGE_SIZE);

	block->frame = frame;

	block->page.io_fix = BUF_IO_NONE;
	/* There are assertions that check for this. */
	block->page.buf_fix_count = 1;
	block->page.state = BUF_BLOCK_READY_FOR_USE;

	page_zip_des_init(&block->page.zip);
}

struct fil_iterator_t {
	pfs_os_file_t	file;			/*!< File handle */
	const char*	filepath;		/*!< File path name */
	os_offset_t	start;			/*!< From where to start */
	os_offset_t	end;			/*!< Where to stop */
	os_offset_t	file_size;		/*!< File size in bytes */
	ulint		page_size;		/*!< Page size */
	ulint		n_io_buffers;		/*!< Number of pages to use
						for IO */
	byte*		io_buffer;		/*!< Buffer to use for IO */
	byte*		encryption_key;		/*!< Encryption key */
	byte*		encryption_iv;		/*!< Encryption iv */
};

/********************************************************************//**
TODO: This can be made parallel trivially by chunking up the file and creating
a callback per thread. Main benefit will be to use multiple CPUs for
checksums and compressed tables. We have to do compressed tables block by
block right now. Secondly we need to decompress/compress and copy too much
of data. These are CPU intensive.

Iterate over all the pages in the tablespace.
@param iter Tablespace iterator
@param block block to use for IO
@param callback Callback to inspect and update page contents
@retval DB_SUCCESS or error code */
static
dberr_t
fil_iterate(
/*========*/
	const fil_iterator_t&	iter,
	buf_block_t*		block,
	PageCallback&		callback)
{
	os_offset_t		offset;
	ulint			page_no = 0;
	ulint			space_id = callback.get_space_id();
	ulint			n_bytes = iter.n_io_buffers * iter.page_size;

	ut_ad(!srv_read_only_mode);

	/* For old style compressed tables we do a lot of useless copying
	for non-index pages. Unfortunately, it is required by
	buf_zip_decompress() */

	ulint	read_type = IORequest::READ;
	ulint	write_type = IORequest::WRITE;

	for (offset = iter.start; offset < iter.end; offset += n_bytes) {

		byte*	io_buffer = iter.io_buffer;

		block->frame = io_buffer;

		if (callback.get_page_size().is_compressed()) {
			page_zip_des_init(&block->page.zip);
			page_zip_set_size(&block->page.zip, iter.page_size);

			block->page.size.copy_from(
				page_size_t(iter.page_size,
					    univ_page_size.logical(),
					    true));

			block->page.zip.data = block->frame + UNIV_PAGE_SIZE;
			ut_d(block->page.zip.m_external = true);
			ut_ad(iter.page_size
			      == callback.get_page_size().physical());

			/* Zip IO is done in the compressed page buffer. */
			io_buffer = block->page.zip.data;
		} else {
			io_buffer = iter.io_buffer;
		}

		/* We have to read the exact number of bytes. Otherwise the
		InnoDB IO functions croak on failed reads. */

		n_bytes = static_cast<ulint>(
			ut_min(static_cast<os_offset_t>(n_bytes),
			       iter.end - offset));

		ut_ad(n_bytes > 0);
		ut_ad(!(n_bytes % iter.page_size));

		dberr_t		err;
		IORequest	read_request(read_type);

		/* For encrypted table, set encryption information. */
		if (iter.encryption_key != NULL && offset != 0) {
			read_request.encryption_key(iter.encryption_key,
						    ENCRYPTION_KEY_LEN,
						    iter.encryption_iv);
			read_request.encryption_algorithm(Encryption::AES);
		}

		err = os_file_read(
			read_request, iter.file, io_buffer, offset,
			(ulint) n_bytes);

		if (err != DB_SUCCESS) {

			ib::error() << "os_file_read() failed";

			return(err);
		}

		bool		updated = false;
		os_offset_t	page_off = offset;
		ulint		n_pages_read = (ulint) n_bytes / iter.page_size;

		for (ulint i = 0; i < n_pages_read; ++i) {

			buf_block_set_file_page(
				block, page_id_t(space_id, page_no++));

			if ((err = callback(page_off, block)) != DB_SUCCESS) {

				return(err);

			} else if (!updated) {
				updated = buf_block_get_state(block)
					== BUF_BLOCK_FILE_PAGE;
			}

			buf_block_set_state(block, BUF_BLOCK_NOT_USED);
			buf_block_set_state(block, BUF_BLOCK_READY_FOR_USE);

			page_off += iter.page_size;
			block->frame += iter.page_size;
		}

		IORequest	write_request(write_type);

		/* For encrypted table, set encryption information. */
		if (iter.encryption_key != NULL && offset != 0) {
			write_request.encryption_key(iter.encryption_key,
						     ENCRYPTION_KEY_LEN,
						     iter.encryption_iv);
			write_request.encryption_algorithm(Encryption::AES);
		}

		/* A page was updated in the set, write back to disk.
		Note: We don't have the compression algorithm, we write
		out the imported file as uncompressed. */

		if (updated
		    && (err = os_file_write(
				write_request,
				iter.filepath, iter.file, io_buffer,
				offset, (ulint) n_bytes)) != DB_SUCCESS) {

			/* This is not a hard error */
			if (err == DB_IO_NO_PUNCH_HOLE) {

				err = DB_SUCCESS;
				write_type &= ~IORequest::PUNCH_HOLE;

			} else {
				ib::error() << "os_file_write() failed";

				return(err);
			}
		}
	}

	return(DB_SUCCESS);
}

/********************************************************************//**
Iterate over all the pages in the tablespace.
@param table the table definiton in the server
@param n_io_buffers number of blocks to read and write together
@param callback functor that will do the page updates
@return DB_SUCCESS or error code */
dberr_t
fil_tablespace_iterate(
/*===================*/
	dict_table_t*	table,
	ulint		n_io_buffers,
	PageCallback&	callback)
{
	dberr_t		err;
	pfs_os_file_t	file;
	char*		filepath;
	bool		success;

	ut_a(n_io_buffers > 0);
	ut_ad(!srv_read_only_mode);

	DBUG_EXECUTE_IF("ib_import_trigger_corruption_1",
			return(DB_CORRUPTION););

	/* Make sure the data_dir_path is set. */
	dict_get_and_save_data_dir_path(table, false);

	if (DICT_TF_HAS_DATA_DIR(table->flags)) {
		ut_a(table->data_dir_path);

		filepath = fil_make_filepath(
			table->data_dir_path, table->name.m_name, IBD, true);
	} else {
		filepath = fil_make_filepath(
			NULL, table->name.m_name, IBD, false);
	}

	if (filepath == NULL) {
		return(DB_OUT_OF_MEMORY);
	}

	file = os_file_create_simple_no_error_handling(
		innodb_data_file_key, filepath,
		OS_FILE_OPEN, OS_FILE_READ_WRITE, srv_read_only_mode, &success);

	DBUG_EXECUTE_IF("fil_tablespace_iterate_failure",
	{
		static bool once;

		if (!once || ut_rnd_interval(0, 10) == 5) {
			once = true;
			success = false;
			os_file_close(file);
		}
	});

	if (!success) {
		/* The following call prints an error message */
		os_file_get_last_error(true);

		ib::error() << "Trying to import a tablespace, but could not"
			" open the tablespace file " << filepath;

		ut_free(filepath);

		return(DB_TABLESPACE_NOT_FOUND);

	} else {
		err = DB_SUCCESS;
	}

	callback.set_file(filepath, file);

	os_offset_t	file_size = os_file_get_size(file);
	ut_a(file_size != (os_offset_t) -1);

	/* The block we will use for every physical page */
	buf_block_t*	block;

	block = reinterpret_cast<buf_block_t*>(ut_zalloc_nokey(sizeof(*block)));

	mutex_create(LATCH_ID_BUF_BLOCK_MUTEX, &block->mutex);

	/* Allocate a page to read in the tablespace header, so that we
	can determine the page size and zip size (if it is compressed).
	We allocate an extra page in case it is a compressed table. One
	page is to ensure alignement. */

	void*	page_ptr = ut_malloc_nokey(3 * UNIV_PAGE_SIZE);
	byte*	page = static_cast<byte*>(ut_align(page_ptr, UNIV_PAGE_SIZE));

	fil_buf_block_init(block, page);

	/* Read the first page and determine the page and zip size. */

	IORequest	request(IORequest::READ);

	err = os_file_read(request, file, page, 0, UNIV_PAGE_SIZE);

	if (err != DB_SUCCESS) {

		err = DB_IO_ERROR;

	} else if ((err = callback.init(file_size, block)) == DB_SUCCESS) {
		fil_iterator_t	iter;

		iter.file = file;
		iter.start = 0;
		iter.end = file_size;
		iter.filepath = filepath;
		iter.file_size = file_size;
		iter.n_io_buffers = n_io_buffers;
		iter.page_size = callback.get_page_size().physical();

		/* Set encryption info. */
		iter.encryption_key = table->encryption_key;
		iter.encryption_iv = table->encryption_iv;

		/* Check encryption is matched or not. */
		ulint	space_flags = callback.get_space_flags();
		if (FSP_FLAGS_GET_ENCRYPTION(space_flags)) {
			ut_ad(table->encryption_key != NULL);

			if (!dict_table_is_encrypted(table)) {
				ib::error() << "Table is not in an encrypted"
					" tablespace, but the data file which"
					" trying to import is an encrypted"
					" tablespace";
				err = DB_IO_NO_ENCRYPT_TABLESPACE;
			}
		}

		if (err == DB_SUCCESS) {

			/* Compressed pages can't be optimised for block IO
			for now.  We do the IMPORT page by page. */

			if (callback.get_page_size().is_compressed()) {
				iter.n_io_buffers = 1;
				ut_a(iter.page_size
				     == callback.get_page_size().physical());
			}

			/** Add an extra page for compressed page scratch
			area. */
			void*	io_buffer = ut_malloc_nokey(
				(2 + iter.n_io_buffers) * UNIV_PAGE_SIZE);

			iter.io_buffer = static_cast<byte*>(
				ut_align(io_buffer, UNIV_PAGE_SIZE));

			err = fil_iterate(iter, block, callback);

			ut_free(io_buffer);
		}
	}

	if (err == DB_SUCCESS) {

		ib::info() << "Sync to disk";

		if (!os_file_flush(file)) {
			ib::info() << "os_file_flush() failed!";
			err = DB_IO_ERROR;
		} else {
			ib::info() << "Sync to disk - done!";
		}
	}

	os_file_close(file);

	ut_free(page_ptr);
	ut_free(filepath);

	mutex_free(&block->mutex);

	ut_free(block);

	return(err);
}
#endif /* !UNIV_HOTBACKUP */

/** Set the tablespace table size.
@param[in]	page	a page belonging to the tablespace */
void
PageCallback::set_page_size(
	const buf_frame_t*	page) UNIV_NOTHROW
{
	m_page_size.copy_from(fsp_header_get_page_size(page));
}

/********************************************************************//**
Delete the tablespace file and any related files like .cfg.
This should not be called for temporary tables.
@param[in] ibd_filepath File path of the IBD tablespace */
void
fil_delete_file(
/*============*/
	const char*	ibd_filepath)
{
	/* Force a delete of any stale .ibd files that are lying around. */

	ib::info() << "Deleting " << ibd_filepath;

	os_file_delete_if_exists(innodb_data_file_key, ibd_filepath, NULL);

	char*	cfg_filepath = fil_make_filepath(
		ibd_filepath, NULL, CFG, false);
	if (cfg_filepath != NULL) {
		os_file_delete_if_exists(
			innodb_data_file_key, cfg_filepath, NULL);
		ut_free(cfg_filepath);
	}

	char*	cfp_filepath = fil_make_filepath(
		ibd_filepath, NULL, CFP, false);
	if (cfp_filepath != NULL) {
		os_file_delete_if_exists(
			innodb_data_file_key, cfp_filepath, NULL);
		ut_free(cfp_filepath);
	}
}

/**
Iterate over all the spaces in the space list and fetch the
tablespace names. It will return a copy of the name that must be
freed by the caller using: delete[].
@return DB_SUCCESS if all OK. */
dberr_t
fil_get_space_names(
/*================*/
	space_name_list_t&	space_name_list)
				/*!< in/out: List to append to */
{
	fil_space_t*	space;
	dberr_t		err = DB_SUCCESS;

	mutex_enter(&fil_system->mutex);

	for (space = UT_LIST_GET_FIRST(fil_system->space_list);
	     space != NULL;
	     space = UT_LIST_GET_NEXT(space_list, space)) {

		if (space->purpose == FIL_TYPE_TABLESPACE) {
			ulint	len;
			char*	name;

			len = ::strlen(space->name);
			name = UT_NEW_ARRAY_NOKEY(char, len + 1);

			if (name == 0) {
				/* Caller to free elements allocated so far. */
				err = DB_OUT_OF_MEMORY;
				break;
			}

			memcpy(name, space->name, len);
			name[len] = 0;

			space_name_list.push_back(name);
		}
	}

	mutex_exit(&fil_system->mutex);

	return(err);
}

#ifndef UNIV_HOTBACKUP
/** Return the next fil_node_t in the current or next fil_space_t.
Once started, the caller must keep calling this until it returns NULL.
fil_space_acquire() and fil_space_release() are invoked here which
blocks a concurrent operation from dropping the tablespace.
@param[in]	prev_node	Pointer to the previous fil_node_t.
If NULL, use the first fil_space_t on fil_system->space_list.
@return pointer to the next fil_node_t.
@retval NULL if this was the last file node */
const fil_node_t*
fil_node_next(
	const fil_node_t*	prev_node)
{
	fil_space_t*		space;
	const fil_node_t*	node = prev_node;

	mutex_enter(&fil_system->mutex);

	if (node == NULL) {
		space = UT_LIST_GET_FIRST(fil_system->space_list);

		/* We can trust that space is not NULL because at least the
		system tablespace is always present and loaded first. */
		space->n_pending_ops++;

		node = UT_LIST_GET_FIRST(space->chain);
		ut_ad(node != NULL);
	} else {
		space = node->space;
		ut_ad(space->n_pending_ops > 0);
		node = UT_LIST_GET_NEXT(chain, node);

		if (node == NULL) {
			/* Move on to the next fil_space_t */
			space->n_pending_ops--;
			space = UT_LIST_GET_NEXT(space_list, space);

			/* Skip spaces that are being
			created by fil_ibd_create(),
			or dropped or truncated. */
			while (space != NULL
			       && (UT_LIST_GET_LEN(space->chain) == 0
				   || space->stop_new_ops
				   || space->is_being_truncated)) {
				space = UT_LIST_GET_NEXT(space_list, space);
			}

			if (space != NULL) {
				space->n_pending_ops++;
				node = UT_LIST_GET_FIRST(space->chain);
				ut_ad(node != NULL);
			}
		}
	}

	mutex_exit(&fil_system->mutex);

	return(node);
}

/** Generate redo log for swapping two .ibd files
@param[in]	old_table	old table
@param[in]	new_table	new table
@param[in]	tmp_name	temporary table name
@param[in,out]	mtr		mini-transaction
@return innodb error code */
dberr_t
fil_mtr_rename_log(
	const dict_table_t*	old_table,
	const dict_table_t*	new_table,
	const char*		tmp_name,
	mtr_t*			mtr)
{
	dberr_t	err;

	bool	old_is_file_per_table =
		!is_system_tablespace(old_table->space)
		&& !DICT_TF_HAS_SHARED_SPACE(old_table->flags);

	bool	new_is_file_per_table =
		!is_system_tablespace(new_table->space)
		&& !DICT_TF_HAS_SHARED_SPACE(new_table->flags);

	/* If neither table is file-per-table,
	there will be no renaming of files. */
	if (!old_is_file_per_table && !new_is_file_per_table) {
		return(DB_SUCCESS);
	}

	const char*	old_dir = DICT_TF_HAS_DATA_DIR(old_table->flags)
		? old_table->data_dir_path
		: NULL;

	char*	old_path = fil_make_filepath(
		old_dir, old_table->name.m_name, IBD, (old_dir != NULL));
	if (old_path == NULL) {
		return(DB_OUT_OF_MEMORY);
	}

	if (old_is_file_per_table) {
		char*	tmp_path = fil_make_filepath(
			old_dir, tmp_name, IBD, (old_dir != NULL));
		if (tmp_path == NULL) {
			ut_free(old_path);
			return(DB_OUT_OF_MEMORY);
		}

		/* Temp filepath must not exist. */
		err = fil_rename_tablespace_check(
			old_table->space, old_path, tmp_path,
			dict_table_is_discarded(old_table));
		if (err != DB_SUCCESS) {
			ut_free(old_path);
			ut_free(tmp_path);
			return(err);
		}

		fil_name_write_rename(
			old_table->space, 0, old_path, tmp_path, mtr);

		ut_free(tmp_path);
	}

	if (new_is_file_per_table) {
		const char*	new_dir = DICT_TF_HAS_DATA_DIR(new_table->flags)
			? new_table->data_dir_path
			: NULL;
		char*	new_path = fil_make_filepath(
				new_dir, new_table->name.m_name,
				IBD, (new_dir != NULL));
		if (new_path == NULL) {
			ut_free(old_path);
			return(DB_OUT_OF_MEMORY);
		}

		/* Destination filepath must not exist unless this ALTER
		TABLE starts and ends with a file_per-table tablespace. */
		if (!old_is_file_per_table) {
			err = fil_rename_tablespace_check(
				new_table->space, new_path, old_path,
				dict_table_is_discarded(new_table));
			if (err != DB_SUCCESS) {
				ut_free(old_path);
				ut_free(new_path);
				return(err);
			}
		}

		fil_name_write_rename(
			new_table->space, 0, new_path, old_path, mtr);

		ut_free(new_path);
	}

	ut_free(old_path);

	return(DB_SUCCESS);
}
#endif /* !UNIV_HOTBACKUP */
#ifdef UNIV_DEBUG
/** Check that a tablespace is valid for mtr_commit().
@param[in]	space	persistent tablespace that has been changed */
static
void
fil_space_validate_for_mtr_commit(
	const fil_space_t*	space)
{
	ut_ad(!mutex_own(&fil_system->mutex));
	ut_ad(space != NULL);
	ut_ad(space->purpose == FIL_TYPE_TABLESPACE);
	ut_ad(!is_predefined_tablespace(space->id));

	/* We are serving mtr_commit(). While there is an active
	mini-transaction, we should have !space->stop_new_ops. This is
	guaranteed by meta-data locks or transactional locks, or
	dict_operation_lock (X-lock in DROP, S-lock in purge).

	However, a file I/O thread can invoke change buffer merge
	while fil_check_pending_operations() is waiting for operations
	to quiesce. This is not a problem, because
	ibuf_merge_or_delete_for_page() would call
	fil_space_acquire() before mtr_start() and
	fil_space_release() after mtr_commit(). This is why
	n_pending_ops should not be zero if stop_new_ops is set. */
	ut_ad(!space->stop_new_ops
	      || space->is_being_truncated /* TRUNCATE sets stop_new_ops */
	      || space->n_pending_ops > 0);
}
#endif /* UNIV_DEBUG */

/** Write a MLOG_FILE_NAME record for a persistent tablespace.
@param[in]	space	tablespace
@param[in,out]	mtr	mini-transaction */
static
void
fil_names_write(
	const fil_space_t*	space,
	mtr_t*			mtr)
{
	ut_ad(UT_LIST_GET_LEN(space->chain) == 1);
	fil_name_write(space, 0, UT_LIST_GET_FIRST(space->chain), mtr);
}

/** Note that a non-predefined persistent tablespace has been modified
by redo log.
@param[in,out]	space	tablespace */
void
fil_names_dirty(
	fil_space_t*	space)
{
	ut_ad(log_mutex_own());
	ut_ad(recv_recovery_is_on());
	ut_ad(log_sys->lsn != 0);
	ut_ad(space->max_lsn == 0);
	ut_d(fil_space_validate_for_mtr_commit(space));

	UT_LIST_ADD_LAST(fil_system->named_spaces, space);
	space->max_lsn = log_sys->lsn;
}

/** Write MLOG_FILE_NAME records when a non-predefined persistent
tablespace was modified for the first time since the latest
fil_names_clear().
@param[in,out]	space	tablespace
@param[in,out]	mtr	mini-transaction */
void
fil_names_dirty_and_write(
	fil_space_t*	space,
	mtr_t*		mtr)
{
	ut_ad(log_mutex_own());
	ut_d(fil_space_validate_for_mtr_commit(space));
	ut_ad(space->max_lsn == log_sys->lsn);

	UT_LIST_ADD_LAST(fil_system->named_spaces, space);
	fil_names_write(space, mtr);

	DBUG_EXECUTE_IF("fil_names_write_bogus",
			{
				char bogus_name[] = "./test/bogus file.ibd";
				os_normalize_path(bogus_name);
				fil_name_write(
					SRV_LOG_SPACE_FIRST_ID, 0,
					bogus_name, mtr);
			});
}
#ifndef UNIV_HOTBACKUP
/** On a log checkpoint, reset fil_names_dirty_and_write() flags
and write out MLOG_FILE_NAME and MLOG_CHECKPOINT if needed.
@param[in]	lsn		checkpoint LSN
@param[in]	do_write	whether to always write MLOG_CHECKPOINT
@return whether anything was written to the redo log
@retval false	if no flags were set and nothing written
@retval true	if anything was written to the redo log */
bool
fil_names_clear(
	lsn_t	lsn,
	bool	do_write)
{
	mtr_t	mtr;
	ulint	mtr_checkpoint_size = LOG_CHECKPOINT_FREE_PER_THREAD;

	DBUG_EXECUTE_IF(
		"increase_mtr_checkpoint_size",
		mtr_checkpoint_size = 75 * 1024;
		);

	ut_ad(log_mutex_own());

	if (log_sys->append_on_checkpoint) {
		mtr_write_log(log_sys->append_on_checkpoint);
		do_write = true;
	}

	mtr.start();

	for (fil_space_t* space = UT_LIST_GET_FIRST(fil_system->named_spaces);
	     space != NULL; ) {
		fil_space_t*	next = UT_LIST_GET_NEXT(named_spaces, space);

		ut_ad(space->max_lsn > 0);
		if (space->max_lsn < lsn) {
			/* The tablespace was last dirtied before the
			checkpoint LSN. Remove it from the list, so
			that if the tablespace is not going to be
			modified any more, subsequent checkpoints will
			avoid calling fil_names_write() on it. */
			space->max_lsn = 0;
			UT_LIST_REMOVE(fil_system->named_spaces, space);
		}

		/* max_lsn is the last LSN where fil_names_dirty_and_write()
		was called. If we kept track of "min_lsn" (the first LSN
		where max_lsn turned nonzero), we could avoid the
		fil_names_write() call if min_lsn > lsn. */

		fil_names_write(space, &mtr);
		do_write = true;

		const mtr_buf_t* mtr_log = mtr_get_log(&mtr);

		/** If the mtr buffer size exceeds the size of
		LOG_CHECKPOINT_FREE_PER_THREAD then commit the multi record
		mini-transaction, start the new mini-transaction to
		avoid the parsing buffer overflow error during recovery. */

		if (mtr_log->size() > mtr_checkpoint_size) {
			ut_ad(mtr_log->size() < (RECV_PARSING_BUF_SIZE / 2));
			mtr.commit_checkpoint(lsn, false);
			mtr.start();
		}

		space = next;
	}

	if (do_write) {
		mtr.commit_checkpoint(lsn, true);
	} else {
		ut_ad(!mtr.has_modifications());
	}

	return(do_write);
}

/** Truncate a single-table tablespace. The tablespace must be cached
in the memory cache.
@param space_id			space id
@param dir_path			directory path
@param tablename		the table name in the usual
				databasename/tablename format of InnoDB
@param flags			tablespace flags
@param trunc_to_default		truncate to default size if tablespace
				is being newly re-initialized.
@return DB_SUCCESS or error */
dberr_t
truncate_t::truncate(
/*=================*/
	ulint		space_id,
	const char*	dir_path,
	const char*	tablename,
	ulint		flags,
	bool		trunc_to_default)
{
	dberr_t		err = DB_SUCCESS;
	char*		path;
	bool		has_data_dir = FSP_FLAGS_HAS_DATA_DIR(flags);

	ut_a(!is_system_tablespace(space_id));

	if (has_data_dir) {
		ut_ad(dir_path != NULL);

		path = fil_make_filepath(dir_path, tablename, IBD, true);

	} else {
		path = fil_make_filepath(NULL, tablename, IBD, false);
	}

	if (path == NULL) {
		return(DB_OUT_OF_MEMORY);
	}

	mutex_enter(&fil_system->mutex);

	fil_space_t*	space = fil_space_get_by_id(space_id);

	/* The following code must change when InnoDB supports
	multiple datafiles per tablespace. */
	ut_a(UT_LIST_GET_LEN(space->chain) == 1);

	fil_node_t*	node = UT_LIST_GET_FIRST(space->chain);

	if (trunc_to_default) {
		space->size = node->size = FIL_IBD_FILE_INITIAL_SIZE;
	}

	const bool already_open = node->is_open;

	if (!already_open) {

		bool	ret;

		node->handle = os_file_create_simple_no_error_handling(
			innodb_data_file_key, path, OS_FILE_OPEN,
			OS_FILE_READ_WRITE,
			fsp_is_system_temporary(space_id)
			? false : srv_read_only_mode, &ret);

		if (!ret) {
			ib::error() << "Failed to open tablespace file "
				<< path << ".";

			ut_free(path);

			return(DB_ERROR);
		}

		node->is_open = true;
	}

	os_offset_t	trunc_size = trunc_to_default
		? FIL_IBD_FILE_INITIAL_SIZE
		: space->size;

	const bool success = os_file_truncate(
		path, node->handle, trunc_size * UNIV_PAGE_SIZE);

	if (!success) {
		ib::error() << "Cannot truncate file " << path
			<< " in TRUNCATE TABLESPACE.";
		err = DB_ERROR;
	}

	space->stop_new_ops = false;
	space->is_being_truncated = false;

	/* If we opened the file in this function, close it. */
	if (!already_open) {
		bool	closed = os_file_close(node->handle);

		if (!closed) {

			ib::error() << "Failed to close tablespace file "
				<< path << ".";

			err = DB_ERROR;
		} else {
			node->is_open = false;
		}
	}

	mutex_exit(&fil_system->mutex);

	ut_free(path);

	return(err);
}
#endif /* !UNIV_HOTBACKUP */

/**
Note that the file system where the file resides doesn't support PUNCH HOLE.
Called from AIO handlers when IO returns DB_IO_NO_PUNCH_HOLE
@param[in,out]	node		Node to set */
void
fil_no_punch_hole(fil_node_t* node)
{
	node->punch_hole = false;
}

/** Set the compression type for the tablespace of a table
@param[in]	table		The table that should be compressed
@param[in]	algorithm	Text representation of the algorithm
@return DB_SUCCESS or error code */
dberr_t
fil_set_compression(
	dict_table_t*	table,
	const char*	algorithm)
{
	ut_ad(table != NULL);

	/* We don't support Page Compression for the system tablespace,
	the temporary tablespace, or any general tablespace because
	COMPRESSION is set by TABLE DDL, not TABLESPACE DDL. There is
	no other technical reason.  Also, do not use it for missing
	tables or tables with compressed row_format. */
	if (table->ibd_file_missing
	    || !DICT_TF2_FLAG_IS_SET(table, DICT_TF2_USE_FILE_PER_TABLE)
	    || DICT_TF2_FLAG_IS_SET(table, DICT_TF2_TEMPORARY)
	    || page_size_t(table->flags).is_compressed()) {

		return(DB_IO_NO_PUNCH_HOLE_TABLESPACE);
	}

	dberr_t		err;
	Compression	compression;

	if (algorithm == NULL || strlen(algorithm) == 0) {

#ifndef UNIV_DEBUG
		compression.m_type = Compression::NONE;
#else
		/* This is a Debug tool for setting compression on all
		compressible tables not otherwise specified. */
		switch (srv_debug_compress) {
		case Compression::LZ4:
		case Compression::ZLIB:
		case Compression::NONE:

			compression.m_type =
				static_cast<Compression::Type>(
					srv_debug_compress);
			break;

		default:
			compression.m_type = Compression::NONE;
		}

#endif /* UNIV_DEBUG */

		err = DB_SUCCESS;

	} else {

		err = Compression::check(algorithm, &compression);
	}

	fil_space_t*	space = fil_space_get(table->space);

	if (space == NULL) {
		return(DB_NOT_FOUND);
	}

	space->compression_type = compression.m_type;

	if (space->compression_type != Compression::NONE) {

		const fil_node_t* node;

		node = UT_LIST_GET_FIRST(space->chain);

		if (!node->punch_hole) {

			return(DB_IO_NO_PUNCH_HOLE_FS);
		}
	}

	return(err);
}

/** Get the compression algorithm for a tablespace.
@param[in]	space_id	Space ID to check
@return the compression algorithm */
Compression::Type
fil_get_compression(
	ulint	space_id)
{
	fil_space_t*	space = fil_space_get(space_id);

	return(space == NULL ? Compression::NONE : space->compression_type);
}

/** Set the encryption type for the tablespace
@param[in] space_id		Space ID of tablespace for which to set
@param[in] algorithm		Encryption algorithm
@param[in] key			Encryption key
@param[in] iv			Encryption iv
@return DB_SUCCESS or error code */
dberr_t
fil_set_encryption(
	ulint			space_id,
	Encryption::Type	algorithm,
	byte*			key,
	byte*			iv)
{
	ut_ad(!is_system_or_undo_tablespace(space_id));

	if (is_system_tablespace(space_id)) {
		return(DB_IO_NO_ENCRYPT_TABLESPACE);
	}

	mutex_enter(&fil_system->mutex);

	fil_space_t*	space = fil_space_get_by_id(space_id);

	if (space == NULL) {
		mutex_exit(&fil_system->mutex);
		return(DB_NOT_FOUND);
	}

	ut_ad(algorithm != Encryption::NONE);
	space->encryption_type = algorithm;
	if (key == NULL) {
		Encryption::random_value(space->encryption_key);
	} else {
		memcpy(space->encryption_key,
		       key, ENCRYPTION_KEY_LEN);
	}

	space->encryption_klen = ENCRYPTION_KEY_LEN;
	if (iv == NULL) {
		Encryption::random_value(space->encryption_iv);
	} else {
		memcpy(space->encryption_iv,
		       iv, ENCRYPTION_KEY_LEN);
	}

	mutex_exit(&fil_system->mutex);

	return(DB_SUCCESS);
}

/** Rotate the tablespace keys by new master key.
@return true if the re-encrypt suceeds */
bool
fil_encryption_rotate()
{
	fil_space_t*	space;
	mtr_t		mtr;
	byte		encrypt_info[ENCRYPTION_INFO_SIZE_V2];

	for (space = UT_LIST_GET_FIRST(fil_system->space_list);
	     space != NULL; ) {
		/* Skip unencypted tablespaces. */
		if (is_system_or_undo_tablespace(space->id)
		    || fsp_is_system_temporary(space->id)
		    || space->purpose == FIL_TYPE_LOG) {
			space = UT_LIST_GET_NEXT(space_list, space);
			continue;
		}

		if (space->encryption_type != Encryption::NONE) {
			mtr_start(&mtr);
			mtr.set_named_space(space->id);

			space = mtr_x_lock_space(space->id, &mtr);

			memset(encrypt_info, 0, ENCRYPTION_INFO_SIZE_V2);

			if (!fsp_header_rotate_encryption(space,
							  encrypt_info,
							  &mtr)) {
				mtr_commit(&mtr);
				return(false);
			}

			mtr_commit(&mtr);
		}

		space = UT_LIST_GET_NEXT(space_list, space);
		DBUG_EXECUTE_IF("ib_crash_during_rotation_for_encryption",
				DBUG_SUICIDE(););
	}

	return(true);
}

/** Build the basic folder name from the path and length provided
@param[in]	path	pathname (may also include the file basename)
@param[in]	len	length of the path, in bytes */
void
Folder::make_path(const char* path, size_t len)
{
	if (is_absolute_path(path)) {
		m_folder = mem_strdupl(path, len);
		m_folder_len = len;
	}
	else {
		size_t n = 2 + len + strlen(fil_path_to_mysql_datadir);
		m_folder = static_cast<char*>(ut_malloc_nokey(n));
		m_folder_len = 0;

		if (path != fil_path_to_mysql_datadir) {
			/* Put the mysqld datadir into m_folder first. */
			ut_ad(fil_path_to_mysql_datadir[0] != '\0');
			m_folder_len = strlen(fil_path_to_mysql_datadir);
			memcpy(m_folder, fil_path_to_mysql_datadir,
			       m_folder_len);
			if (m_folder[m_folder_len - 1] != OS_PATH_SEPARATOR) {
				m_folder[m_folder_len++] = OS_PATH_SEPARATOR;
			}
		}

		/* Append the path. */
		memcpy(m_folder + m_folder_len, path, len);
		m_folder_len += len;
		m_folder[m_folder_len] = '\0';
	}

	os_normalize_path(m_folder);
}

/** Resolve a relative path in m_folder to an absolute path
in m_abs_path setting m_abs_len. */
void
Folder::make_abs_path()
{
	my_realpath(m_abs_path, m_folder, MYF(0));
	m_abs_len = strlen(m_abs_path);

	ut_ad(m_abs_len + 1 < sizeof(m_abs_path));

	/* Folder::related_to() needs a trailing separator. */
	if (m_abs_path[m_abs_len - 1] != OS_PATH_SEPARATOR) {
		m_abs_path[m_abs_len] = OS_PATH_SEPARATOR;
		m_abs_path[++m_abs_len] = '\0';
	}
}

/** Constructor
@param[in]	path	pathname (may also include the file basename)
@param[in]	len	length of the path, in bytes */
Folder::Folder(const char* path, size_t len)
{
	make_path(path, len);
	make_abs_path();
}

/** Assignment operator
@param[in]	folder	folder string provided */
class Folder&
Folder::operator=(const char* path)
{
	ut_free(m_folder);
	make_path(path, strlen(path));
	make_abs_path();

	return(*this);
}

/** Determine if two folders are equal
@param[in]	other	folder to compare to
@return whether the folders are equal */
bool Folder::operator==(const Folder& other) const
{
	return(m_abs_len == other.m_abs_len
	       && !memcmp(m_abs_path, other.m_abs_path, m_abs_len));
}

/** Determine if the left folder is the same or an ancestor of
(contains) the right folder.
@param[in]	other	folder to compare to
@return whether this is the same or an ancestor of the other folder. */
bool Folder::operator>=(const Folder& other) const
{
	return(m_abs_len <= other.m_abs_len
		&& (!memcmp(other.m_abs_path, m_abs_path, m_abs_len)));
}

/** Determine if the left folder is an ancestor of (contains)
the right folder.
@param[in]	other	folder to compare to
@return whether this is an ancestor of the other folder */
bool Folder::operator>(const Folder& other) const
{
	return(m_abs_len < other.m_abs_len
	       && (!memcmp(other.m_abs_path, m_abs_path, m_abs_len)));
}

/** Determine if the directory referenced by m_folder exists.
@return whether the directory exists */
bool
Folder::exists()
{
	bool		exists;
	os_file_type_t	type;

#ifdef _WIN32
	/* Temporarily strip the trailing_separator since it will cause
	_stat64() to fail on Windows unless the path is the root of some
	drive; like "c:\".  _stat64() will fail if it is "c:". */
	size_t	len = strlen(m_abs_path);
	if (m_abs_path[m_abs_len - 1] == OS_PATH_SEPARATOR
	    && m_abs_path[m_abs_len - 2] != ':') {
		m_abs_path[m_abs_len - 1] = '\0';
	}
#endif /* WIN32 */

	bool ret = os_file_status(m_abs_path, &exists, &type);

#ifdef _WIN32
	/* Put the separator back on. */
	if (m_abs_path[m_abs_len - 1] == '\0') {
		m_abs_path[m_abs_len - 1] = OS_PATH_SEPARATOR;
	}
#endif /* WIN32 */

	return(ret && exists && type == OS_FILE_TYPE_DIR);
}

/* Unit Tests */
#ifdef UNIV_ENABLE_UNIT_TEST_MAKE_FILEPATH
#define MF  fil_make_filepath
#define DISPLAY ib::info() << path
void
test_make_filepath()
{
	char* path;
	const char* long_path =
		"this/is/a/very/long/path/including/a/very/"
		"looooooooooooooooooooooooooooooooooooooooooooooooo"
		"oooooooooooooooooooooooooooooooooooooooooooooooooo"
		"oooooooooooooooooooooooooooooooooooooooooooooooooo"
		"oooooooooooooooooooooooooooooooooooooooooooooooooo"
		"oooooooooooooooooooooooooooooooooooooooooooooooooo"
		"oooooooooooooooooooooooooooooooooooooooooooooooooo"
		"oooooooooooooooooooooooooooooooooooooooooooooooooo"
		"oooooooooooooooooooooooooooooooooooooooooooooooooo"
		"oooooooooooooooooooooooooooooooooooooooooooooooooo"
		"oooooooooooooooooooooooooooooooooooooooooooooooong"
		"/folder/name";
	path = MF("/this/is/a/path/with/a/filename", NULL, IBD, false); DISPLAY;
	path = MF("/this/is/a/path/with/a/filename", NULL, ISL, false); DISPLAY;
	path = MF("/this/is/a/path/with/a/filename", NULL, CFG, false); DISPLAY;
	path = MF("/this/is/a/path/with/a/filename", NULL, CFP, false); DISPLAY;
	path = MF("/this/is/a/path/with/a/filename.ibd", NULL, IBD, false); DISPLAY;
	path = MF("/this/is/a/path/with/a/filename.ibd", NULL, IBD, false); DISPLAY;
	path = MF("/this/is/a/path/with/a/filename.dat", NULL, IBD, false); DISPLAY;
	path = MF(NULL, "tablespacename", NO_EXT, false); DISPLAY;
	path = MF(NULL, "tablespacename", IBD, false); DISPLAY;
	path = MF(NULL, "dbname/tablespacename", NO_EXT, false); DISPLAY;
	path = MF(NULL, "dbname/tablespacename", IBD, false); DISPLAY;
	path = MF(NULL, "dbname/tablespacename", ISL, false); DISPLAY;
	path = MF(NULL, "dbname/tablespacename", CFG, false); DISPLAY;
	path = MF(NULL, "dbname/tablespacename", CFP, false); DISPLAY;
	path = MF(NULL, "dbname\\tablespacename", NO_EXT, false); DISPLAY;
	path = MF(NULL, "dbname\\tablespacename", IBD, false); DISPLAY;
	path = MF("/this/is/a/path", "dbname/tablespacename", IBD, false); DISPLAY;
	path = MF("/this/is/a/path", "dbname/tablespacename", IBD, true); DISPLAY;
	path = MF("./this/is/a/path", "dbname/tablespacename.ibd", IBD, true); DISPLAY;
	path = MF("this\\is\\a\\path", "dbname/tablespacename", IBD, true); DISPLAY;
	path = MF("/this/is/a/path", "dbname\\tablespacename", IBD, true); DISPLAY;
	path = MF(long_path, NULL, IBD, false); DISPLAY;
	path = MF(long_path, "tablespacename", IBD, false); DISPLAY;
	path = MF(long_path, "tablespacename", IBD, true); DISPLAY;
}
#endif /* UNIV_ENABLE_UNIT_TEST_MAKE_FILEPATH */
/* @} */

/** Release the reserved free extents.
@param[in]	n_reserved	number of reserved extents */
void
fil_space_t::release_free_extents(ulint	n_reserved)
{
	ut_ad(rw_lock_own(&latch, RW_LOCK_X));

	ut_a(n_reserved_extents >= n_reserved);
	n_reserved_extents -= n_reserved;
}<|MERGE_RESOLUTION|>--- conflicted
+++ resolved
@@ -209,16 +209,10 @@
 initialized. */
 static fil_system_t*	fil_system	= NULL;
 
-<<<<<<< HEAD
 #ifdef UNIV_HOTBACKUP
 static ulint	srv_data_read;
 static ulint	srv_data_written;
 #endif /* UNIV_HOTBACKUP */
-=======
-/** Determine if (i) is a user tablespace id or not. */
-# define fil_is_user_tablespace_id(i) (i != 0 \
-				       && !srv_is_undo_tablespace(i))
->>>>>>> 7c1e9989
 
 /** Determine if user has explicitly disabled fsync(). */
 #ifndef _WIN32
@@ -238,7 +232,7 @@
 fil_is_user_tablespace_id(
 	ulint	space_id)
 {
-	return(space_id > srv_undo_tablespaces_open
+	return(!srv_is_undo_tablespace(space_id)
 	       && space_id != srv_tmp_space.space_id());
 }
 

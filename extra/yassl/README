--- conflicted
+++ resolved
@@ -12,8 +12,6 @@
 
 *** end Note ***
 
-<<<<<<< HEAD
-=======
 yaSSL Release notes, version 2.4.2 (9/22/2016)
     This release of yaSSL fixes a medium security vulnerability. A fix for
     potential AES side channel leaks is included that a local user monitoring
@@ -24,7 +22,6 @@
     DSA padding fixes for unusual sizes is included as well.  Users with DSA
     certficiates should update.
 
->>>>>>> 632be307
 yaSSL Release notes, version 2.4.0 (5/20/2016)
     This release of yaSSL fixes the OpenSSL compatibility function
     SSL_CTX_load_verify_locations() when using the path directory to allow

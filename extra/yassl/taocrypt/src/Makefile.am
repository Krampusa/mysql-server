INCLUDES = -I../include -I../../mySTL

<<<<<<< HEAD
noinst_LTLIBRARIES = libtaocrypt.la libtaoint.la
libtaocrypt_la_SOURCES  = aes.cpp aestables.cpp algebra.cpp arc4.cpp asn.cpp \
	coding.cpp dh.cpp des.cpp dsa.cpp file.cpp hash.cpp \
=======
noinst_LIBRARIES = libtaocrypt.a
libtaocrypt_a_SOURCES  = aes.cpp aestables.cpp algebra.cpp arc4.cpp asn.cpp \
	coding.cpp dh.cpp des.cpp dsa.cpp file.cpp hash.cpp integer.cpp \
>>>>>>> bb571de3
	md2.cpp md5.cpp misc.cpp random.cpp ripemd.cpp rsa.cpp sha.cpp \
	template_instnt.cpp
libtaocrypt_la_LIBADD = libtaoint.la
libtaoint_la_SOURCES = integer.cpp
libtaoint_la_CXXFLAGS = @yassl_integer_extra_cxxflags@
EXTRA_DIST = ../include/*.hpp
AM_CXXFLAGS = -DYASSL_PURE_C<|MERGE_RESOLUTION|>--- conflicted
+++ resolved
@@ -1,18 +1,12 @@
 INCLUDES = -I../include -I../../mySTL
 
-<<<<<<< HEAD
-noinst_LTLIBRARIES = libtaocrypt.la libtaoint.la
-libtaocrypt_la_SOURCES  = aes.cpp aestables.cpp algebra.cpp arc4.cpp asn.cpp \
+noinst_LIBRARIES = libtaocrypt.a libtaoint.a
+libtaocrypt_a_SOURCES  = aes.cpp aestables.cpp algebra.cpp arc4.cpp asn.cpp \
 	coding.cpp dh.cpp des.cpp dsa.cpp file.cpp hash.cpp \
-=======
-noinst_LIBRARIES = libtaocrypt.a
-libtaocrypt_a_SOURCES  = aes.cpp aestables.cpp algebra.cpp arc4.cpp asn.cpp \
-	coding.cpp dh.cpp des.cpp dsa.cpp file.cpp hash.cpp integer.cpp \
->>>>>>> bb571de3
 	md2.cpp md5.cpp misc.cpp random.cpp ripemd.cpp rsa.cpp sha.cpp \
 	template_instnt.cpp
-libtaocrypt_la_LIBADD = libtaoint.la
-libtaoint_la_SOURCES = integer.cpp
-libtaoint_la_CXXFLAGS = @yassl_integer_extra_cxxflags@
+libtaocrypt_a_LIBADD = libtaoint.a
+libtaoint_a_SOURCES = integer.cpp
+libtaoint_a_CXXFLAGS = @yassl_integer_extra_cxxflags@
 EXTRA_DIST = ../include/*.hpp
 AM_CXXFLAGS = -DYASSL_PURE_C
/* Copyright (c) 2000, 2011, Oracle and/or its affiliates. All rights reserved.

   This program is free software; you can redistribute it and/or modify
   it under the terms of the GNU General Public License as published by
   the Free Software Foundation; version 2 of the License.

   This program is distributed in the hope that it will be useful,
   but WITHOUT ANY WARRANTY; without even the implied warranty of
   MERCHANTABILITY or FITNESS FOR A PARTICULAR PURPOSE.  See the
   GNU General Public License for more details.

   You should have received a copy of the GNU General Public License
   along with this program; if not, write to the Free Software
   Foundation, Inc., 51 Franklin St, Fifth Floor, Boston, MA 02110-1301  USA */

/**
  @defgroup Semantic_Analysis Semantic Analysis
*/

#ifndef SQL_LEX_INCLUDED
#define SQL_LEX_INCLUDED

#include "violite.h"                            /* SSL_type */
#include "sql_trigger.h"
#include "item.h"               /* From item_subselect.h: subselect_union_engine */
#include "thr_lock.h"                  /* thr_lock_type, TL_UNLOCK */
#include "sql_array.h"
#include "mem_root_array.h"

/* YACC and LEX Definitions */

/* These may not be declared yet */
class Table_ident;
class sql_exchange;
class LEX_COLUMN;
class sp_head;
class sp_name;
class sp_instr;
class sp_pcontext;
class st_alter_tablespace;
class partition_info;
class Event_parse_data;
class set_var_base;
class sys_var;
class Item_func_match;
class Alter_drop;
class Alter_column;
class Key;
class File_parser;
class Key_part_spec;

#ifdef MYSQL_SERVER
/*
  There are 8 different type of table access so there is no more than
  combinations 2^8 = 256:

  . STMT_READS_TRANS_TABLE

  . STMT_READS_NON_TRANS_TABLE

  . STMT_READS_TEMP_TRANS_TABLE

  . STMT_READS_TEMP_NON_TRANS_TABLE

  . STMT_WRITES_TRANS_TABLE

  . STMT_WRITES_NON_TRANS_TABLE

  . STMT_WRITES_TEMP_TRANS_TABLE

  . STMT_WRITES_TEMP_NON_TRANS_TABLE

  The unsafe conditions for each combination is represented within a byte
  and stores the status of the option --binlog-direct-non-trans-updates,
  whether the trx-cache is empty or not, and whether the isolation level
  is lower than ISO_REPEATABLE_READ:

  . option (OFF/ON)
  . trx-cache (empty/not empty)
  . isolation (>= ISO_REPEATABLE_READ / < ISO_REPEATABLE_READ)

  bits 0 : . OFF, . empty, . >= ISO_REPEATABLE_READ
  bits 1 : . OFF, . empty, . < ISO_REPEATABLE_READ
  bits 2 : . OFF, . not empty, . >= ISO_REPEATABLE_READ
  bits 3 : . OFF, . not empty, . < ISO_REPEATABLE_READ
  bits 4 : . ON, . empty, . >= ISO_REPEATABLE_READ
  bits 5 : . ON, . empty, . < ISO_REPEATABLE_READ
  bits 6 : . ON, . not empty, . >= ISO_REPEATABLE_READ
  bits 7 : . ON, . not empty, . < ISO_REPEATABLE_READ
*/
extern uint binlog_unsafe_map[256];
/*
  Initializes the array with unsafe combinations and its respective
  conditions.
*/
void binlog_unsafe_map_init();
#endif

/**
  used by the parser to store internal variable name
*/
struct sys_var_with_base
{
  sys_var *var;
  LEX_STRING base_name;
};

#ifdef MYSQL_SERVER
/*
  The following hack is needed because mysql_yacc.cc does not define
  YYSTYPE before including this file
*/
#ifdef MYSQL_YACC
#define LEX_YYSTYPE void *
#else
#include "lex_symbol.h"
#if MYSQL_LEX
#include "item_func.h"            /* Cast_target used in sql_yacc.h */
#include "sql_yacc.h"
#define LEX_YYSTYPE YYSTYPE *
#else
#define LEX_YYSTYPE void *
#endif
#endif
#endif

#include "sql_cmd.h"

// describe/explain types
#define DESCRIBE_NONE		0 // Not explain query
#define DESCRIBE_NORMAL		1
#define DESCRIBE_EXTENDED	2
/*
  This is not within #ifdef because we want "EXPLAIN PARTITIONS ..." to produce
  additional "partitions" column even if partitioning is not compiled in.
*/
#define DESCRIBE_PARTITIONS	4

#ifdef MYSQL_SERVER

enum enum_sp_suid_behaviour
{
  SP_IS_DEFAULT_SUID= 0,
  SP_IS_NOT_SUID,
  SP_IS_SUID
};

enum enum_sp_data_access
{
  SP_DEFAULT_ACCESS= 0,
  SP_CONTAINS_SQL,
  SP_NO_SQL,
  SP_READS_SQL_DATA,
  SP_MODIFIES_SQL_DATA
};

const LEX_STRING sp_data_access_name[]=
{
  { C_STRING_WITH_LEN("") },
  { C_STRING_WITH_LEN("CONTAINS SQL") },
  { C_STRING_WITH_LEN("NO SQL") },
  { C_STRING_WITH_LEN("READS SQL DATA") },
  { C_STRING_WITH_LEN("MODIFIES SQL DATA") }
};

#define DERIVED_SUBQUERY	1
#define DERIVED_VIEW		2

enum enum_view_create_mode
{
  VIEW_CREATE_NEW,		// check that there are not such VIEW/table
  VIEW_ALTER,			// check that VIEW .frm with such name exists
  VIEW_CREATE_OR_REPLACE	// check only that there are not such table
};

enum enum_drop_mode
{
  DROP_DEFAULT, // mode is not specified
  DROP_CASCADE, // CASCADE option
  DROP_RESTRICT // RESTRICT option
};

/* Options to add_table_to_list() */
#define TL_OPTION_UPDATING	1
#define TL_OPTION_FORCE_INDEX	2
#define TL_OPTION_IGNORE_LEAVES 4
#define TL_OPTION_ALIAS         8

typedef List<Item> List_item;
typedef Mem_root_array<ORDER*, true> Group_list_ptrs;

/* SERVERS CACHE CHANGES */
typedef struct st_lex_server_options
{
  long port;
  uint server_name_length;
  char *server_name, *host, *db, *username, *password, *scheme, *socket, *owner;
} LEX_SERVER_OPTIONS;


/**
  Structure to hold parameters for CHANGE MASTER, START SLAVE, and STOP SLAVE.

  Remark: this should not be confused with Master_info (and perhaps
  would better be renamed to st_lex_replication_info).  Some fields,
  e.g., delay, are saved in Relay_log_info, not in Master_info.
*/
typedef struct st_lex_master_info
{
  char *host, *user, *password, *log_file_name, *bind_addr;
  uint port, connect_retry;
  float heartbeat_period;
  int sql_delay;
  ulonglong pos;
  ulong server_id, retry_count;
  /*
    Enum is used for making it possible to detect if the user
    changed variable or if it should be left at old value
   */
  enum {LEX_MI_UNCHANGED= 0, LEX_MI_DISABLE, LEX_MI_ENABLE}
    ssl, ssl_verify_server_cert, heartbeat_opt, repl_ignore_server_ids_opt, 
    retry_count_opt;
  char *ssl_key, *ssl_cert, *ssl_ca, *ssl_capath, *ssl_cipher;
  char *relay_log_name;
  ulong relay_log_pos;
  DYNAMIC_ARRAY repl_ignore_server_ids;

  void set_unspecified();
} LEX_MASTER_INFO;


enum sub_select_type
{
  UNSPECIFIED_TYPE,UNION_TYPE, INTERSECT_TYPE,
  EXCEPT_TYPE, GLOBAL_OPTIONS_TYPE, DERIVED_TABLE_TYPE, OLAP_TYPE
};

enum olap_type 
{
  UNSPECIFIED_OLAP_TYPE, CUBE_TYPE, ROLLUP_TYPE
};

enum tablespace_op_type
{
  NO_TABLESPACE_OP, DISCARD_TABLESPACE, IMPORT_TABLESPACE
};

/* 
  String names used to print a statement with index hints.
  Keep in sync with index_hint_type.
*/
extern const char * index_hint_type_name[];
typedef uchar index_clause_map;

/*
  Bits in index_clause_map : one for each possible FOR clause in
  USE/FORCE/IGNORE INDEX index hint specification
*/
#define INDEX_HINT_MASK_JOIN  (1)
#define INDEX_HINT_MASK_GROUP (1 << 1)
#define INDEX_HINT_MASK_ORDER (1 << 2)

#define INDEX_HINT_MASK_ALL (INDEX_HINT_MASK_JOIN | INDEX_HINT_MASK_GROUP | \
                             INDEX_HINT_MASK_ORDER)

/* Single element of an USE/FORCE/IGNORE INDEX list specified as a SQL hint  */
class Index_hint : public Sql_alloc
{
public:
  /* The type of the hint : USE/FORCE/IGNORE */
  enum index_hint_type type;
  /* Where the hit applies to. A bitmask of INDEX_HINT_MASK_<place> values */
  index_clause_map clause;
  /* 
    The index name. Empty (str=NULL) name represents an empty list 
    USE INDEX () clause 
  */ 
  LEX_STRING key_name;

  Index_hint (enum index_hint_type type_arg, index_clause_map clause_arg,
              char *str, uint length) :
    type(type_arg), clause(clause_arg)
  {
    key_name.str= str;
    key_name.length= length;
  }

  void print(THD *thd, String *str);
}; 

/* 
  The state of the lex parsing for selects 
   
   master and slaves are pointers to select_lex.
   master is pointer to upper level node.
   slave is pointer to lower level node
   select_lex is a SELECT without union
   unit is container of either
     - One SELECT
     - UNION of selects
   select_lex and unit are both inherited form select_lex_node
   neighbors are two select_lex or units on the same level

   All select describing structures linked with following pointers:
   - list of neighbors (next/prev) (prev of first element point to slave
     pointer of upper structure)
     - For select this is a list of UNION's (or one element list)
     - For units this is a list of sub queries for the upper level select

   - pointer to master (master), which is
     If this is a unit
       - pointer to outer select_lex
     If this is a select_lex
       - pointer to outer unit structure for select

   - pointer to slave (slave), which is either:
     If this is a unit:
       - first SELECT that belong to this unit
     If this is a select_lex
       - first unit that belong to this SELECT (subquries or derived tables)

   - list of all select_lex (link_next/link_prev)
     This is to be used for things like derived tables creation, where we
     go through this list and create the derived tables.

   If unit contain several selects (UNION now, INTERSECT etc later)
   then it have special select_lex called fake_select_lex. It used for
   storing global parameters (like ORDER BY, LIMIT) and executing union.
   Subqueries used in global ORDER BY clause will be attached to this
   fake_select_lex, which will allow them correctly resolve fields of
   'upper' UNION and outer selects.

   For example for following query:

   select *
     from table1
     where table1.field IN (select * from table1_1_1 union
                            select * from table1_1_2)
     union
   select *
     from table2
     where table2.field=(select (select f1 from table2_1_1_1_1
                                   where table2_1_1_1_1.f2=table2_1_1.f3)
                           from table2_1_1
                           where table2_1_1.f1=table2.f2)
     union
   select * from table3;

   we will have following structure:

   select1: (select * from table1 ...)
   select2: (select * from table2 ...)
   select3: (select * from table3)
   select1.1.1: (select * from table1_1_1)
   ...

     main unit
     fake0
     select1 select2 select3
     |^^     |^
    s|||     ||master
    l|||     |+---------------------------------+
    a|||     +---------------------------------+|
    v|||master                         slave   ||
    e||+-------------------------+             ||
     V|            neighbor      |             V|
     unit1.1<+==================>unit1.2       unit2.1
     fake1.1
     select1.1.1 select 1.1.2    select1.2.1   select2.1.1
                                               |^
                                               ||
                                               V|
                                               unit2.1.1.1
                                               select2.1.1.1.1


   relation in main unit will be following:
   (bigger picture for:
      main unit
      fake0
      select1 select2 select3
   in the above picture)

         main unit
         |^^^^|fake_select_lex
         |||||+--------------------------------------------+
         ||||+--------------------------------------------+|
         |||+------------------------------+              ||
         ||+--------------+                |              ||
    slave||master         |                |              ||
         V|      neighbor |       neighbor |        master|V
         select1<========>select2<========>select3        fake0

    list of all select_lex will be following (as it will be constructed by
    parser):

    select1->select2->select3->select2.1.1->select 2.1.2->select2.1.1.1.1-+
                                                                          |
    +---------------------------------------------------------------------+
    |
    +->select1.1.1->select1.1.2

*/

/* 
    Base class for st_select_lex (SELECT_LEX) & 
    st_select_lex_unit (SELECT_LEX_UNIT)
*/
struct LEX;
class st_select_lex;
class st_select_lex_unit;


class st_select_lex_node {
protected:
  st_select_lex_node *next, **prev,   /* neighbor list */
    *master, *slave,                  /* vertical links */
    *link_next, **link_prev;          /* list of whole SELECT_LEX */
public:

  ulonglong options;

  /*
    In sql_cache we store SQL_CACHE flag as specified by user to be
    able to restore SELECT statement from internal structures.
  */
  enum e_sql_cache { SQL_CACHE_UNSPECIFIED, SQL_NO_CACHE, SQL_CACHE };
  e_sql_cache sql_cache;

  /*
    result of this query can't be cached, bit field, can be :
      UNCACHEABLE_DEPENDENT
      UNCACHEABLE_RAND
      UNCACHEABLE_SIDEEFFECT
      UNCACHEABLE_EXPLAIN
      UNCACHEABLE_PREPARE
  */
  uint8 uncacheable;
  enum sub_select_type linkage;
  bool no_table_names_allowed; /* used for global order by */
  bool no_error; /* suppress error message (convert it to warnings) */

  static void *operator new(size_t size) throw ()
  {
    return sql_alloc(size);
  }
  static void *operator new(size_t size, MEM_ROOT *mem_root) throw ()
  { return (void*) alloc_root(mem_root, (uint) size); }
  static void operator delete(void *ptr,size_t size) { TRASH(ptr, size); }
  static void operator delete(void *ptr, MEM_ROOT *mem_root) {}

  // Ensures that at least all members used during cleanup() are initialized.
  st_select_lex_node()
    : next(NULL), prev(NULL),
      master(NULL), slave(NULL),
      link_next(NULL), link_prev(NULL),
      linkage(UNSPECIFIED_TYPE)
  {
  }
  virtual ~st_select_lex_node() {}

  inline st_select_lex_node* get_master() { return master; }
  virtual void init_query();
  virtual void init_select();
  void include_down(st_select_lex_node *upper);
  void include_neighbour(st_select_lex_node *before);
  void include_standalone(st_select_lex_node *sel, st_select_lex_node **ref);
  void include_global(st_select_lex_node **plink);
  void exclude();

  virtual st_select_lex_unit* master_unit()= 0;
  virtual st_select_lex* outer_select()= 0;

  virtual bool set_braces(bool value);
  virtual bool inc_in_sum_expr();
  virtual uint get_in_sum_expr();
  virtual TABLE_LIST* get_table_list();
  virtual List<Item>* get_item_list();
  virtual ulong get_table_join_options();
  virtual TABLE_LIST *add_table_to_list(THD *thd, Table_ident *table,
					LEX_STRING *alias,
					ulong table_options,
					thr_lock_type flags= TL_UNLOCK,
                                        enum_mdl_type mdl_type= MDL_SHARED_READ,
					List<Index_hint> *hints= 0,
                                        List<String> *partition_names= 0,
                                        LEX_STRING *option= 0);
  virtual void set_lock_for_tables(thr_lock_type lock_type) {}

  friend class st_select_lex_unit;
  friend bool mysql_new_select(LEX *lex, bool move_down);
  friend bool mysql_make_view(THD *thd, File_parser *parser,
                              TABLE_LIST *table, uint flags);
private:
  void fast_exclude();
};
typedef class st_select_lex_node SELECT_LEX_NODE;

/* 
   SELECT_LEX_UNIT - unit of selects (UNION, INTERSECT, ...) group 
   SELECT_LEXs
*/
class THD;
class select_result;
class JOIN;
class select_union;
class Procedure;


class st_select_lex_unit: public st_select_lex_node {
protected:
  TABLE_LIST result_table_list;
  select_union *union_result;
  TABLE *table; /* temporary table using for appending UNION results */

  select_result *result;
  ulonglong found_rows_for_union;
  bool saved_error;

public:
  // Ensures that at least all members used during cleanup() are initialized.
  st_select_lex_unit()
    : union_result(NULL), table(NULL), result(NULL),
      cleaned(false),
      fake_select_lex(NULL)
  {
  }

  bool  prepared, // prepare phase already performed for UNION (unit)
    optimized, // optimize phase already performed for UNION (unit)
    executed, // already executed
    cleaned;

  // list of fields which points to temporary table for union
  List<Item> item_list;
  /*
    list of types of items inside union (used for union & derived tables)
    
    Item_type_holders from which this list consist may have pointers to Field,
    pointers is valid only after preparing SELECTS of this unit and before
    any SELECT of this unit execution

    TODO:
    Possibly this member should be protected, and its direct use replaced
    by get_unit_column_types(). Check the places where it is used.
  */
  List<Item> types;
  /*
    Pointer to 'last' select or pointer to unit where stored
    global parameters for union
  */
  st_select_lex *global_parameters;
  /* LIMIT clause runtime counters */
  ha_rows select_limit_cnt, offset_limit_cnt;
  /* not NULL if unit used in subselect, point to subselect item */
  Item_subselect *item;
  /* thread handler */
  THD *thd;
  /*
    SELECT_LEX for hidden SELECT in onion which process global
    ORDER BY and LIMIT
  */
  st_select_lex *fake_select_lex;

  st_select_lex *union_distinct; /* pointer to the last UNION DISTINCT */
  bool describe; /* union exec() called for EXPLAIN */
  Procedure *last_procedure;	 /* Pointer to procedure, if such exists */

  void init_query();
  st_select_lex_unit* master_unit();
  st_select_lex* outer_select();
  st_select_lex* first_select()
  {
    return reinterpret_cast<st_select_lex*>(slave);
  }
  st_select_lex_unit* next_unit()
  {
    return reinterpret_cast<st_select_lex_unit*>(next);
  }
  void exclude_level();
  void exclude_tree();
  inline select_result *get_result() { return result; }

  /* UNION methods */
  bool prepare(THD *thd, select_result *result, ulong additional_options);
  bool optimize();
  bool exec();
  bool cleanup();
  inline void unclean() { cleaned= 0; }
  void reinit_exec_mechanism();

  void print(String *str, enum_query_type query_type);

  bool add_fake_select_lex(THD *thd);
  void init_prepare_fake_select_lex(THD *thd);
  inline bool is_prepared() { return prepared; }
  bool change_result(select_result_interceptor *result,
                     select_result_interceptor *old_result);
  void set_limit(st_select_lex *values);
  void set_thd(THD *thd_arg) { thd= thd_arg; }
  inline bool is_union (); 

  friend void lex_start(THD *thd);
  friend bool subselect_union_engine::exec();

  List<Item> *get_unit_column_types();
};

typedef class st_select_lex_unit SELECT_LEX_UNIT;
typedef Bounds_checked_array<Item*> Ref_ptr_array;

/*
  SELECT_LEX - store information of parsed SELECT statment
*/
class st_select_lex: public st_select_lex_node
{
public:
  Name_resolution_context context;
  char *db;
  Item *where, *having;                         /* WHERE & HAVING clauses */
  Item *prep_where; /* saved WHERE clause for prepared statement processing */
  Item *prep_having;/* saved HAVING clause for prepared statement processing */
  /**
    Saved values of the WHERE and HAVING clauses. Allowed values are: 
     - COND_UNDEF if the condition was not specified in the query or if it 
       has not been optimized yet
     - COND_TRUE if the condition is always true
     - COND_FALSE if the condition is impossible
     - COND_OK otherwise
  */
  Item::cond_result cond_value, having_value;
  /* point on lex in which it was created, used in view subquery detection */
  LEX *parent_lex;
  enum olap_type olap;
  /* FROM clause - points to the beginning of the TABLE_LIST::next_local list. */
  SQL_I_List<TABLE_LIST>  table_list;

  /*
    GROUP BY clause.
    This list may be mutated during optimization (by remove_const()),
    so for prepared statements, we keep a copy of the ORDER.next pointers in
    group_list_ptrs, and re-establish the original list before each execution.
  */
  SQL_I_List<ORDER>       group_list;
  Group_list_ptrs        *group_list_ptrs;

  List<Item>          item_list;  /* list of fields & expressions */
  List<String>        interval_list;
  bool	              is_item_list_lookup;
  /* 
    Usualy it is pointer to ftfunc_list_alloc, but in union used to create fake
    select_lex for calling mysql_select under results of union
  */
  List<Item_func_match> *ftfunc_list;
  List<Item_func_match> ftfunc_list_alloc;
  JOIN *join; /* after JOIN::prepare it is pointer to corresponding JOIN */
  List<TABLE_LIST> top_join_list; /* join list of the top level          */
  List<TABLE_LIST> *join_list;    /* list for the currently parsed join  */
  TABLE_LIST *embedding;          /* table embedding to the above list   */
  List<TABLE_LIST> sj_nests;
  //Dynamic_array<TABLE_LIST*> sj_nests; psergey-5:
  /*
    Beginning of the list of leaves in a FROM clause, where the leaves
    inlcude all base tables including view tables. The tables are connected
    by TABLE_LIST::next_leaf, so leaf_tables points to the left-most leaf.
  */
  TABLE_LIST *leaf_tables;
  const char *type;               /* type of select for EXPLAIN          */

  SQL_I_List<ORDER> order_list;   /* ORDER clause */
  SQL_I_List<ORDER> *gorder_list;
  Item *select_limit, *offset_limit;  /* LIMIT clause parameters */

  /// Array of pointers to top elements of all_fields list
  Ref_ptr_array ref_pointer_array;

  /*
    number of items in select_list and HAVING clause used to get number
    bigger then can be number of entries that will be added to all item
    list during split_sum_func
  */
  uint select_n_having_items;
  uint cond_count;    /* number of arguments of and/or/xor in where/having/on */
  uint between_count; /* number of between predicates in where/having/on      */
  uint max_equal_elems; /* maximal number of elements in multiple equalities  */
  /*
    Number of fields used in select list or where clause of current select
    and all inner subselects.
  */
  uint select_n_where_fields;
  enum_parsing_place parsing_place; /* where we are parsing expression */
  bool with_sum_func;   /* sum function indicator */

  ulong table_join_options;
  uint in_sum_expr;
  uint select_number; /* number of select (used for EXPLAIN) */
  int nest_level;     /* nesting level of select */
  Item_sum *inner_sum_func_list; /* list of sum func in nested selects */ 
  uint with_wild; /* item list contain '*' */
  bool  braces;   	/* SELECT ... UNION (SELECT ... ) <- this braces */
  /* TRUE when having fix field called in processing of this SELECT */
  bool having_fix_field;
  /* TRUE when GROUP BY fix field called in processing of this SELECT */
  bool group_fix_field;
  /* List of references to fields referenced from inner selects */
  List<Item_outer_ref> inner_refs_list;
  /* Number of Item_sum-derived objects in this SELECT */
  uint n_sum_items;
  /* Number of Item_sum-derived objects in children and descendant SELECTs */
  uint n_child_sum_items;

  /* explicit LIMIT clause was used */
  bool explicit_limit;
  /*
    there are subquery in HAVING clause => we can't close tables before
    query processing end even if we use temporary table
  */
  bool subquery_in_having;
  /*
    This variable is required to ensure proper work of subqueries and
    stored procedures. Generally, one should use the states of
    Query_arena to determine if it's a statement prepare or first
    execution of a stored procedure. However, in case when there was an
    error during the first execution of a stored procedure, the SP body
    is not expelled from the SP cache. Therefore, a deeply nested
    subquery might be left unoptimized. So we need this per-subquery
    variable to inidicate the optimization/execution state of every
    subquery. Prepared statements work OK in that regard, as in
    case of an error during prepare the PS is not created.
  */
  bool first_execution;
  bool first_natural_join_processing;
  bool first_cond_optimization;
  /* do not wrap view fields with Item_ref */
  bool no_wrap_view_item;
  /* exclude this select from check of unique_table() */
  bool exclude_from_table_unique_test;
  /* List of fields that aren't under an aggregate function */
  List<Item_field> non_agg_fields;
  /* index in the select list of the expression currently being fixed */
  int cur_pos_in_select_list;

  List<udf_func>     udf_list;                  /* udf function calls stack */

  /* 
    This is a copy of the original JOIN USING list that comes from
    the parser. The parser :
      1. Sets the natural_join of the second TABLE_LIST in the join
         and the st_select_lex::prev_join_using.
      2. Makes a parent TABLE_LIST and sets its is_natural_join/
       join_using_fields members.
      3. Uses the wrapper TABLE_LIST as a table in the upper level.
    We cannot assign directly to join_using_fields in the parser because
    at stage (1.) the parent TABLE_LIST is not constructed yet and
    the assignment will override the JOIN USING fields of the lower level
    joins on the right.
  */
  List<String> *prev_join_using;
<<<<<<< HEAD
  /*
    Bitmap used in the ONLY_FULL_GROUP_BY_MODE to prevent mixture of aggregate
    functions and non aggregated fields when GROUP BY list is absent.
    Bits:
      0 - non aggregated fields are used in this select,
          defined as NON_AGG_FIELD_USED.
      1 - aggregate functions are used in this select,
          defined as SUM_FUNC_USED.
  */
  uint8 full_group_by_flag;
  /**
    The set of those tables whose fields are referenced in the select list of
    this select level.
  */
  table_map select_list_tables;
=======
>>>>>>> acfe6139

  void init_query();
  void init_select();
  st_select_lex_unit* master_unit();
  st_select_lex_unit* first_inner_unit() 
  { 
    return (st_select_lex_unit*) slave; 
  }
  st_select_lex* outer_select();
  st_select_lex* next_select() { return (st_select_lex*) next; }

  st_select_lex* last_select() 
  { 
    st_select_lex* mylast= this;
    for (; mylast->next_select(); mylast= mylast->next_select())
    {}
    return mylast; 
  }

  st_select_lex* next_select_in_list() 
  {
    return (st_select_lex*) link_next;
  }
  st_select_lex_node** next_select_in_list_addr()
  {
    return &link_next;
  }
  void mark_as_dependent(st_select_lex *last);

  bool set_braces(bool value);
  bool inc_in_sum_expr();
  uint get_in_sum_expr();

  bool add_item_to_list(THD *thd, Item *item);
  bool add_group_to_list(THD *thd, Item *item, bool asc);
  bool add_ftfunc_to_list(Item_func_match *func);
  bool add_order_to_list(THD *thd, Item *item, bool asc);
  TABLE_LIST* add_table_to_list(THD *thd, Table_ident *table,
				LEX_STRING *alias,
				ulong table_options,
				thr_lock_type flags= TL_UNLOCK,
                                enum_mdl_type mdl_type= MDL_SHARED_READ,
				List<Index_hint> *hints= 0,
                                List<String> *partition_names= 0,
                                LEX_STRING *option= 0);
  TABLE_LIST* get_table_list();
  bool init_nested_join(THD *thd);
  TABLE_LIST *end_nested_join(THD *thd);
  TABLE_LIST *nest_last_join(THD *thd);
  void add_joined_table(TABLE_LIST *table);
  TABLE_LIST *convert_right_join();
  List<Item>* get_item_list();
  ulong get_table_join_options();
  void set_lock_for_tables(thr_lock_type lock_type);
  inline void init_order()
  {
    order_list.elements= 0;
    order_list.first= 0;
    order_list.next= &order_list.first;
  }
  /*
    This method created for reiniting LEX in mysql_admin_table() and can be
    used only if you are going remove all SELECT_LEX & units except belonger
    to LEX (LEX::unit & LEX::select, for other purposes there are
    SELECT_LEX_UNIT::exclude_level & SELECT_LEX_UNIT::exclude_tree
  */
  void cut_subtree() { slave= 0; }
  bool test_limit();

  friend void lex_start(THD *thd);
  st_select_lex() : group_list_ptrs(NULL), n_sum_items(0), n_child_sum_items(0)
  {}
  void make_empty_select()
  {
    init_query();
    init_select();
  }
  bool setup_ref_array(THD *thd, uint order_group_num);
  void print(THD *thd, String *str, enum_query_type query_type);
  static void print_order(String *str,
                          ORDER *order,
                          enum_query_type query_type);
  void print_limit(THD *thd, String *str, enum_query_type query_type);
  void fix_prepare_information(THD *thd, Item **conds, Item **having_conds);
  /*
    Destroy the used execution plan (JOIN) of this subtree (this
    SELECT_LEX and all nested SELECT_LEXes and SELECT_LEX_UNITs).
  */
  bool cleanup();
  /*
    Recursively cleanup the join of this select lex and of all nested
    select lexes.
  */
  void cleanup_all_joins(bool full);

  void set_index_hint_type(enum index_hint_type type, index_clause_map clause);

  /* 
   Add a index hint to the tagged list of hints. The type and clause of the
   hint will be the current ones (set by set_index_hint()) 
  */
  bool add_index_hint (THD *thd, char *str, uint length);

  /* make a list to hold index hints */
  void alloc_index_hints (THD *thd);
  /* read and clear the index hints */
  List<Index_hint>* pop_index_hints(void) 
  {
    List<Index_hint> *hints= index_hints;
    index_hints= NULL;
    return hints;
  }

  void clear_index_hints(void) { index_hints= NULL; }
  bool handle_derived(LEX *lex, bool (*processor)(THD*, LEX*, TABLE_LIST*));
  bool is_part_of_union() { return master_unit()->is_union(); }

<<<<<<< HEAD
private:  
=======
  /*
    For MODE_ONLY_FULL_GROUP_BY we need to maintain two flags:
     - Non-aggregated fields are used in this select.
     - Aggregate functions are used in this select.
    In MODE_ONLY_FULL_GROUP_BY only one of these may be true.
  */
  bool non_agg_field_used() const { return m_non_agg_field_used; }
  bool agg_func_used()      const { return m_agg_func_used; }

  void set_non_agg_field_used(bool val) { m_non_agg_field_used= val; }
  void set_agg_func_used(bool val)      { m_agg_func_used= val; }

private:
  bool m_non_agg_field_used;
  bool m_agg_func_used;

>>>>>>> acfe6139
  /* current index hint kind. used in filling up index_hints */
  enum index_hint_type current_index_hint_type;
  index_clause_map current_index_hint_clause;
  /* a list of USE/FORCE/IGNORE INDEX */
  List<Index_hint> *index_hints;
};
typedef class st_select_lex SELECT_LEX;

inline bool st_select_lex_unit::is_union ()
{ 
  return first_select()->next_select() && 
    first_select()->next_select()->linkage == UNION_TYPE;
}

#define ALTER_ADD_COLUMN	(1L << 0)
#define ALTER_DROP_COLUMN	(1L << 1)
#define ALTER_CHANGE_COLUMN	(1L << 2)
#define ALTER_ADD_INDEX		(1L << 3)
#define ALTER_DROP_INDEX	(1L << 4)
#define ALTER_RENAME		(1L << 5)
#define ALTER_ORDER		(1L << 6)
#define ALTER_OPTIONS		(1L << 7)
#define ALTER_CHANGE_COLUMN_DEFAULT (1L << 8)
#define ALTER_KEYS_ONOFF        (1L << 9)
#define ALTER_CONVERT           (1L << 10)
#define ALTER_RECREATE          (1L << 11)
#define ALTER_ADD_PARTITION     (1L << 12)
#define ALTER_DROP_PARTITION    (1L << 13)
#define ALTER_COALESCE_PARTITION (1L << 14)
#define ALTER_REORGANIZE_PARTITION (1L << 15) 
#define ALTER_PARTITION          (1L << 16)
#define ALTER_ADMIN_PARTITION    (1L << 17)
#define ALTER_TABLE_REORG        (1L << 18)
#define ALTER_REBUILD_PARTITION  (1L << 19)
#define ALTER_ALL_PARTITION      (1L << 20)
#define ALTER_REMOVE_PARTITIONING (1L << 21)
#define ALTER_FOREIGN_KEY        (1L << 22)
#define ALTER_EXCHANGE_PARTITION (1L << 23)
#define ALTER_TRUNCATE_PARTITION (1L << 24)

enum enum_alter_table_change_level
{
  ALTER_TABLE_METADATA_ONLY= 0,
  ALTER_TABLE_DATA_CHANGED= 1,
  ALTER_TABLE_INDEX_CHANGED= 2
};


/**
  Temporary hack to enable a class bound forward declaration
  of the enum_alter_table_change_level enumeration. To be
  removed once Alter_info is moved to the sql_alter.h
  header.
*/
class Alter_table_change_level
{
private:
  typedef enum enum_alter_table_change_level enum_type;
  enum_type value;
public:
  void operator = (enum_type v) { value = v; }
  operator enum_type () { return value; }
};


/**
  @brief Parsing data for CREATE or ALTER TABLE.

  This structure contains a list of columns or indexes to be created,
  altered or dropped.
*/

class Alter_info
{
public:
  List<Alter_drop>              drop_list;
  List<Alter_column>            alter_list;
  List<Key>                     key_list;
  List<Create_field>            create_list;
  uint                          flags;
  enum enum_enable_or_disable   keys_onoff;
  enum tablespace_op_type       tablespace_op;
  List<char>                    partition_names;
  uint                          num_parts;
  enum_alter_table_change_level change_level;
  Create_field                 *datetime_field;
  bool                          error_if_not_empty;


  Alter_info() :
    flags(0),
    keys_onoff(LEAVE_AS_IS),
    tablespace_op(NO_TABLESPACE_OP),
    num_parts(0),
    change_level(ALTER_TABLE_METADATA_ONLY),
    datetime_field(NULL),
    error_if_not_empty(FALSE)
  {}

  void reset()
  {
    drop_list.empty();
    alter_list.empty();
    key_list.empty();
    create_list.empty();
    flags= 0;
    keys_onoff= LEAVE_AS_IS;
    tablespace_op= NO_TABLESPACE_OP;
    num_parts= 0;
    partition_names.empty();
    change_level= ALTER_TABLE_METADATA_ONLY;
    datetime_field= 0;
    error_if_not_empty= FALSE;
  }
  Alter_info(const Alter_info &rhs, MEM_ROOT *mem_root);
private:
  Alter_info &operator=(const Alter_info &rhs); // not implemented
  Alter_info(const Alter_info &rhs);            // not implemented
};

struct st_sp_chistics
{
  LEX_STRING comment;
  enum enum_sp_suid_behaviour suid;
  bool detistic;
  enum enum_sp_data_access daccess;
};

extern const LEX_STRING null_lex_str;
extern const LEX_STRING empty_lex_str;

struct st_trg_chistics
{
  enum trg_action_time_type action_time;
  enum trg_event_type event;
};

extern sys_var *trg_new_row_fake_var;

enum xa_option_words {XA_NONE, XA_JOIN, XA_RESUME, XA_ONE_PHASE,
                      XA_SUSPEND, XA_FOR_MIGRATE};

extern const LEX_STRING null_lex_str;

class Sroutine_hash_entry;

/*
  Class representing list of all tables used by statement and other
  information which is necessary for opening and locking its tables,
  like SQL command for this statement.

  Also contains information about stored functions used by statement
  since during its execution we may have to add all tables used by its
  stored functions/triggers to this list in order to pre-open and lock
  them.

  Also used by LEX::reset_n_backup/restore_backup_query_tables_list()
  methods to save and restore this information.
*/

class Query_tables_list
{
public:
  /**
    SQL command for this statement. Part of this class since the
    process of opening and locking tables for the statement needs
    this information to determine correct type of lock for some of
    the tables.
  */
  enum_sql_command sql_command;
  /* Global list of all tables used by this statement */
  TABLE_LIST *query_tables;
  /* Pointer to next_global member of last element in the previous list. */
  TABLE_LIST **query_tables_last;
  /*
    If non-0 then indicates that query requires prelocking and points to
    next_global member of last own element in query table list (i.e. last
    table which was not added to it as part of preparation to prelocking).
    0 - indicates that this query does not need prelocking.
  */
  TABLE_LIST **query_tables_own_last;
  /*
    Set of stored routines called by statement.
    (Note that we use lazy-initialization for this hash).
  */
  enum { START_SROUTINES_HASH_SIZE= 16 };
  HASH sroutines;
  /*
    List linking elements of 'sroutines' set. Allows you to add new elements
    to this set as you iterate through the list of existing elements.
    'sroutines_list_own_last' is pointer to ::next member of last element of
    this list which represents routine which is explicitly used by query.
    'sroutines_list_own_elements' number of explicitly used routines.
    We use these two members for restoring of 'sroutines_list' to the state
    in which it was right after query parsing.
  */
  SQL_I_List<Sroutine_hash_entry> sroutines_list;
  Sroutine_hash_entry **sroutines_list_own_last;
  uint sroutines_list_own_elements;

  /*
    These constructor and destructor serve for creation/destruction
    of Query_tables_list instances which are used as backup storage.
  */
  Query_tables_list() {}
  ~Query_tables_list() {}

  /* Initializes (or resets) Query_tables_list object for "real" use. */
  void reset_query_tables_list(bool init);
  void destroy_query_tables_list();
  void set_query_tables_list(Query_tables_list *state)
  {
    *this= *state;
  }

  /*
    Direct addition to the list of query tables.
    If you are using this function, you must ensure that the table
    object, in particular table->db member, is initialized.
  */
  void add_to_query_tables(TABLE_LIST *table)
  {
    *(table->prev_global= query_tables_last)= table;
    query_tables_last= &table->next_global;
  }
  bool requires_prelocking()
  {
    return test(query_tables_own_last);
  }
  void mark_as_requiring_prelocking(TABLE_LIST **tables_own_last)
  {
    query_tables_own_last= tables_own_last;
  }
  /* Return pointer to first not-own table in query-tables or 0 */
  TABLE_LIST* first_not_own_table()
  {
    return ( query_tables_own_last ? *query_tables_own_last : 0);
  }
  void chop_off_not_own_tables()
  {
    if (query_tables_own_last)
    {
      *query_tables_own_last= 0;
      query_tables_last= query_tables_own_last;
      query_tables_own_last= 0;
    }
  }

  /** Return a pointer to the last element in query table list. */
  TABLE_LIST *last_table()
  {
    /* Don't use offsetof() macro in order to avoid warnings. */
    return query_tables ?
           (TABLE_LIST*) ((char*) query_tables_last -
                          ((char*) &(query_tables->next_global) -
                           (char*) query_tables)) :
           0;
  }

  /**
    Enumeration listing of all types of unsafe statement.

    @note The order of elements of this enumeration type must
    correspond to the order of the elements of the @c explanations
    array defined in the body of @c THD::issue_unsafe_warnings.
  */
  enum enum_binlog_stmt_unsafe {
    /**
      SELECT..LIMIT is unsafe because the set of rows returned cannot
      be predicted.
    */
    BINLOG_STMT_UNSAFE_LIMIT= 0,
    /**
      INSERT DELAYED is unsafe because the time when rows are inserted
      cannot be predicted.
    */
    BINLOG_STMT_UNSAFE_INSERT_DELAYED,
    /**
      Access to log tables is unsafe because slave and master probably
      log different things.
    */
    BINLOG_STMT_UNSAFE_SYSTEM_TABLE,
    /**
      Inserting into an autoincrement column in a stored routine is unsafe.
      Even with just one autoincrement column, if the routine is invoked more than 
      once slave is not guaranteed to execute the statement graph same way as 
      the master.
      And since it's impossible to estimate how many times a routine can be invoked at 
      the query pre-execution phase (see lock_tables), the statement is marked
      pessimistically unsafe. 
    */
    BINLOG_STMT_UNSAFE_AUTOINC_COLUMNS,
    /**
      Using a UDF (user-defined function) is unsafe.
    */
    BINLOG_STMT_UNSAFE_UDF,
    /**
      Using most system variables is unsafe, because slave may run
      with different options than master.
    */
    BINLOG_STMT_UNSAFE_SYSTEM_VARIABLE,
    /**
      Using some functions is unsafe (e.g., UUID).
    */
    BINLOG_STMT_UNSAFE_SYSTEM_FUNCTION,

    /**
      Mixing transactional and non-transactional statements are unsafe if
      non-transactional reads or writes are occur after transactional
      reads or writes inside a transaction.
    */
    BINLOG_STMT_UNSAFE_NONTRANS_AFTER_TRANS,

    /**
      Mixing self-logging and non-self-logging engines in a statement
      is unsafe.
    */
    BINLOG_STMT_UNSAFE_MULTIPLE_ENGINES_AND_SELF_LOGGING_ENGINE,

    /**
      Statements that read from both transactional and non-transactional
      tables and write to any of them are unsafe.
    */
    BINLOG_STMT_UNSAFE_MIXED_STATEMENT,

    /* The last element of this enumeration type. */
    BINLOG_STMT_UNSAFE_COUNT
  };
  /**
    This has all flags from 0 (inclusive) to BINLOG_STMT_FLAG_COUNT
    (exclusive) set.
  */
  static const int BINLOG_STMT_UNSAFE_ALL_FLAGS=
    ((1 << BINLOG_STMT_UNSAFE_COUNT) - 1);

  /**
    Maps elements of enum_binlog_stmt_unsafe to error codes.
  */
  static const int binlog_stmt_unsafe_errcode[BINLOG_STMT_UNSAFE_COUNT];

  /**
    Determine if this statement is marked as unsafe.

    @retval 0 if the statement is not marked as unsafe.
    @retval nonzero if the statement is marked as unsafe.
  */
  inline bool is_stmt_unsafe() const {
    return get_stmt_unsafe_flags() != 0;
  }

  /**
    Flag the current (top-level) statement as unsafe.
    The flag will be reset after the statement has finished.

    @param unsafe_type The type of unsafety: one of the @c
    BINLOG_STMT_FLAG_UNSAFE_* flags in @c enum_binlog_stmt_flag.
  */
  inline void set_stmt_unsafe(enum_binlog_stmt_unsafe unsafe_type) {
    DBUG_ENTER("set_stmt_unsafe");
    DBUG_ASSERT(unsafe_type >= 0 && unsafe_type < BINLOG_STMT_UNSAFE_COUNT);
    binlog_stmt_flags|= (1U << unsafe_type);
    DBUG_VOID_RETURN;
  }

  /**
    Set the bits of binlog_stmt_flags determining the type of
    unsafeness of the current statement.  No existing bits will be
    cleared, but new bits may be set.

    @param flags A binary combination of zero or more bits, (1<<flag)
    where flag is a member of enum_binlog_stmt_unsafe.
  */
  inline void set_stmt_unsafe_flags(uint32 flags) {
    DBUG_ENTER("set_stmt_unsafe_flags");
    DBUG_ASSERT((flags & ~BINLOG_STMT_UNSAFE_ALL_FLAGS) == 0);
    binlog_stmt_flags|= flags;
    DBUG_VOID_RETURN;
  }

  /**
    Return a binary combination of all unsafe warnings for the
    statement.  If the statement has been marked as unsafe by the
    'flag' member of enum_binlog_stmt_unsafe, then the return value
    from this function has bit (1<<flag) set to 1.
  */
  inline uint32 get_stmt_unsafe_flags() const {
    DBUG_ENTER("get_stmt_unsafe_flags");
    DBUG_RETURN(binlog_stmt_flags & BINLOG_STMT_UNSAFE_ALL_FLAGS);
  }

  /**
    Mark the current statement as safe; i.e., clear all bits in
    binlog_stmt_flags that correspond to elements of
    enum_binlog_stmt_unsafe.
  */
  inline void clear_stmt_unsafe() {
    DBUG_ENTER("clear_stmt_unsafe");
    binlog_stmt_flags&= ~BINLOG_STMT_UNSAFE_ALL_FLAGS;
    DBUG_VOID_RETURN;
  }

  /**
    Determine if this statement is a row injection.

    @retval 0 if the statement is not a row injection
    @retval nonzero if the statement is a row injection
  */
  inline bool is_stmt_row_injection() const {
    return binlog_stmt_flags &
      (1U << (BINLOG_STMT_UNSAFE_COUNT + BINLOG_STMT_TYPE_ROW_INJECTION));
  }

  /**
    Flag the statement as a row injection.  A row injection is either
    a BINLOG statement, or a row event in the relay log executed by
    the slave SQL thread.
  */
  inline void set_stmt_row_injection() {
    DBUG_ENTER("set_stmt_row_injection");
    binlog_stmt_flags|=
      (1U << (BINLOG_STMT_UNSAFE_COUNT + BINLOG_STMT_TYPE_ROW_INJECTION));
    DBUG_VOID_RETURN;
  }

  enum enum_stmt_accessed_table
  {
    /*
       If a transactional table is about to be read. Note that
       a write implies a read.
    */
    STMT_READS_TRANS_TABLE= 0,
    /*
       If a non-transactional table is about to be read. Note that
       a write implies a read.
    */
    STMT_READS_NON_TRANS_TABLE,
    /*
       If a temporary transactional table is about to be read. Note
       that a write implies a read.
    */
    STMT_READS_TEMP_TRANS_TABLE,
    /*
       If a temporary non-transactional table is about to be read. Note
      that a write implies a read.
    */
    STMT_READS_TEMP_NON_TRANS_TABLE,
    /*
       If a transactional table is about to be updated.
    */
    STMT_WRITES_TRANS_TABLE,
    /*
       If a non-transactional table is about to be updated.
    */
    STMT_WRITES_NON_TRANS_TABLE,
    /*
       If a temporary transactional table is about to be updated.
    */
    STMT_WRITES_TEMP_TRANS_TABLE,
    /*
       If a temporary non-transactional table is about to be updated.
    */
    STMT_WRITES_TEMP_NON_TRANS_TABLE,
    /*
      The last element of the enumeration. Please, if necessary add
      anything before this.
    */
    STMT_ACCESS_TABLE_COUNT
  };

#ifndef DBUG_OFF
  static inline const char *stmt_accessed_table_string(enum_stmt_accessed_table accessed_table)
  {
    switch (accessed_table)
    {
      case STMT_READS_TRANS_TABLE:
         return "STMT_READS_TRANS_TABLE";
      break;
      case STMT_READS_NON_TRANS_TABLE:
        return "STMT_READS_NON_TRANS_TABLE";
      break;
      case STMT_READS_TEMP_TRANS_TABLE:
        return "STMT_READS_TEMP_TRANS_TABLE";
      break;
      case STMT_READS_TEMP_NON_TRANS_TABLE:
        return "STMT_READS_TEMP_NON_TRANS_TABLE";
      break;  
      case STMT_WRITES_TRANS_TABLE:
        return "STMT_WRITES_TRANS_TABLE";
      break;
      case STMT_WRITES_NON_TRANS_TABLE:
        return "STMT_WRITES_NON_TRANS_TABLE";
      break;
      case STMT_WRITES_TEMP_TRANS_TABLE:
        return "STMT_WRITES_TEMP_TRANS_TABLE";
      break;
      case STMT_WRITES_TEMP_NON_TRANS_TABLE:
        return "STMT_WRITES_TEMP_NON_TRANS_TABLE";
      break;
      case STMT_ACCESS_TABLE_COUNT:
      default:
        DBUG_ASSERT(0);
      break;
    }
    MY_ASSERT_UNREACHABLE();
    return "";
  }
#endif  /* DBUG */
               
  #define BINLOG_DIRECT_ON 0xF0    /* unsafe when
                                      --binlog-direct-non-trans-updates
                                      is ON */

  #define BINLOG_DIRECT_OFF 0xF    /* unsafe when
                                      --binlog-direct-non-trans-updates
                                      is OFF */

  #define TRX_CACHE_EMPTY 0x33     /* unsafe when trx-cache is empty */

  #define TRX_CACHE_NOT_EMPTY 0xCC /* unsafe when trx-cache is not empty */

  #define IL_LT_REPEATABLE 0xAA    /* unsafe when < ISO_REPEATABLE_READ */

  #define IL_GTE_REPEATABLE 0x55   /* unsafe when >= ISO_REPEATABLE_READ */
  
  /**
    Sets the type of table that is about to be accessed while executing a
    statement.

    @param accessed_table Enumeration type that defines the type of table,
                           e.g. temporary, transactional, non-transactional.
  */
  inline void set_stmt_accessed_table(enum_stmt_accessed_table accessed_table)
  {
    DBUG_ENTER("LEX::set_stmt_accessed_table");

    DBUG_ASSERT(accessed_table >= 0 && accessed_table < STMT_ACCESS_TABLE_COUNT);
    stmt_accessed_table_flag |= (1U << accessed_table);

    DBUG_VOID_RETURN;
  }

  /**
    Checks if a type of table is about to be accessed while executing a
    statement.

    @param accessed_table Enumeration type that defines the type of table,
           e.g. temporary, transactional, non-transactional.

    @return
      @retval TRUE  if the type of the table is about to be accessed
      @retval FALSE otherwise
  */
  inline bool stmt_accessed_table(enum_stmt_accessed_table accessed_table)
  {
    DBUG_ENTER("LEX::stmt_accessed_table");

    DBUG_ASSERT(accessed_table >= 0 && accessed_table < STMT_ACCESS_TABLE_COUNT);

    DBUG_RETURN((stmt_accessed_table_flag & (1U << accessed_table)) != 0);
  }

  /*
    Checks if a mixed statement is unsafe.

    
    @param in_multi_stmt_transaction_mode defines if there is an on-going
           multi-transactional statement.
    @param binlog_direct defines if --binlog-direct-non-trans-updates is
           active.
    @param trx_cache_is_not_empty defines if the trx-cache is empty or not.
    @param trx_isolation defines the isolation level.
 
    @return
      @retval TRUE if the mixed statement is unsafe
      @retval FALSE otherwise
  */
  inline bool is_mixed_stmt_unsafe(bool in_multi_stmt_transaction_mode,
                                   bool binlog_direct,
                                   bool trx_cache_is_not_empty,
                                   uint tx_isolation)
  {
    bool unsafe= FALSE;

    if (in_multi_stmt_transaction_mode)
    {
       uint condition=
         (binlog_direct ? BINLOG_DIRECT_ON : BINLOG_DIRECT_OFF) &
         (trx_cache_is_not_empty ? TRX_CACHE_NOT_EMPTY : TRX_CACHE_EMPTY) &
         (tx_isolation >= ISO_REPEATABLE_READ ? IL_GTE_REPEATABLE : IL_LT_REPEATABLE);

      unsafe= (binlog_unsafe_map[stmt_accessed_table_flag] & condition);

#if !defined(DBUG_OFF)
      DBUG_PRINT("LEX::is_mixed_stmt_unsafe", ("RESULT %02X %02X %02X\n", condition,
              binlog_unsafe_map[stmt_accessed_table_flag],
              (binlog_unsafe_map[stmt_accessed_table_flag] & condition)));
 
      int type_in= 0;
      for (; type_in < STMT_ACCESS_TABLE_COUNT; type_in++)
      {
        if (stmt_accessed_table((enum_stmt_accessed_table) type_in))
          DBUG_PRINT("LEX::is_mixed_stmt_unsafe", ("ACCESSED %s ",
                  stmt_accessed_table_string((enum_stmt_accessed_table) type_in)));
      }
#endif
    }

    if (stmt_accessed_table(STMT_WRITES_NON_TRANS_TABLE) &&
      stmt_accessed_table(STMT_READS_TRANS_TABLE) &&
      tx_isolation < ISO_REPEATABLE_READ)
      unsafe= TRUE;
    else if (stmt_accessed_table(STMT_WRITES_TEMP_NON_TRANS_TABLE) &&
      stmt_accessed_table(STMT_READS_TRANS_TABLE) &&
      tx_isolation < ISO_REPEATABLE_READ)
      unsafe= TRUE;

    return(unsafe);
  }

  /**
    true if the parsed tree contains references to stored procedures
    or functions, false otherwise
  */
  bool uses_stored_routines() const
  { return sroutines_list.elements != 0; }

private:

  /**
    Enumeration listing special types of statements.

    Currently, the only possible type is ROW_INJECTION.
  */
  enum enum_binlog_stmt_type {
    /**
      The statement is a row injection (i.e., either a BINLOG
      statement or a row event executed by the slave SQL thread).
    */
    BINLOG_STMT_TYPE_ROW_INJECTION = 0,

    /** The last element of this enumeration type. */
    BINLOG_STMT_TYPE_COUNT
  };

  /**
    Bit field indicating the type of statement.

    There are two groups of bits:

    - The low BINLOG_STMT_UNSAFE_COUNT bits indicate the types of
      unsafeness that the current statement has.

    - The next BINLOG_STMT_TYPE_COUNT bits indicate if the statement
      is of some special type.

    This must be a member of LEX, not of THD: each stored procedure
    needs to remember its unsafeness state between calls and each
    stored procedure has its own LEX object (but no own THD object).
  */
  uint32 binlog_stmt_flags;

  /**
    Bit field that determines the type of tables that are about to be
    be accessed while executing a statement.
  */
  uint32 stmt_accessed_table_flag;
};


/*
  st_parsing_options contains the flags for constructions that are
  allowed in the current statement.
*/

struct st_parsing_options
{
  bool allows_variable;
  bool allows_select_into;
  bool allows_select_procedure;
  bool allows_derived;

  st_parsing_options() { reset(); }
  void reset();
};


/**
  The state of the lexical parser, when parsing comments.
*/
enum enum_comment_state
{
  /**
    Not parsing comments.
  */
  NO_COMMENT,
  /**
    Parsing comments that need to be preserved.
    Typically, these are user comments '/' '*' ... '*' '/'.
  */
  PRESERVE_COMMENT,
  /**
    Parsing comments that need to be discarded.
    Typically, these are special comments '/' '*' '!' ... '*' '/',
    or '/' '*' '!' 'M' 'M' 'm' 'm' 'm' ... '*' '/', where the comment
    markers should not be expanded.
  */
  DISCARD_COMMENT
};


/**
  @brief This class represents the character input stream consumed during
  lexical analysis.

  In addition to consuming the input stream, this class performs some
  comment pre processing, by filtering out out of bound special text
  from the query input stream.
  Two buffers, with pointers inside each buffers, are maintained in
  parallel. The 'raw' buffer is the original query text, which may
  contain out-of-bound comments. The 'cpp' (for comments pre processor)
  is the pre-processed buffer that contains only the query text that
  should be seen once out-of-bound data is removed.
*/

class Lex_input_stream
{
public:
  Lex_input_stream()
  {
  }

  ~Lex_input_stream()
  {
  }

  /**
     Object initializer. Must be called before usage.

     @retval FALSE OK
     @retval TRUE  Error
  */
  bool init(THD *thd, char *buff, unsigned int length);

  void reset(char *buff, unsigned int length);

  /**
    Set the echo mode.

    When echo is true, characters parsed from the raw input stream are
    preserved. When false, characters parsed are silently ignored.
    @param echo the echo mode.
  */
  void set_echo(bool echo)
  {
    m_echo= echo;
  }

  void save_in_comment_state()
  {
    m_echo_saved= m_echo;
    in_comment_saved= in_comment;
  }

  void restore_in_comment_state()
  {
    m_echo= m_echo_saved;
    in_comment= in_comment_saved;
  }

  /**
    Skip binary from the input stream.
    @param n number of bytes to accept.
  */
  void skip_binary(int n)
  {
    if (m_echo)
    {
      memcpy(m_cpp_ptr, m_ptr, n);
      m_cpp_ptr += n;
    }
    m_ptr += n;
  }

  /**
    Get a character, and advance in the stream.
    @return the next character to parse.
  */
  unsigned char yyGet()
  {
    char c= *m_ptr++;
    if (m_echo)
      *m_cpp_ptr++ = c;
    return c;
  }

  /**
    Get the last character accepted.
    @return the last character accepted.
  */
  unsigned char yyGetLast()
  {
    return m_ptr[-1];
  }

  /**
    Look at the next character to parse, but do not accept it.
  */
  unsigned char yyPeek()
  {
    return m_ptr[0];
  }

  /**
    Look ahead at some character to parse.
    @param n offset of the character to look up
  */
  unsigned char yyPeekn(int n)
  {
    return m_ptr[n];
  }

  /**
    Cancel the effect of the last yyGet() or yySkip().
    Note that the echo mode should not change between calls to yyGet / yySkip
    and yyUnget. The caller is responsible for ensuring that.
  */
  void yyUnget()
  {
    m_ptr--;
    if (m_echo)
      m_cpp_ptr--;
  }

  /**
    Accept a character, by advancing the input stream.
  */
  void yySkip()
  {
    if (m_echo)
      *m_cpp_ptr++ = *m_ptr++;
    else
      m_ptr++;
  }

  /**
    Accept multiple characters at once.
    @param n the number of characters to accept.
  */
  void yySkipn(int n)
  {
    if (m_echo)
    {
      memcpy(m_cpp_ptr, m_ptr, n);
      m_cpp_ptr += n;
    }
    m_ptr += n;
  }

  /**
    Puts a character back into the stream, canceling
    the effect of the last yyGet() or yySkip().
    Note that the echo mode should not change between calls
    to unput, get, or skip from the stream.
  */
  char *yyUnput(char ch)
  {
    *--m_ptr= ch;
    if (m_echo)
      m_cpp_ptr--;
    return m_ptr;
  }

  /**
    Inject a character into the pre-processed stream.
  */
  char *cpp_inject(char ch)
  {
    *m_cpp_ptr= ch;
    return ++m_cpp_ptr;
  }

  /**
    End of file indicator for the query text to parse.
    @return true if there are no more characters to parse
  */
  bool eof()
  {
    return (m_ptr >= m_end_of_query);
  }

  /**
    End of file indicator for the query text to parse.
    @param n number of characters expected
    @return true if there are less than n characters to parse
  */
  bool eof(int n)
  {
    return ((m_ptr + n) >= m_end_of_query);
  }

  /** Get the raw query buffer. */
  const char *get_buf()
  {
    return m_buf;
  }

  /** Get the pre-processed query buffer. */
  const char *get_cpp_buf()
  {
    return m_cpp_buf;
  }

  /** Get the end of the raw query buffer. */
  const char *get_end_of_query()
  {
    return m_end_of_query;
  }

  /** Mark the stream position as the start of a new token. */
  void start_token()
  {
    m_tok_start_prev= m_tok_start;
    m_tok_start= m_ptr;
    m_tok_end= m_ptr;

    m_cpp_tok_start_prev= m_cpp_tok_start;
    m_cpp_tok_start= m_cpp_ptr;
    m_cpp_tok_end= m_cpp_ptr;
  }

  /**
    Adjust the starting position of the current token.
    This is used to compensate for starting whitespace.
  */
  void restart_token()
  {
    m_tok_start= m_ptr;
    m_cpp_tok_start= m_cpp_ptr;
  }

  /** Get the token start position, in the raw buffer. */
  const char *get_tok_start()
  {
    return m_tok_start;
  }

  /** Get the token start position, in the pre-processed buffer. */
  const char *get_cpp_tok_start()
  {
    return m_cpp_tok_start;
  }

  /** Get the token end position, in the raw buffer. */
  const char *get_tok_end()
  {
    return m_tok_end;
  }

  /** Get the token end position, in the pre-processed buffer. */
  const char *get_cpp_tok_end()
  {
    return m_cpp_tok_end;
  }

  /** Get the previous token start position, in the raw buffer. */
  const char *get_tok_start_prev()
  {
    return m_tok_start_prev;
  }

  /** Get the current stream pointer, in the raw buffer. */
  const char *get_ptr()
  {
    return m_ptr;
  }

  /** Get the current stream pointer, in the pre-processed buffer. */
  const char *get_cpp_ptr()
  {
    return m_cpp_ptr;
  }

  /** Get the length of the current token, in the raw buffer. */
  uint yyLength()
  {
    /*
      The assumption is that the lexical analyser is always 1 character ahead,
      which the -1 account for.
    */
    DBUG_ASSERT(m_ptr > m_tok_start);
    return (uint) ((m_ptr - m_tok_start) - 1);
  }

  /** Get the utf8-body string. */
  const char *get_body_utf8_str()
  {
    return m_body_utf8;
  }

  /** Get the utf8-body length. */
  uint get_body_utf8_length()
  {
    return (uint) (m_body_utf8_ptr - m_body_utf8);
  }

  void body_utf8_start(THD *thd, const char *begin_ptr);
  void body_utf8_append(const char *ptr);
  void body_utf8_append(const char *ptr, const char *end_ptr);
  void body_utf8_append_literal(THD *thd,
                                const LEX_STRING *txt,
                                const CHARSET_INFO *txt_cs,
                                const char *end_ptr);

  /** Current thread. */
  THD *m_thd;

  /** Current line number. */
  uint yylineno;

  /** Length of the last token parsed. */
  uint yytoklen;

  /** Interface with bison, value of the last token parsed. */
  LEX_YYSTYPE yylval;

  /**
    LALR(2) resolution, look ahead token.
    Value of the next token to return, if any,
    or -1, if no token was parsed in advance.
    Note: 0 is a legal token, and represents YYEOF.
  */
  int lookahead_token;

  /** LALR(2) resolution, value of the look ahead token.*/
  LEX_YYSTYPE lookahead_yylval;

private:
  /** Pointer to the current position in the raw input stream. */
  char *m_ptr;

  /** Starting position of the last token parsed, in the raw buffer. */
  const char *m_tok_start;

  /** Ending position of the previous token parsed, in the raw buffer. */
  const char *m_tok_end;

  /** End of the query text in the input stream, in the raw buffer. */
  const char *m_end_of_query;

  /** Starting position of the previous token parsed, in the raw buffer. */
  const char *m_tok_start_prev;

  /** Begining of the query text in the input stream, in the raw buffer. */
  const char *m_buf;

  /** Length of the raw buffer. */
  uint m_buf_length;

  /** Echo the parsed stream to the pre-processed buffer. */
  bool m_echo;
  bool m_echo_saved;

  /** Pre-processed buffer. */
  char *m_cpp_buf;

  /** Pointer to the current position in the pre-processed input stream. */
  char *m_cpp_ptr;

  /**
    Starting position of the last token parsed,
    in the pre-processed buffer.
  */
  const char *m_cpp_tok_start;

  /**
    Starting position of the previous token parsed,
    in the pre-procedded buffer.
  */
  const char *m_cpp_tok_start_prev;

  /**
    Ending position of the previous token parsed,
    in the pre-processed buffer.
  */
  const char *m_cpp_tok_end;

  /** UTF8-body buffer created during parsing. */
  char *m_body_utf8;

  /** Pointer to the current position in the UTF8-body buffer. */
  char *m_body_utf8_ptr;

  /**
    Position in the pre-processed buffer. The query from m_cpp_buf to
    m_cpp_utf_processed_ptr is converted to UTF8-body.
  */
  const char *m_cpp_utf8_processed_ptr;

public:

  /** Current state of the lexical analyser. */
  enum my_lex_states next_state;

  /**
    Position of ';' in the stream, to delimit multiple queries.
    This delimiter is in the raw buffer.
  */
  const char *found_semicolon;

  /** Token character bitmaps, to detect 7bit strings. */
  uchar tok_bitmap;

  /** SQL_MODE = IGNORE_SPACE. */
  bool ignore_space;

  /**
    TRUE if we're parsing a prepared statement: in this mode
    we should allow placeholders.
  */
  bool stmt_prepare_mode;
  /**
    TRUE if we should allow multi-statements.
  */
  bool multi_statements;

  /** State of the lexical analyser for comments. */
  enum_comment_state in_comment;
  enum_comment_state in_comment_saved;

  /**
    Starting position of the TEXT_STRING or IDENT in the pre-processed
    buffer.

    NOTE: this member must be used within MYSQLlex() function only.
  */
  const char *m_cpp_text_start;

  /**
    Ending position of the TEXT_STRING or IDENT in the pre-processed
    buffer.

    NOTE: this member must be used within MYSQLlex() function only.
    */
  const char *m_cpp_text_end;

  /**
    Character set specified by the character-set-introducer.

    NOTE: this member must be used within MYSQLlex() function only.
  */
  CHARSET_INFO *m_underscore_cs;
};

/* The state of the lex parsing. This is saved in the THD struct */

struct LEX: public Query_tables_list
{
  SELECT_LEX_UNIT unit;                         /* most upper unit */
  SELECT_LEX select_lex;                        /* first SELECT_LEX */
  /* current SELECT_LEX in parsing */
  SELECT_LEX *current_select;
  /* list of all SELECT_LEX */
  SELECT_LEX *all_selects_list;

  char *length,*dec,*change;
  LEX_STRING name;
  char *help_arg;
  char* to_log;                                 /* For PURGE MASTER LOGS TO */
  char* x509_subject,*x509_issuer,*ssl_cipher;
  String *wild;
  sql_exchange *exchange;
  select_result *result;
  Item *default_value, *on_update_value;
  LEX_STRING comment, ident;
  LEX_USER *grant_user;
  XID *xid;
  THD *thd;

  /* maintain a list of used plugins for this LEX */
  DYNAMIC_ARRAY plugins;
  plugin_ref plugins_static_buffer[INITIAL_LEX_PLUGIN_LIST_SIZE];

  const CHARSET_INFO *charset;
  bool text_string_is_7bit;
  /* store original leaf_tables for INSERT SELECT and PS/SP */
  TABLE_LIST *leaf_tables_insert;

  /** SELECT of CREATE VIEW statement */
  LEX_STRING create_view_select;

  /** Start of 'ON table', in trigger statements.  */
  const char* raw_trg_on_table_name_begin;
  /** End of 'ON table', in trigger statements. */
  const char* raw_trg_on_table_name_end;

  /* Partition info structure filled in by PARTITION BY parse part */
  partition_info *part_info;

  /*
    The definer of the object being created (view, trigger, stored routine).
    I.e. the value of DEFINER clause.
  */
  LEX_USER *definer;

  List<Key_part_spec> col_list;
  List<Key_part_spec> ref_list;
  List<String>	      interval_list;
  List<LEX_USER>      users_list;
  List<LEX_COLUMN>    columns;
  List<Item>	      *insert_list,field_list,value_list,update_list;
  List<List_item>     many_values;
  List<set_var_base>  var_list;
  List<Item_func_set_user_var> set_var_list; // in-query assignment list
  List<Item_param>    param_list;
  List<LEX_STRING>    view_list; // view list (list of field names in view)
  /*
    A stack of name resolution contexts for the query. This stack is used
    at parse time to set local name resolution contexts for various parts
    of a query. For example, in a JOIN ... ON (some_condition) clause the
    Items in 'some_condition' must be resolved only against the operands
    of the the join, and not against the whole clause. Similarly, Items in
    subqueries should be resolved against the subqueries (and outer queries).
    The stack is used in the following way: when the parser detects that
    all Items in some clause need a local context, it creates a new context
    and pushes it on the stack. All newly created Items always store the
    top-most context in the stack. Once the parser leaves the clause that
    required a local context, the parser pops the top-most context.
  */
  List<Name_resolution_context> context_stack;

  SQL_I_List<ORDER> proc_list;
  SQL_I_List<TABLE_LIST> auxiliary_table_list, save_list;
  Create_field	      *last_field;
  Item_sum *in_sum_func;
  udf_func udf;
  HA_CHECK_OPT   check_opt;			// check/repair options
  HA_CREATE_INFO create_info;
  KEY_CREATE_INFO key_create_info;
  LEX_MASTER_INFO mi;				// used by CHANGE MASTER
  LEX_SERVER_OPTIONS server_options;
  USER_RESOURCES mqh;
  ulong type;
  /*
    This variable is used in post-parse stage to declare that sum-functions,
    or functions which have sense only if GROUP BY is present, are allowed.
    For example in a query
    SELECT ... FROM ...WHERE MIN(i) == 1 GROUP BY ... HAVING MIN(i) > 2
    MIN(i) in the WHERE clause is not allowed in the opposite to MIN(i)
    in the HAVING clause. Due to possible nesting of select construct
    the variable can contain 0 or 1 for each nest level.
  */
  nesting_map allow_sum_func;

  Sql_cmd *m_sql_cmd;

  /*
    Usually `expr` rule of yacc is quite reused but some commands better
    not support subqueries which comes standard with this rule, like
    KILL, HA_READ, CREATE/ALTER EVENT etc. Set this to `false` to get
    syntax error back.
  */
  bool expr_allows_subselect;

  enum SSL_type ssl_type;			/* defined in violite.h */
  enum enum_duplicates duplicates;
  enum enum_tx_isolation tx_isolation;
  enum xa_option_words xa_opt;
  enum enum_var_type option_type;
  enum enum_view_create_mode create_view_mode;
  enum enum_drop_mode drop_mode;

  uint profile_query_id;
  uint profile_options;
  uint uint_geom_type;
  uint grant, grant_tot_col, which_columns;
  enum Foreign_key::fk_match_opt fk_match_option;
  enum Foreign_key::fk_option fk_update_opt;
  enum Foreign_key::fk_option fk_delete_opt;
  uint slave_thd_opt, start_transaction_opt;
  int nest_level;
  /*
    In LEX representing update which were transformed to multi-update
    stores total number of tables. For LEX representing multi-delete
    holds number of tables from which we will delete records.
  */
  uint table_count;
  uint8 describe;
  /*
    A flag that indicates what kinds of derived tables are present in the
    query (0 if no derived tables, otherwise a combination of flags
    DERIVED_SUBQUERY and DERIVED_VIEW).
  */
  uint8 derived_tables;
  uint8 create_view_algorithm;
  uint8 create_view_check;
  uint8 context_analysis_only;
  bool drop_if_exists, drop_temporary, local_file, one_shot_set;
  bool autocommit;
  bool verbose, no_write_to_binlog;

  enum enum_yes_no_unknown tx_chain, tx_release;
  bool safe_to_cache_query;
  bool subqueries, ignore;
  st_parsing_options parsing_options;
  Alter_info alter_info;
  /*
    For CREATE TABLE statement last element of table list which is not
    part of SELECT or LIKE part (i.e. either element for table we are
    creating or last of tables referenced by foreign keys).
  */
  TABLE_LIST *create_last_non_select_table;
  /* Prepared statements SQL syntax:*/
  LEX_STRING prepared_stmt_name; /* Statement name (in all queries) */
  /*
    Prepared statement query text or name of variable that holds the
    prepared statement (in PREPARE ... queries)
  */
  LEX_STRING prepared_stmt_code;
  /* If true, prepared_stmt_code is a name of variable that holds the query */
  bool prepared_stmt_code_is_varref;
  /* Names of user variables holding parameters (in EXECUTE) */
  List<LEX_STRING> prepared_stmt_params;
  sp_head *sphead;
  sp_name *spname;
  bool sp_lex_in_use;	/* Keep track on lex usage in SPs for error handling */
  bool all_privileges;
  bool proxy_priv;
  sp_pcontext *spcont;

  st_sp_chistics sp_chistics;

  Event_parse_data *event_parse_data;

  bool only_view;       /* used for SHOW CREATE TABLE/VIEW */
  /*
    field_list was created for view and should be removed before PS/SP
    rexecuton
  */
  bool empty_field_list_on_rset;
  /*
    view created to be run from definer (standard behaviour)
  */
  uint8 create_view_suid;
  /* Characterstics of trigger being created */
  st_trg_chistics trg_chistics;
  /*
    List of all items (Item_trigger_field objects) representing fields in
    old/new version of row in trigger. We use this list for checking whenever
    all such fields are valid at trigger creation time and for binding these
    fields to TABLE object at table open (altough for latter pointer to table
    being opened is probably enough).
  */
  SQL_I_List<Item_trigger_field> trg_table_fields;

  /*
    stmt_definition_begin is intended to point to the next word after
    DEFINER-clause in the following statements:
      - CREATE TRIGGER (points to "TRIGGER");
      - CREATE PROCEDURE (points to "PROCEDURE");
      - CREATE FUNCTION (points to "FUNCTION" or "AGGREGATE");
      - CREATE EVENT (points to "EVENT")

    This pointer is required to add possibly omitted DEFINER-clause to the
    DDL-statement before dumping it to the binlog.

    keyword_delayed_begin_offset is the offset to the beginning of the DELAYED
    keyword in INSERT DELAYED statement. keyword_delayed_end_offset is the
    offset to the character right after the DELAYED keyword.
  */
  union {
    const char *stmt_definition_begin;
    uint keyword_delayed_begin_offset;
  };

  union {
    const char *stmt_definition_end;
    uint keyword_delayed_end_offset;
  };

  /**
    During name resolution search only in the table list given by 
    Name_resolution_context::first_name_resolution_table and
    Name_resolution_context::last_name_resolution_table
    (see Item_field::fix_fields()). 
  */
  bool use_only_table_context;

  /*
    Reference to a struct that contains information in various commands
    to add/create/drop/change table spaces.
  */
  st_alter_tablespace *alter_tablespace_info;
  
  bool escape_used;
  bool is_lex_started; /* If lex_start() did run. For debugging. */

  LEX();

  virtual ~LEX()
  {
    destroy_query_tables_list();
    plugin_unlock_list(NULL, (plugin_ref *)plugins.buffer, plugins.elements);
    delete_dynamic(&plugins);
  }

  inline bool is_ps_or_view_context_analysis()
  {
    return (context_analysis_only &
            (CONTEXT_ANALYSIS_ONLY_PREPARE |
             CONTEXT_ANALYSIS_ONLY_VIEW));
  }

  inline void uncacheable(uint8 cause)
  {
    safe_to_cache_query= 0;

    /*
      There are no sense to mark select_lex and union fields of LEX,
      but we should merk all subselects as uncacheable from current till
      most upper
    */
    SELECT_LEX *sl;
    SELECT_LEX_UNIT *un;
    for (sl= current_select, un= sl->master_unit();
	 un != &unit;
	 sl= sl->outer_select(), un= sl->master_unit())
    {
      sl->uncacheable|= cause;
      un->uncacheable|= cause;
    }
  }
  void set_trg_event_type_for_tables();

  TABLE_LIST *unlink_first_table(bool *link_to_local);
  void link_first_table_back(TABLE_LIST *first, bool link_to_local);
  void first_lists_tables_same();

  bool can_be_merged();
  bool can_use_merged();
  bool can_not_use_merged();
  bool only_view_structure();
  bool need_correct_ident();
  uint8 get_effective_with_check(TABLE_LIST *view);
  /*
    Is this update command where 'WHITH CHECK OPTION' clause is important

    SYNOPSIS
      LEX::which_check_option_applicable()

    RETURN
      TRUE   have to take 'WHITH CHECK OPTION' clause into account
      FALSE  'WHITH CHECK OPTION' clause do not need
  */
  inline bool which_check_option_applicable()
  {
    switch (sql_command) {
    case SQLCOM_UPDATE:
    case SQLCOM_UPDATE_MULTI:
    case SQLCOM_INSERT:
    case SQLCOM_INSERT_SELECT:
    case SQLCOM_REPLACE:
    case SQLCOM_REPLACE_SELECT:
    case SQLCOM_LOAD:
      return TRUE;
    default:
      return FALSE;
    }
  }

  void cleanup_after_one_table_open();

  bool push_context(Name_resolution_context *context)
  {
    return context_stack.push_front(context);
  }

  void pop_context()
  {
    context_stack.pop();
  }

  bool copy_db_to(char **p_db, size_t *p_db_length) const;

  Name_resolution_context *current_context()
  {
    return context_stack.head();
  }
  /*
    Restore the LEX and THD in case of a parse error.
  */
  static void cleanup_lex_after_parse_error(THD *thd);

  void reset_n_backup_query_tables_list(Query_tables_list *backup);
  void restore_backup_query_tables_list(Query_tables_list *backup);

  bool table_or_sp_used();
  bool is_partition_management() const;

  /**
    @brief check if the statement is a single-level join
    @return result of the check
      @retval TRUE  The statement doesn't contain subqueries, unions and 
                    stored procedure calls.
      @retval FALSE There are subqueries, UNIONs or stored procedure calls.
  */
  bool is_single_level_stmt() 
  { 
    /* 
      This check exploits the fact that the last added to all_select_list is
      on its top. So select_lex (as the first added) will be at the tail 
      of the list.
    */ 
    if (&select_lex == all_selects_list && !sroutines.records)
    {
      DBUG_ASSERT(!all_selects_list->next_select_in_list());
      return TRUE;
    }
    return FALSE;
  }
};


/**
  Set_signal_information is a container used in the parsed tree to represent
  the collection of assignments to condition items in the SIGNAL and RESIGNAL
  statements.
*/
class Set_signal_information
{
public:
  /** Empty default constructor, use clear() */
 Set_signal_information() {} 

  /** Copy constructor. */
  Set_signal_information(const Set_signal_information& set);

  /** Destructor. */
  ~Set_signal_information()
  {}

  /** Clear all items. */
  void clear();

  /**
    For each condition item assignment, m_item[] contains the parsed tree
    that represents the expression assigned, if any.
    m_item[] is an array indexed by Diag_condition_item_name.
  */
  Item *m_item[LAST_DIAG_SET_PROPERTY+1];
};


/**
  The internal state of the syntax parser.
  This object is only available during parsing,
  and is private to the syntax parser implementation (sql_yacc.yy).
*/
class Yacc_state
{
public:
  Yacc_state()
  {
    reset();
  }

  void reset()
  {
    yacc_yyss= NULL;
    yacc_yyvs= NULL;
    m_set_signal_info.clear();
    m_lock_type= TL_READ_DEFAULT;
    m_mdl_type= MDL_SHARED_READ;
    m_ha_rkey_mode= HA_READ_KEY_EXACT;
  }

  ~Yacc_state();

  /**
    Reset part of the state which needs resetting before parsing
    substatement.
  */
  void reset_before_substatement()
  {
    m_lock_type= TL_READ_DEFAULT;
    m_mdl_type= MDL_SHARED_READ;
    m_ha_rkey_mode= HA_READ_KEY_EXACT; /* Let us be future-proof. */
  }

  /**
    Bison internal state stack, yyss, when dynamically allocated using
    my_yyoverflow().
  */
  uchar *yacc_yyss;

  /**
    Bison internal semantic value stack, yyvs, when dynamically allocated using
    my_yyoverflow().
  */
  uchar *yacc_yyvs;

  /**
    Fragments of parsed tree,
    used during the parsing of SIGNAL and RESIGNAL.
  */
  Set_signal_information m_set_signal_info;

  /**
    Type of lock to be used for tables being added to the statement's
    table list in table_factor, table_alias_ref, single_multi and
    table_wild_one rules.
    Statements which use these rules but require lock type different
    from one specified by this member have to override it by using
    st_select_lex::set_lock_for_tables() method.

    The default value of this member is TL_READ_DEFAULT. The only two
    cases in which we change it are:
    - When parsing SELECT HIGH_PRIORITY.
    - Rule for DELETE. In which we use this member to pass information
      about type of lock from delete to single_multi part of rule.

    We should try to avoid introducing new use cases as we would like
    to get rid of this member eventually.
  */
  thr_lock_type m_lock_type;

  /**
    The type of requested metadata lock for tables added to
    the statement table list.
  */
  enum_mdl_type m_mdl_type;

  /** Type of condition for key in HANDLER READ statement. */
  enum ha_rkey_function m_ha_rkey_mode;

  /*
    TODO: move more attributes from the LEX structure here.
  */
};

/**
  Internal state of the parser.
  The complete state consist of:
  - state data used during lexical parsing,
  - state data used during syntactic parsing.
*/
class Parser_state
{
public:
  Parser_state()
    : m_yacc()
  {}

  /**
     Object initializer. Must be called before usage.

     @retval FALSE OK
     @retval TRUE  Error
  */
  bool init(THD *thd, char *buff, unsigned int length)
  {
    return m_lip.init(thd, buff, length);
  }

  ~Parser_state()
  {}

  Lex_input_stream m_lip;
  Yacc_state m_yacc;

  void reset(char *found_semicolon, unsigned int length)
  {
    m_lip.reset(found_semicolon, length);
    m_yacc.reset();
  }
};


struct st_lex_local: public LEX
{
  static void *operator new(size_t size) throw()
  {
    return sql_alloc(size);
  }
  static void *operator new(size_t size, MEM_ROOT *mem_root) throw()
  {
    return (void*) alloc_root(mem_root, (uint) size);
  }
  static void operator delete(void *ptr,size_t size)
  { TRASH(ptr, size); }
  static void operator delete(void *ptr, MEM_ROOT *mem_root)
  { /* Never called */ }
};

extern void lex_init(void);
extern void lex_free(void);
extern void lex_start(THD *thd);
extern void lex_end(LEX *lex);
extern int MYSQLlex(void *arg, void *yythd);

extern void trim_whitespace(const CHARSET_INFO *cs, LEX_STRING *str);

extern bool is_lex_native_function(const LEX_STRING *name);

/**
  @} (End of group Semantic_Analysis)
*/

void my_missing_function_error(const LEX_STRING &token, const char *name);
bool is_keyword(const char *name, uint len);

#endif /* MYSQL_SERVER */
#endif /* SQL_LEX_INCLUDED */<|MERGE_RESOLUTION|>--- conflicted
+++ resolved
@@ -756,24 +756,11 @@
     joins on the right.
   */
   List<String> *prev_join_using;
-<<<<<<< HEAD
-  /*
-    Bitmap used in the ONLY_FULL_GROUP_BY_MODE to prevent mixture of aggregate
-    functions and non aggregated fields when GROUP BY list is absent.
-    Bits:
-      0 - non aggregated fields are used in this select,
-          defined as NON_AGG_FIELD_USED.
-      1 - aggregate functions are used in this select,
-          defined as SUM_FUNC_USED.
-  */
-  uint8 full_group_by_flag;
   /**
     The set of those tables whose fields are referenced in the select list of
     this select level.
   */
   table_map select_list_tables;
-=======
->>>>>>> acfe6139
 
   void init_query();
   void init_select();
@@ -891,9 +878,6 @@
   bool handle_derived(LEX *lex, bool (*processor)(THD*, LEX*, TABLE_LIST*));
   bool is_part_of_union() { return master_unit()->is_union(); }
 
-<<<<<<< HEAD
-private:  
-=======
   /*
     For MODE_ONLY_FULL_GROUP_BY we need to maintain two flags:
      - Non-aggregated fields are used in this select.
@@ -910,7 +894,6 @@
   bool m_non_agg_field_used;
   bool m_agg_func_used;
 
->>>>>>> acfe6139
   /* current index hint kind. used in filling up index_hints */
   enum index_hint_type current_index_hint_type;
   index_clause_map current_index_hint_clause;

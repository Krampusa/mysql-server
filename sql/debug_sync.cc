<<<<<<< HEAD
/* Copyright (C) 2008 MySQL AB, 2008 - 2009 Sun Microsystems, Inc.
=======
/* Copyright (c) 2009, 2011, Oracle and/or its affiliates. All rights reserved.
>>>>>>> d64648d8

   This program is free software; you can redistribute it and/or modify
   it under the terms of the GNU General Public License as published by
   the Free Software Foundation; version 2 of the License.

   This program is distributed in the hope that it will be useful,
   but WITHOUT ANY WARRANTY; without even the implied warranty of
   MERCHANTABILITY or FITNESS FOR A PARTICULAR PURPOSE.  See the
   GNU General Public License for more details.

   You should have received a copy of the GNU General Public License
   along with this program; if not, write to the Free Software
   Foundation, Inc., 59 Temple Place, Suite 330, Boston, MA  02111-1307  USA */

/**
  == Debug Sync Facility ==

  The Debug Sync Facility allows placement of synchronization points in
  the server code by using the DEBUG_SYNC macro:

      open_tables(...)

      DEBUG_SYNC(thd, "after_open_tables");

      lock_tables(...)

  When activated, a sync point can

    - Emit a signal and/or
    - Wait for a signal

  Nomenclature:

    - signal:             A value of a global variable that persists
                          until overwritten by a new signal. The global
                          variable can also be seen as a "signal post"
                          or "flag mast". Then the signal is what is
                          attached to the "signal post" or "flag mast".

    - emit a signal:      Assign the value (the signal) to the global
                          variable ("set a flag") and broadcast a
                          global condition to wake those waiting for
                          a signal.

    - wait for a signal:  Loop over waiting for the global condition until
                          the global value matches the wait-for signal.

  By default, all sync points are inactive. They do nothing (except to
  burn a couple of CPU cycles for checking if they are active).

  A sync point becomes active when an action is requested for it.
  To do so, put a line like this in the test case file:

      SET DEBUG_SYNC= 'after_open_tables SIGNAL opened WAIT_FOR flushed';

  This activates the sync point 'after_open_tables'. It requests it to
  emit the signal 'opened' and wait for another thread to emit the signal
  'flushed' when the thread's execution runs through the sync point.

  For every sync point there can be one action per thread only. Every
  thread can request multiple actions, but only one per sync point. In
  other words, a thread can activate multiple sync points.

  Here is an example how to activate and use the sync points:

      --connection conn1
      SET DEBUG_SYNC= 'after_open_tables SIGNAL opened WAIT_FOR flushed';
      send INSERT INTO t1 VALUES(1);
          --connection conn2
          SET DEBUG_SYNC= 'now WAIT_FOR opened';
          SET DEBUG_SYNC= 'after_abort_locks SIGNAL flushed';
          FLUSH TABLE t1;

  When conn1 runs through the INSERT statement, it hits the sync point
  'after_open_tables'. It notices that it is active and executes its
  action. It emits the signal 'opened' and waits for another thread to
  emit the signal 'flushed'.

  conn2 waits immediately at the special sync point 'now' for another
  thread to emit the 'opened' signal.

  A signal remains in effect until it is overwritten. If conn1 signals
  'opened' before conn2 reaches 'now', conn2 will still find the 'opened'
  signal. It does not wait in this case.

  When conn2 reaches 'after_abort_locks', it signals 'flushed', which lets
  conn1 awake.

  Normally the activation of a sync point is cleared when it has been
  executed. Sometimes it is necessary to keep the sync point active for
  another execution. You can add an execute count to the action:

      SET DEBUG_SYNC= 'name SIGNAL sig EXECUTE 3';

  This sets the signal point's activation counter to 3. Each execution
  decrements the counter. After the third execution the sync point
  becomes inactive.

  One of the primary goals of this facility is to eliminate sleeps from
  the test suite. In most cases it should be possible to rewrite test
  cases so that they do not need to sleep. (But this facility cannot
  synchronize multiple processes.) However, to support test development,
  and as a last resort, sync point waiting times out. There is a default
  timeout, but it can be overridden:

      SET DEBUG_SYNC= 'name WAIT_FOR sig TIMEOUT 10 EXECUTE 2';

  TIMEOUT 0 is special: If the signal is not present, the wait times out
  immediately.

  When a wait timed out (even on TIMEOUT 0), a warning is generated so
  that it shows up in the test result.

  You can throw an error message and kill the query when a synchronization
  point is hit a certain number of times:

      SET DEBUG_SYNC= 'name HIT_LIMIT 3';

  Or combine it with signal and/or wait:

      SET DEBUG_SYNC= 'name SIGNAL sig EXECUTE 2 HIT_LIMIT 3';

  Here the first two hits emit the signal, the third hit returns the error
  message and kills the query.

  For cases where you are not sure that an action is taken and thus
  cleared in any case, you can force to clear (deactivate) a sync point:

      SET DEBUG_SYNC= 'name CLEAR';

  If you want to clear all actions and clear the global signal, use:

      SET DEBUG_SYNC= 'RESET';

  This is the only way to reset the global signal to an empty string.

  For testing of the facility itself you can execute a sync point just
  as if it had been hit:

      SET DEBUG_SYNC= 'name TEST';


  === Formal Syntax ===

  The string to "assign" to the DEBUG_SYNC variable can contain:

      {RESET |
       <sync point name> TEST |
       <sync point name> CLEAR |
       <sync point name> {{SIGNAL <signal name> |
                           WAIT_FOR <signal name> [TIMEOUT <seconds>]}
                          [EXECUTE <count>] &| HIT_LIMIT <count>}

  Here '&|' means 'and/or'. This means that one of the sections
  separated by '&|' must be present or both of them.


  === Activation/Deactivation ===

  The facility is an optional part of the MySQL server.
  It is enabled in a debug server by default.

      ./configure --enable-debug-sync

  The Debug Sync Facility, when compiled in, is disabled by default. It
  can be enabled by a mysqld command line option:

      --debug-sync-timeout[=default_wait_timeout_value_in_seconds]

  'default_wait_timeout_value_in_seconds' is the default timeout for the
  WAIT_FOR action. If set to zero, the facility stays disabled.

  The facility is enabled by default in the test suite, but can be
  disabled with:

      mysql-test-run.pl ... --debug-sync-timeout=0 ...

  Likewise the default wait timeout can be set:

      mysql-test-run.pl ... --debug-sync-timeout=10 ...

  The command line option influences the readable value of the system
  variable 'debug_sync'.

  * If the facility is not compiled in, the system variable does not exist.

  * If --debug-sync-timeout=0 the value of the variable reads as "OFF".

  * Otherwise the value reads as "ON - current signal: " followed by the
    current signal string, which can be empty.

  The readable variable value is the same, regardless if read as global
  or session value.

  Setting the 'debug-sync' system variable requires 'SUPER' privilege.
  You can never read back the string that you assigned to the variable,
  unless you assign the value that the variable does already have. But
  that would give a parse error. A syntactically correct string is
  parsed into a debug sync action and stored apart from the variable value.


  === Implementation ===

  Pseudo code for a sync point:

      #define DEBUG_SYNC(thd, sync_point_name)
                if (unlikely(opt_debug_sync_timeout))
                  debug_sync(thd, STRING_WITH_LEN(sync_point_name))

  The sync point performs a binary search in a sorted array of actions
  for this thread.

  The SET DEBUG_SYNC statement adds a requested action to the array or
  overwrites an existing action for the same sync point. When it adds a
  new action, the array is sorted again.


  === A typical synchronization pattern ===

  There are quite a few places in MySQL, where we use a synchronization
  pattern like this:

  mysql_mutex_lock(&mutex);
  thd->enter_cond(&condition_variable, &mutex, new_message);
  #if defined(ENABLE_DEBUG_SYNC)
  if (!thd->killed && !end_of_wait_condition)
     DEBUG_SYNC(thd, "sync_point_name");
  #endif
  while (!thd->killed && !end_of_wait_condition)
    mysql_cond_wait(&condition_variable, &mutex);
  thd->exit_cond(old_message);

  Here some explanations:

  thd->enter_cond() is used to register the condition variable and the
  mutex in thd->mysys_var. This is done to allow the thread to be
  interrupted (killed) from its sleep. Another thread can find the
  condition variable to signal and mutex to use for synchronization in
  this thread's THD::mysys_var.

  thd->enter_cond() requires the mutex to be acquired in advance.

  thd->exit_cond() unregisters the condition variable and mutex and
  releases the mutex.

  If you want to have a Debug Sync point with the wait, please place it
  behind enter_cond(). Only then you can safely decide, if the wait will
  be taken. Also you will have THD::proc_info correct when the sync
  point emits a signal. DEBUG_SYNC sets its own proc_info, but restores
  the previous one before releasing its internal mutex. As soon as
  another thread sees the signal, it does also see the proc_info from
  before entering the sync point. In this case it will be "new_message",
  which is associated with the wait that is to be synchronized.

  In the example above, the wait condition is repeated before the sync
  point. This is done to skip the sync point, if no wait takes place.
  The sync point is before the loop (not inside the loop) to have it hit
  once only. It is possible that the condition variable is signaled
  multiple times without the wait condition to be true.

  A bit off-topic: At some places, the loop is taken around the whole
  synchronization pattern:

  while (!thd->killed && !end_of_wait_condition)
  {
    mysql_mutex_lock(&mutex);
    thd->enter_cond(&condition_variable, &mutex, new_message);
    if (!thd->killed [&& !end_of_wait_condition])
    {
      [DEBUG_SYNC(thd, "sync_point_name");]
      mysql_cond_wait(&condition_variable, &mutex);
    }
    thd->exit_cond(old_message);
  }

  Note that it is important to repeat the test for thd->killed after
  enter_cond(). Otherwise the killing thread may kill this thread after
  it tested thd->killed in the loop condition and before it registered
  the condition variable and mutex in enter_cond(). In this case, the
  killing thread does not know that this thread is going to wait on a
  condition variable. It would just set THD::killed. But if we would not
  test it again, we would go asleep though we are killed. If the killing
  thread would kill us when we are after the second test, but still
  before sleeping, we hold the mutex, which is registered in mysys_var.
  The killing thread would try to acquire the mutex before signaling
  the condition variable. Since the mutex is only released implicitly in
  mysql_cond_wait(), the signaling happens at the right place. We
  have a safe synchronization.

  === Co-work with the DBUG facility ===

  When running the MySQL test suite with the --debug command line
  option, the Debug Sync Facility writes trace messages to the DBUG
  trace. The following shell commands proved very useful in extracting
  relevant information:

  egrep 'query:|debug_sync_exec:' mysql-test/var/log/mysqld.1.trace

  It shows all executed SQL statements and all actions executed by
  synchronization points.

  Sometimes it is also useful to see, which synchronization points have
  been run through (hit) with or without executing actions. Then add
  "|debug_sync_point:" to the egrep pattern.

  === Further reading ===

  For a discussion of other methods to synchronize threads see
  http://forge.mysql.com/wiki/MySQL_Internals_Test_Synchronization

  For complete syntax tests, functional tests, and examples see the test
  case debug_sync.test.

  See also worklog entry WL#4259 - Test Synchronization Facility
*/

#include "debug_sync.h"

#if defined(ENABLED_DEBUG_SYNC)

/*
  Due to weaknesses in our include files, we need to include
  sql_priv.h here. To have THD declared, we need to include
  sql_class.h. This includes log_event.h, which in turn requires
  declarations from sql_priv.h (e.g. OPTION_AUTO_IS_NULL).
  sql_priv.h includes almost everything, so is sufficient here.
*/
#include "sql_priv.h"
#include "sql_parse.h"

/*
  Action to perform at a synchronization point.
  NOTE: This structure is moved around in memory by realloc(), qsort(),
        and memmove(). Do not add objects with non-trivial constuctors
        or destructors, which might prevent moving of this structure
        with these functions.
*/
struct st_debug_sync_action
{
  ulong         activation_count;       /* max(hit_limit, execute) */
  ulong         hit_limit;              /* hits before kill query */
  ulong         execute;                /* executes before self-clear */
  ulong         timeout;                /* wait_for timeout */
  String        signal;                 /* signal to emit */
  String        wait_for;               /* signal to wait for */
  String        sync_point;             /* sync point name */
  bool          need_sort;              /* if new action, array needs sort */
};

/* Debug sync control. Referenced by THD. */
struct st_debug_sync_control
{
  st_debug_sync_action  *ds_action;             /* array of actions */
  uint                  ds_active;              /* # active actions */
  uint                  ds_allocated;           /* # allocated actions */
  ulonglong             dsp_hits;               /* statistics */
  ulonglong             dsp_executed;           /* statistics */
  ulonglong             dsp_max_active;         /* statistics */
  /*
    thd->proc_info points at unsynchronized memory.
    It must not go away as long as the thread exists.
  */
  char                  ds_proc_info[80];       /* proc_info string */
};


/**
  Definitions for the debug sync facility.
  1. Global string variable to hold a "signal" ("signal post", "flag mast").
  2. Global condition variable for signaling and waiting.
  3. Global mutex to synchronize access to the above.
*/
struct st_debug_sync_globals
{
  String                ds_signal;              /* signal variable */
  mysql_cond_t          ds_cond;                /* condition variable */
  mysql_mutex_t         ds_mutex;               /* mutex variable */
  ulonglong             dsp_hits;               /* statistics */
  ulonglong             dsp_executed;           /* statistics */
  ulonglong             dsp_max_active;         /* statistics */
};
static st_debug_sync_globals debug_sync_global; /* All globals in one object */

/**
  Callback pointer for C files.
*/
extern "C" void (*debug_sync_C_callback_ptr)(const char *, size_t);

/**
  Callbacks from C files.
*/
C_MODE_START
static void debug_sync_C_callback(const char *, size_t);
static int debug_sync_qsort_cmp(const void *, const void *);
C_MODE_END

/**
  Callback for debug sync, to be used by C files. See thr_lock.c for example.

  @description

    We cannot place a sync point directly in C files (like those in mysys or
    certain storage engines written mostly in C like MyISAM or Maria). Because
    they are C code and do not include sql_priv.h. So they do not know the
    macro DEBUG_SYNC(thd, sync_point_name). The macro needs a 'thd' argument.
    Hence it cannot be used in files outside of the sql/ directory.

    The workaround is to call back simple functions like this one from
    non-sql/ files.

    We want to allow modules like thr_lock to be used without sql/ and
    especially without Debug Sync. So we cannot just do a simple call
    of the callback function. Instead we provide a global pointer in
    the other file, which is to be set to the callback by Debug Sync.
    If the pointer is not set, no call back will be done. If Debug
    Sync sets the pointer to a callback function like this one, it will
    be called. That way thr_lock.c does not have an undefined reference
    to Debug Sync and can be used without it. Debug Sync, in contrast,
    has an undefined reference to that pointer and thus requires
    thr_lock to be linked too. But this is not a problem as it is part
    of the MySQL server anyway.

  @note
    The callback pointer in C files is set only if debug sync is
    initialized. And this is done only if opt_debug_sync_timeout is set.
*/

static void debug_sync_C_callback(const char *sync_point_name,
                                  size_t name_len)
{
  if (unlikely(opt_debug_sync_timeout))
    debug_sync(current_thd, sync_point_name, name_len);
}

#ifdef HAVE_PSI_INTERFACE
static PSI_mutex_key key_debug_sync_globals_ds_mutex;

static PSI_mutex_info all_debug_sync_mutexes[]=
{
  { &key_debug_sync_globals_ds_mutex, "DEBUG_SYNC::mutex", PSI_FLAG_GLOBAL}
};

static PSI_cond_key key_debug_sync_globals_ds_cond;

static PSI_cond_info all_debug_sync_conds[]=
{
  { &key_debug_sync_globals_ds_cond, "DEBUG_SYNC::cond", PSI_FLAG_GLOBAL}
};

static void init_debug_sync_psi_keys(void)
{
  const char* category= "sql";
  int count;

  if (PSI_server == NULL)
    return;

  count= array_elements(all_debug_sync_mutexes);
  PSI_server->register_mutex(category, all_debug_sync_mutexes, count);

  count= array_elements(all_debug_sync_conds);
  PSI_server->register_cond(category, all_debug_sync_conds, count);
}
#endif /* HAVE_PSI_INTERFACE */


/**
  Initialize the debug sync facility at server start.

  @return status
    @retval     0       ok
    @retval     != 0    error
*/

int debug_sync_init(void)
{
  DBUG_ENTER("debug_sync_init");

#ifdef HAVE_PSI_INTERFACE
  init_debug_sync_psi_keys();
#endif

  if (opt_debug_sync_timeout)
  {
    int rc;

    /* Initialize the global variables. */
    debug_sync_global.ds_signal.length(0);
    if ((rc= mysql_cond_init(key_debug_sync_globals_ds_cond,
                             &debug_sync_global.ds_cond, NULL)) ||
        (rc= mysql_mutex_init(key_debug_sync_globals_ds_mutex,
                              &debug_sync_global.ds_mutex,
                              MY_MUTEX_INIT_FAST)))
      DBUG_RETURN(rc); /* purecov: inspected */

    /* Set the call back pointer in C files. */
    debug_sync_C_callback_ptr= debug_sync_C_callback;
  }

  DBUG_RETURN(0);
}


/**
  End the debug sync facility.

  @description
    This is called at server shutdown or after a thread initialization error.
*/

void debug_sync_end(void)
{
  DBUG_ENTER("debug_sync_end");

  /* End the facility only if it had been initialized. */
  if (debug_sync_C_callback_ptr)
  {
    /* Clear the call back pointer in C files. */
    debug_sync_C_callback_ptr= NULL;

    /* Destroy the global variables. */
    debug_sync_global.ds_signal.free();
    mysql_cond_destroy(&debug_sync_global.ds_cond);
    mysql_mutex_destroy(&debug_sync_global.ds_mutex);

    /* Print statistics. */
    {
      char llbuff[22];
      sql_print_information("Debug sync points hit:                   %22s",
                            llstr(debug_sync_global.dsp_hits, llbuff));
      sql_print_information("Debug sync points executed:              %22s",
                            llstr(debug_sync_global.dsp_executed, llbuff));
      sql_print_information("Debug sync points max active per thread: %22s",
                            llstr(debug_sync_global.dsp_max_active, llbuff));
    }
  }

  DBUG_VOID_RETURN;
}


/* purecov: begin tested */

/**
  Disable the facility after lack of memory if no error can be returned.

  @note
    Do not end the facility here because the global variables can
    be in use by other threads.
*/

static void debug_sync_emergency_disable(void)
{
  DBUG_ENTER("debug_sync_emergency_disable");

  opt_debug_sync_timeout= 0;

  DBUG_PRINT("debug_sync",
             ("Debug Sync Facility disabled due to lack of memory."));
  sql_print_error("Debug Sync Facility disabled due to lack of memory.");

  DBUG_VOID_RETURN;
}

/* purecov: end */


/**
  Initialize the debug sync facility at thread start.

  @param[in]    thd             thread handle
*/

void debug_sync_init_thread(THD *thd)
{
  DBUG_ENTER("debug_sync_init_thread");
  DBUG_ASSERT(thd);

  if (opt_debug_sync_timeout)
  {
    thd->debug_sync_control= (st_debug_sync_control*)
      my_malloc(sizeof(st_debug_sync_control), MYF(MY_WME | MY_ZEROFILL));
    if (!thd->debug_sync_control)
    {
      /*
        Error is reported by my_malloc().
        We must disable the facility. We have no way to return an error.
      */
      debug_sync_emergency_disable(); /* purecov: tested */
    }
  }

  DBUG_VOID_RETURN;
}


/**
  End the debug sync facility at thread end.

  @param[in]    thd             thread handle
*/

void debug_sync_end_thread(THD *thd)
{
  DBUG_ENTER("debug_sync_end_thread");
  DBUG_ASSERT(thd);

  if (thd->debug_sync_control)
  {
    st_debug_sync_control *ds_control= thd->debug_sync_control;

    /*
      This synchronization point can be used to synchronize on thread end.
      This is the latest point in a THD's life, where this can be done.
    */
    DEBUG_SYNC(thd, "thread_end");

    if (ds_control->ds_action)
    {
      st_debug_sync_action *action= ds_control->ds_action;
      st_debug_sync_action *action_end= action + ds_control->ds_allocated;
      for (; action < action_end; action++)
      {
        action->signal.free();
        action->wait_for.free();
        action->sync_point.free();
      }
      my_free(ds_control->ds_action);
    }

    /* Statistics. */
    mysql_mutex_lock(&debug_sync_global.ds_mutex);
    debug_sync_global.dsp_hits+=           ds_control->dsp_hits;
    debug_sync_global.dsp_executed+=       ds_control->dsp_executed;
    if (debug_sync_global.dsp_max_active < ds_control->dsp_max_active)
      debug_sync_global.dsp_max_active=    ds_control->dsp_max_active;
    mysql_mutex_unlock(&debug_sync_global.ds_mutex);

    my_free(ds_control);
    thd->debug_sync_control= NULL;
  }

  DBUG_VOID_RETURN;
}


/**
  Move a string by length.

  @param[out]   to              buffer for the resulting string
  @param[in]    to_end          end of buffer
  @param[in]    from            source string
  @param[in]    length          number of bytes to copy

  @return       pointer to end of copied string
*/

static char *debug_sync_bmove_len(char *to, char *to_end,
                                  const char *from, size_t length)
{
  DBUG_ASSERT(to);
  DBUG_ASSERT(to_end);
  DBUG_ASSERT(!length || from);
  set_if_smaller(length, (size_t) (to_end - to));
  memcpy(to, from, length);
  return (to + length);
}


#if !defined(DBUG_OFF)

/**
  Create a string that describes an action.

  @param[out]   result          buffer for the resulting string
  @param[in]    size            size of result buffer
  @param[in]    action          action to describe
*/

static void debug_sync_action_string(char *result, uint size,
                                     st_debug_sync_action *action)
{
  char  *wtxt= result;
  char  *wend= wtxt + size - 1; /* Allow emergency '\0'. */
  DBUG_ASSERT(result);
  DBUG_ASSERT(action);

  /* If an execute count is present, signal or wait_for are needed too. */
  DBUG_ASSERT(!action->execute ||
              action->signal.length() || action->wait_for.length());

  if (action->execute)
  {
    if (action->signal.length())
    {
      wtxt= debug_sync_bmove_len(wtxt, wend, STRING_WITH_LEN("SIGNAL "));
      wtxt= debug_sync_bmove_len(wtxt, wend, action->signal.ptr(),
                                 action->signal.length());
    }
    if (action->wait_for.length())
    {
      if ((wtxt == result) && (wtxt < wend))
        *(wtxt++)= ' ';
      wtxt= debug_sync_bmove_len(wtxt, wend, STRING_WITH_LEN(" WAIT_FOR "));
      wtxt= debug_sync_bmove_len(wtxt, wend, action->wait_for.ptr(),
                                 action->wait_for.length());

      if (action->timeout != opt_debug_sync_timeout)
      {
        wtxt+= my_snprintf(wtxt, wend - wtxt, " TIMEOUT %lu", action->timeout);
      }
    }
    if (action->execute != 1)
    {
      wtxt+= my_snprintf(wtxt, wend - wtxt, " EXECUTE %lu", action->execute);
    }
  }
  if (action->hit_limit)
  {
    wtxt+= my_snprintf(wtxt, wend - wtxt, "%sHIT_LIMIT %lu",
                       (wtxt == result) ? "" : " ", action->hit_limit);
  }

  /*
    If (wtxt == wend) string may not be terminated.
    There is one byte left for an emergency termination.
  */
  *wtxt= '\0';
}


/**
  Print actions.

  @param[in]    thd             thread handle
*/

static void debug_sync_print_actions(THD *thd)
{
  st_debug_sync_control *ds_control= thd->debug_sync_control;
  uint                  idx;
  DBUG_ENTER("debug_sync_print_actions");
  DBUG_ASSERT(thd);

  if (!ds_control)
    DBUG_VOID_RETURN;

  for (idx= 0; idx < ds_control->ds_active; idx++)
  {
    const char *dsp_name= ds_control->ds_action[idx].sync_point.c_ptr();
    char action_string[256];

    debug_sync_action_string(action_string, sizeof(action_string),
                             ds_control->ds_action + idx);
    DBUG_PRINT("debug_sync_list", ("%s %s", dsp_name, action_string));
  }

  DBUG_VOID_RETURN;
}

#endif /* !defined(DBUG_OFF) */


/**
  Compare two actions by sync point name length, string.

  @param[in]    arg1            reference to action1
  @param[in]    arg2            reference to action2

  @return       difference
    @retval     == 0            length1/string1 is same as length2/string2
    @retval     < 0             length1/string1 is smaller
    @retval     > 0             length1/string1 is bigger
*/

static int debug_sync_qsort_cmp(const void* arg1, const void* arg2)
{
  st_debug_sync_action *action1= (st_debug_sync_action*) arg1;
  st_debug_sync_action *action2= (st_debug_sync_action*) arg2;
  int diff;
  DBUG_ASSERT(action1);
  DBUG_ASSERT(action2);

  if (!(diff= action1->sync_point.length() - action2->sync_point.length()))
    diff= memcmp(action1->sync_point.ptr(), action2->sync_point.ptr(),
                 action1->sync_point.length());

  return diff;
}


/**
  Find a debug sync action.

  @param[in]    actionarr       array of debug sync actions
  @param[in]    quantity        number of actions in array
  @param[in]    dsp_name        name of debug sync point to find
  @param[in]    name_len        length of name of debug sync point

  @return       action
    @retval     != NULL         found sync point in array
    @retval     NULL            not found

  @description
    Binary search. Array needs to be sorted by length, sync point name.
*/

static st_debug_sync_action *debug_sync_find(st_debug_sync_action *actionarr,
                                             int quantity,
                                             const char *dsp_name,
                                             uint name_len)
{
  st_debug_sync_action  *action;
  int                   low ;
  int                   high ;
  int                   mid ;
  int                   diff ;
  DBUG_ASSERT(actionarr);
  DBUG_ASSERT(dsp_name);
  DBUG_ASSERT(name_len);

  low= 0;
  high= quantity;

  while (low < high)
  {
    mid= (low + high) / 2;
    action= actionarr + mid;
    if (!(diff= name_len - action->sync_point.length()) &&
        !(diff= memcmp(dsp_name, action->sync_point.ptr(), name_len)))
      return action;
    if (diff > 0)
      low= mid + 1;
    else
      high= mid - 1;
  }

  if (low < quantity)
  {
    action= actionarr + low;
    if ((name_len == action->sync_point.length()) &&
        !memcmp(dsp_name, action->sync_point.ptr(), name_len))
      return action;
  }

  return NULL;
}


/**
  Reset the debug sync facility.

  @param[in]    thd             thread handle

  @description
    Remove all actions of this thread.
    Clear the global signal.
*/

static void debug_sync_reset(THD *thd)
{
  st_debug_sync_control *ds_control= thd->debug_sync_control;
  DBUG_ENTER("debug_sync_reset");
  DBUG_ASSERT(thd);
  DBUG_ASSERT(ds_control);

  /* Remove all actions of this thread. */
  ds_control->ds_active= 0;

  /* Clear the global signal. */
  mysql_mutex_lock(&debug_sync_global.ds_mutex);
  debug_sync_global.ds_signal.length(0);
  mysql_mutex_unlock(&debug_sync_global.ds_mutex);

  DBUG_VOID_RETURN;
}


/**
  Remove a debug sync action.

  @param[in]    ds_control      control object
  @param[in]    action          action to be removed

  @description
    Removing an action mainly means to decrement the ds_active counter.
    But if the action is between other active action in the array, then
    the array needs to be shrinked. The active actions above the one to
    be removed have to be moved down by one slot.
*/

static void debug_sync_remove_action(st_debug_sync_control *ds_control,
                                     st_debug_sync_action *action)
{
  uint dsp_idx= action - ds_control->ds_action;
  DBUG_ENTER("debug_sync_remove_action");
  DBUG_ASSERT(ds_control);
  DBUG_ASSERT(ds_control == current_thd->debug_sync_control);
  DBUG_ASSERT(action);
  DBUG_ASSERT(dsp_idx < ds_control->ds_active);

  /* Decrement the number of currently active actions. */
  ds_control->ds_active--;

  /*
    If this was not the last active action in the array, we need to
    shift remaining active actions down to keep the array gap-free.
    Otherwise binary search might fail or take longer than necessary at
    least. Also new actions are always put to the end of the array.
  */
  if (ds_control->ds_active > dsp_idx)
  {
    /*
      Do not make save_action an object of class st_debug_sync_action.
      Its destructor would tamper with the String pointers.
    */
    uchar save_action[sizeof(st_debug_sync_action)];

    /*
      Copy the to-be-removed action object to temporary storage before
      the shift copies the string pointers over. Do not use assignment
      because it would use assignment operator methods for the Strings.
      This would copy the strings. The shift below overwrite the string
      pointers without freeing them first. By using memmove() we save
      the pointers, which are overwritten by the shift.
    */
    memmove(save_action, action, sizeof(st_debug_sync_action));

    /* Move actions down. */
    memmove(ds_control->ds_action + dsp_idx,
            ds_control->ds_action + dsp_idx + 1,
            (ds_control->ds_active - dsp_idx) *
            sizeof(st_debug_sync_action));

    /*
      Copy back the saved action object to the now free array slot. This
      replaces the double references of String pointers that have been
      produced by the shift. Again do not use an assignment operator to
      avoid string allocation/copy.
    */
    memmove(ds_control->ds_action + ds_control->ds_active, save_action,
            sizeof(st_debug_sync_action));
  }

  DBUG_VOID_RETURN;
}


/**
  Get a debug sync action.

  @param[in]    thd             thread handle
  @param[in]    dsp_name        debug sync point name
  @param[in]    name_len        length of sync point name

  @return       action
    @retval     != NULL         ok
    @retval     NULL            error

  @description
    Find the debug sync action for a debug sync point or make a new one.
*/

static st_debug_sync_action *debug_sync_get_action(THD *thd,
                                                   const char *dsp_name,
                                                   uint name_len)
{
  st_debug_sync_control *ds_control= thd->debug_sync_control;
  st_debug_sync_action  *action;
  DBUG_ENTER("debug_sync_get_action");
  DBUG_ASSERT(thd);
  DBUG_ASSERT(dsp_name);
  DBUG_ASSERT(name_len);
  DBUG_ASSERT(ds_control);
  DBUG_PRINT("debug_sync", ("sync_point: '%.*s'", (int) name_len, dsp_name));
  DBUG_PRINT("debug_sync", ("active: %u  allocated: %u",
                            ds_control->ds_active, ds_control->ds_allocated));

  /* There cannot be more active actions than allocated. */
  DBUG_ASSERT(ds_control->ds_active <= ds_control->ds_allocated);
  /* If there are active actions, the action array must be present. */
  DBUG_ASSERT(!ds_control->ds_active || ds_control->ds_action);

  /* Try to reuse existing action if there is one for this sync point. */
  if (ds_control->ds_active &&
      (action= debug_sync_find(ds_control->ds_action, ds_control->ds_active,
                               dsp_name, name_len)))
  {
    /* Reuse an already active sync point action. */
    DBUG_ASSERT((uint)(action - ds_control->ds_action) < ds_control->ds_active);
    DBUG_PRINT("debug_sync", ("reuse action idx: %ld",
                              (long) (action - ds_control->ds_action)));
  }
  else
  {
    /* Create a new action. */
    int dsp_idx= ds_control->ds_active++;
    set_if_bigger(ds_control->dsp_max_active, ds_control->ds_active);
    if (ds_control->ds_active > ds_control->ds_allocated)
    {
      uint new_alloc= ds_control->ds_active + 3;
      void *new_action= my_realloc(ds_control->ds_action,
                                   new_alloc * sizeof(st_debug_sync_action),
                                   MYF(MY_WME | MY_ALLOW_ZERO_PTR));
      if (!new_action)
      {
        /* Error is reported by my_malloc(). */
        goto err; /* purecov: tested */
      }
      ds_control->ds_action= (st_debug_sync_action*) new_action;
      ds_control->ds_allocated= new_alloc;
      /* Clear memory as we do not run string constructors here. */
      bzero((uchar*) (ds_control->ds_action + dsp_idx),
            (new_alloc - dsp_idx) * sizeof(st_debug_sync_action));
    }
    DBUG_PRINT("debug_sync", ("added action idx: %u", dsp_idx));
    action= ds_control->ds_action + dsp_idx;
    if (action->sync_point.copy(dsp_name, name_len, system_charset_info))
    {
      /* Error is reported by my_malloc(). */
      goto err; /* purecov: tested */
    }
    action->need_sort= TRUE;
  }
  DBUG_ASSERT(action >= ds_control->ds_action);
  DBUG_ASSERT(action < ds_control->ds_action + ds_control->ds_active);
  DBUG_PRINT("debug_sync", ("action: 0x%lx  array: 0x%lx  count: %u",
                            (long) action, (long) ds_control->ds_action,
                            ds_control->ds_active));

  DBUG_RETURN(action);

  /* purecov: begin tested */
 err:
  DBUG_RETURN(NULL);
  /* purecov: end */
}


/**
  Set a debug sync action.

  @param[in]    thd             thread handle
  @param[in]    action          synchronization action

  @return       status
    @retval     FALSE           ok
    @retval     TRUE            error

  @description
    This is called from the debug sync parser. It arms the action for
    the requested sync point. If the action parsed into an empty action,
    it is removed instead.

    Setting an action for a sync point means to make the sync point
    active. When it is hit it will execute this action.

    Before parsing, we "get" an action object. This is placed at the
    end of the thread's action array unless the requested sync point
    has an action already.

    Then the parser fills the action object from the request string.

    Finally the action is "set" for the sync point. If it was parsed
    to be empty, it is removed from the array. If it did belong to a
    sync point before, the sync point becomes inactive. If the action
    became non-empty and it did not belong to a sync point before (it
    was added at the end of the action array), the action array needs
    to be sorted by sync point.

    If the sync point name is "now", it is executed immediately.
*/

static bool debug_sync_set_action(THD *thd, st_debug_sync_action *action)
{
  st_debug_sync_control *ds_control= thd->debug_sync_control;
  bool is_dsp_now= FALSE;
  DBUG_ENTER("debug_sync_set_action");
  DBUG_ASSERT(thd);
  DBUG_ASSERT(action);
  DBUG_ASSERT(ds_control);

  action->activation_count= max(action->hit_limit, action->execute);
  if (!action->activation_count)
  {
    debug_sync_remove_action(ds_control, action);
    DBUG_PRINT("debug_sync", ("action cleared"));
  }
  else
  {
    const char *dsp_name= action->sync_point.c_ptr();
    DBUG_EXECUTE("debug_sync", {
        /* Functions as DBUG_PRINT args can change keyword and line nr. */
        const char *sig_emit= action->signal.c_ptr();
        const char *sig_wait= action->wait_for.c_ptr();
        DBUG_PRINT("debug_sync",
                   ("sync_point: '%s'  activation_count: %lu  hit_limit: %lu  "
                    "execute: %lu  timeout: %lu  signal: '%s'  wait_for: '%s'",
                    dsp_name, action->activation_count,
                    action->hit_limit, action->execute, action->timeout,
                    sig_emit, sig_wait));});

    /* Check this before sorting the array. action may move. */
    is_dsp_now= !my_strcasecmp(system_charset_info, dsp_name, "now");

    if (action->need_sort)
    {
      action->need_sort= FALSE;
      /* Sort actions by (name_len, name). */
      my_qsort(ds_control->ds_action, ds_control->ds_active,
               sizeof(st_debug_sync_action), debug_sync_qsort_cmp);
    }
  }
  DBUG_EXECUTE("debug_sync_list", debug_sync_print_actions(thd););

  /* Execute the special sync point 'now' if activated above. */
  if (is_dsp_now)
  {
    DEBUG_SYNC(thd, "now");
    /*
      If HIT_LIMIT for sync point "now" was 1, the execution of the sync
      point decremented it to 0. In this case the following happened:

      - an error message was reported with my_error() and
      - the statement was killed with thd->killed= THD::KILL_QUERY.

      If a statement reports an error, it must not call send_ok().
      The calling functions will not call send_ok(), if we return TRUE
      from this function.

      thd->killed is also set if the wait is interrupted from a
      KILL or KILL QUERY statement. In this case, no error is reported
      and shall not be reported as a result of SET DEBUG_SYNC.
      Hence, we check for the first condition above.
    */
    if (thd->is_error())
      DBUG_RETURN(TRUE);
  }

  DBUG_RETURN(FALSE);
}


/**
  Extract a token from a string.

  @param[out]     token_p         returns start of token
  @param[out]     token_length_p  returns length of token
  @param[in,out]  ptr             current string pointer, adds '\0' terminators

  @return       string pointer or NULL
    @retval     != NULL         ptr behind token terminator or at string end
    @retval     NULL            no token found in remainder of string

  @note
    This function assumes that the string is in system_charset_info,
    that this charset is single byte for ASCII NUL ('\0'), that no
    character except of ASCII NUL ('\0') contains a byte with value 0,
    and that ASCII NUL ('\0') is used as the string terminator.

    This function needs to return tokens that are terminated with ASCII
    NUL ('\0'). The tokens are used in my_strcasecmp(). Unfortunately
    there is no my_strncasecmp().

    To return the last token without copying it, we require the input
    string to be nul terminated.

  @description
    This function skips space characters at string begin.

    It returns a pointer to the first non-space character in *token_p.

    If no non-space character is found before the string terminator
    ASCII NUL ('\0'), the function returns NULL. *token_p and
    *token_length_p remain unchanged in this case (they are not set).

    The function takes a space character or an ASCII NUL ('\0') as a
    terminator of the token. The space character could be multi-byte.

    It returns the length of the token in bytes, excluding the
    terminator, in *token_length_p.

    If the terminator of the token is ASCII NUL ('\0'), it returns a
    pointer to the terminator (string end).

    If the terminator is a space character, it replaces the the first
    byte of the terminator character by ASCII NUL ('\0'), skips the (now
    corrupted) terminator character, and skips all following space
    characters. It returns a pointer to the next non-space character or
    to the string terminator ASCII NUL ('\0').
*/

static char *debug_sync_token(char **token_p, uint *token_length_p, char *ptr)
{
  DBUG_ASSERT(token_p);
  DBUG_ASSERT(token_length_p);
  DBUG_ASSERT(ptr);

  /* Skip leading space */
  while (my_isspace(system_charset_info, *ptr))
    ptr+= my_mbcharlen(system_charset_info, (uchar) *ptr);

  if (!*ptr)
  {
    ptr= NULL;
    goto end;
  }

  /* Get token start. */
  *token_p= ptr;

  /* Find token end. */
  while (*ptr && !my_isspace(system_charset_info, *ptr))
    ptr+= my_mbcharlen(system_charset_info, (uchar) *ptr);

  /* Get token length. */
  *token_length_p= ptr - *token_p;

  /* If necessary, terminate token. */
  if (*ptr)
  {
    /* Get terminator character length. */
    uint mbspacelen= my_mbcharlen(system_charset_info, (uchar) *ptr);

    /* Terminate token. */
    *ptr= '\0';

    /* Skip the terminator. */
    ptr+= mbspacelen;

    /* Skip trailing space */
    while (my_isspace(system_charset_info, *ptr))
      ptr+= my_mbcharlen(system_charset_info, (uchar) *ptr);
  }

 end:
  return ptr;
}


/**
  Extract a number from a string.

  @param[out]   number_p        returns number
  @param[in]    actstrptr       current pointer in action string

  @return       string pointer or NULL
    @retval     != NULL         ptr behind token terminator or at string end
    @retval     NULL            no token found or token is not valid number

  @note
    The same assumptions about charset apply as for debug_sync_token().

  @description
    This function fetches a token from the string and converts it
    into a number.

    If there is no token left in the string, or the token is not a valid
    decimal number, NULL is returned. The result in *number_p is
    undefined in this case.
*/

static char *debug_sync_number(ulong *number_p, char *actstrptr)
{
  char                  *ptr;
  char                  *ept;
  char                  *token;
  uint                  token_length;
  DBUG_ASSERT(number_p);
  DBUG_ASSERT(actstrptr);

  /* Get token from string. */
  if (!(ptr= debug_sync_token(&token, &token_length, actstrptr)))
    goto end;

  *number_p= strtoul(token, &ept, 10);
  if (*ept)
    ptr= NULL;

 end:
  return ptr;
}


/**
  Evaluate a debug sync action string.

  @param[in]        thd             thread handle
  @param[in,out]    action_str      action string to receive '\0' terminators

  @return           status
    @retval         FALSE           ok
    @retval         TRUE            error

  @description
    This is called when the DEBUG_SYNC system variable is set.
    Parse action string, build a debug sync action, activate it.

    Before parsing, we "get" an action object. This is placed at the
    end of the thread's action array unless the requested sync point
    has an action already.

    Then the parser fills the action object from the request string.

    Finally the action is "set" for the sync point. This means that the
    sync point becomes active or inactive, depending on the action
    values.

  @note
    The input string needs to be ASCII NUL ('\0') terminated. We split
    nul-terminated tokens in it without copy.

  @see the function comment of debug_sync_token() for more constraints
    for the string.
*/

static bool debug_sync_eval_action(THD *thd, char *action_str)
{
  st_debug_sync_action  *action= NULL;
  const char            *errmsg;
  char                  *ptr;
  char                  *token;
  uint                  token_length= 0;
  DBUG_ENTER("debug_sync_eval_action");
  DBUG_ASSERT(thd);
  DBUG_ASSERT(action_str);

  /*
    Get debug sync point name. Or a special command.
  */
  if (!(ptr= debug_sync_token(&token, &token_length, action_str)))
  {
    errmsg= "Missing synchronization point name";
    goto err;
  }

  /*
    If there is a second token, the first one is the sync point name.
  */
  if (*ptr)
  {
    /* Get an action object to collect the requested action parameters. */
    action= debug_sync_get_action(thd, token, token_length);
    if (!action)
    {
      /* Error message is sent. */
      DBUG_RETURN(TRUE); /* purecov: tested */
    }
  }

  /*
    Get kind of action to be taken at sync point.
  */
  if (!(ptr= debug_sync_token(&token, &token_length, ptr)))
  {
    /* No action present. Try special commands. Token unchanged. */

    /*
      Try RESET.
    */
    if (!my_strcasecmp(system_charset_info, token, "RESET"))
    {
      /* It is RESET. Reset all actions and global signal. */
      debug_sync_reset(thd);
      goto end;
    }

    /* Token unchanged. It still contains sync point name. */
    errmsg= "Missing action after synchronization point name '%.*s'";
    goto err;
  }

  /*
    Check for pseudo actions first. Start with actions that work on
    an existing action.
  */
  DBUG_ASSERT(action);

  /*
    Try TEST.
  */
  if (!my_strcasecmp(system_charset_info, token, "TEST"))
  {
    /* It is TEST. Nothing must follow it. */
    if (*ptr)
    {
      errmsg= "Nothing must follow action TEST";
      goto err;
    }

    /* Execute sync point. */
    debug_sync(thd, action->sync_point.ptr(), action->sync_point.length());
    /* Fix statistics. This was not a real hit of the sync point. */
    thd->debug_sync_control->dsp_hits--;
    goto end;
  }

  /*
    Now check for actions that define a new action.
    Initialize action. Do not use bzero(). Strings may have malloced.
  */
  action->activation_count= 0;
  action->hit_limit= 0;
  action->execute= 0;
  action->timeout= 0;
  action->signal.length(0);
  action->wait_for.length(0);

  /*
    Try CLEAR.
  */
  if (!my_strcasecmp(system_charset_info, token, "CLEAR"))
  {
    /* It is CLEAR. Nothing must follow it. */
    if (*ptr)
    {
      errmsg= "Nothing must follow action CLEAR";
      goto err;
    }

    /* Set (clear/remove) action. */
    goto set_action;
  }

  /*
    Now check for real sync point actions.
  */

  /*
    Try SIGNAL.
  */
  if (!my_strcasecmp(system_charset_info, token, "SIGNAL"))
  {
    /* It is SIGNAL. Signal name must follow. */
    if (!(ptr= debug_sync_token(&token, &token_length, ptr)))
    {
      errmsg= "Missing signal name after action SIGNAL";
      goto err;
    }
    if (action->signal.copy(token, token_length, system_charset_info))
    {
      /* Error is reported by my_malloc(). */
      /* purecov: begin tested */
      errmsg= NULL;
      goto err;
      /* purecov: end */
    }

    /* Set default for EXECUTE option. */
    action->execute= 1;

    /* Get next token. If none follows, set action. */
    if (!(ptr= debug_sync_token(&token, &token_length, ptr)))
      goto set_action;
  }

  /*
    Try WAIT_FOR.
  */
  if (!my_strcasecmp(system_charset_info, token, "WAIT_FOR"))
  {
    /* It is WAIT_FOR. Wait_for signal name must follow. */
    if (!(ptr= debug_sync_token(&token, &token_length, ptr)))
    {
      errmsg= "Missing signal name after action WAIT_FOR";
      goto err;
    }
    if (action->wait_for.copy(token, token_length, system_charset_info))
    {
      /* Error is reported by my_malloc(). */
      /* purecov: begin tested */
      errmsg= NULL;
      goto err;
      /* purecov: end */
    }

    /* Set default for EXECUTE and TIMEOUT options. */
    action->execute= 1;
    action->timeout= opt_debug_sync_timeout;

    /* Get next token. If none follows, set action. */
    if (!(ptr= debug_sync_token(&token, &token_length, ptr)))
      goto set_action;

    /*
      Try TIMEOUT.
    */
    if (!my_strcasecmp(system_charset_info, token, "TIMEOUT"))
    {
      /* It is TIMEOUT. Number must follow. */
      if (!(ptr= debug_sync_number(&action->timeout, ptr)))
      {
        errmsg= "Missing valid number after TIMEOUT";
        goto err;
      }

      /* Get next token. If none follows, set action. */
      if (!(ptr= debug_sync_token(&token, &token_length, ptr)))
        goto set_action;
    }
  }

  /*
    Try EXECUTE.
  */
  if (!my_strcasecmp(system_charset_info, token, "EXECUTE"))
  {
    /*
      EXECUTE requires either SIGNAL and/or WAIT_FOR to be present.
      In this case action->execute has been preset to 1.
    */
    if (!action->execute)
    {
      errmsg= "Missing action before EXECUTE";
      goto err;
    }

    /* Number must follow. */
    if (!(ptr= debug_sync_number(&action->execute, ptr)))
    {
      errmsg= "Missing valid number after EXECUTE";
      goto err;
    }

    /* Get next token. If none follows, set action. */
    if (!(ptr= debug_sync_token(&token, &token_length, ptr)))
      goto set_action;
  }

  /*
    Try HIT_LIMIT.
  */
  if (!my_strcasecmp(system_charset_info, token, "HIT_LIMIT"))
  {
    /* Number must follow. */
    if (!(ptr= debug_sync_number(&action->hit_limit, ptr)))
    {
      errmsg= "Missing valid number after HIT_LIMIT";
      goto err;
    }

    /* Get next token. If none follows, set action. */
    if (!(ptr= debug_sync_token(&token, &token_length, ptr)))
      goto set_action;
  }

  errmsg= "Illegal or out of order stuff: '%.*s'";

 err:
  if (errmsg)
  {
    /*
      NOTE: errmsg must either have %.*s or none % at all.
      It can be NULL if an error message is already reported
      (e.g. by my_malloc()).
    */
    set_if_smaller(token_length, 64); /* Limit error message length. */
    my_printf_error(ER_PARSE_ERROR, errmsg, MYF(0), token_length, token);
  }
  if (action)
    debug_sync_remove_action(thd->debug_sync_control, action);
  DBUG_RETURN(TRUE);

 set_action:
  DBUG_RETURN(debug_sync_set_action(thd, action));

 end:
  DBUG_RETURN(FALSE);
}

/**
  Set the system variable 'debug_sync'.

  @param[in]    thd             thread handle
  @param[in]    var             set variable request

  @return       status
    @retval     FALSE           ok, variable is set
    @retval     TRUE            error, variable could not be set

  @note
    "Setting" of the system variable 'debug_sync' does not mean to
    assign a value to it as usual. Instead a debug sync action is parsed
    from the input string and stored apart from the variable value.

  @note
    For efficiency reasons, the action string parser places '\0'
    terminators in the string. So we need to take a copy here.
*/

bool debug_sync_update(THD *thd, char *val_str)
{
  DBUG_ENTER("debug_sync_update");
  DBUG_PRINT("debug_sync", ("set action: '%s'", val_str));

  /*
    debug_sync_eval_action() places '\0' in the string, which itself
    must be '\0' terminated.
  */
  DBUG_RETURN(opt_debug_sync_timeout ?
              debug_sync_eval_action(thd, val_str) :
              FALSE);
}


/**
  Retrieve the value of the system variable 'debug_sync'.

  @param[in]    thd             thread handle

  @return       string
    @retval     != NULL         ok, string pointer
    @retval     NULL            memory allocation error

  @note
    The value of the system variable 'debug_sync' reflects if
    the facility is enabled ("ON") or disabled (default, "OFF").

    When "ON", the current signal is added.
*/

uchar *debug_sync_value_ptr(THD *thd)
{
  char *value;
  DBUG_ENTER("debug_sync_value_ptr");

  if (opt_debug_sync_timeout)
  {
    static char on[]= "ON - current signal: '"; 

    // Ensure exclusive access to debug_sync_global.ds_signal
    mysql_mutex_lock(&debug_sync_global.ds_mutex);

    size_t lgt= (sizeof(on) /* includes '\0' */ +
                 debug_sync_global.ds_signal.length() + 1 /* for '\'' */);
    char *vend;
    char *vptr;

    if ((value= (char*) alloc_root(thd->mem_root, lgt)))
    {
      vend= value + lgt - 1; /* reserve space for '\0'. */
      vptr= debug_sync_bmove_len(value, vend, STRING_WITH_LEN(on));
      vptr= debug_sync_bmove_len(vptr, vend, debug_sync_global.ds_signal.ptr(),
                                 debug_sync_global.ds_signal.length());
      if (vptr < vend)
        *(vptr++)= '\'';
      *vptr= '\0'; /* We have one byte reserved for the worst case. */
    }
    mysql_mutex_unlock(&debug_sync_global.ds_mutex);
  }
  else
  {
    /* purecov: begin tested */
    value= const_cast<char*>("OFF");
    /* purecov: end */
  }

  DBUG_RETURN((uchar*) value);
}


/**
  Execute requested action at a synchronization point.

  @param[in]    thd                 thread handle
  @param[in]    action              action to be executed

  @note
    This is to be called only if activation count > 0.
*/

static void debug_sync_execute(THD *thd, st_debug_sync_action *action)
{
#ifndef DBUG_OFF
  const char *dsp_name= action->sync_point.c_ptr();
  const char *sig_emit= action->signal.c_ptr();
  const char *sig_wait= action->wait_for.c_ptr();
#endif
  DBUG_ENTER("debug_sync_execute");
  DBUG_ASSERT(thd);
  DBUG_ASSERT(action);
  DBUG_PRINT("debug_sync",
             ("sync_point: '%s'  activation_count: %lu  hit_limit: %lu  "
              "execute: %lu  timeout: %lu  signal: '%s'  wait_for: '%s'",
              dsp_name, action->activation_count, action->hit_limit,
              action->execute, action->timeout, sig_emit, sig_wait));

  DBUG_ASSERT(action->activation_count);
  action->activation_count--;

  if (action->execute)
  {
    const char *UNINIT_VAR(old_proc_info);

    action->execute--;

    /*
      If we will be going to wait, set proc_info for the PROCESSLIST table.
      Do this before emitting the signal, so other threads can see it
      if they awake before we enter_cond() below.
    */
    if (action->wait_for.length())
    {
      st_debug_sync_control *ds_control= thd->debug_sync_control;
      strxnmov(ds_control->ds_proc_info, sizeof(ds_control->ds_proc_info)-1,
               "debug sync point: ", action->sync_point.c_ptr(), NullS);
      old_proc_info= thd->proc_info;
      thd_proc_info(thd, ds_control->ds_proc_info);
    }

    /*
      Take mutex to ensure that only one thread access
      debug_sync_global.ds_signal at a time.  Need to take mutex for
      read access too, to create a memory barrier in order to avoid that
      threads just reads an old cached version of the signal.
    */
    mysql_mutex_lock(&debug_sync_global.ds_mutex);

    if (action->signal.length())
    {
      /* Copy the signal to the global variable. */
      if (debug_sync_global.ds_signal.copy(action->signal))
      {
        /*
          Error is reported by my_malloc().
          We must disable the facility. We have no way to return an error.
        */
        debug_sync_emergency_disable(); /* purecov: tested */
      }
      /* Wake threads waiting in a sync point. */
      mysql_cond_broadcast(&debug_sync_global.ds_cond);
      DBUG_PRINT("debug_sync_exec", ("signal '%s'  at: '%s'",
                                     sig_emit, dsp_name));
    } /* end if (action->signal.length()) */

    if (action->wait_for.length())
    {
      mysql_mutex_t *old_mutex;
      mysql_cond_t  *old_cond;
      int             error= 0;
      struct timespec abstime;

      /*
        We don't use enter_cond()/exit_cond(). They do not save old
        mutex and cond. This would prohibit the use of DEBUG_SYNC
        between other places of enter_cond() and exit_cond().

        We need to check for existence of thd->mysys_var to also make
        it possible to use DEBUG_SYNC framework in scheduler when this
        variable has been set to NULL.
      */
      if (thd->mysys_var)
      {
        old_mutex= thd->mysys_var->current_mutex;
        old_cond= thd->mysys_var->current_cond;
        thd->mysys_var->current_mutex= &debug_sync_global.ds_mutex;
        thd->mysys_var->current_cond= &debug_sync_global.ds_cond;
      }
      else
        old_mutex= NULL;

      set_timespec(abstime, action->timeout);
      DBUG_EXECUTE("debug_sync_exec", {
          /* Functions as DBUG_PRINT args can change keyword and line nr. */
          const char *sig_glob= debug_sync_global.ds_signal.c_ptr();
          DBUG_PRINT("debug_sync_exec",
                     ("wait for '%s'  at: '%s'  curr: '%s'",
                      sig_wait, dsp_name, sig_glob));});

      /*
        Wait until global signal string matches the wait_for string.
        Interrupt when thread or query is killed or facility disabled.
        The facility can become disabled when some thread cannot get
        the required dynamic memory allocated.
      */
      while (stringcmp(&debug_sync_global.ds_signal, &action->wait_for) &&
             !thd->killed && opt_debug_sync_timeout)
      {
        error= mysql_cond_timedwait(&debug_sync_global.ds_cond,
                                    &debug_sync_global.ds_mutex,
                                    &abstime);
        DBUG_EXECUTE("debug_sync", {
            /* Functions as DBUG_PRINT args can change keyword and line nr. */
            const char *sig_glob= debug_sync_global.ds_signal.c_ptr();
            DBUG_PRINT("debug_sync",
                       ("awoke from %s  global: %s  error: %d",
                        sig_wait, sig_glob, error));});
        if (error == ETIMEDOUT || error == ETIME)
        {
          push_warning(thd, MYSQL_ERROR::WARN_LEVEL_WARN,
                       ER_DEBUG_SYNC_TIMEOUT, ER(ER_DEBUG_SYNC_TIMEOUT));
          break;
        }
        error= 0;
      }
      DBUG_EXECUTE("debug_sync_exec",
                   if (thd->killed)
                     DBUG_PRINT("debug_sync_exec",
                                ("killed %d from '%s'  at: '%s'",
                                 thd->killed, sig_wait, dsp_name));
                   else
                     DBUG_PRINT("debug_sync_exec",
                                ("%s from '%s'  at: '%s'",
                                 error ? "timeout" : "resume",
                                 sig_wait, dsp_name)););

      /*
        We don't use enter_cond()/exit_cond(). They do not save old
        mutex and cond. This would prohibit the use of DEBUG_SYNC
        between other places of enter_cond() and exit_cond(). The
        protected mutex must always unlocked _before_ mysys_var->mutex
        is locked. (See comment in THD::exit_cond().)
      */
      mysql_mutex_unlock(&debug_sync_global.ds_mutex);
      if (old_mutex)
      {
        mysql_mutex_lock(&thd->mysys_var->mutex);
        thd->mysys_var->current_mutex= old_mutex;
        thd->mysys_var->current_cond= old_cond;
        thd_proc_info(thd, old_proc_info);
        mysql_mutex_unlock(&thd->mysys_var->mutex);
      }
      else
        thd_proc_info(thd, old_proc_info);
    }
    else
    {
      /* In case we don't wait, we just release the mutex. */
      mysql_mutex_unlock(&debug_sync_global.ds_mutex);
    } /* end if (action->wait_for.length()) */

  } /* end if (action->execute) */

  /* hit_limit is zero for infinite. Don't decrement unconditionally. */
  if (action->hit_limit)
  {
    if (!--action->hit_limit)
    {
      thd->killed= THD::KILL_QUERY;
      my_error(ER_DEBUG_SYNC_HIT_LIMIT, MYF(0));
    }
    DBUG_PRINT("debug_sync_exec", ("hit_limit: %lu  at: '%s'",
                                   action->hit_limit, dsp_name));
  }

  DBUG_VOID_RETURN;
}


/**
  Execute requested action at a synchronization point.

  @param[in]     thd                thread handle
  @param[in]     sync_point_name    name of synchronization point
  @param[in]     name_len           length of sync point name
*/

void debug_sync(THD *thd, const char *sync_point_name, size_t name_len)
{
  st_debug_sync_control *ds_control= thd->debug_sync_control;
  st_debug_sync_action  *action;
  DBUG_ENTER("debug_sync");
  DBUG_ASSERT(thd);
  DBUG_ASSERT(sync_point_name);
  DBUG_ASSERT(name_len);
  DBUG_ASSERT(ds_control);
  DBUG_PRINT("debug_sync_point", ("hit: '%s'", sync_point_name));

  /* Statistics. */
  ds_control->dsp_hits++;

  if (ds_control->ds_active &&
      (action= debug_sync_find(ds_control->ds_action, ds_control->ds_active,
                               sync_point_name, name_len)) &&
      action->activation_count)
  {
    /* Sync point is active (action exists). */
    debug_sync_execute(thd, action);

    /* Statistics. */
    ds_control->dsp_executed++;

    /* If action became inactive, remove it to shrink the search array. */
    if (!action->activation_count)
      debug_sync_remove_action(ds_control, action);
  }

  DBUG_VOID_RETURN;
}

/**
  Define debug sync action.

  @param[in]        thd             thread handle
  @param[in]        action_str      action string

  @return           status
    @retval         FALSE           ok
    @retval         TRUE            error

  @description
    The function is similar to @c debug_sync_eval_action but is
    to be called immediately from the server code rather than 
    to be triggered by setting a value to DEBUG_SYNC system variable.

  @note
    The input string is copied prior to be fed to
    @c debug_sync_eval_action to let the latter modify it.

    Caution.
    The function allocates in THD::mem_root and therefore
    is not recommended to be deployed inside big loops.    
*/

bool debug_sync_set_action(THD *thd, const char *action_str, size_t len)
{
  bool                  rc;
  char *value;
  DBUG_ENTER("debug_sync_set_action");
  DBUG_ASSERT(thd);
  DBUG_ASSERT(action_str);
  
  value= strmake_root(thd->mem_root, action_str, len);
  rc= debug_sync_eval_action(thd, value);
  DBUG_RETURN(rc);
}


#endif /* defined(ENABLED_DEBUG_SYNC) */<|MERGE_RESOLUTION|>--- conflicted
+++ resolved
@@ -1,8 +1,4 @@
-<<<<<<< HEAD
-/* Copyright (C) 2008 MySQL AB, 2008 - 2009 Sun Microsystems, Inc.
-=======
 /* Copyright (c) 2009, 2011, Oracle and/or its affiliates. All rights reserved.
->>>>>>> d64648d8
 
    This program is free software; you can redistribute it and/or modify
    it under the terms of the GNU General Public License as published by

/*
   Copyright (c) 2000, 2013, Oracle and/or its affiliates. All rights reserved.

   This program is free software; you can redistribute it and/or modify
   it under the terms of the GNU General Public License as published by
   the Free Software Foundation; version 2 of the License.

   This program is distributed in the hope that it will be useful,
   but WITHOUT ANY WARRANTY; without even the implied warranty of
   MERCHANTABILITY or FITNESS FOR A PARTICULAR PURPOSE.  See the
   GNU General Public License for more details.

   You should have received a copy of the GNU General Public License
   along with this program; if not, write to the Free Software
   Foundation, Inc., 51 Franklin St, Fifth Floor, Boston, MA 02110-1301  USA
*/

#include "ha_ndbcluster_glue.h"
#include "ha_ndbcluster.h"
#include "ha_ndbcluster_connection.h"
#include "ndb_local_connection.h"
#include "ndb_thd.h"
#include "ndb_table_guard.h"
#include "ndb_global_schema_lock.h"
#include "ndb_global_schema_lock_guard.h"

#include "global_threads.h"
#include "rpl_injector.h"
#include "rpl_filter.h"
#if MYSQL_VERSION_ID > 50600
#include "rpl_slave.h"
#else
#include "slave.h"
#include "log_event.h"
#endif
#include "global_threads.h"
#include "ha_ndbcluster_binlog.h"
#include <ndbapi/NdbDictionary.hpp>
#include <ndbapi/ndb_cluster_connection.hpp>

extern my_bool opt_ndb_log_orig;
extern my_bool opt_ndb_log_bin;
extern my_bool opt_ndb_log_update_as_write;
extern my_bool opt_ndb_log_updated_only;
extern my_bool opt_ndb_log_binlog_index;
extern my_bool opt_ndb_log_apply_status;
extern ulong opt_ndb_extra_logging;
extern st_ndb_slave_state g_ndb_slave_state;
extern my_bool opt_ndb_log_transaction_id;
extern my_bool log_bin_use_v1_row_events;

bool ndb_log_empty_epochs(void);

void ndb_index_stat_restart();

/*
  defines for cluster replication table names
*/
#include "ha_ndbcluster_tables.h"

#include "ndb_dist_priv_util.h"
#include "ndb_anyvalue.h"
#include "ndb_binlog_extra_row_info.h"
#include "ndb_event_data.h"
#include "ndb_schema_object.h"
#include "ndb_schema_dist.h"
#include "ndb_repl_tab.h"

/*
  Timeout for syncing schema events between
  mysql servers, and between mysql server and the binlog
*/
static const int DEFAULT_SYNC_TIMEOUT= 120;

/* Column numbers in the ndb_binlog_index table */
enum Ndb_binlog_index_cols
{
  NBICOL_START_POS                 = 0
  ,NBICOL_START_FILE               = 1
  ,NBICOL_EPOCH                    = 2
  ,NBICOL_NUM_INSERTS              = 3
  ,NBICOL_NUM_UPDATES              = 4
  ,NBICOL_NUM_DELETES              = 5
  ,NBICOL_NUM_SCHEMAOPS            = 6
  /* Following colums in schema 'v2' */
  ,NBICOL_ORIG_SERVERID            = 7
  ,NBICOL_ORIG_EPOCH               = 8
  ,NBICOL_GCI                      = 9
  /* Following columns in schema 'v3' */
  ,NBICOL_NEXT_POS                 = 10
  ,NBICOL_NEXT_FILE                = 11
};

/*
  Flag showing if the ndb injector thread is running, if so == 1
  -1 if it was started but later stopped for some reason
   0 if never started
*/
static int ndb_binlog_thread_running= 0;
/*
  Flag showing if the ndb binlog should be created, if so == TRUE
  FALSE if not
*/
my_bool ndb_binlog_running= FALSE;
static my_bool ndb_binlog_tables_inited= FALSE;
static my_bool ndb_binlog_is_ready= FALSE;

bool
ndb_binlog_is_read_only(void)
{
  if(!ndb_binlog_tables_inited)
  {
    /* the ndb_* system tables not setup yet */
    return true;
  }

  if (ndb_binlog_running && !ndb_binlog_is_ready)
  {
    /*
      The binlog thread is supposed to write to binlog
      but not ready (still initializing or has lost connection)
    */
    return true;
  }
  return false;
}

/*
  Global reference to the ndb injector thread THD oject

  Has one sole purpose, for setting the in_use table member variable
  in get_share(...)
*/
extern THD * injector_thd; // Declared in ha_ndbcluster.cc

/*
  Global reference to ndb injector thd object.

  Used mainly by the binlog index thread, but exposed to the client sql
  thread for one reason; to setup the events operations for a table
  to enable ndb injector thread receiving events.

  Must therefore always be used with a surrounding
  pthread_mutex_lock(&injector_mutex), when doing create/dropEventOperation
*/
static Ndb *injector_ndb= 0;
static Ndb *schema_ndb= 0;

static int ndbcluster_binlog_inited= 0;
/*
  Flag "ndbcluster_binlog_terminating" set when shutting down mysqld.
  Server main loop should call handlerton function:

  ndbcluster_hton->binlog_func ==
  ndbcluster_binlog_func(...,BFN_BINLOG_END,...) ==
  ndbcluster_binlog_end

  at shutdown, which sets the flag. And then server needs to wait for it
  to complete.  Otherwise binlog will not be complete.

  ndbcluster_hton->panic == ndbcluster_end() will not return until
  ndb binlog is completed
*/
static int ndbcluster_binlog_terminating= 0;

/*
  Mutex and condition used for interacting between client sql thread
  and injector thread
*/
static pthread_t ndb_binlog_thread;
static pthread_mutex_t injector_mutex;
static pthread_cond_t  injector_cond;

/* NDB Injector thread (used for binlog creation) */
static ulonglong ndb_latest_applied_binlog_epoch= 0;
static ulonglong ndb_latest_handled_binlog_epoch= 0;
static ulonglong ndb_latest_received_binlog_epoch= 0;

NDB_SHARE *ndb_apply_status_share= 0;
NDB_SHARE *ndb_schema_share= 0;
static pthread_mutex_t ndb_schema_share_mutex;

extern my_bool opt_log_slave_updates;
static my_bool g_ndb_log_slave_updates;

#ifndef DBUG_OFF
static void print_records(TABLE *table, const uchar *record)
{
  for (uint j= 0; j < table->s->fields; j++)
  {
    char buf[40];
    int pos= 0;
    Field *field= table->field[j];
    const uchar* field_ptr= field->ptr - table->record[0] + record;
    int pack_len= field->pack_length();
    int n= pack_len < 10 ? pack_len : 10;

    for (int i= 0; i < n && pos < 20; i++)
    {
      pos+= sprintf(&buf[pos]," %x", (int) (uchar) field_ptr[i]);
    }
    buf[pos]= 0;
    DBUG_PRINT("info",("[%u]field_ptr[0->%d]: %s", j, n, buf));
  }
}
#else
#define print_records(a,b)
#endif


#ifndef DBUG_OFF
static void dbug_print_table(const char *info, TABLE *table)
{
  if (table == 0)
  {
    DBUG_PRINT("info",("%s: (null)", info));
    return;
  }
  DBUG_PRINT("info",
             ("%s: %s.%s s->fields: %d  "
              "reclength: %lu  rec_buff_length: %u  record[0]: 0x%lx  "
              "record[1]: 0x%lx",
              info,
              table->s->db.str,
              table->s->table_name.str,
              table->s->fields,
              table->s->reclength,
              table->s->rec_buff_length,
              (long) table->record[0],
              (long) table->record[1]));

  for (unsigned int i= 0; i < table->s->fields; i++) 
  {
    Field *f= table->field[i];
    DBUG_PRINT("info",
               ("[%d] \"%s\"(0x%lx:%s%s%s%s%s%s) type: %d  pack_length: %d  "
                "ptr: 0x%lx[+%d]  null_bit: %u  null_ptr: 0x%lx[+%d]",
                i,
                f->field_name,
                (long) f->flags,
                (f->flags & PRI_KEY_FLAG)  ? "pri"       : "attr",
                (f->flags & NOT_NULL_FLAG) ? ""          : ",nullable",
                (f->flags & UNSIGNED_FLAG) ? ",unsigned" : ",signed",
                (f->flags & ZEROFILL_FLAG) ? ",zerofill" : "",
                (f->flags & BLOB_FLAG)     ? ",blob"     : "",
                (f->flags & BINARY_FLAG)   ? ",binary"   : "",
                f->real_type(),
                f->pack_length(),
                (long) f->ptr, (int) (f->ptr - table->record[0]),
                f->null_bit,
                (long) f->null_offset(0),
                (int) f->null_offset()));
    if (f->type() == MYSQL_TYPE_BIT)
    {
      Field_bit *g= (Field_bit*) f;
      DBUG_PRINT("MYSQL_TYPE_BIT",("field_length: %d  bit_ptr: 0x%lx[+%d] "
                                   "bit_ofs: %d  bit_len: %u",
                                   g->field_length, (long) g->bit_ptr,
                                   (int) ((uchar*) g->bit_ptr -
                                          table->record[0]),
                                   g->bit_ofs, g->bit_len));
    }
  }
}
#else
#define dbug_print_table(a,b)
#endif


static void run_query(THD *thd, char *buf, char *end,
                      const int *no_print_error)
{
  /*
    NOTE! Don't use this function for new implementation, backward
    compat. only
  */

  Ndb_local_connection mysqld(thd);

  /*
    Run the query, suppress some errors from being printed
    to log and ignore any error returned
  */
  (void)mysqld.raw_run_query(buf, (end - buf),
                             no_print_error);
}

static void
ndb_binlog_close_shadow_table(NDB_SHARE *share)
{
  DBUG_ENTER("ndb_binlog_close_shadow_table");
  Ndb_event_data *event_data= share->event_data;
  if (event_data)
  {
    delete event_data;
    share->event_data= 0;
  }
  DBUG_VOID_RETURN;
}


/*
  Open a shadow table for the table given in share.
  - The shadow table is (mainly) used when an event is
    recieved from the data nodes which need to be written
    to the binlog injector.
*/

static int
ndb_binlog_open_shadow_table(THD *thd, NDB_SHARE *share)
{
  int error;
  DBUG_ASSERT(share->event_data == 0);
  Ndb_event_data *event_data= share->event_data= new Ndb_event_data(share);
  DBUG_ENTER("ndb_binlog_open_shadow_table");

  MEM_ROOT **root_ptr=
    my_pthread_getspecific_ptr(MEM_ROOT**, THR_MALLOC);
  MEM_ROOT *old_root= *root_ptr;
  init_sql_alloc(&event_data->mem_root, 1024, 0);
  *root_ptr= &event_data->mem_root;

  TABLE_SHARE *shadow_table_share=
    (TABLE_SHARE*)alloc_root(&event_data->mem_root, sizeof(TABLE_SHARE));
  TABLE *shadow_table=
    (TABLE*)alloc_root(&event_data->mem_root, sizeof(TABLE));

  init_tmp_table_share(thd, shadow_table_share,
                       share->db, 0,
                       share->table_name,
                       share->key);
  if ((error= open_table_def(thd, shadow_table_share, 0)) ||
      (error= open_table_from_share(thd, shadow_table_share, "", 0,
                                    (uint) (OPEN_FRM_FILE_ONLY | DELAYED_OPEN | READ_ALL),
                                    0, shadow_table,
                                    false
                                    )))
  {
    DBUG_PRINT("error", ("failed to open shadow table, error: %d my_errno: %d",
                         error, my_errno));
    free_table_share(shadow_table_share);
    delete event_data;
    share->event_data= 0;
    *root_ptr= old_root;
    DBUG_RETURN(error);
  }
  event_data->shadow_table= shadow_table;

  mysql_mutex_lock(&LOCK_open);
  assign_new_table_id(shadow_table_share);
  mysql_mutex_unlock(&LOCK_open);

  shadow_table->in_use= injector_thd;
  
  shadow_table->s->db.str= share->db;
  shadow_table->s->db.length= strlen(share->db);
  shadow_table->s->table_name.str= share->table_name;
  shadow_table->s->table_name.length= strlen(share->table_name);
  /* We can't use 'use_all_columns()' as the file object is not setup yet */
  shadow_table->column_bitmaps_set_no_signal(&shadow_table->s->all_set,
                                             &shadow_table->s->all_set);

  if (shadow_table->s->primary_key == MAX_KEY)
   share->flags|= NSF_HIDDEN_PK;

  if (shadow_table->s->blob_fields != 0)
    share->flags|= NSF_BLOB_FLAG;

#ifndef DBUG_OFF
  dbug_print_table("table", shadow_table);
#endif
  *root_ptr= old_root;
  DBUG_RETURN(0);
}


/*
  Initialize the binlog part of the NDB_SHARE
*/
int ndbcluster_binlog_init_share(THD *thd, NDB_SHARE *share, TABLE *_table)
{
  DBUG_ENTER("ndbcluster_binlog_init_share");

  if (!share->need_events(ndb_binlog_running))
  {
    if (_table)
    {
      if (_table->s->primary_key == MAX_KEY)
        share->flags|= NSF_HIDDEN_PK;
      if (_table->s->blob_fields != 0)
        share->flags|= NSF_BLOB_FLAG;
    }
    else
    {
      share->flags|= NSF_NO_BINLOG;
    }
    DBUG_RETURN(0);
  }

  DBUG_RETURN(ndb_binlog_open_shadow_table(thd, share));
}

static int
get_ndb_blobs_value(TABLE* table, NdbValue* value_array,
                    uchar*& buffer, uint& buffer_size,
                    my_ptrdiff_t ptrdiff)
{
  DBUG_ENTER("get_ndb_blobs_value");

  // Field has no field number so cannot use TABLE blob_field
  // Loop twice, first only counting total buffer size
  for (int loop= 0; loop <= 1; loop++)
  {
    uint32 offset= 0;
    for (uint i= 0; i < table->s->fields; i++)
    {
      Field *field= table->field[i];
      NdbValue value= value_array[i];
      if (! (field->flags & BLOB_FLAG))
        continue;
      if (value.blob == NULL)
      {
        DBUG_PRINT("info",("[%u] skipped", i));
        continue;
      }
      Field_blob *field_blob= (Field_blob *)field;
      NdbBlob *ndb_blob= value.blob;
      int isNull;
      if (ndb_blob->getNull(isNull) != 0)
        DBUG_RETURN(-1);
      if (isNull == 0) {
        Uint64 len64= 0;
        if (ndb_blob->getLength(len64) != 0)
          DBUG_RETURN(-1);
        // Align to Uint64
        uint32 size= Uint32(len64);
        if (size % 8 != 0)
          size+= 8 - size % 8;
        if (loop == 1)
        {
          uchar *buf= buffer + offset;
          uint32 len= 0xffffffff;  // Max uint32
          if (ndb_blob->readData(buf, len) != 0)
            DBUG_RETURN(-1);
          DBUG_PRINT("info", ("[%u] offset: %u  buf: 0x%lx  len=%u  [ptrdiff=%d]",
                              i, offset, (long) buf, len, (int)ptrdiff));
          DBUG_ASSERT(len == len64);
          // Ugly hack assumes only ptr needs to be changed
          field_blob->set_ptr_offset(ptrdiff, len, buf);
        }
        offset+= size;
      }
      else if (loop == 1) // undefined or null
      {
        // have to set length even in this case
        uchar *buf= buffer + offset; // or maybe NULL
        uint32 len= 0;
        field_blob->set_ptr_offset(ptrdiff, len, buf);
        DBUG_PRINT("info", ("[%u] isNull=%d", i, isNull));
        }
    }
    if (loop == 0 && offset > buffer_size)
    {
      my_free(buffer);
      buffer_size= 0;
      DBUG_PRINT("info", ("allocate blobs buffer size %u", offset));
      buffer= (uchar*) my_malloc(offset, MYF(MY_WME));
      if (buffer == NULL)
      {
        sql_print_error("get_ndb_blobs_value: my_malloc(%u) failed", offset);
        DBUG_RETURN(-1);
      }
      buffer_size= offset;
    }
  }
  DBUG_RETURN(0);
}


/*****************************************************************
  functions called from master sql client threads
****************************************************************/

/*
  called in mysql_show_binlog_events and reset_logs to make sure we wait for
  all events originating from this mysql server to arrive in the binlog

  Wait for the last epoch in which the last transaction is a part of.

  Wait a maximum of 30 seconds.
*/
static void ndbcluster_binlog_wait(THD *thd)
{
  if (ndb_binlog_running)
  {
    DBUG_ENTER("ndbcluster_binlog_wait");
    ulonglong wait_epoch= ndb_get_latest_trans_gci();
    /*
      cluster not connected or no transactions done
      so nothing to wait for
    */
    if (!wait_epoch)
      DBUG_VOID_RETURN;
    const char *save_info= thd ? thd->proc_info : 0;
    int count= 30;
    if (thd)
      thd->proc_info= "Waiting for ndbcluster binlog update to "
	"reach current position";
    pthread_mutex_lock(&injector_mutex);
    while (!(thd && thd->killed) && count && ndb_binlog_running &&
           (ndb_latest_handled_binlog_epoch == 0 ||
            ndb_latest_handled_binlog_epoch < wait_epoch))
    {
      count--;
      struct timespec abstime;
      set_timespec(abstime, 1);
      pthread_cond_timedwait(&injector_cond, &injector_mutex, &abstime);
    }
    pthread_mutex_unlock(&injector_mutex);
    if (thd)
      thd->proc_info= save_info;
    DBUG_VOID_RETURN;
  }
}

/*
 Called from MYSQL_BIN_LOG::reset_logs in log.cc when binlog is emptied
*/
static int ndbcluster_reset_logs(THD *thd)
{
  if (!ndb_binlog_running)
    return 0;

  /* only reset master should reset logs */
  if (!((thd->lex->sql_command == SQLCOM_RESET) &&
        (thd->lex->type & REFRESH_MASTER)))
    return 0;

  DBUG_ENTER("ndbcluster_reset_logs");

  /*
    Wait for all events originating from this mysql server has
    reached the binlog before continuing to reset
  */
  ndbcluster_binlog_wait(thd);

  /*
    Truncate mysql.ndb_binlog_index table, if table does not
    exist ignore the error as it is a "consistent" behavior
  */
  Ndb_local_connection mysqld(thd);
  const bool ignore_no_such_table = true;
  if(mysqld.truncate_table(STRING_WITH_LEN("mysql"),
                           STRING_WITH_LEN("ndb_binlog_index"),
                           ignore_no_such_table))
  {
    // Failed to truncate table
    DBUG_RETURN(1);
  }
  DBUG_RETURN(0);
}

/*
  Setup THD object
  'Inspired' from ha_ndbcluster.cc : ndb_util_thread_func
*/
THD *
ndb_create_thd(char * stackptr)
{
  DBUG_ENTER("ndb_create_thd");
  THD * thd= new THD; /* note that contructor of THD uses DBUG_ */
  if (thd == 0)
  {
    DBUG_RETURN(0);
  }
  THD_CHECK_SENTRY(thd);

  thd->thread_id= 0;
  thd->thread_stack= stackptr; /* remember where our stack is */
  if (thd->store_globals())
  {
    delete thd;
    DBUG_RETURN(0);
  }

  lex_start(thd);

  thd->init_for_queries();
  thd_set_command(thd, COM_DAEMON);
  thd->system_thread= SYSTEM_THREAD_NDBCLUSTER_BINLOG;
#ifndef NDB_THD_HAS_NO_VERSION
  thd->version= refresh_version;
#endif
  thd->client_capabilities= 0;
  thd->lex->start_transaction_opt= 0;
  thd->security_ctx->skip_grants();

  CHARSET_INFO *charset_connection= get_charset_by_csname("utf8",
                                                          MY_CS_PRIMARY,
                                                          MYF(MY_WME));
  thd->variables.character_set_client= charset_connection;
  thd->variables.character_set_results= charset_connection;
  thd->variables.collation_connection= charset_connection;
  thd->update_charset();
  DBUG_RETURN(thd);
}

/*
  Called from MYSQL_BIN_LOG::purge_logs in log.cc when the binlog "file"
  is removed
*/

static int
ndbcluster_binlog_index_purge_file(THD *passed_thd, const char *file)
{
  int stack_base = 0;
  int error = 0;
  DBUG_ENTER("ndbcluster_binlog_index_purge_file");
  DBUG_PRINT("enter", ("file: %s", file));

  if (!ndb_binlog_running || (passed_thd && passed_thd->slave_thread))
    DBUG_RETURN(0);

  /**
   * This function cannot safely reuse the passed thd object
   * due to the variety of places from which it is called.
   *   new/delete one...yuck!
   */
  THD* my_thd;
  if ((my_thd = ndb_create_thd((char*)&stack_base) /* stack ptr */) == 0)
  {
    /**
     * TODO return proper error code here,
     * BUT! return code is not (currently) checked in
     *      log.cc : purge_index_entry() so we settle for warning printout
     * Will sql_print_warning fail with no thd?
     */
    sql_print_warning("NDB: Unable to purge "
                      NDB_REP_DB "." NDB_REP_TABLE
                      " File=%s (failed to setup thd)", file);
    DBUG_RETURN(0);
  }


  /*
    delete rows from mysql.ndb_binlog_index table for the given
    filename, if table does not exist ignore the error as it
    is a "consistent" behavior
  */
  Ndb_local_connection mysqld(my_thd);
  const bool ignore_no_such_table = true;
  if(mysqld.delete_rows(STRING_WITH_LEN("mysql"),
                        STRING_WITH_LEN("ndb_binlog_index"),
                        ignore_no_such_table,
                        "File='", file, "'", NULL))
  {
    // Failed to delete rows from table
    error = 1;
  }

  /* Cleanup links between thread and my_thd, then delete it */ 
  my_thd->restore_globals();
  my_thd->cleanup();
  delete my_thd;
  
  if (passed_thd)
  {
<<<<<<< HEAD
    delete thd;
=======
    /* Relink passed THD with this thread */
    passed_thd->store_globals();
>>>>>>> 9f5cec23
  }

  DBUG_RETURN(error);
}


// Determine if privilege tables are distributed, ie. stored in NDB
bool
Ndb_dist_priv_util::priv_tables_are_in_ndb(THD* thd)
{
  bool distributed= false;
  Ndb_dist_priv_util dist_priv;
  DBUG_ENTER("ndbcluster_distributed_privileges");

  Ndb *ndb= check_ndb_in_thd(thd);
  if (!ndb)
    DBUG_RETURN(false); // MAGNUS, error message?

  if (ndb->setDatabaseName(dist_priv.database()) != 0)
    DBUG_RETURN(false);

  const char* table_name;
  while((table_name= dist_priv.iter_next_table()))
  {
    DBUG_PRINT("info", ("table_name: %s", table_name));
    Ndb_table_guard ndbtab_g(ndb->getDictionary(), table_name);
    const NDBTAB *ndbtab= ndbtab_g.get_table();
    if (ndbtab)
    {
      distributed= true;
    }
    else if (distributed)
    {
      sql_print_error("NDB: Inconsistency detected in distributed "
                      "privilege tables. Table '%s.%s' is not distributed",
                      dist_priv.database(), table_name);
      DBUG_RETURN(false);
    }
  }
  DBUG_RETURN(distributed);
}


/*
  ndbcluster_binlog_log_query

   - callback function installed in handlerton->binlog_log_query
   - called by MySQL Server in places where no other handlerton
     function exists which can be used to notify about changes
   - used by ndbcluster to detect when
     -- databases are created or altered
     -- privilege tables have been modified
*/

static void
ndbcluster_binlog_log_query(handlerton *hton, THD *thd,
                            enum_binlog_command binlog_command,
                            const char *query, uint query_length,
                            const char *db, const char *table_name)
{
  DBUG_ENTER("ndbcluster_binlog_log_query");
  DBUG_PRINT("enter", ("db: %s  table_name: %s  query: %s",
                       db, table_name, query));
  enum SCHEMA_OP_TYPE type;
  /* Use random table_id and table_version  */
  const uint32 table_id = (uint32)rand();
  const uint32 table_version = (uint32)rand();
  switch (binlog_command)
  {
  case LOGCOM_CREATE_DB:
    DBUG_PRINT("info", ("New database '%s' created", db));
    type= SOT_CREATE_DB;
    break;

  case LOGCOM_ALTER_DB:
    DBUG_PRINT("info", ("The database '%s' was altered", db));
    type= SOT_ALTER_DB;
    break;

  case LOGCOM_ACL_NOTIFY:
    DBUG_PRINT("info", ("Privilege tables have been modified"));
    type= SOT_GRANT;
    if (!Ndb_dist_priv_util::priv_tables_are_in_ndb(thd))
    {
      DBUG_VOID_RETURN;
    }
    /*
      NOTE! Grant statements with db set to NULL is very rare but
      may be provoked by for example dropping the currently selected
      database. Since ndbcluster_log_schema_op does not allow
      db to be NULL(can't create a key for the ndb_schem_object nor
      writeNULL to ndb_schema), the situation is salvaged by setting db
      to the constant string "mysql" which should work in most cases.

      Interestingly enough this "hack" has the effect that grant statements
      are written to the remote binlog in same format as if db would have
      been NULL.
    */
    if (!db)
      db = "mysql";
    break;    

  default:
    DBUG_PRINT("info", ("Ignoring binlog_log_query notification"));
    DBUG_VOID_RETURN;
    break;

  }
  ndbcluster_log_schema_op(thd, query, query_length,
                           db, table_name, table_id, table_version, type,
                           NULL, NULL);
  DBUG_VOID_RETURN;
}


/*
  End use of the NDB Cluster binlog
   - wait for binlog thread to shutdown
*/

int ndbcluster_binlog_end(THD *thd)
{
  DBUG_ENTER("ndbcluster_binlog_end");

  if (ndb_util_thread.running > 0)
  {
    /*
      Wait for util thread to die (as this uses the injector mutex)
      There is a very small change that ndb_util_thread dies and the
      following mutex is freed before it's accessed. This shouldn't
      however be a likely case as the ndbcluster_binlog_end is supposed to
      be called before ndb_cluster_end().
    */
    sql_print_information("Stopping Cluster Utility thread");
    pthread_mutex_lock(&ndb_util_thread.LOCK);
    /* Ensure mutex are not freed if ndb_cluster_end is running at same time */
    ndb_util_thread.running++;
    ndbcluster_terminating= 1;
    pthread_cond_signal(&ndb_util_thread.COND);
    while (ndb_util_thread.running > 1)
      pthread_cond_wait(&ndb_util_thread.COND_ready, &ndb_util_thread.LOCK);
    ndb_util_thread.running--;
    pthread_mutex_unlock(&ndb_util_thread.LOCK);
  }

  if (ndb_index_stat_thread.running > 0)
  {
    /*
      Index stats thread blindly imitates util thread.  Following actually
      fixes some "[Warning] Plugin 'ndbcluster' will be forced to shutdown".
    */
    sql_print_information("Stopping Cluster Index Stats thread");
    pthread_mutex_lock(&ndb_index_stat_thread.LOCK);
    /* Ensure mutex are not freed if ndb_cluster_end is running at same time */
    ndb_index_stat_thread.running++;
    ndbcluster_terminating= 1;
    pthread_cond_signal(&ndb_index_stat_thread.COND);
    while (ndb_index_stat_thread.running > 1)
      pthread_cond_wait(&ndb_index_stat_thread.COND_ready,
                        &ndb_index_stat_thread.LOCK);
    ndb_index_stat_thread.running--;
    pthread_mutex_unlock(&ndb_index_stat_thread.LOCK);
  }

  if (ndbcluster_binlog_inited)
  {
    ndbcluster_binlog_inited= 0;
    if (ndb_binlog_thread_running)
    {
      /* wait for injector thread to finish */
      ndbcluster_binlog_terminating= 1;
      pthread_mutex_lock(&injector_mutex);
      pthread_cond_signal(&injector_cond);
      while (ndb_binlog_thread_running > 0)
        pthread_cond_wait(&injector_cond, &injector_mutex);
      pthread_mutex_unlock(&injector_mutex);
    }
    pthread_mutex_destroy(&injector_mutex);
    pthread_cond_destroy(&injector_cond);
    pthread_mutex_destroy(&ndb_schema_share_mutex);
  }

  DBUG_RETURN(0);
}

/*****************************************************************
  functions called from slave sql client threads
****************************************************************/
static void ndbcluster_reset_slave(THD *thd)
{
  int error = 0;
  if (!ndb_binlog_running)
    return;

  DBUG_ENTER("ndbcluster_reset_slave");

  /*
    delete all rows from mysql.ndb_apply_status table
    - if table does not exist ignore the error as it
      is a consistent behavior
  */
  Ndb_local_connection mysqld(thd);
  const bool ignore_no_such_table = true;
  if(mysqld.delete_rows(STRING_WITH_LEN("mysql"),
                        STRING_WITH_LEN("ndb_apply_status"),
                        ignore_no_such_table,
                        NULL))
  {
    // Failed to delete rows from table
    error = 1;
  }

  g_ndb_slave_state.atResetSlave();

  // pending fix for bug#59844 will make this function return int
  DBUG_VOID_RETURN;
}

/*
  Initialize the binlog part of the ndb handlerton
*/

/**
  Upon the sql command flush logs, we need to ensure that all outstanding
  ndb data to be logged has made it to the binary log to get a deterministic
  behavior on the rotation of the log.
 */
static bool ndbcluster_flush_logs(handlerton *hton)
{
  ndbcluster_binlog_wait(current_thd);
  return FALSE;
}


static int ndbcluster_binlog_func(handlerton *hton, THD *thd, 
                                  enum_binlog_func fn, 
                                  void *arg)
{
  DBUG_ENTER("ndbcluster_binlog_func");
  int res= 0;
  switch(fn)
  {
  case BFN_RESET_LOGS:
    res= ndbcluster_reset_logs(thd);
    break;
  case BFN_RESET_SLAVE:
    ndbcluster_reset_slave(thd);
    break;
  case BFN_BINLOG_WAIT:
    ndbcluster_binlog_wait(thd);
    break;
  case BFN_BINLOG_END:
    res= ndbcluster_binlog_end(thd);
    break;
  case BFN_BINLOG_PURGE_FILE:
    res= ndbcluster_binlog_index_purge_file(thd, (const char *)arg);
    break;
  }
  DBUG_RETURN(res);
}

void ndbcluster_binlog_init_handlerton()
{
  handlerton *h= ndbcluster_hton;
  h->flush_logs=       ndbcluster_flush_logs;
  h->binlog_func=      ndbcluster_binlog_func;
  h->binlog_log_query= ndbcluster_binlog_log_query;
}


/*
  Convert db and table name into a key to use for searching
  the ndbcluster_open_tables hash
*/
static size_t
ndb_open_tables__create_key(char* key_buf, size_t key_buf_length,
                            const char* db, size_t db_length,
                            const char* table, size_t table_length)
{
  size_t key_length =  my_snprintf(key_buf, key_buf_length,
                                   "./%*s/%*s", db_length, db,
                                   table_length, table) - 1;
  assert(key_length > 0);
  assert(key_length < key_buf_length);

  return key_length;
}


/*
  Check if table with given name is open, ie. is
  in ndbcluster_open_tables hash
*/
static bool
ndb_open_tables__is_table_open(const char* db, size_t db_length,
                               const char* table, size_t table_length)
{
  char key[FN_REFLEN + 1];
  size_t key_length = ndb_open_tables__create_key(key, sizeof(key),
                                                  db, db_length,
                                                  table, table_length);
  DBUG_ENTER("ndb_open_tables__is_table_open");
  DBUG_PRINT("enter", ("db: '%s', table: '%s', key: '%s'",
                       db, table, key));

  pthread_mutex_lock(&ndbcluster_mutex);
  bool result = my_hash_search(&ndbcluster_open_tables,
                               (const uchar*)key,
                               key_length) != NULL;
  pthread_mutex_unlock(&ndbcluster_mutex);

  DBUG_PRINT("exit", ("result: %d", result));
  DBUG_RETURN(result);
}


static bool
ndbcluster_check_ndb_schema_share()
{
  return ndb_open_tables__is_table_open(STRING_WITH_LEN("mysql"),
                                        STRING_WITH_LEN("ndb_schema"));
}


static bool
ndbcluster_check_ndb_apply_status_share()
{
  return ndb_open_tables__is_table_open(STRING_WITH_LEN("mysql"),
                                        STRING_WITH_LEN("ndb_apply_status"));
}


static bool
create_cluster_sys_table(THD *thd, const char* db, size_t db_length,
                         const char* table, size_t table_length,
                         const char* create_definitions,
                         const char* create_options)
{
  if (ndb_open_tables__is_table_open(db, db_length, table, table_length))
    return false;

  if (g_ndb_cluster_connection->get_no_ready() <= 0)
    return false;

  if (opt_ndb_extra_logging)
    sql_print_information("NDB: Creating %s.%s", db, table);

  Ndb_local_connection mysqld(thd);

  /*
    Check if table exists in MySQL "dictionary"(i.e on disk)
    if so, remove it since there is none in Ndb
  */
  {
    char path[FN_REFLEN + 1];
    build_table_filename(path, sizeof(path) - 1,
                         db, table, reg_ext, 0);
    if (my_delete(path, MYF(0)) == 0)
    {
      /*
        The .frm file existed and was deleted from disk.
        It's possible that someone has tried to use it and thus
        it might have been inserted in the table definition cache.
        It must be flushed to avoid that it exist only in the
        table definition cache.
      */
      if (opt_ndb_extra_logging)
        sql_print_information("NDB: Flushing %s.%s", db, table);

      /* Flush mysql.ndb_apply_status table, ignore all errors */
      (void)mysqld.flush_table(db, db_length,
                               table, table_length);
    }
  }

  const bool create_if_not_exists = true;
  const bool res = mysqld.create_sys_table(db, db_length,
                                           table, table_length,
                                           create_if_not_exists,
                                           create_definitions,
                                           create_options);
  return res;
}


static bool
ndb_apply_table__create(THD *thd)
{
  DBUG_ENTER("ndb_apply_table__create");

  /* NOTE! Updating this table schema must be reflected in ndb_restore */
  const bool res =
    create_cluster_sys_table(thd,
                             STRING_WITH_LEN("mysql"),
                             STRING_WITH_LEN("ndb_apply_status"),
                             // table_definition
                             "server_id INT UNSIGNED NOT NULL,"
                             "epoch BIGINT UNSIGNED NOT NULL, "
                             "log_name VARCHAR(255) BINARY NOT NULL, "
                             "start_pos BIGINT UNSIGNED NOT NULL, "
                             "end_pos BIGINT UNSIGNED NOT NULL, "
                             "PRIMARY KEY USING HASH (server_id)",
                             // table_options
                             "ENGINE=NDB CHARACTER SET latin1");
  DBUG_RETURN(res);
}


static bool
ndb_schema_table__create(THD *thd)
{
  DBUG_ENTER("ndb_schema_table__create");

  /* NOTE! Updating this table schema must be reflected in ndb_restore */
  const bool res =
    create_cluster_sys_table(thd,
                             STRING_WITH_LEN("mysql"),
                             STRING_WITH_LEN("ndb_schema"),
                             // table_definition
                             "db VARBINARY("
                             NDB_MAX_DDL_NAME_BYTESIZE_STR
                             ") NOT NULL,"
                             "name VARBINARY("
                             NDB_MAX_DDL_NAME_BYTESIZE_STR
                             ") NOT NULL,"
                             "slock BINARY(32) NOT NULL,"
                             "query BLOB NOT NULL,"
                             "node_id INT UNSIGNED NOT NULL,"
                             "epoch BIGINT UNSIGNED NOT NULL,"
                             "id INT UNSIGNED NOT NULL,"
                             "version INT UNSIGNED NOT NULL,"
                             "type INT UNSIGNED NOT NULL,"
                             "PRIMARY KEY USING HASH (db,name)",
                             // table_options
                             "ENGINE=NDB CHARACTER SET latin1");
  DBUG_RETURN(res);
}

class Thd_ndb_options_guard
{
public:
  Thd_ndb_options_guard(Thd_ndb *thd_ndb)
    : m_val(thd_ndb->options), m_save_val(thd_ndb->options) {}
  ~Thd_ndb_options_guard() { m_val= m_save_val; }
  void set(uint32 flag) { m_val|= flag; }
private:
  uint32 &m_val;
  uint32 m_save_val;
};

extern int ndb_setup_complete;
extern pthread_cond_t COND_ndb_setup_complete;

/*
   ndb_notify_tables_writable
   
   Called to notify any waiting threads that Ndb tables are
   now writable
*/ 
static void ndb_notify_tables_writable()
{
  pthread_mutex_lock(&ndbcluster_mutex);
  ndb_setup_complete= 1;
  pthread_cond_broadcast(&COND_ndb_setup_complete);
  pthread_mutex_unlock(&ndbcluster_mutex);
}


#ifdef NDB_WITHOUT_MAKE_DB_LIST
/*
  Declare LOOKUP_FIELD_VALUES and make_db_list() until
  stable interface to list available databases exist
*/
typedef struct st_lookup_field_values
{
  LEX_STRING db_value, table_value;
  bool wild_db_value, wild_table_value;
} LOOKUP_FIELD_VALUES;

int make_db_list(THD *thd, List<LEX_STRING> *files,
                 LOOKUP_FIELD_VALUES *lookup_field_vals,
                 bool *with_i_schema);
#endif

/*

 */

static void clean_away_stray_files(THD *thd)
{
  /*
    Clean-up any stray files for non-existing NDB tables
  */
  LOOKUP_FIELD_VALUES lookup_field_values;
  bool with_i_schema;
  List<LEX_STRING> db_names;
  List_iterator_fast<LEX_STRING> it(db_names);
  LEX_STRING *db_name;
  List<LEX_STRING> tab_names;
  char path[FN_REFLEN + 1];
 
  DBUG_ENTER("clean_away_stray_files");
  memset(&lookup_field_values, 0, sizeof(LOOKUP_FIELD_VALUES));
  if (make_db_list(thd, &db_names, &lookup_field_values, &with_i_schema))
  {
    thd->clear_error();
    DBUG_PRINT("info", ("Failed to find databases"));
    DBUG_VOID_RETURN;
  }
  it.rewind();
  while ((db_name= it++))
  {
    DBUG_PRINT("info", ("Found database %s", db_name->str));
    if (strcmp(NDB_REP_DB, db_name->str)) /* Skip system database */
    {
      sql_print_information("NDB: Cleaning stray tables from database '%s'",
                            db_name->str);
      build_table_filename(path, sizeof(path) - 1, db_name->str, "", "", 0);
      if (find_files(thd, &tab_names, db_name->str, path, NullS, 0)
          != FIND_FILES_OK)
      {
        thd->clear_error();
        DBUG_PRINT("info", ("Failed to find tables"));
      }
    }
  }
  DBUG_VOID_RETURN;
}

/*
  Ndb has no representation of the database schema objects.
  The mysql.ndb_schema table contains the latest schema operations
  done via a mysqld, and thus reflects databases created/dropped/altered
  while a mysqld was disconnected.  This function tries to recover
  the correct state w.r.t created databases using the information in
  that table.


*/
static int ndbcluster_find_all_databases(THD *thd)
{
  Ndb *ndb= check_ndb_in_thd(thd);
  Thd_ndb *thd_ndb= get_thd_ndb(thd);
  Thd_ndb_options_guard thd_ndb_options(thd_ndb);
  NDBDICT *dict= ndb->getDictionary();
  NdbTransaction *trans= NULL;
  NdbError ndb_error;
  int retries= 100;
  int retry_sleep= 30; /* 30 milliseconds, transaction */
  DBUG_ENTER("ndbcluster_find_all_databases");

  /*
    Function should only be called while ndbcluster_global_schema_lock
    is held, to ensure that ndb_schema table is not being updated while
    scanning.
  */
  if (!thd_ndb->has_required_global_schema_lock("ndbcluster_find_all_databases"))
    DBUG_RETURN(1);

  ndb->setDatabaseName(NDB_REP_DB);
  thd_ndb_options.set(TNO_NO_LOG_SCHEMA_OP);
  thd_ndb_options.set(TNO_NO_LOCK_SCHEMA_OP);
  while (1)
  {
    char db_buffer[FN_REFLEN];
    char *db= db_buffer+1;
    char name[FN_REFLEN];
    char query[64000];
    Ndb_table_guard ndbtab_g(dict, NDB_SCHEMA_TABLE);
    const NDBTAB *ndbtab= ndbtab_g.get_table();
    NdbScanOperation *op;
    NdbBlob *query_blob_handle;
    int r= 0;
    if (ndbtab == NULL)
    {
      ndb_error= dict->getNdbError();
      goto error;
    }
    trans= ndb->startTransaction();
    if (trans == NULL)
    {
      ndb_error= ndb->getNdbError();
      goto error;
    }
    op= trans->getNdbScanOperation(ndbtab);
    if (op == NULL)
    {
      ndb_error= trans->getNdbError();
      goto error;
    }

    op->readTuples(NdbScanOperation::LM_Read,
                   NdbScanOperation::SF_TupScan, 1);
    
    r|= op->getValue("db", db_buffer) == NULL;
    r|= op->getValue("name", name) == NULL;
    r|= (query_blob_handle= op->getBlobHandle("query")) == NULL;
    r|= query_blob_handle->getValue(query, sizeof(query));

    if (r)
    {
      ndb_error= op->getNdbError();
      goto error;
    }

    if (trans->execute(NdbTransaction::NoCommit))
    {
      ndb_error= trans->getNdbError();
      goto error;
    }

    while ((r= op->nextResult()) == 0)
    {
      unsigned db_len= db_buffer[0];
      unsigned name_len= name[0];
      /*
        name_len == 0 means no table name, hence the row
        is for a database
      */
      if (db_len > 0 && name_len == 0)
      {
        /* database found */
        db[db_len]= 0;

	/* find query */
        Uint64 query_length= 0;
        if (query_blob_handle->getLength(query_length))
        {
          ndb_error= query_blob_handle->getNdbError();
          goto error;
        }
        query[query_length]= 0;
        build_table_filename(name, sizeof(name), db, "", "", 0);
        int database_exists= !my_access(name, F_OK);
        if (strncasecmp("CREATE", query, 6) == 0)
        {
          /* Database should exist */
          if (!database_exists)
          {
            /* create missing database */
            sql_print_information("NDB: Discovered missing database '%s'", db);
            const int no_print_error[1]= {0};
            run_query(thd, query, query + query_length,
                      no_print_error);
          }
        }
        else if (strncasecmp("ALTER", query, 5) == 0)
        {
          /* Database should exist */
          if (!database_exists)
          {
            /* create missing database */
            sql_print_information("NDB: Discovered missing database '%s'", db);
            const int no_print_error[1]= {0};
            name_len= (unsigned)my_snprintf(name, sizeof(name), "CREATE DATABASE %s", db);
            run_query(thd, name, name + name_len,
                      no_print_error);
            run_query(thd, query, query + query_length,
                      no_print_error);
          }
        }
        else if (strncasecmp("DROP", query, 4) == 0)
        {
          /* Database should not exist */
          if (database_exists)
          {
            /* drop missing database */
            sql_print_information("NDB: Discovered remaining database '%s'", db);
          }
        }
      }
    }
    if (r == -1)
    {
      ndb_error= op->getNdbError();
      goto error;
    }
    ndb->closeTransaction(trans);
    trans= NULL;
    DBUG_RETURN(0); // success
  error:
    if (trans)
    {
      ndb->closeTransaction(trans);
      trans= NULL;
    }
    if (ndb_error.status == NdbError::TemporaryError && !thd->killed)
    {
      if (retries--)
      {
        sql_print_warning("NDB: ndbcluster_find_all_databases retry: %u - %s",
                          ndb_error.code,
                          ndb_error.message);
        do_retry_sleep(retry_sleep);
        continue; // retry
      }
    }
    if (!thd->killed)
    {
      sql_print_error("NDB: ndbcluster_find_all_databases fail: %u - %s",
                      ndb_error.code,
                      ndb_error.message);
    }

    DBUG_RETURN(1); // not temp error or too many retries
  }
}


/*
  find all tables in ndb and discover those needed
*/
static
int ndbcluster_find_all_files(THD *thd)
{
  Ndb* ndb;
  char key[FN_REFLEN + 1];
  NDBDICT *dict;
  int unhandled, retries= 5, skipped;
  DBUG_ENTER("ndbcluster_find_all_files");

  if (!(ndb= check_ndb_in_thd(thd)))
    DBUG_RETURN(HA_ERR_NO_CONNECTION);

  dict= ndb->getDictionary();

  LINT_INIT(unhandled);
  LINT_INIT(skipped);
  do
  {
    NdbDictionary::Dictionary::List list;
    if (dict->listObjects(list, NdbDictionary::Object::UserTable) != 0)
      DBUG_RETURN(1);
    unhandled= 0;
    skipped= 0;
    retries--;
    for (uint i= 0 ; i < list.count ; i++)
    {
      NDBDICT::List::Element& elmt= list.elements[i];
      if (IS_TMP_PREFIX(elmt.name) || IS_NDB_BLOB_PREFIX(elmt.name))
      {
        DBUG_PRINT("info", ("Skipping %s.%s in NDB", elmt.database, elmt.name));
        continue;
      }
      DBUG_PRINT("info", ("Found %s.%s in NDB", elmt.database, elmt.name));
      if (elmt.state != NDBOBJ::StateOnline &&
          elmt.state != NDBOBJ::StateBackup &&
          elmt.state != NDBOBJ::StateBuilding)
      {
        sql_print_information("NDB: skipping setup table %s.%s, in state %d",
                              elmt.database, elmt.name, elmt.state);
        skipped++;
        continue;
      }

      ndb->setDatabaseName(elmt.database);
      Ndb_table_guard ndbtab_g(dict, elmt.name);
      const NDBTAB *ndbtab= ndbtab_g.get_table();
      if (!ndbtab)
      {
        if (retries == 0)
          sql_print_error("NDB: failed to setup table %s.%s, error: %d, %s",
                          elmt.database, elmt.name,
                          dict->getNdbError().code,
                          dict->getNdbError().message);
        unhandled++;
        continue;
      }

      if (ndbtab->getFrmLength() == 0)
        continue;

      /* check if database exists */
      char *end= key +
        build_table_filename(key, sizeof(key) - 1, elmt.database, "", "", 0);
      if (my_access(key, F_OK))
      {
        /* no such database defined, skip table */
        continue;
      }
      /* finalize construction of path */
      end+= tablename_to_filename(elmt.name, end,
                                  (uint)(sizeof(key)-(end-key)));
      uchar *data= 0, *pack_data= 0;
      size_t length, pack_length;
      int discover= 0;
      if (readfrm(key, &data, &length) ||
          packfrm(data, length, &pack_data, &pack_length))
      {
        discover= 1;
        sql_print_information("NDB: missing frm for %s.%s, discovering...",
                              elmt.database, elmt.name);
      }
      else if (cmp_frm(ndbtab, pack_data, pack_length))
      {
        /* ndb_share reference temporary */
        NDB_SHARE *share= get_share(key, 0, FALSE);
        if (share)
        {
          DBUG_PRINT("NDB_SHARE", ("%s temporary  use_count: %u",
                                   share->key, share->use_count));
        }
        if (!share || get_ndb_share_state(share) != NSS_ALTERED)
        {
          discover= 1;
          sql_print_information("NDB: mismatch in frm for %s.%s,"
                                " discovering...",
                                elmt.database, elmt.name);
        }
        if (share)
        {
          /* ndb_share reference temporary free */
          DBUG_PRINT("NDB_SHARE", ("%s temporary free  use_count: %u",
                                   share->key, share->use_count));
          free_share(&share);
        }
      }
      my_free((char*) data, MYF(MY_ALLOW_ZERO_PTR));
      my_free((char*) pack_data, MYF(MY_ALLOW_ZERO_PTR));

      if (discover)
      {
        /* ToDo 4.1 database needs to be created if missing */
        if (ndb_create_table_from_engine(thd, elmt.database, elmt.name))
        {
          /* ToDo 4.1 handle error */
        }
      }
      else
      {
        /* set up replication for this table */
        ndbcluster_create_binlog_setup(thd, ndb, key, (uint)(end-key),
                                       elmt.database, elmt.name,
                                       0);
      }
    }
  }
  while (unhandled && retries);

  DBUG_RETURN(-(skipped + unhandled));
}


bool
ndb_binlog_setup(THD *thd)
{
  if (ndb_binlog_tables_inited)
    return true; // Already setup -> OK

  /*
    Can't proceed unless ndb binlog thread has setup
    the schema_ndb pointer(since that pointer is used for
    creating the event operations owned by ndb_schema_share)
  */
  pthread_mutex_lock(&injector_mutex);
  if (!schema_ndb)
  {
    pthread_mutex_unlock(&injector_mutex);
    return false;
  }
  pthread_mutex_unlock(&injector_mutex);

  /*
    Take the global schema lock to make sure that
    the schema is not changed in the cluster while
    running setup.
  */
  Ndb_global_schema_lock_guard global_schema_lock_guard(thd);
  if (global_schema_lock_guard.lock(false, false))
    return false;

  if (!ndb_schema_share &&
      ndbcluster_check_ndb_schema_share() == 0)
  {
    ndb_create_table_from_engine(thd, NDB_REP_DB, NDB_SCHEMA_TABLE);
    if (!ndb_schema_share)
    {
      ndb_schema_table__create(thd);
      // always make sure we create the 'schema' first
      if (!ndb_schema_share)
        return false;
    }
  }
  if (!ndb_apply_status_share &&
      ndbcluster_check_ndb_apply_status_share() == 0)
  {
    ndb_create_table_from_engine(thd, NDB_REP_DB, NDB_APPLY_TABLE);
    if (!ndb_apply_status_share)
    {
      ndb_apply_table__create(thd);
      if (!ndb_apply_status_share)
        return false;
    }
  }

  clean_away_stray_files(thd);

  if (ndbcluster_find_all_databases(thd))
  {
    return false;
  }

  if (ndbcluster_find_all_files(thd))
  {
    return false;
  }

  ndb_binlog_tables_inited= TRUE;

  if (ndb_binlog_running && ndb_binlog_is_ready)
  {
    if (opt_ndb_extra_logging)
      sql_print_information("NDB Binlog: ndb tables writable");

    close_cached_tables(NULL, NULL, TRUE, FALSE, FALSE);

    /*
       Signal any waiting thread that ndb table setup is
       now complete
    */
    ndb_notify_tables_writable();
  }

  /* Signal injector thread that all is setup */
  pthread_cond_signal(&injector_cond);

  return true; // Setup completed -> OK
}

/*
  Defines and struct for schema table.
  Should reflect table definition above.
*/
#define SCHEMA_DB_I 0u
#define SCHEMA_NAME_I 1u
#define SCHEMA_SLOCK_I 2u
#define SCHEMA_QUERY_I 3u
#define SCHEMA_NODE_ID_I 4u
#define SCHEMA_EPOCH_I 5u
#define SCHEMA_ID_I 6u
#define SCHEMA_VERSION_I 7u
#define SCHEMA_TYPE_I 8u
#define SCHEMA_SIZE 9u
#define SCHEMA_SLOCK_SIZE 32u


/*
  log query in schema table
*/
static void ndb_report_waiting(const char *key,
                               int the_time,
                               const char *op,
                               const char *obj,
                               const MY_BITMAP * map)
{
  ulonglong ndb_latest_epoch= 0;
  const char *proc_info= "<no info>";
  pthread_mutex_lock(&injector_mutex);
  if (injector_ndb)
    ndb_latest_epoch= injector_ndb->getLatestGCI();
  if (injector_thd)
    proc_info= injector_thd->proc_info;
  pthread_mutex_unlock(&injector_mutex);
  if (map == 0)
  {
    sql_print_information("NDB %s:"
                          " waiting max %u sec for %s %s."
                          "  epochs: (%u/%u,%u/%u,%u/%u)"
                          "  injector proc_info: %s"
                          ,key, the_time, op, obj
                          ,(uint)(ndb_latest_handled_binlog_epoch >> 32)
                          ,(uint)(ndb_latest_handled_binlog_epoch)
                          ,(uint)(ndb_latest_received_binlog_epoch >> 32)
                          ,(uint)(ndb_latest_received_binlog_epoch)
                          ,(uint)(ndb_latest_epoch >> 32)
                          ,(uint)(ndb_latest_epoch)
                          ,proc_info
                          );
  }
  else
  {
    sql_print_information("NDB %s:"
                          " waiting max %u sec for %s %s."
                          "  epochs: (%u/%u,%u/%u,%u/%u)"
                          "  injector proc_info: %s map: %x%x"
                          ,key, the_time, op, obj
                          ,(uint)(ndb_latest_handled_binlog_epoch >> 32)
                          ,(uint)(ndb_latest_handled_binlog_epoch)
                          ,(uint)(ndb_latest_received_binlog_epoch >> 32)
                          ,(uint)(ndb_latest_received_binlog_epoch)
                          ,(uint)(ndb_latest_epoch >> 32)
                          ,(uint)(ndb_latest_epoch)
                          ,proc_info
                          ,map->bitmap[0]
                          ,map->bitmap[1]
                          );
  }
}


extern void update_slave_api_stats(Ndb*);

int ndbcluster_log_schema_op(THD *thd,
                             const char *query, int query_length,
                             const char *db, const char *table_name,
                             uint32 ndb_table_id,
                             uint32 ndb_table_version,
                             enum SCHEMA_OP_TYPE type,
                             const char *new_db, const char *new_table_name)
{
  DBUG_ENTER("ndbcluster_log_schema_op");
  Thd_ndb *thd_ndb= get_thd_ndb(thd);
  if (!thd_ndb)
  {
    if (!(thd_ndb= Thd_ndb::seize(thd)))
    {
      sql_print_error("Could not allocate Thd_ndb object");
      DBUG_RETURN(1);
    }
    thd_set_thd_ndb(thd, thd_ndb);
  }

  DBUG_PRINT("enter",
             ("query: %s  db: %s  table_name: %s  thd_ndb->options: %d",
              query, db, table_name, thd_ndb->options));
  if (!ndb_schema_share || thd_ndb->options & TNO_NO_LOG_SCHEMA_OP)
  {
    if (thd->slave_thread)
      update_slave_api_stats(thd_ndb->ndb);

    DBUG_RETURN(0);
  }

  char tmp_buf2[FN_REFLEN];
  char quoted_table1[2 + 2 * FN_REFLEN + 1];
  char quoted_db1[2 + 2 * FN_REFLEN + 1];
  char quoted_db2[2 + 2 * FN_REFLEN + 1];
  char quoted_table2[2 + 2 * FN_REFLEN + 1];
  size_t id_length= 0;
  const char *type_str;
  int also_internal= 0;
  uint32 log_type= (uint32)type;
  switch (type)
  {
  case SOT_DROP_TABLE:
    /* drop database command, do not log at drop table */
    if (thd->lex->sql_command ==  SQLCOM_DROP_DB)
      DBUG_RETURN(0);
    /* redo the drop table query as is may contain several tables */
    query= tmp_buf2;
    id_length= my_strmov_quoted_identifier (thd, (char *) quoted_table1,
                                            table_name, 0);
    quoted_table1[id_length]= '\0';
    id_length= my_strmov_quoted_identifier (thd, (char *) quoted_db1,
                                            db, 0);
    quoted_db1[id_length]= '\0';
    query_length= (uint) (strxmov(tmp_buf2, "drop table ", quoted_db1, ".",
                                  quoted_table1, NullS) - tmp_buf2);
    type_str= "drop table";
    break;
  case SOT_RENAME_TABLE_PREPARE:
    type_str= "rename table prepare";
    also_internal= 1;
    break;
  case SOT_RENAME_TABLE:
    /* redo the rename table query as is may contain several tables */
    query= tmp_buf2;
    id_length= my_strmov_quoted_identifier (thd, (char *) quoted_db1,
                                            db, 0);
    quoted_db1[id_length]= '\0';
    id_length= my_strmov_quoted_identifier (thd, (char *) quoted_table1,
                                            table_name, 0);
    quoted_table1[id_length]= '\0';
    id_length= my_strmov_quoted_identifier (thd, (char *) quoted_db2,
                                            new_db, 0);
    quoted_db2[id_length]= '\0';
    id_length= my_strmov_quoted_identifier (thd, (char *) quoted_table2,
                                            new_table_name, 0);
    quoted_table2[id_length]= '\0';
    query_length= (uint) (strxmov(tmp_buf2, "rename table ",
                                  quoted_db1, ".", quoted_table1, " to ",
                                  quoted_db2, ".", quoted_table2, NullS) - tmp_buf2);
    type_str= "rename table";
    break;
  case SOT_CREATE_TABLE:
    type_str= "create table";
    break;
  case SOT_ALTER_TABLE_COMMIT:
    type_str= "alter table";
    also_internal= 1;
    break;
  case SOT_ONLINE_ALTER_TABLE_PREPARE:
    type_str= "online alter table prepare";
    also_internal= 1;
    break;
  case SOT_ONLINE_ALTER_TABLE_COMMIT:
    type_str= "online alter table commit";
    also_internal= 1;
    break;
  case SOT_DROP_DB:
    type_str= "drop db";
    break;
  case SOT_CREATE_DB:
    type_str= "create db";
    break;
  case SOT_ALTER_DB:
    type_str= "alter db";
    break;
  case SOT_TABLESPACE:
    type_str= "tablespace";
    break;
  case SOT_LOGFILE_GROUP:
    type_str= "logfile group";
    break;
  case SOT_TRUNCATE_TABLE:
    type_str= "truncate table";
    break;
  case SOT_CREATE_USER:
    type_str= "create user";
    break;
  case SOT_DROP_USER:
    type_str= "drop user";
    break;
  case SOT_RENAME_USER:
    type_str= "rename user";
    break;
  case SOT_GRANT:
    type_str= "grant/revoke";
    break;
  case SOT_REVOKE:
    type_str= "revoke all";
    break;
  default:
    abort(); /* should not happen, programming error */
  }

  NDB_SCHEMA_OBJECT *ndb_schema_object;
  {
    char key[FN_REFLEN + 1];
    build_table_filename(key, sizeof(key) - 1, db, table_name, "", 0);
    ndb_schema_object= ndb_get_schema_object(key, true);
    ndb_schema_object->table_id= ndb_table_id;
    ndb_schema_object->table_version= ndb_table_version;
  }

  const NdbError *ndb_error= 0;
  uint32 node_id= g_ndb_cluster_connection->node_id();
  Uint64 epoch= 0;
  {
    int i;
    int no_storage_nodes= g_ndb_cluster_connection->no_db_nodes();

    /* begin protect ndb_schema_share */
    pthread_mutex_lock(&ndb_schema_share_mutex);
    if (ndb_schema_share == 0)
    {
      pthread_mutex_unlock(&ndb_schema_share_mutex);
      ndb_free_schema_object(&ndb_schema_object);
      DBUG_RETURN(0);    
    }
    pthread_mutex_lock(&ndb_schema_share->mutex);
    for (i= 0; i < no_storage_nodes; i++)
    {
      bitmap_union(&ndb_schema_object->slock_bitmap,
                   &ndb_schema_share->subscriber_bitmap[i]);
    }
    pthread_mutex_unlock(&ndb_schema_share->mutex);
    pthread_mutex_unlock(&ndb_schema_share_mutex);
    /* end protect ndb_schema_share */

    if (also_internal)
      bitmap_set_bit(&ndb_schema_object->slock_bitmap, node_id);
    else
      bitmap_clear_bit(&ndb_schema_object->slock_bitmap, node_id);

    DBUG_DUMP("schema_subscribers", (uchar*)&ndb_schema_object->slock,
              no_bytes_in_map(&ndb_schema_object->slock_bitmap));
  }

  Ndb *ndb= thd_ndb->ndb;
  char save_db[FN_REFLEN];
  strcpy(save_db, ndb->getDatabaseName());

  char tmp_buf[FN_REFLEN];
  NDBDICT *dict= ndb->getDictionary();
  ndb->setDatabaseName(NDB_REP_DB);
  Ndb_table_guard ndbtab_g(dict, NDB_SCHEMA_TABLE);
  const NDBTAB *ndbtab= ndbtab_g.get_table();
  NdbTransaction *trans= 0;
  int retries= 100;
  int retry_sleep= 30; /* 30 milliseconds, transaction */
  const NDBCOL *col[SCHEMA_SIZE];
  unsigned sz[SCHEMA_SIZE];

  if (ndbtab == 0)
  {
    if (strcmp(NDB_REP_DB, db) != 0 ||
        strcmp(NDB_SCHEMA_TABLE, table_name))
    {
      ndb_error= &dict->getNdbError();
    }
    goto end;
  }

  {
    uint i;
    for (i= 0; i < SCHEMA_SIZE; i++)
    {
      col[i]= ndbtab->getColumn(i);
      if (i != SCHEMA_QUERY_I)
      {
        sz[i]= col[i]->getLength();
        DBUG_ASSERT(sz[i] <= sizeof(tmp_buf));
      }
    }
  }

  while (1)
  {
    const char *log_db= db;
    const char *log_tab= table_name;
    const char *log_subscribers= (char*)ndb_schema_object->slock;
    if ((trans= ndb->startTransaction()) == 0)
      goto err;
    while (1)
    {
      NdbOperation *op= 0;
      int r= 0;
      r|= (op= trans->getNdbOperation(ndbtab)) == 0;
      DBUG_ASSERT(r == 0);
      r|= op->writeTuple();
      DBUG_ASSERT(r == 0);
      
      /* db */
      ndb_pack_varchar(col[SCHEMA_DB_I], tmp_buf, log_db, (int)strlen(log_db));
      r|= op->equal(SCHEMA_DB_I, tmp_buf);
      DBUG_ASSERT(r == 0);
      /* name */
      ndb_pack_varchar(col[SCHEMA_NAME_I], tmp_buf, log_tab,
                       (int)strlen(log_tab));
      r|= op->equal(SCHEMA_NAME_I, tmp_buf);
      DBUG_ASSERT(r == 0);
      /* slock */
      DBUG_ASSERT(sz[SCHEMA_SLOCK_I] ==
                  no_bytes_in_map(&ndb_schema_object->slock_bitmap));
      r|= op->setValue(SCHEMA_SLOCK_I, log_subscribers);
      DBUG_ASSERT(r == 0);
      /* query */
      {
        NdbBlob *ndb_blob= op->getBlobHandle(SCHEMA_QUERY_I);
        DBUG_ASSERT(ndb_blob != 0);
        uint blob_len= query_length;
        const char* blob_ptr= query;
        r|= ndb_blob->setValue(blob_ptr, blob_len);
        DBUG_ASSERT(r == 0);
      }
      /* node_id */
      r|= op->setValue(SCHEMA_NODE_ID_I, node_id);
      DBUG_ASSERT(r == 0);
      /* epoch */
      r|= op->setValue(SCHEMA_EPOCH_I, epoch);
      DBUG_ASSERT(r == 0);
      /* id */
      r|= op->setValue(SCHEMA_ID_I, ndb_table_id);
      DBUG_ASSERT(r == 0);
      /* version */
      r|= op->setValue(SCHEMA_VERSION_I, ndb_table_version);
      DBUG_ASSERT(r == 0);
      /* type */
      r|= op->setValue(SCHEMA_TYPE_I, log_type);
      DBUG_ASSERT(r == 0);
      /* any value */
      Uint32 anyValue = 0;
      if (! thd->slave_thread)
      {
        /* Schema change originating from this MySQLD, check SQL_LOG_BIN
         * variable and pass 'setting' to all logging MySQLDs via AnyValue  
         */
        if (thd_options(thd) & OPTION_BIN_LOG) /* e.g. SQL_LOG_BIN == on */
        {
          DBUG_PRINT("info", ("Schema event for binlogging"));
          ndbcluster_anyvalue_set_normal(anyValue);
        }
        else
        {
          DBUG_PRINT("info", ("Schema event not for binlogging")); 
          ndbcluster_anyvalue_set_nologging(anyValue);
        }
      }
      else
      {
        /* 
           Slave propagating replicated schema event in ndb_schema
           In case replicated serverId is composite 
           (server-id-bits < 31) we copy it into the 
           AnyValue as-is
           This is for 'future', as currently Schema operations
           do not have composite AnyValues.
           In future it may be useful to support *not* mapping composite
           AnyValues to/from Binlogged server-ids.
        */
        DBUG_PRINT("info", ("Replicated schema event with original server id %d",
                            thd->server_id));
        anyValue = thd_unmasked_server_id(thd);
      }

#ifndef DBUG_OFF
      /*
        MySQLD will set the user-portion of AnyValue (if any) to all 1s
        This tests code filtering ServerIds on the value of server-id-bits.
      */
      const char* p = getenv("NDB_TEST_ANYVALUE_USERDATA");
      if (p != 0  && *p != 0 && *p != '0' && *p != 'n' && *p != 'N')
      {
        dbug_ndbcluster_anyvalue_set_userbits(anyValue);
      }
#endif  

      r|= op->setAnyValue(anyValue);
      DBUG_ASSERT(r == 0);
      break;
    }
    if (trans->execute(NdbTransaction::Commit, NdbOperation::DefaultAbortOption,
                       1 /* force send */) == 0)
    {
      DBUG_PRINT("info", ("logged: %s", query));
      dict->forceGCPWait(1);
      break;
    }
err:
    const NdbError *this_error= trans ?
      &trans->getNdbError() : &ndb->getNdbError();
    if (this_error->status == NdbError::TemporaryError && !thd->killed)
    {
      if (retries--)
      {
        if (trans)
          ndb->closeTransaction(trans);
        do_retry_sleep(retry_sleep);
        continue; // retry
      }
    }
    ndb_error= this_error;
    break;
  }
end:
  if (ndb_error)
    push_warning_printf(thd, Sql_condition::WARN_LEVEL_WARN,
                        ER_GET_ERRMSG, ER(ER_GET_ERRMSG),
                        ndb_error->code,
                        ndb_error->message,
                        "Could not log query '%s' on other mysqld's");
          
  if (trans)
    ndb->closeTransaction(trans);
  ndb->setDatabaseName(save_db);

  if (opt_ndb_extra_logging > 19)
  {
    sql_print_information("NDB: distributed %s.%s(%u/%u) type: %s(%u) query: \'%s\' to %x%x",
                          db,
                          table_name,
                          ndb_table_id,
                          ndb_table_version,
                          get_schema_type_name(log_type),
                          log_type,
                          query,
                          ndb_schema_object->slock_bitmap.bitmap[0],
                          ndb_schema_object->slock_bitmap.bitmap[1]);
  }

  /*
    Wait for other mysqld's to acknowledge the table operation
  */
  if (ndb_error == 0 && !bitmap_is_clear_all(&ndb_schema_object->slock_bitmap))
  {
    int max_timeout= DEFAULT_SYNC_TIMEOUT;
    pthread_mutex_lock(&ndb_schema_object->mutex);
    while (1)
    {
      struct timespec abstime;
      int i;
      int no_storage_nodes= g_ndb_cluster_connection->no_db_nodes();
      set_timespec(abstime, 1);
      int ret= pthread_cond_timedwait(&injector_cond,
                                      &ndb_schema_object->mutex,
                                      &abstime);
      if (thd->killed)
        break;

      /* begin protect ndb_schema_share */
      pthread_mutex_lock(&ndb_schema_share_mutex);
      if (ndb_schema_share == 0)
      {
        pthread_mutex_unlock(&ndb_schema_share_mutex);
        break;
      }
      MY_BITMAP servers;
      bitmap_init(&servers, 0, 256, FALSE);
      bitmap_clear_all(&servers);
      bitmap_set_bit(&servers, node_id); // "we" are always alive
      pthread_mutex_lock(&ndb_schema_share->mutex);
      for (i= 0; i < no_storage_nodes; i++)
      {
        /* remove any unsubscribed from schema_subscribers */
        MY_BITMAP *tmp= &ndb_schema_share->subscriber_bitmap[i];
        bitmap_union(&servers, tmp);
      }
      pthread_mutex_unlock(&ndb_schema_share->mutex);
      pthread_mutex_unlock(&ndb_schema_share_mutex);
      /* end protect ndb_schema_share */

      /* remove any unsubscribed from ndb_schema_object->slock */
      bitmap_intersect(&ndb_schema_object->slock_bitmap, &servers);
      bitmap_free(&servers);

      if (bitmap_is_clear_all(&ndb_schema_object->slock_bitmap))
        break;

      if (ret)
      {
        max_timeout--;
        if (max_timeout == 0)
        {
          sql_print_error("NDB %s: distributing %s timed out. Ignoring...",
                          type_str, ndb_schema_object->key);
          DBUG_ASSERT(false);
          break;
        }
        if (opt_ndb_extra_logging)
          ndb_report_waiting(type_str, max_timeout,
                             "distributing", ndb_schema_object->key,
                             &ndb_schema_object->slock_bitmap);
      }
    }
    pthread_mutex_unlock(&ndb_schema_object->mutex);
  }
  else if (ndb_error)
  {
    sql_print_error("NDB %s: distributing %s err: %u",
                    type_str, ndb_schema_object->key,
                    ndb_error->code);
  }
  else if (opt_ndb_extra_logging > 19)
  {
    sql_print_information("NDB %s: not waiting for distributing %s",
                          type_str, ndb_schema_object->key);
  }

  ndb_free_schema_object(&ndb_schema_object);

  if (opt_ndb_extra_logging > 19)
  {
    sql_print_information("NDB: distribution of %s.%s(%u/%u) type: %s(%u) query: \'%s\'"
                          " - complete!",
                          db,
                          table_name,
                          ndb_table_id,
                          ndb_table_version,
                          get_schema_type_name(log_type),
                          log_type,
                          query);
  }

  if (thd->slave_thread)
    update_slave_api_stats(ndb);

  DBUG_RETURN(0);
}

/*
  Handle _non_ data events from the storage nodes
*/

static
int
ndb_handle_schema_change(THD *thd, Ndb *is_ndb, NdbEventOperation *pOp,
                         const Ndb_event_data *event_data)
{
  DBUG_ENTER("ndb_handle_schema_change");

  if (pOp->getEventType() == NDBEVENT::TE_ALTER)
  {
    DBUG_PRINT("exit", ("Event type is TE_ALTER"));
    DBUG_RETURN(0);
  }

  DBUG_ASSERT(event_data);
  DBUG_ASSERT(pOp->getEventType() == NDBEVENT::TE_DROP ||
              pOp->getEventType() == NDBEVENT::TE_CLUSTER_FAILURE);

  NDB_SHARE *share= event_data->share;
  TABLE *shadow_table= event_data->shadow_table;
  const char *tabname= shadow_table->s->table_name.str;
  const char *dbname= shadow_table->s->db.str;
  {
    Thd_ndb *thd_ndb= get_thd_ndb(thd);
    Ndb *ndb= thd_ndb->ndb;
    NDBDICT *dict= ndb->getDictionary();
    ndb->setDatabaseName(dbname);
    Ndb_table_guard ndbtab_g(dict, tabname);
    const NDBTAB *ev_tab= pOp->getTable();
    const NDBTAB *cache_tab= ndbtab_g.get_table();
    if (cache_tab &&
        cache_tab->getObjectId() == ev_tab->getObjectId() &&
        cache_tab->getObjectVersion() <= ev_tab->getObjectVersion())
      ndbtab_g.invalidate();
  }

  pthread_mutex_lock(&share->mutex);
  DBUG_ASSERT(share->state == NSS_DROPPED || 
              share->op == pOp || share->new_op == pOp);
  if (share->new_op)
  {
    share->new_op= 0;
  }
  if (share->op)
  {
    share->op= 0;
  }
  pthread_mutex_unlock(&share->mutex);

  /* Signal ha_ndbcluster::delete/rename_table that drop is done */
  DBUG_PRINT("info", ("signal that drop is done"));
  (void) pthread_cond_signal(&injector_cond);

  pthread_mutex_lock(&ndbcluster_mutex);
  /* ndb_share reference binlog free */
  DBUG_PRINT("NDB_SHARE", ("%s binlog free  use_count: %u",
                           share->key, share->use_count));
  free_share(&share, TRUE);

  bool do_close_cached_tables= FALSE;
  bool is_remote_change= !ndb_has_node_id(pOp->getReqNodeId());
  if (is_remote_change && share && share->state != NSS_DROPPED)
  {
    DBUG_PRINT("info", ("remote change"));
    ndbcluster_mark_share_dropped(share);
    if (share->use_count != 1)
    {
      /* open handler holding reference */
      /* wait with freeing create ndb_share to below */
      do_close_cached_tables= TRUE;
    }
    else
    {
      /* ndb_share reference create free */
      DBUG_PRINT("NDB_SHARE", ("%s create free  use_count: %u",
                               share->key, share->use_count));
      free_share(&share, TRUE);
      share= 0;
    }
  }
  else
    share= 0;
  pthread_mutex_unlock(&ndbcluster_mutex);

  DBUG_PRINT("info", ("Deleting event_data"));
  delete event_data;
  pOp->setCustomData(NULL);

  DBUG_PRINT("info", ("Dropping event operation"));
  pthread_mutex_lock(&injector_mutex);
  is_ndb->dropEventOperation(pOp);
  pthread_mutex_unlock(&injector_mutex);

  if (do_close_cached_tables)
  {
    TABLE_LIST table_list;
    memset(&table_list, 0, sizeof(table_list));
    table_list.db= (char *)dbname;
    table_list.alias= table_list.table_name= (char *)tabname;
    close_cached_tables(thd, &table_list, FALSE, FALSE, FALSE);
    /* ndb_share reference create free */
    DBUG_PRINT("NDB_SHARE", ("%s create free  use_count: %u",
                             share->key, share->use_count));
    free_share(&share);
  }
  DBUG_RETURN(0);
}


class Mutex_guard
{
public:
  Mutex_guard(pthread_mutex_t &mutex) : m_mutex(mutex)
  {
    pthread_mutex_lock(&m_mutex);
  };
  ~Mutex_guard()
  {
    pthread_mutex_unlock(&m_mutex);
  };
private:
  pthread_mutex_t &m_mutex;
};


#include "ndb_local_schema.h"

class Ndb_schema_event_handler {

  class Ndb_schema_op
  {
    // Unpack Ndb_schema_op from event_data pointer
    void unpack_event(const Ndb_event_data *event_data)
    {
      TABLE *table= event_data->shadow_table;
      Field **field;
      /* unpack blob values */
      uchar* blobs_buffer= 0;
      uint blobs_buffer_size= 0;
      my_bitmap_map *old_map= dbug_tmp_use_all_columns(table, table->read_set);
      {
        ptrdiff_t ptrdiff= 0;
        int ret= get_ndb_blobs_value(table, event_data->ndb_value[0],
                                     blobs_buffer, blobs_buffer_size,
                                     ptrdiff);
        if (ret != 0)
        {
          my_free(blobs_buffer, MYF(MY_ALLOW_ZERO_PTR));
          DBUG_PRINT("info", ("blob read error"));
          DBUG_ASSERT(FALSE);
        }
      }
      /* db varchar 1 length uchar */
      field= table->field;
      db_length= *(uint8*)(*field)->ptr;
      DBUG_ASSERT(db_length <= (*field)->field_length);
      DBUG_ASSERT((*field)->field_length + 1 == sizeof(db));
      memcpy(db, (*field)->ptr + 1, db_length);
      db[db_length]= 0;
      /* name varchar 1 length uchar */
      field++;
      name_length= *(uint8*)(*field)->ptr;
      DBUG_ASSERT(name_length <= (*field)->field_length);
      DBUG_ASSERT((*field)->field_length + 1 == sizeof(name));
      memcpy(name, (*field)->ptr + 1, name_length);
      name[name_length]= 0;
      /* slock fixed length */
      field++;
      slock_length= (*field)->field_length;
      DBUG_ASSERT((*field)->field_length == sizeof(slock_buf));
      memcpy(slock_buf, (*field)->ptr, slock_length);
      /* query blob */
      field++;
      {
        Field_blob *field_blob= (Field_blob*)(*field);
        uint blob_len= field_blob->get_length((*field)->ptr);
        uchar *blob_ptr= 0;
        field_blob->get_ptr(&blob_ptr);
        DBUG_ASSERT(blob_len == 0 || blob_ptr != 0);
        query_length= blob_len;
        query= sql_strmake((char*) blob_ptr, blob_len);
      }
      /* node_id */
      field++;
      node_id= (Uint32)((Field_long *)*field)->val_int();
      /* epoch */
      field++;
      epoch= ((Field_long *)*field)->val_int();
      /* id */
      field++;
      id= (Uint32)((Field_long *)*field)->val_int();
      /* version */
      field++;
      version= (Uint32)((Field_long *)*field)->val_int();
      /* type */
      field++;
      type= (Uint32)((Field_long *)*field)->val_int();
      /* free blobs buffer */
      my_free(blobs_buffer, MYF(MY_ALLOW_ZERO_PTR));
      dbug_tmp_restore_column_map(table->read_set, old_map);
    }

  public:
    uchar db_length;
    char db[64];
    uchar name_length;
    char name[64];
    uchar slock_length;
    uint32 slock_buf[SCHEMA_SLOCK_SIZE/4];
    MY_BITMAP slock;
    unsigned short query_length;
    char *query;
    Uint64 epoch;
    uint32 node_id;
    uint32 id;
    uint32 version;
    uint32 type;
    uint32 any_value;

    /**
      Create a Ndb_schema_op from event_data
    */
    static Ndb_schema_op*
    create(const Ndb_event_data* event_data,
           Uint32 any_value)
    {
      DBUG_ENTER("Ndb_schema_op::create");
      Ndb_schema_op* schema_op=
        (Ndb_schema_op*)sql_alloc(sizeof(Ndb_schema_op));
      bitmap_init(&schema_op->slock,
                  schema_op->slock_buf, 8*SCHEMA_SLOCK_SIZE, FALSE);
      schema_op->unpack_event(event_data);
      schema_op->any_value= any_value;
      DBUG_PRINT("exit", ("%s.%s: query: '%s'  type: %d",
                          schema_op->db, schema_op->name,
                          schema_op->query,
                          schema_op->type));
      DBUG_RETURN(schema_op);
    }
  };

  static void
  print_could_not_discover_error(THD *thd,
                                 const Ndb_schema_op *schema)
  {
    sql_print_error("NDB Binlog: Could not discover table '%s.%s' from "
                    "binlog schema event '%s' from node %d. "
                    "my_errno: %d",
                     schema->db, schema->name, schema->query,
                     schema->node_id, my_errno);
    thd_print_warning_list(thd, "NDB Binlog");
  }


  static void
  write_schema_op_to_binlog(THD *thd, Ndb_schema_op *schema)
  {

    if (!ndb_binlog_running)
    {
      // This mysqld is not writing a binlog
      return;
    }

    /* any_value == 0 means local cluster sourced change that
     * should be logged
     */
    if (ndbcluster_anyvalue_is_reserved(schema->any_value))
    {
      /* Originating SQL node did not want this query logged */
      if (!ndbcluster_anyvalue_is_nologging(schema->any_value))
        sql_print_warning("NDB: unknown value for binlog signalling 0x%X, "
                          "query not logged",
                          schema->any_value);
      return;
    }

    Uint32 queryServerId = ndbcluster_anyvalue_get_serverid(schema->any_value);
    /*
       Start with serverId as received AnyValue, in case it's a composite
       (server_id_bits < 31).
       This is for 'future', as currently schema ops do not have composite
       AnyValues.
       In future it may be useful to support *not* mapping composite
       AnyValues to/from Binlogged server-ids.
    */
    Uint32 loggedServerId = schema->any_value;

    if (queryServerId)
    {
      /*
         AnyValue has non-zero serverId, must be a query applied by a slave
         mysqld.
         TODO : Assert that we are running in the Binlog injector thread?
      */
      if (! g_ndb_log_slave_updates)
      {
        /* This MySQLD does not log slave updates */
        return;
      }
    }
    else
    {
      /* No ServerId associated with this query, mark it as ours */
      ndbcluster_anyvalue_set_serverid(loggedServerId, ::server_id);
    }

    uint32 thd_server_id_save= thd->server_id;
    DBUG_ASSERT(sizeof(thd_server_id_save) == sizeof(thd->server_id));
    char *thd_db_save= thd->db;
    thd->server_id = loggedServerId;
    thd->db= schema->db;
    int errcode = query_error_code(thd, thd->killed == THD::NOT_KILLED);
    thd->binlog_query(THD::STMT_QUERY_TYPE, schema->query,
                      schema->query_length, FALSE,
  #ifdef NDB_THD_BINLOG_QUERY_HAS_DIRECT
                      TRUE,
  #endif
                      schema->name[0] == 0 || thd->db[0] == 0,
                      errcode);
    thd->server_id= thd_server_id_save;
    thd->db= thd_db_save;

    // Commit the binlog write
    (void)trans_commit_stmt(thd);
  }



  /*
    Acknowledge handling of schema operation
    - Inform the other nodes that schema op has
      been completed by this node (by updating the
      row for this op in ndb_schema table)
  */
  int
  ack_schema_op(const char *db, const char *table_name,
                uint32 table_id, uint32 table_version)
  {
    DBUG_ENTER("ack_schema_op");
    if (!ndb_schema_share)
    {
      DBUG_RETURN(0);
    }

    const NdbError *ndb_error= 0;
    Ndb *ndb= check_ndb_in_thd(m_thd);
    char save_db[FN_HEADLEN];
    strcpy(save_db, ndb->getDatabaseName());

    char tmp_buf[FN_REFLEN];
    NDBDICT *dict= ndb->getDictionary();
    ndb->setDatabaseName(NDB_REP_DB);
    Ndb_table_guard ndbtab_g(dict, NDB_SCHEMA_TABLE);
    const NDBTAB *ndbtab= ndbtab_g.get_table();
    NdbTransaction *trans= 0;
    int retries= 100;
    int retry_sleep= 30; /* 30 milliseconds, transaction */
    const NDBCOL *col[SCHEMA_SIZE];

    MY_BITMAP slock;
    uint32 bitbuf[SCHEMA_SLOCK_SIZE/4];
    bitmap_init(&slock, bitbuf, sizeof(bitbuf)*8, false);

    if (ndbtab == 0)
    {
      if (dict->getNdbError().code != 4009)
        abort();
      DBUG_RETURN(0);
    }

    {
      uint i;
      for (i= 0; i < SCHEMA_SIZE; i++)
      {
        col[i]= ndbtab->getColumn(i);
        if (i != SCHEMA_QUERY_I)
        {
          DBUG_ASSERT(col[i]->getLength() <= (int)sizeof(tmp_buf));
        }
      }
    }

    while (1)
    {
      if ((trans= ndb->startTransaction()) == 0)
        goto err;
      {
        NdbOperation *op= 0;
        int r= 0;

        /* read the bitmap exlusive */
        r|= (op= trans->getNdbOperation(ndbtab)) == 0;
        DBUG_ASSERT(r == 0);
        r|= op->readTupleExclusive();
        DBUG_ASSERT(r == 0);

        /* db */
        ndb_pack_varchar(col[SCHEMA_DB_I], tmp_buf, db, (int)strlen(db));
        r|= op->equal(SCHEMA_DB_I, tmp_buf);
        DBUG_ASSERT(r == 0);
        /* name */
        ndb_pack_varchar(col[SCHEMA_NAME_I], tmp_buf, table_name,
                         (int)strlen(table_name));
        r|= op->equal(SCHEMA_NAME_I, tmp_buf);
        DBUG_ASSERT(r == 0);
        /* slock */
        r|= op->getValue(SCHEMA_SLOCK_I, (char*)slock.bitmap) == 0;
        DBUG_ASSERT(r == 0);
      }
      if (trans->execute(NdbTransaction::NoCommit))
        goto err;

      if (opt_ndb_extra_logging > 19)
      {
        uint32 copy[SCHEMA_SLOCK_SIZE/4];
        memcpy(copy, bitbuf, sizeof(copy));
        bitmap_clear_bit(&slock, own_nodeid());
        sql_print_information("NDB: reply to %s.%s(%u/%u) from %x%x to %x%x",
                              db, table_name,
                              table_id, table_version,
                              copy[0], copy[1],
                              slock.bitmap[0],
                              slock.bitmap[1]);
      }
      else
      {
        bitmap_clear_bit(&slock, own_nodeid());
      }

      {
        NdbOperation *op= 0;
        int r= 0;

        /* now update the tuple */
        r|= (op= trans->getNdbOperation(ndbtab)) == 0;
        DBUG_ASSERT(r == 0);
        r|= op->updateTuple();
        DBUG_ASSERT(r == 0);

        /* db */
        ndb_pack_varchar(col[SCHEMA_DB_I], tmp_buf, db, (int)strlen(db));
        r|= op->equal(SCHEMA_DB_I, tmp_buf);
        DBUG_ASSERT(r == 0);
        /* name */
        ndb_pack_varchar(col[SCHEMA_NAME_I], tmp_buf, table_name,
                         (int)strlen(table_name));
        r|= op->equal(SCHEMA_NAME_I, tmp_buf);
        DBUG_ASSERT(r == 0);
        /* slock */
        r|= op->setValue(SCHEMA_SLOCK_I, (char*)slock.bitmap);
        DBUG_ASSERT(r == 0);
        /* node_id */
        r|= op->setValue(SCHEMA_NODE_ID_I, own_nodeid());
        DBUG_ASSERT(r == 0);
        /* type */
        r|= op->setValue(SCHEMA_TYPE_I, (uint32)SOT_CLEAR_SLOCK);
        DBUG_ASSERT(r == 0);
      }
      if (trans->execute(NdbTransaction::Commit,
                         NdbOperation::DefaultAbortOption, 1 /*force send*/) == 0)
      {
        DBUG_PRINT("info", ("node %d cleared lock on '%s.%s'",
                            own_nodeid(), db, table_name));
        dict->forceGCPWait(1);
        break;
      }
    err:
      const NdbError *this_error= trans ?
        &trans->getNdbError() : &ndb->getNdbError();
      if (this_error->status == NdbError::TemporaryError &&
          !thd_killed(m_thd))
      {
        if (retries--)
        {
          if (trans)
            ndb->closeTransaction(trans);
          do_retry_sleep(retry_sleep);
          continue; // retry
        }
      }
      ndb_error= this_error;
      break;
    }

    if (ndb_error)
    {
      sql_print_warning("NDB: Could not release slock on '%s.%s', "
                        "Error code: %d Message: %s",
                        db, table_name,
                        ndb_error->code, ndb_error->message);
    }
    if (trans)
      ndb->closeTransaction(trans);
    ndb->setDatabaseName(save_db);
    DBUG_RETURN(0);
  }


  bool check_is_ndb_schema_event(const Ndb_event_data* event_data) const
  {
    if (!event_data)
    {
      // Received event without event data pointer
      assert(false);
      return false;
    }

    NDB_SHARE *share= event_data->share;
    if (!share)
    {
      // Received event where the event_data is not properly initialized
      assert(false);
      return false;
    }
    assert(event_data->shadow_table);
    assert(event_data->ndb_value[0]);
    assert(event_data->ndb_value[1]);

    pthread_mutex_lock(&ndb_schema_share_mutex);
    if (share != ndb_schema_share)
    {
      // Received event from s_ndb not pointing at the ndb_schema_share
      pthread_mutex_unlock(&ndb_schema_share_mutex);
      assert(false);
      return false;
    }
    assert(!strncmp(share->db, STRING_WITH_LEN(NDB_REP_DB)));
    assert(!strncmp(share->table_name, STRING_WITH_LEN(NDB_SCHEMA_TABLE)));
    pthread_mutex_unlock(&ndb_schema_share_mutex);
    return true;
  }


  void
  handle_after_epoch(Ndb_schema_op* schema)
  {
    DBUG_ENTER("handle_after_epoch");
    DBUG_PRINT("info", ("Pushing Ndb_schema_op on list to be "
                        "handled after epoch"));
    assert(!is_post_epoch()); // Only before epoch
    m_post_epoch_handle_list.push_back(schema, m_mem_root);
    DBUG_VOID_RETURN;
  }


  void
  ack_after_epoch(Ndb_schema_op* schema)
  {
    DBUG_ENTER("ack_after_epoch");
    assert(!is_post_epoch()); // Only before epoch
    m_post_epoch_ack_list.push_back(schema, m_mem_root);
    DBUG_VOID_RETURN;
  }


  uint own_nodeid(void) const
  {
    return m_own_nodeid;
  }


  void
  ndbapi_invalidate_table(const char* db_name, const char* table_name) const
  {
    DBUG_ENTER("ndbapi_invalidate_table");
    Thd_ndb *thd_ndb= get_thd_ndb(m_thd);
    Ndb *ndb= thd_ndb->ndb;

    ndb->setDatabaseName(db_name);
    Ndb_table_guard ndbtab_g(ndb->getDictionary(), table_name);
    ndbtab_g.invalidate();
    DBUG_VOID_RETURN;
  }


  void
  mysqld_close_cached_table(const char* db_name, const char* table_name) const
  {
    DBUG_ENTER("mysqld_close_cached_table");
     // Just mark table as "need reopen"
    const bool wait_for_refresh = false;
    // Not waiting -> no timeout needed
    const ulong timeout = 0;

    TABLE_LIST table_list;
    memset(&table_list, 0, sizeof(table_list));
    table_list.db= (char*)db_name;
    table_list.alias= table_list.table_name= (char*)table_name;

    close_cached_tables(m_thd, &table_list,
                        wait_for_refresh, timeout);
    DBUG_VOID_RETURN;
  }


  void
  mysqld_write_frm_from_ndb(const char* db_name,
                            const char* table_name) const
  {
    DBUG_ENTER("mysqld_write_frm_from_ndb");
    Thd_ndb *thd_ndb= get_thd_ndb(m_thd);
    Ndb *ndb= thd_ndb->ndb;
    Ndb_table_guard ndbtab_g(ndb->getDictionary(), table_name);
    const NDBTAB *ndbtab= ndbtab_g.get_table();
    if (!ndbtab)
    {
      /*
        Bug#14773491 reports crash in 'cmp_frm' due to
        ndbtab* being NULL -> bail out here
      */
      sql_print_error("NDB schema: Could not find table '%s.%s' in NDB",
                      db_name, table_name);
      DBUG_ASSERT(false);
      DBUG_VOID_RETURN;
    }

    char key[FN_REFLEN];
    build_table_filename(key, sizeof(key)-1,
                         db_name, table_name, NullS, 0);

    uchar *data= 0, *pack_data= 0;
    size_t length, pack_length;

    if (readfrm(key, &data, &length) == 0 &&
        packfrm(data, length, &pack_data, &pack_length) == 0 &&
        cmp_frm(ndbtab, pack_data, pack_length))
    {
      DBUG_PRINT("info", ("Detected frm change of table %s.%s",
                          db_name, table_name));

      DBUG_DUMP("frm", (uchar*) ndbtab->getFrmData(),
                        ndbtab->getFrmLength());
      my_free(data);
      data= NULL;

      int error;
      if ((error= unpackfrm(&data, &length,
                            (const uchar*) ndbtab->getFrmData())) ||
          (error= writefrm(key, data, length)))
      {
        sql_print_error("NDB: Failed write frm for %s.%s, error %d",
                        db_name, table_name, error);
      }
    }
    my_free(data);
    my_free(pack_data);
    DBUG_VOID_RETURN;
  }


  NDB_SHARE* get_share(Ndb_schema_op* schema) const
  {
    DBUG_ENTER("get_share(Ndb_schema_op*)");
    char key[FN_REFLEN + 1];
    build_table_filename(key, sizeof(key) - 1,
                         schema->db, schema->name, "", 0);
    NDB_SHARE *share= ndbcluster_get_share(key, 0, FALSE, FALSE);
    if (share)
    {
      DBUG_PRINT("NDB_SHARE", ("%s temporary  use_count: %u",
                               share->key, share->use_count));
    }
    DBUG_RETURN(share);
  }


  bool
  check_if_local_tables_in_db(const char *dbname) const
  {
    DBUG_ENTER("check_if_local_tables_in_db");
    DBUG_PRINT("info", ("Looking for files in directory %s", dbname));
    List<LEX_STRING> files;
    char path[FN_REFLEN + 1];
    THD* thd= current_thd;
    ulong col_access= thd->col_access;

    /*
      Allow injector thread to read all tables.
      This is needed to be able to find all tables
      when calling find_files.
    */
    thd->col_access&= TABLE_ACLS;

    build_table_filename(path, sizeof(path) - 1, dbname, "", "", 0);
    if (find_files(m_thd, &files, dbname, path, NullS, 0) != FIND_FILES_OK)
    {
      m_thd->clear_error();
      DBUG_PRINT("info", ("Failed to find files"));
      /*
	Reset column access rights to default
      */
      thd->col_access= col_access;
      DBUG_RETURN(true);
    }
    /*
      Reset column access rights to default
    */
    thd->col_access= col_access;
    DBUG_PRINT("info",("found: %d files", files.elements));

    LEX_STRING *tabname;
    while ((tabname= files.pop()))
    {
      DBUG_PRINT("info", ("Found table %s", tabname->str));
      if (ndbcluster_check_if_local_table(dbname, tabname->str))
        DBUG_RETURN(true);
    }

    DBUG_RETURN(false);
  }


  bool is_local_table(const char* db_name, const char* table_name) const
  {
    return ndbcluster_check_if_local_table(db_name, table_name);
  }


  void handle_clear_slock(Ndb_schema_op* schema)
  {
    DBUG_ENTER("handle_clear_slock");

    assert(is_post_epoch());

    char key[FN_REFLEN + 1];
    build_table_filename(key, sizeof(key) - 1, schema->db, schema->name, "", 0);

    /* Ack to any SQL thread waiting for schema op to complete */
    NDB_SCHEMA_OBJECT *ndb_schema_object= ndb_get_schema_object(key, false);
    if (!ndb_schema_object)
    {
      /* Noone waiting for this schema op in this mysqld */
      if (opt_ndb_extra_logging > 19)
        sql_print_information("NDB: Discarding event...no obj: %s (%u/%u)",
                              key, schema->id, schema->version);
      DBUG_VOID_RETURN;
    }

    if (ndb_schema_object->table_id != schema->id ||
        ndb_schema_object->table_version != schema->version)
    {
      /* Someone waiting, but for another id/version... */
      if (opt_ndb_extra_logging > 19)
        sql_print_information("NDB: Discarding event...key: %s "
                              "non matching id/version [%u/%u] != [%u/%u]",
                              key,
                              ndb_schema_object->table_id,
                              ndb_schema_object->table_version,
                              schema->id,
                              schema->version);
      ndb_free_schema_object(&ndb_schema_object);
      DBUG_VOID_RETURN;
    }

    /*
      Copy the latest slock info into the ndb_schema_object so that
      waiter can check if all nodes it's waiting for has answered
    */
    pthread_mutex_lock(&ndb_schema_object->mutex);
    if (opt_ndb_extra_logging > 19)
    {
      sql_print_information("NDB: CLEAR_SLOCK key: %s(%u/%u) from"
                            " %x%x to %x%x",
                            key, schema->id, schema->version,
                            ndb_schema_object->slock[0],
                            ndb_schema_object->slock[1],
                            schema->slock_buf[0],
                            schema->slock_buf[1]);
    }
    memcpy(ndb_schema_object->slock, schema->slock_buf,
           sizeof(ndb_schema_object->slock));
    DBUG_DUMP("ndb_schema_object->slock_bitmap.bitmap",
              (uchar*)ndb_schema_object->slock_bitmap.bitmap,
              no_bytes_in_map(&ndb_schema_object->slock_bitmap));
    pthread_mutex_unlock(&ndb_schema_object->mutex);

    ndb_free_schema_object(&ndb_schema_object);

    /* Wake up the waiter */
    pthread_cond_signal(&injector_cond);

    DBUG_VOID_RETURN;
  }


  void
  handle_offline_alter_table_commit(Ndb_schema_op* schema)
  {
    DBUG_ENTER("handle_offline_alter_table_commit");

    assert(is_post_epoch()); // Always after epoch

    if (schema->node_id == own_nodeid())
      DBUG_VOID_RETURN;

    write_schema_op_to_binlog(m_thd, schema);
    ndbapi_invalidate_table(schema->db, schema->name);
    mysqld_close_cached_table(schema->db, schema->name);

    /**
     * Note about get_share() / free_share() referrences:
     *
     *  1) All shares have a ref count related to their 'discovery' by dictionary.
     *     (Until they are 'dropped')
     *  2) All shares are referred by the binlog thread if its DDL operations 
     *     should be replicated with schema events ('share->op != NULL')
     *  3) All shares are ref counted when they are temporarily referred
     *     inside a function. (as below)
     */
    NDB_SHARE *share= get_share(schema);  // 3) Temporary pin 'share'
    if (share)
    {
      pthread_mutex_lock(&share->mutex);
      if (share->op)
      {
        Ndb_event_data *event_data=
          (Ndb_event_data *) share->op->getCustomData();
        if (event_data)
          delete event_data;
        share->op->setCustomData(NULL);
        {
          Mutex_guard injector_mutex_g(injector_mutex);
          injector_ndb->dropEventOperation(share->op);
        }
        share->op= 0;
        free_share(&share);   // Free binlog ref, 2)
        DBUG_ASSERT(share);   // Still ref'ed by 1) & 3)
      }
      pthread_mutex_unlock(&share->mutex);
      free_share(&share);   // Free temporary ref, 3)
      DBUG_ASSERT(share);   // Still ref'ed by dict, 1)

      /**
       * Finaly unref. from dictionary, 1). 
       * If this was the last share ref, it will be deleted.
       * If there are more (trailing) references, the share will remain as an
       * unvisible instance in the share-hash until remaining references are dropped.
       */
      pthread_mutex_lock(&ndbcluster_mutex);
      handle_trailing_share(m_thd, share); // Unref my 'share', and make any pending refs 'trailing'
      share= 0;                            // It's gone
      pthread_mutex_unlock(&ndbcluster_mutex);
    } // if (share)

    if (is_local_table(schema->db, schema->name) &&
       !Ndb_dist_priv_util::is_distributed_priv_table(schema->db,
                                                      schema->name))
    {
      sql_print_error("NDB Binlog: Skipping locally defined table '%s.%s' "
                      "from binlog schema event '%s' from node %d.",
                      schema->db, schema->name, schema->query,
                      schema->node_id);
      DBUG_VOID_RETURN;
    }

    // Instantiate a new 'share' for the altered table.
    if (ndb_create_table_from_engine(m_thd, schema->db, schema->name))
    {
      print_could_not_discover_error(m_thd, schema);
    }
    DBUG_VOID_RETURN;
  }


  void
  handle_online_alter_table_prepare(Ndb_schema_op* schema)
  {
    assert(is_post_epoch()); // Always after epoch

    ndbapi_invalidate_table(schema->db, schema->name);
    mysqld_close_cached_table(schema->db, schema->name);

    if (schema->node_id != own_nodeid())
    {
      write_schema_op_to_binlog(m_thd, schema);
      if (!is_local_table(schema->db, schema->name))
      {
        mysqld_write_frm_from_ndb(schema->db, schema->name);
      }
    }
  }


  void
  handle_online_alter_table_commit(Ndb_schema_op* schema)
  {
    assert(is_post_epoch()); // Always after epoch

    NDB_SHARE *share= get_share(schema);
    if (share)
    {
      if (opt_ndb_extra_logging > 9)
        sql_print_information("NDB Binlog: handling online alter/rename");

      pthread_mutex_lock(&share->mutex);
      ndb_binlog_close_shadow_table(share);

      if (ndb_binlog_open_shadow_table(m_thd, share))
      {
        sql_print_error("NDB Binlog: Failed to re-open shadow table %s.%s",
                        schema->db, schema->name);
        pthread_mutex_unlock(&share->mutex);
      }
      else
      {
        /*
          Start subscribing to data changes to the new table definition
        */
        String event_name(INJECTOR_EVENT_LEN);
        ndb_rep_event_name(&event_name, schema->db, schema->name,
                           get_binlog_full(share));
        NdbEventOperation *tmp_op= share->op;
        share->new_op= 0;
        share->op= 0;

        Thd_ndb *thd_ndb= get_thd_ndb(m_thd);
        Ndb *ndb= thd_ndb->ndb;
        Ndb_table_guard ndbtab_g(ndb->getDictionary(), schema->name);
        const NDBTAB *ndbtab= ndbtab_g.get_table();
        if (ndbcluster_create_event_ops(m_thd, share, ndbtab,
                                        event_name.c_ptr()))
        {
          sql_print_error("NDB Binlog:"
                          "FAILED CREATE (DISCOVER) EVENT OPERATIONS Event: %s",
                          event_name.c_ptr());
        }
        else
        {
          share->new_op= share->op;
        }
        share->op= tmp_op;
        pthread_mutex_unlock(&share->mutex);

        if (opt_ndb_extra_logging > 9)
          sql_print_information("NDB Binlog: handling online "
                                "alter/rename done");
      }
      pthread_mutex_lock(&share->mutex);
      if (share->op && share->new_op)
      {
        Ndb_event_data *event_data=
          (Ndb_event_data *) share->op->getCustomData();
        if (event_data)
          delete event_data;
        share->op->setCustomData(NULL);
        {
          Mutex_guard injector_mutex_g(injector_mutex);
          injector_ndb->dropEventOperation(share->op);
        }
        share->op= share->new_op;
        share->new_op= 0;
        free_share(&share);
        DBUG_ASSERT(share);   // Should still be ref'ed
      }
      pthread_mutex_unlock(&share->mutex);

      free_share(&share);
    }
  }


  void
  handle_drop_table(Ndb_schema_op* schema)
  {
    DBUG_ENTER("handle_drop_table");

    assert(is_post_epoch()); // Always after epoch

    if (schema->node_id == own_nodeid())
      DBUG_VOID_RETURN;

    write_schema_op_to_binlog(m_thd, schema);

    Ndb_local_schema::Table tab(m_thd, schema->db, schema->name);
    if (tab.is_local_table())
    {
      /* Table is not a NDB table in this mysqld -> leave it */
      sql_print_error("NDB Binlog: Skipping drop of locally "
                      "defined table '%s.%s' from binlog schema "
                      "event '%s' from node %d. ",
                      schema->db, schema->name, schema->query,
                      schema->node_id);

      // There should be no NDB_SHARE for this table
      assert(!get_share(schema));

      DBUG_VOID_RETURN;
    }

    tab.remove_table();

    NDB_SHARE *share= get_share(schema); // temporary ref.
    if (!share || !share->op)
    {
      ndbapi_invalidate_table(schema->db, schema->name);
      mysqld_close_cached_table(schema->db, schema->name);
    }
    if (share)
    {
      free_share(&share); // temporary ref.
      DBUG_ASSERT(share); // Should still be ref'ed
      free_share(&share); // server ref.
    }

    ndbapi_invalidate_table(schema->db, schema->name);
    mysqld_close_cached_table(schema->db, schema->name);

    DBUG_VOID_RETURN;
  }


  /*
    The RENAME is performed in two steps.
    1) PREPARE_RENAME - sends the new table key to participants
    2) RENAME - perform the actual rename
  */

  void
  handle_rename_table_prepare(Ndb_schema_op* schema)
  {
    DBUG_ENTER("handle_rename_table_prepare");

    assert(is_post_epoch()); // Always after epoch

    if (schema->node_id == own_nodeid())
      DBUG_VOID_RETURN;

    const char* new_key_for_table= schema->query;
    DBUG_PRINT("info", ("new_key_for_table: '%s'", new_key_for_table));

    NDB_SHARE *share= get_share(schema); // temporary ref.
    if (!share)
     {
      // The RENAME_PREPARE needs the share as a place to
      // save the new key. Normally it should find the
      // share, but just to be safe... but for example
      // in ndb_share.test there are no share after restore
      // of backup
      // DBUG_ASSERT(share);
      DBUG_VOID_RETURN;
    }

    // Save the new key in the share and hope for the best(i.e
    // that it can be found later when the RENAME arrives)
    ndbcluster_prepare_rename_share(share, new_key_for_table);
    free_share(&share); // temporary ref.

    DBUG_VOID_RETURN;
  }


  void
  handle_rename_table(Ndb_schema_op* schema)
  {
    DBUG_ENTER("handle_rename_table");

    assert(is_post_epoch()); // Always after epoch

    if (schema->node_id == own_nodeid())
      DBUG_VOID_RETURN;

    write_schema_op_to_binlog(m_thd, schema);

    Ndb_local_schema::Table from(m_thd, schema->db, schema->name);
    if (from.is_local_table())
    {
      /* Tables exists as a local table, print error and leave it */
      sql_print_error("NDB Binlog: Skipping renaming locally "
                      "defined table '%s.%s' from binlog schema "
                      "event '%s' from node %d. ",
                      schema->db, schema->name, schema->query,
                      schema->node_id);
      DBUG_VOID_RETURN;
    }

    NDB_SHARE *share= get_share(schema); // temporary ref.
    if (!share || !share->op)
    {
      ndbapi_invalidate_table(schema->db, schema->name);
      mysqld_close_cached_table(schema->db, schema->name);
    }
    if (share)
      free_share(&share);  // temporary ref.

    share= get_share(schema);  // temporary ref.
    if (!share)
    {
      // The RENAME need to find share, since that's where
      // the RENAME_PREPARE has saved the new name
      DBUG_ASSERT(share);
      DBUG_VOID_RETURN;
    }

    const char* new_key_for_table= share->new_key;
    if (!new_key_for_table)
    {
      // The rename need the share to have new_key set
      // by a previous RENAME_PREPARE
      DBUG_ASSERT(new_key_for_table);
      DBUG_VOID_RETURN;
    }

    // Split the new key into db and table name
    char new_db[FN_REFLEN + 1], new_name[FN_REFLEN + 1];
    ha_ndbcluster::set_dbname(new_key_for_table, new_db);
    ha_ndbcluster::set_tabname(new_key_for_table, new_name);
    from.rename_table(new_db, new_name);
    ndbcluster_rename_share(m_thd, share);
    free_share(&share);  // temporary ref.

    ndbapi_invalidate_table(schema->db, schema->name);
    mysqld_close_cached_table(schema->db, schema->name);

    DBUG_VOID_RETURN;
  }


  void
  handle_drop_db(Ndb_schema_op* schema)
  {
    DBUG_ENTER("handle_drop_db");

    assert(is_post_epoch()); // Always after epoch

    if (schema->node_id == own_nodeid())
      DBUG_VOID_RETURN;

    write_schema_op_to_binlog(m_thd, schema);

    Thd_ndb *thd_ndb= get_thd_ndb(m_thd);
    Thd_ndb_options_guard thd_ndb_options(thd_ndb);
    // Set NO_LOCK_SCHEMA_OP before 'check_if_local_tables_indb'
    // until ndbcluster_find_files does not take GSL
    thd_ndb_options.set(TNO_NO_LOCK_SCHEMA_OP);

    if (check_if_local_tables_in_db(schema->db))
    {
      /* Tables exists as a local table, print error and leave it */
      sql_print_error("NDB Binlog: Skipping drop database '%s' since "
                      "it contained local tables "
                      "binlog schema event '%s' from node %d. ",
                      schema->db, schema->query,
                      schema->node_id);
      DBUG_VOID_RETURN;
    }

    const int no_print_error[1]= {0};
    run_query(m_thd, schema->query,
              schema->query + schema->query_length,
              no_print_error);

    DBUG_VOID_RETURN;
  }


  void
  handle_truncate_table(Ndb_schema_op* schema)
  {
    DBUG_ENTER("handle_truncate_table");

    assert(!is_post_epoch()); // Always directly

    if (schema->node_id == own_nodeid())
      DBUG_VOID_RETURN;

    write_schema_op_to_binlog(m_thd, schema);

    NDB_SHARE *share= get_share(schema);
    // invalidation already handled by binlog thread
    if (!share || !share->op)
    {
      ndbapi_invalidate_table(schema->db, schema->name);
      mysqld_close_cached_table(schema->db, schema->name);
    }
    if (share)
      free_share(&share);

    if (is_local_table(schema->db, schema->name))
    {
      sql_print_error("NDB Binlog: Skipping locally defined table "
                      "'%s.%s' from binlog schema event '%s' from "
                      "node %d. ",
                      schema->db, schema->name, schema->query,
                      schema->node_id);
      DBUG_VOID_RETURN;
    }

    if (ndb_create_table_from_engine(m_thd, schema->db, schema->name))
    {
      print_could_not_discover_error(m_thd, schema);
    }

    DBUG_VOID_RETURN;
  }


  void
  handle_create_table(Ndb_schema_op* schema)
  {
    DBUG_ENTER("handle_create_table");

    assert(!is_post_epoch()); // Always directly

    if (schema->node_id == own_nodeid())
      DBUG_VOID_RETURN;

    write_schema_op_to_binlog(m_thd, schema);

    if (is_local_table(schema->db, schema->name))
    {
      sql_print_error("NDB Binlog: Skipping locally defined table '%s.%s' from "
                          "binlog schema event '%s' from node %d. ",
                          schema->db, schema->name, schema->query,
                          schema->node_id);
      DBUG_VOID_RETURN;
    }

    if (ndb_create_table_from_engine(m_thd, schema->db, schema->name))
    {
      print_could_not_discover_error(m_thd, schema);
    }

    DBUG_VOID_RETURN;
  }


  void
  handle_create_db(Ndb_schema_op* schema)
  {
    DBUG_ENTER("handle_create_db");

    assert(!is_post_epoch()); // Always directly

    if (schema->node_id == own_nodeid())
      DBUG_VOID_RETURN;

    write_schema_op_to_binlog(m_thd, schema);

    Thd_ndb *thd_ndb= get_thd_ndb(m_thd);
    Thd_ndb_options_guard thd_ndb_options(thd_ndb);
    thd_ndb_options.set(TNO_NO_LOCK_SCHEMA_OP);
    const int no_print_error[1]= {0};
    run_query(m_thd, schema->query,
              schema->query + schema->query_length,
              no_print_error);

    DBUG_VOID_RETURN;
  }


  void
  handle_alter_db(Ndb_schema_op* schema)
  {
    DBUG_ENTER("handle_alter_db");

    assert(!is_post_epoch()); // Always directly

    if (schema->node_id == own_nodeid())
      DBUG_VOID_RETURN;

    write_schema_op_to_binlog(m_thd, schema);

    Thd_ndb *thd_ndb= get_thd_ndb(m_thd);
    Thd_ndb_options_guard thd_ndb_options(thd_ndb);
    thd_ndb_options.set(TNO_NO_LOCK_SCHEMA_OP);
    const int no_print_error[1]= {0};
    run_query(m_thd, schema->query,
              schema->query + schema->query_length,
              no_print_error);

    DBUG_VOID_RETURN;
  }


  void
  handle_grant_op(Ndb_schema_op* schema)
  {
    DBUG_ENTER("handle_grant_op");

    assert(!is_post_epoch()); // Always directly

    if (schema->node_id == own_nodeid())
      DBUG_VOID_RETURN;

    write_schema_op_to_binlog(m_thd, schema);

    if (opt_ndb_extra_logging > 9)
      sql_print_information("Got dist_priv event: %s, "
                            "flushing privileges",
                            get_schema_type_name(schema->type));

    Thd_ndb *thd_ndb= get_thd_ndb(m_thd);
    Thd_ndb_options_guard thd_ndb_options(thd_ndb);
    thd_ndb_options.set(TNO_NO_LOCK_SCHEMA_OP);
    const int no_print_error[1]= {0};
    char *cmd= (char *) "flush privileges";
    run_query(m_thd, cmd,
              cmd + strlen(cmd),
              no_print_error);

    DBUG_VOID_RETURN;
  }


  int
  handle_schema_op(Ndb_schema_op* schema)
  {
    DBUG_ENTER("handle_schema_op");
    {
      const SCHEMA_OP_TYPE schema_type= (SCHEMA_OP_TYPE)schema->type;

      if (opt_ndb_extra_logging > 19)
      {
        sql_print_information("NDB: got schema event on %s.%s(%u/%u) query: '%s' type: %s(%d) node: %u slock: %x%x",
                              schema->db, schema->name,
                              schema->id, schema->version,
                              schema->query,
                              get_schema_type_name(schema_type),
                              schema_type,
                              schema->node_id,
                              schema->slock.bitmap[0],
                              schema->slock.bitmap[1]);
      }

      if ((schema->db[0] == 0) && (schema->name[0] == 0))
      {
        /**
         * This happens if there is a schema event on a table (object)
         *   that this mysqld does not know about.
         *   E.g it had a local table shadowing a ndb table...
         */
        DBUG_RETURN(0);
      }

      switch (schema_type)
      {
      case SOT_CLEAR_SLOCK:
        /*
          handle slock after epoch is completed to ensure that
          schema events get inserted in the binlog after any data
          events
        */
        handle_after_epoch(schema);
        DBUG_RETURN(0);

      case SOT_ALTER_TABLE_COMMIT:
      case SOT_RENAME_TABLE_PREPARE:
      case SOT_ONLINE_ALTER_TABLE_PREPARE:
      case SOT_ONLINE_ALTER_TABLE_COMMIT:
      case SOT_RENAME_TABLE:
      case SOT_DROP_TABLE:
      case SOT_DROP_DB:
        handle_after_epoch(schema);
        ack_after_epoch(schema);
        DBUG_RETURN(0);

      case SOT_TRUNCATE_TABLE:
        handle_truncate_table(schema);
        break;

      case SOT_CREATE_TABLE:
        handle_create_table(schema);
        break;

      case SOT_CREATE_DB:
        handle_create_db(schema);
        break;

      case SOT_ALTER_DB:
        handle_alter_db(schema);
        break;

      case SOT_CREATE_USER:
      case SOT_DROP_USER:
      case SOT_RENAME_USER:
      case SOT_GRANT:
      case SOT_REVOKE:
        handle_grant_op(schema);
        break;

      case SOT_TABLESPACE:
      case SOT_LOGFILE_GROUP:
        if (schema->node_id == own_nodeid())
          break;
        write_schema_op_to_binlog(m_thd, schema);
        break;

      case SOT_RENAME_TABLE_NEW:
        /*
          Only very old MySQL Server connected to the cluster may
          send this schema operation, ignore it
        */
        sql_print_error("NDB schema: Skipping old schema operation"
                        "(RENAME_TABLE_NEW) on %s.%s",
                        schema->db, schema->name);
        DBUG_ASSERT(false);
        break;

      }

      /* signal that schema operation has been handled */
      DBUG_DUMP("slock", (uchar*) schema->slock_buf, schema->slock_length);
      if (bitmap_is_set(&schema->slock, own_nodeid()))
      {
        ack_schema_op(schema->db, schema->name,
                      schema->id, schema->version);
      }
    }
    DBUG_RETURN(0);
  }


  void
  handle_schema_op_post_epoch(Ndb_schema_op* schema)
  {
    DBUG_ENTER("handle_schema_op_post_epoch");
    DBUG_PRINT("enter", ("%s.%s: query: '%s'  type: %d",
                         schema->db, schema->name,
                         schema->query, schema->type));

    {
      const SCHEMA_OP_TYPE schema_type= (SCHEMA_OP_TYPE)schema->type;
      if (opt_ndb_extra_logging > 9)
        sql_print_information("%s - %s.%s",
                              get_schema_type_name(schema_type),
                              schema->db ? schema->db : "(null)",
                              schema->name ? schema->name : "(null)");

      switch (schema_type)
      {
      case SOT_CLEAR_SLOCK:
        handle_clear_slock(schema);
        break;

      case SOT_DROP_DB:
        handle_drop_db(schema);
        break;

      case SOT_DROP_TABLE:
        handle_drop_table(schema);
        break;

      case SOT_RENAME_TABLE_PREPARE:
        handle_rename_table_prepare(schema);
        break;

      case SOT_RENAME_TABLE:
        handle_rename_table(schema);
        break;

      case SOT_ALTER_TABLE_COMMIT:
        handle_offline_alter_table_commit(schema);
        break;

      case SOT_ONLINE_ALTER_TABLE_PREPARE:
        handle_online_alter_table_prepare(schema);
        break;

      case SOT_ONLINE_ALTER_TABLE_COMMIT:
        handle_online_alter_table_commit(schema);
        break;

      default:
        DBUG_ASSERT(FALSE);
      }
    }

    DBUG_VOID_RETURN;
  }

  THD* m_thd;
  MEM_ROOT* m_mem_root;
  uint m_own_nodeid;
  bool m_post_epoch;

  bool is_post_epoch(void) const { return m_post_epoch; };

  List<Ndb_schema_op> m_post_epoch_handle_list;
  List<Ndb_schema_op> m_post_epoch_ack_list;

public:
  Ndb_schema_event_handler(); // Not implemented
  Ndb_schema_event_handler(const Ndb_schema_event_handler&); // Not implemented

  Ndb_schema_event_handler(THD* thd, MEM_ROOT* mem_root, uint own_nodeid):
    m_thd(thd), m_mem_root(mem_root), m_own_nodeid(own_nodeid),
    m_post_epoch(false)
  {
  }


  ~Ndb_schema_event_handler()
  {
    // There should be no work left todo...
    DBUG_ASSERT(m_post_epoch_handle_list.elements == 0);
    DBUG_ASSERT(m_post_epoch_ack_list.elements == 0);
  }


  void handle_event(Ndb* s_ndb, NdbEventOperation *pOp)
  {
    DBUG_ENTER("handle_event");

    const Ndb_event_data *event_data=
      static_cast<const Ndb_event_data*>(pOp->getCustomData());

    if (!check_is_ndb_schema_event(event_data))
      DBUG_VOID_RETURN;

    const NDBEVENT::TableEvent ev_type= pOp->getEventType();
    switch (ev_type)
    {
    case NDBEVENT::TE_INSERT:
    case NDBEVENT::TE_UPDATE:
    {
      /* ndb_schema table, row INSERTed or UPDATEed*/
      Ndb_schema_op* schema_op=
        Ndb_schema_op::create(event_data, pOp->getAnyValue());
      handle_schema_op(schema_op);
      break;
    }

    case NDBEVENT::TE_DELETE:
      /* ndb_schema table, row DELETEd */
      break;

    case NDBEVENT::TE_CLUSTER_FAILURE:
      if (opt_ndb_extra_logging)
        sql_print_information("NDB Binlog: cluster failure for %s at epoch %u/%u.",
                              ndb_schema_share->key,
                              (uint)(pOp->getGCI() >> 32),
                              (uint)(pOp->getGCI()));
      // fall through
    case NDBEVENT::TE_DROP:
      /* ndb_schema table DROPped */
      if (opt_ndb_extra_logging &&
          ndb_binlog_tables_inited && ndb_binlog_running)
        sql_print_information("NDB Binlog: ndb tables initially "
                              "read only on reconnect.");

      /* release the ndb_schema_share */
      pthread_mutex_lock(&ndb_schema_share_mutex);
      free_share(&ndb_schema_share);
      ndb_schema_share= 0;
      ndb_binlog_tables_inited= FALSE;
      ndb_binlog_is_ready= FALSE;
      pthread_mutex_unlock(&ndb_schema_share_mutex);

      close_cached_tables(NULL, NULL, FALSE, FALSE, FALSE);
      // fall through
    case NDBEVENT::TE_ALTER:
      /* ndb_schema table ALTERed */
      ndb_handle_schema_change(m_thd, s_ndb, pOp, event_data);
      break;

    case NDBEVENT::TE_NODE_FAILURE:
    {
      /* Remove all subscribers for node from bitmap in ndb_schema_share */
      NDB_SHARE *tmp_share= event_data->share;
      uint8 node_id= g_node_id_map[pOp->getNdbdNodeId()];
      DBUG_ASSERT(node_id != 0xFF);
      pthread_mutex_lock(&tmp_share->mutex);
      bitmap_clear_all(&tmp_share->subscriber_bitmap[node_id]);
      DBUG_PRINT("info",("NODE_FAILURE UNSUBSCRIBE[%d]", node_id));
      if (opt_ndb_extra_logging)
      {
        sql_print_information("NDB Binlog: Node: %d, down,"
                              " Subscriber bitmask %x%x",
                              pOp->getNdbdNodeId(),
                              tmp_share->subscriber_bitmap[node_id].bitmap[1],
                              tmp_share->subscriber_bitmap[node_id].bitmap[0]);
      }
      pthread_mutex_unlock(&tmp_share->mutex);
      (void) pthread_cond_signal(&injector_cond);
      break;
    }

    case NDBEVENT::TE_SUBSCRIBE:
    {
      /* Add node as subscriber from bitmap in ndb_schema_share */
      NDB_SHARE *tmp_share= event_data->share;
      uint8 node_id= g_node_id_map[pOp->getNdbdNodeId()];
      uint8 req_id= pOp->getReqNodeId();
      DBUG_ASSERT(req_id != 0 && node_id != 0xFF);
      pthread_mutex_lock(&tmp_share->mutex);
      bitmap_set_bit(&tmp_share->subscriber_bitmap[node_id], req_id);
      DBUG_PRINT("info",("SUBSCRIBE[%d] %d", node_id, req_id));
      if (opt_ndb_extra_logging)
      {
        sql_print_information("NDB Binlog: Node: %d, subscribe from node %d,"
                              " Subscriber bitmask %x%x",
                              pOp->getNdbdNodeId(),
                              req_id,
                              tmp_share->subscriber_bitmap[node_id].bitmap[1],
                              tmp_share->subscriber_bitmap[node_id].bitmap[0]);
      }
      pthread_mutex_unlock(&tmp_share->mutex);
      (void) pthread_cond_signal(&injector_cond);
      break;
    }

    case NDBEVENT::TE_UNSUBSCRIBE:
    {
      /* Remove node as subscriber from bitmap in ndb_schema_share */
      NDB_SHARE *tmp_share= event_data->share;
      uint8 node_id= g_node_id_map[pOp->getNdbdNodeId()];
      uint8 req_id= pOp->getReqNodeId();
      DBUG_ASSERT(req_id != 0 && node_id != 0xFF);
      pthread_mutex_lock(&tmp_share->mutex);
      bitmap_clear_bit(&tmp_share->subscriber_bitmap[node_id], req_id);
      DBUG_PRINT("info",("UNSUBSCRIBE[%d] %d", node_id, req_id));
      if (opt_ndb_extra_logging)
      {
        sql_print_information("NDB Binlog: Node: %d, unsubscribe from node %d,"
                              " Subscriber bitmask %x%x",
                              pOp->getNdbdNodeId(),
                              req_id,
                              tmp_share->subscriber_bitmap[node_id].bitmap[1],
                              tmp_share->subscriber_bitmap[node_id].bitmap[0]);
      }
      pthread_mutex_unlock(&tmp_share->mutex);
      (void) pthread_cond_signal(&injector_cond);
      break;
    }

    default:
    {
      NDB_SHARE *tmp_share= event_data->share;
      sql_print_error("NDB Binlog: unknown non data event %d for %s. "
                      "Ignoring...", (unsigned) ev_type, tmp_share->key);
    }
    }

    DBUG_VOID_RETURN;
  }


  void post_epoch()
  {
    if (unlikely(m_post_epoch_handle_list.elements > 0))
    {
      // Set the flag used to check that functions are called at correct time
      m_post_epoch= true;

      /*
       process any operations that should be done after
       the epoch is complete
      */
      Ndb_schema_op* schema;
      while ((schema= m_post_epoch_handle_list.pop()))
      {
        handle_schema_op_post_epoch(schema);
      }

      /*
       process any operations that should be unlocked/acked after
       the epoch is complete
      */
      while ((schema= m_post_epoch_ack_list.pop()))
      {
        ack_schema_op(schema->db, schema->name,
                      schema->id, schema->version);
      }
    }
    // There should be no work left todo...
    DBUG_ASSERT(m_post_epoch_handle_list.elements == 0);
    DBUG_ASSERT(m_post_epoch_ack_list.elements == 0);
  }
};

/*********************************************************************
  Internal helper functions for handling of the cluster replication tables
  - ndb_binlog_index
  - ndb_apply_status
*********************************************************************/

/*
  struct to hold the data to be inserted into the
  ndb_binlog_index table
*/
struct ndb_binlog_index_row {
  ulonglong epoch;
  const char *start_master_log_file;
  ulonglong start_master_log_pos;
  ulong n_inserts;
  ulong n_updates;
  ulong n_deletes;
  ulong n_schemaops;

  ulong orig_server_id;
  ulonglong orig_epoch;

  ulong gci;

  const char *next_master_log_file;
  ulonglong next_master_log_pos;

  struct ndb_binlog_index_row *next;
};


/*
  Open the ndb_binlog_index table for writing
*/
static int
ndb_binlog_index_table__open(THD *thd,
                             TABLE **ndb_binlog_index)
{
  const char *save_proc_info=
    thd_proc_info(thd, "Opening " NDB_REP_DB "." NDB_REP_TABLE);

  TABLE_LIST tables;
  tables.init_one_table(STRING_WITH_LEN(NDB_REP_DB),    // db
                        STRING_WITH_LEN(NDB_REP_TABLE), // name
                        NDB_REP_TABLE,                  // alias
                        TL_WRITE);                      // for write

  /* Only allow real table to be opened */
  tables.required_type= FRMTYPE_TABLE;

  const bool derived = false;
  const uint flags =
    MYSQL_LOCK_IGNORE_TIMEOUT; /* Wait for lock "infinitely" */
  if (open_and_lock_tables(thd, &tables, derived, flags))
  {
    if (thd->killed)
      DBUG_PRINT("error", ("NDB Binlog: Opening ndb_binlog_index: killed"));
    else
      sql_print_error("NDB Binlog: Opening ndb_binlog_index: %d, '%s'",
                      thd->get_stmt_da()->sql_errno(),
                      thd->get_stmt_da()->message());
    thd_proc_info(thd, save_proc_info);
    return -1;
  }
  *ndb_binlog_index= tables.table;
  thd_proc_info(thd, save_proc_info);
  return 0;
}


/*
  Write rows to the ndb_binlog_index table
*/
static int
ndb_binlog_index_table__write_rows(THD *thd,
                                   ndb_binlog_index_row *row)
{
  int error= 0;
  ndb_binlog_index_row *first= row;
  TABLE *ndb_binlog_index= 0;

  /*
    Assume this function is not called with an error set in thd
    (but clear for safety in release version)
   */
  assert(!thd->is_error());
  thd->clear_error();

  /*
    Turn of binlogging to prevent the table changes to be written to
    the binary log.
  */
  tmp_disable_binlog(thd);

  if (ndb_binlog_index_table__open(thd, &ndb_binlog_index))
  {
    if (thd->killed)
      DBUG_PRINT("error", ("NDB Binlog: Unable to lock table ndb_binlog_index, killed"));
    else
      sql_print_error("NDB Binlog: Unable to lock table ndb_binlog_index");
    error= -1;
    goto add_ndb_binlog_index_err;
  }

  // Set all columns to be written
  ndb_binlog_index->use_all_columns();

  do
  {
    ulonglong epoch= 0, orig_epoch= 0;
    uint orig_server_id= 0;

    // Intialize ndb_binlog_index->record[0]
    empty_record(ndb_binlog_index);

    ndb_binlog_index->field[NBICOL_START_POS]
      ->store(first->start_master_log_pos, true);
    ndb_binlog_index->field[NBICOL_START_FILE]
      ->store(first->start_master_log_file,
              (uint)strlen(first->start_master_log_file),
              &my_charset_bin);
    ndb_binlog_index->field[NBICOL_EPOCH]
      ->store(epoch= first->epoch, true);
    if (ndb_binlog_index->s->fields > NBICOL_ORIG_SERVERID)
    {
      /* Table has ORIG_SERVERID / ORIG_EPOCH columns.
       * Write rows with different ORIG_SERVERID / ORIG_EPOCH
       * separately
       */
      ndb_binlog_index->field[NBICOL_NUM_INSERTS]
        ->store(row->n_inserts, true);
      ndb_binlog_index->field[NBICOL_NUM_UPDATES]
        ->store(row->n_updates, true);
      ndb_binlog_index->field[NBICOL_NUM_DELETES]
        ->store(row->n_deletes, true);
      ndb_binlog_index->field[NBICOL_NUM_SCHEMAOPS]
        ->store(row->n_schemaops, true);
      ndb_binlog_index->field[NBICOL_ORIG_SERVERID]
        ->store(orig_server_id= row->orig_server_id, true);
      ndb_binlog_index->field[NBICOL_ORIG_EPOCH]
        ->store(orig_epoch= row->orig_epoch, true);
      ndb_binlog_index->field[NBICOL_GCI]
        ->store(first->gci, true);

      if (ndb_binlog_index->s->fields > NBICOL_NEXT_POS)
      {
        /* Table has next log pos fields, fill them in */
        ndb_binlog_index->field[NBICOL_NEXT_POS]
          ->store(first->next_master_log_pos, true);
        ndb_binlog_index->field[NBICOL_NEXT_FILE]
          ->store(first->next_master_log_file,
                  (uint)strlen(first->next_master_log_file),
                  &my_charset_bin);
      }
      row= row->next;
    }
    else
    {
      /* Old schema : Table has no separate
       * ORIG_SERVERID / ORIG_EPOCH columns.
       * Merge operation counts and write one row
       */
      while ((row= row->next))
      {
        first->n_inserts+= row->n_inserts;
        first->n_updates+= row->n_updates;
        first->n_deletes+= row->n_deletes;
        first->n_schemaops+= row->n_schemaops;
      }
      ndb_binlog_index->field[NBICOL_NUM_INSERTS]
        ->store((ulonglong)first->n_inserts, true);
      ndb_binlog_index->field[NBICOL_NUM_UPDATES]
        ->store((ulonglong)first->n_updates, true);
      ndb_binlog_index->field[NBICOL_NUM_DELETES]
        ->store((ulonglong)first->n_deletes, true);
      ndb_binlog_index->field[NBICOL_NUM_SCHEMAOPS]
        ->store((ulonglong)first->n_schemaops, true);
    }

    if ((error= ndb_binlog_index->file->ha_write_row(ndb_binlog_index->record[0])))
    {
      char tmp[128];
      if (ndb_binlog_index->s->fields > NBICOL_ORIG_SERVERID)
        my_snprintf(tmp, sizeof(tmp), "%u/%u,%u,%u/%u",
                    uint(epoch >> 32), uint(epoch),
                    orig_server_id,
                    uint(orig_epoch >> 32), uint(orig_epoch));

      else
        my_snprintf(tmp, sizeof(tmp), "%u/%u", uint(epoch >> 32), uint(epoch));
      sql_print_error("NDB Binlog: Writing row (%s) to ndb_binlog_index: %d",
                      tmp, error);
      error= -1;
      goto add_ndb_binlog_index_err;
    }
  } while (row);

add_ndb_binlog_index_err:
  /*
    Explicitly commit or rollback the writes(although we normally
    use a non transactional engine for the ndb_binlog_index table)
  */
  thd->get_stmt_da()->set_overwrite_status(true);
  thd->is_error() ? trans_rollback_stmt(thd) : trans_commit_stmt(thd);
  thd->get_stmt_da()->set_overwrite_status(false);

  // Close the tables this thread has opened
  close_thread_tables(thd);

  // Release MDL locks on the opened table
  thd->mdl_context.release_transactional_locks();

  reenable_binlog(thd);
  return error;
}

/*********************************************************************
  Functions for start, stop, wait for ndbcluster binlog thread
*********************************************************************/

pthread_handler_t ndb_binlog_thread_func(void *arg);

int ndbcluster_binlog_start()
{
  DBUG_ENTER("ndbcluster_binlog_start");

  if (::server_id == 0)
  {
    sql_print_warning("NDB: server id set to zero - changes logged to "
                      "bin log with server id zero will be logged with "
                      "another server id by slave mysqlds");
  }

  /* 
     Check that ServerId is not using the reserved bit or bits reserved
     for application use
  */
  if ((::server_id & 0x1 << 31) ||                             // Reserved bit
      !ndbcluster_anyvalue_is_serverid_in_range(::server_id))  // server_id_bits
  {
    sql_print_error("NDB: server id provided is too large to be represented in "
                    "opt_server_id_bits or is reserved");
    DBUG_RETURN(-1);
  }

  /*
     Check that v2 events are enabled if log-transaction-id is set
  */
  if (opt_ndb_log_transaction_id &&
      log_bin_use_v1_row_events)
  {
    sql_print_error("NDB: --ndb-log-transaction-id requires v2 Binlog row events "
                    "but server is using v1.");
    DBUG_RETURN(-1);
  }

  pthread_mutex_init(&injector_mutex, MY_MUTEX_INIT_FAST);
  pthread_cond_init(&injector_cond, NULL);
  pthread_mutex_init(&ndb_schema_share_mutex, MY_MUTEX_INIT_FAST);

  /* Create injector thread */
  if (pthread_create(&ndb_binlog_thread, &connection_attrib,
                     ndb_binlog_thread_func, 0))
  {
    DBUG_PRINT("error", ("Could not create ndb injector thread"));
    pthread_cond_destroy(&injector_cond);
    pthread_mutex_destroy(&injector_mutex);
    DBUG_RETURN(-1);
  }

  ndbcluster_binlog_inited= 1;

  /* Wait for the injector thread to start */
  pthread_mutex_lock(&injector_mutex);
  while (!ndb_binlog_thread_running)
    pthread_cond_wait(&injector_cond, &injector_mutex);
  pthread_mutex_unlock(&injector_mutex);

  if (ndb_binlog_thread_running < 0)
    DBUG_RETURN(-1);

  DBUG_RETURN(0);
}


/**************************************************************
  Internal helper functions for creating/dropping ndb events
  used by the client sql threads
**************************************************************/
void
ndb_rep_event_name(String *event_name,const char *db, const char *tbl,
                   my_bool full)
{
  if (full)
    event_name->set_ascii("REPLF$", 6);
  else
    event_name->set_ascii("REPL$", 5);
  event_name->append(db);
#ifdef NDB_WIN32
  /*
   * Some bright spark decided that we should sometimes have backslashes.
   * This causes us pain as the event is db/table and not db\table so trying
   * to drop db\table when we meant db/table ends in the event lying around
   * after drop table, leading to all sorts of pain.
  */
  String backslash_sep(1);
  backslash_sep.set_ascii("\\",1);

  int bsloc;
  if((bsloc= event_name->strstr(backslash_sep,0))!=-1)
	  event_name->replace(bsloc, 1, "/", 1);
#endif
  if (tbl)
  {
    event_name->append('/');
    event_name->append(tbl);
  }
  DBUG_PRINT("info", ("ndb_rep_event_name: %s", event_name->c_ptr()));
}

#ifdef HAVE_NDB_BINLOG
static void 
set_binlog_flags(NDB_SHARE *share,
                 Ndb_binlog_type ndb_binlog_type)
{
  DBUG_ENTER("set_binlog_flags");
  switch (ndb_binlog_type)
  {
  case NBT_NO_LOGGING:
    DBUG_PRINT("info", ("NBT_NO_LOGGING"));
    set_binlog_nologging(share);
    DBUG_VOID_RETURN;
  case NBT_DEFAULT:
    DBUG_PRINT("info", ("NBT_DEFAULT"));
    if (opt_ndb_log_updated_only)
    {
      set_binlog_updated_only(share);
    }
    else
    {
      set_binlog_full(share);
    }
    if (opt_ndb_log_update_as_write)
    {
      set_binlog_use_write(share);
    }
    else
    {
      set_binlog_use_update(share);
    }
    break;
  case NBT_UPDATED_ONLY:
    DBUG_PRINT("info", ("NBT_UPDATED_ONLY"));
    set_binlog_updated_only(share);
    set_binlog_use_write(share);
    break;
  case NBT_USE_UPDATE:
    DBUG_PRINT("info", ("NBT_USE_UPDATE"));
  case NBT_UPDATED_ONLY_USE_UPDATE:
    DBUG_PRINT("info", ("NBT_UPDATED_ONLY_USE_UPDATE"));
    set_binlog_updated_only(share);
    set_binlog_use_update(share);
    break;
  case NBT_FULL:
    DBUG_PRINT("info", ("NBT_FULL"));
    set_binlog_full(share);
    set_binlog_use_write(share);
    break;
  case NBT_FULL_USE_UPDATE:
    DBUG_PRINT("info", ("NBT_FULL_USE_UPDATE"));
    set_binlog_full(share);
    set_binlog_use_update(share);
    break;
  }
  set_binlog_logging(share);
  DBUG_VOID_RETURN;
}


inline void slave_reset_conflict_fn(NDB_SHARE *share)
{
  NDB_CONFLICT_FN_SHARE *cfn_share= share->m_cfn_share;
  if (cfn_share)
  {
    memset(cfn_share, 0, sizeof(*cfn_share));
  }
}

static uint
slave_check_resolve_col_type(const NDBTAB *ndbtab,
                             uint field_index)
{
  DBUG_ENTER("slave_check_resolve_col_type");
  const NDBCOL *c= ndbtab->getColumn(field_index);
  uint sz= 0;
  switch (c->getType())
  {
  case  NDBCOL::Unsigned:
    sz= sizeof(Uint32);
    DBUG_PRINT("info", ("resolve column Uint32 %u",
                        field_index));
    break;
  case  NDBCOL::Bigunsigned:
    sz= sizeof(Uint64);
    DBUG_PRINT("info", ("resolve column Uint64 %u",
                        field_index));
    break;
  default:
    DBUG_PRINT("info", ("resolve column %u has wrong type",
                        field_index));
    break;
  }
  DBUG_RETURN(sz);
}

static int
slave_set_resolve_fn(THD *thd, NDB_SHARE *share,
                     const NDBTAB *ndbtab, uint field_index,
                     uint resolve_col_sz,
                     const st_conflict_fn_def* conflict_fn,
                     uint8 flags)
{
  DBUG_ENTER("slave_set_resolve_fn");

  Thd_ndb *thd_ndb= get_thd_ndb(thd);
  Ndb *ndb= thd_ndb->ndb;
  NDBDICT *dict= ndb->getDictionary();
  NDB_CONFLICT_FN_SHARE *cfn_share= share->m_cfn_share;
  if (cfn_share == NULL)
  {
    share->m_cfn_share= cfn_share= (NDB_CONFLICT_FN_SHARE*)
      alloc_root(&share->mem_root, sizeof(NDB_CONFLICT_FN_SHARE));
    slave_reset_conflict_fn(share);
  }
  cfn_share->m_conflict_fn= conflict_fn;

  /* Calculate resolve col stuff (if relevant) */
  cfn_share->m_resolve_size= resolve_col_sz;
  cfn_share->m_resolve_column= field_index;
  cfn_share->m_flags = flags;

  /* Init Exceptions Table Writer */
  new (&cfn_share->m_ex_tab_writer) ExceptionsTableWriter();
  {
    /* get exceptions table */
    char ex_tab_name[FN_REFLEN];
    strxnmov(ex_tab_name, sizeof(ex_tab_name), share->table_name,
             lower_case_table_names ? NDB_EXCEPTIONS_TABLE_SUFFIX_LOWER :
             NDB_EXCEPTIONS_TABLE_SUFFIX, NullS);
    ndb->setDatabaseName(share->db);
    Ndb_table_guard ndbtab_g(dict, ex_tab_name);
    const NDBTAB *ex_tab= ndbtab_g.get_table();
    if (ex_tab)
    {
      char msgBuf[ FN_REFLEN ];
      const char* msg = NULL;
      if (cfn_share->m_ex_tab_writer.init(ndbtab,
                                          ex_tab,
                                          msgBuf,
                                          sizeof(msgBuf),
                                          &msg) == 0)
      {
        /* Ok */
        /* Hold our table reference outside the table_guard scope */
        ndbtab_g.release();
        if (opt_ndb_extra_logging)
        {
          sql_print_information("NDB Slave: Table %s.%s logging exceptions to %s.%s",
                                share->db,
                                share->table_name,
                                share->db,
                                ex_tab_name);
        }
      }
      else
      {
        sql_print_warning("%s", msg);
      }
    } /* if (ex_tab) */
  }
  DBUG_RETURN(0);
}

/**
  CFT_NDB_OLD

  To perform conflict detection, an interpreted program is used to read
  the timestamp stored locally and compare to what was on the master.
  If timestamp is not equal, an error for this operation (9998) will be raised,
  and new row will not be applied. The error codes for the operations will
  be checked on return.  For this to work is is vital that the operation
  is run with ignore error option.

  As an independent feature, phase 2 also saves the
  conflicts into the table's exceptions table.
*/
static int
row_conflict_fn_old(NDB_CONFLICT_FN_SHARE* cfn_share,
                    enum_conflicting_op_type op_type,
                    const NdbRecord* data_record,
                    const uchar* old_data,
                    const uchar* new_data,
                    const MY_BITMAP* bi_cols,
                    const MY_BITMAP* ai_cols,
                    NdbInterpretedCode* code)
{
  DBUG_ENTER("row_conflict_fn_old");
  uint32 resolve_column= cfn_share->m_resolve_column;
  uint32 resolve_size= cfn_share->m_resolve_size;
  const uchar* field_ptr = (const uchar*)
    NdbDictionary::getValuePtr(data_record,
                               (const char*) old_data,
                               cfn_share->m_resolve_column);

  assert((resolve_size == 4) || (resolve_size == 8));

  if (unlikely(!bitmap_is_set(bi_cols, resolve_column)))
  {
    sql_print_information("NDB Slave: missing data for %s "
                          "timestamp column %u.",
                          cfn_share->m_conflict_fn->name,
                          resolve_column);
    DBUG_RETURN(1);
  }

  const uint label_0= 0;
  const Uint32 RegOldValue= 1, RegCurrentValue= 2;
  int r;

  DBUG_PRINT("info",
             ("Adding interpreted filter, existing value must eq event old value"));
  /*
   * read old value from record
   */
  union {
    uint32 old_value_32;
    uint64 old_value_64;
  };
  {
    if (resolve_size == 4)
    {
      memcpy(&old_value_32, field_ptr, resolve_size);
      DBUG_PRINT("info", ("  old_value_32: %u", old_value_32));
    }
    else
    {
      memcpy(&old_value_64, field_ptr, resolve_size);
      DBUG_PRINT("info", ("  old_value_64: %llu",
                          (unsigned long long) old_value_64));
    }
  }

  /*
   * Load registers RegOldValue and RegCurrentValue
   */
  if (resolve_size == 4)
    r= code->load_const_u32(RegOldValue, old_value_32);
  else
    r= code->load_const_u64(RegOldValue, old_value_64);
  DBUG_ASSERT(r == 0);
  r= code->read_attr(RegCurrentValue, resolve_column);
  DBUG_ASSERT(r == 0);
  /*
   * if RegOldValue == RegCurrentValue goto label_0
   * else raise error for this row
   */
  r= code->branch_eq(RegOldValue, RegCurrentValue, label_0);
  DBUG_ASSERT(r == 0);
  r= code->interpret_exit_nok(error_conflict_fn_violation);
  DBUG_ASSERT(r == 0);
  r= code->def_label(label_0);
  DBUG_ASSERT(r == 0);
  r= code->interpret_exit_ok();
  DBUG_ASSERT(r == 0);
  r= code->finalise();
  DBUG_ASSERT(r == 0);
  DBUG_RETURN(r);
}

static int
row_conflict_fn_max_update_only(NDB_CONFLICT_FN_SHARE* cfn_share,
                                enum_conflicting_op_type op_type,
                                const NdbRecord* data_record,
                                const uchar* old_data,
                                const uchar* new_data,
                                const MY_BITMAP* bi_cols,
                                const MY_BITMAP* ai_cols,
                                NdbInterpretedCode* code)
{
  DBUG_ENTER("row_conflict_fn_max_update_only");
  uint32 resolve_column= cfn_share->m_resolve_column;
  uint32 resolve_size= cfn_share->m_resolve_size;
  const uchar* field_ptr = (const uchar*)
    NdbDictionary::getValuePtr(data_record,
                               (const char*) new_data,
                               cfn_share->m_resolve_column);

  assert((resolve_size == 4) || (resolve_size == 8));

  if (unlikely(!bitmap_is_set(ai_cols, resolve_column)))
  {
    sql_print_information("NDB Slave: missing data for %s "
                          "timestamp column %u.",
                          cfn_share->m_conflict_fn->name,
                          resolve_column);
    DBUG_RETURN(1);
  }

  const uint label_0= 0;
  const Uint32 RegNewValue= 1, RegCurrentValue= 2;
  int r;

  DBUG_PRINT("info",
             ("Adding interpreted filter, existing value must be lt event new"));
  /*
   * read new value from record
   */
  union {
    uint32 new_value_32;
    uint64 new_value_64;
  };
  {
    if (resolve_size == 4)
    {
      memcpy(&new_value_32, field_ptr, resolve_size);
      DBUG_PRINT("info", ("  new_value_32: %u", new_value_32));
    }
    else
    {
      memcpy(&new_value_64, field_ptr, resolve_size);
      DBUG_PRINT("info", ("  new_value_64: %llu",
                          (unsigned long long) new_value_64));
    }
  }
  /*
   * Load registers RegNewValue and RegCurrentValue
   */
  if (resolve_size == 4)
    r= code->load_const_u32(RegNewValue, new_value_32);
  else
    r= code->load_const_u64(RegNewValue, new_value_64);
  DBUG_ASSERT(r == 0);
  r= code->read_attr(RegCurrentValue, resolve_column);
  DBUG_ASSERT(r == 0);
  /*
   * if RegNewValue > RegCurrentValue goto label_0
   * else raise error for this row
   */
  r= code->branch_gt(RegNewValue, RegCurrentValue, label_0);
  DBUG_ASSERT(r == 0);
  r= code->interpret_exit_nok(error_conflict_fn_violation);
  DBUG_ASSERT(r == 0);
  r= code->def_label(label_0);
  DBUG_ASSERT(r == 0);
  r= code->interpret_exit_ok();
  DBUG_ASSERT(r == 0);
  r= code->finalise();
  DBUG_ASSERT(r == 0);
  DBUG_RETURN(r);
}

/**
  CFT_NDB_MAX

  To perform conflict resolution, an interpreted program is used to read
  the timestamp stored locally and compare to what is going to be applied.
  If timestamp is lower, an error for this operation (9999) will be raised,
  and new row will not be applied. The error codes for the operations will
  be checked on return.  For this to work is is vital that the operation
  is run with ignore error option.

  Note that for delete, this algorithm reverts to the OLD algorithm.
*/
static int
row_conflict_fn_max(NDB_CONFLICT_FN_SHARE* cfn_share,
                    enum_conflicting_op_type op_type,
                    const NdbRecord* data_record,
                    const uchar* old_data,
                    const uchar* new_data,
                    const MY_BITMAP* bi_cols,
                    const MY_BITMAP* ai_cols,
                    NdbInterpretedCode* code)
{
  switch(op_type)
  {
  case WRITE_ROW:
    abort();
    return 1;
  case UPDATE_ROW:
    return row_conflict_fn_max_update_only(cfn_share,
                                           op_type,
                                           data_record,
                                           old_data,
                                           new_data,
                                           bi_cols,
                                           ai_cols,
                                           code);
  case DELETE_ROW:
    /* Can't use max of new image, as there's no new image
     * for DELETE
     * Use OLD instead
     */
    return row_conflict_fn_old(cfn_share,
                               op_type,
                               data_record,
                               old_data,
                               new_data,
                               bi_cols,
                               ai_cols,
                               code);
  default:
    abort();
    return 1;
  }
}


/**
  CFT_NDB_MAX_DEL_WIN

  To perform conflict resolution, an interpreted program is used to read
  the timestamp stored locally and compare to what is going to be applied.
  If timestamp is lower, an error for this operation (9999) will be raised,
  and new row will not be applied. The error codes for the operations will
  be checked on return.  For this to work is is vital that the operation
  is run with ignore error option.

  In this variant, replicated DELETEs alway succeed - no filter is added
  to them.
*/

static int
row_conflict_fn_max_del_win(NDB_CONFLICT_FN_SHARE* cfn_share,
                            enum_conflicting_op_type op_type,
                            const NdbRecord* data_record,
                            const uchar* old_data,
                            const uchar* new_data,
                            const MY_BITMAP* bi_cols,
                            const MY_BITMAP* ai_cols,
                            NdbInterpretedCode* code)
{
  switch(op_type)
  {
  case WRITE_ROW:
    abort();
    return 1;
  case UPDATE_ROW:
    return row_conflict_fn_max_update_only(cfn_share,
                                           op_type,
                                           data_record,
                                           old_data,
                                           new_data,
                                           bi_cols,
                                           ai_cols,
                                           code);
  case DELETE_ROW:
    /* This variant always lets a received DELETE_ROW
     * succeed.
     */
    return 0;
  default:
    abort();
    return 1;
  }
}


/**
  CFT_NDB_EPOCH

*/

static int
row_conflict_fn_epoch(NDB_CONFLICT_FN_SHARE* cfn_share,
                      enum_conflicting_op_type op_type,
                      const NdbRecord* data_record,
                      const uchar* old_data,
                      const uchar* new_data,
                      const MY_BITMAP* bi_cols,
                      const MY_BITMAP* ai_cols,
                      NdbInterpretedCode* code)
{
  DBUG_ENTER("row_conflict_fn_epoch");
  switch(op_type)
  {
  case WRITE_ROW:
    abort();
    DBUG_RETURN(1);
  case UPDATE_ROW:
  case DELETE_ROW:
  {
    const uint label_0= 0;
    const Uint32
      RegAuthor= 1, RegZero= 2,
      RegMaxRepEpoch= 1, RegRowEpoch= 2;
    int r;

    r= code->load_const_u32(RegZero, 0);
    assert(r == 0);
    r= code->read_attr(RegAuthor, NdbDictionary::Column::ROW_AUTHOR);
    assert(r == 0);
    /* If last author was not local, assume no conflict */
    r= code->branch_ne(RegZero, RegAuthor, label_0);
    assert(r == 0);

    /*
     * Load registers RegMaxRepEpoch and RegRowEpoch
     */
    r= code->load_const_u64(RegMaxRepEpoch, g_ndb_slave_state.max_rep_epoch);
    assert(r == 0);
    r= code->read_attr(RegRowEpoch, NdbDictionary::Column::ROW_GCI64);
    assert(r == 0);

    /*
     * if RegRowEpoch <= RegMaxRepEpoch goto label_0
     * else raise error for this row
     */
    r= code->branch_le(RegRowEpoch, RegMaxRepEpoch, label_0);
    assert(r == 0);
    r= code->interpret_exit_nok(error_conflict_fn_violation);
    assert(r == 0);
    r= code->def_label(label_0);
    assert(r == 0);
    r= code->interpret_exit_ok();
    assert(r == 0);
    r= code->finalise();
    assert(r == 0);
    DBUG_RETURN(r);
  }
  default:
    abort();
    DBUG_RETURN(1);
  }
}

static const st_conflict_fn_arg_def resolve_col_args[]=
{
  /* Arg type              Optional */
  { CFAT_COLUMN_NAME,      false },
  { CFAT_END,              false }
};

static const st_conflict_fn_arg_def epoch_fn_args[]=
{
  /* Arg type              Optional */
  { CFAT_EXTRA_GCI_BITS,   true  },
  { CFAT_END,              false }
};

static const st_conflict_fn_def conflict_fns[]=
{
  { "NDB$MAX_DELETE_WIN", CFT_NDB_MAX_DEL_WIN,
    &resolve_col_args[0], row_conflict_fn_max_del_win, 0 },
  { "NDB$MAX",            CFT_NDB_MAX,
    &resolve_col_args[0], row_conflict_fn_max,         0 },
  { "NDB$OLD",            CFT_NDB_OLD,
    &resolve_col_args[0], row_conflict_fn_old,         0 },
  { "NDB$EPOCH_TRANS",    CFT_NDB_EPOCH_TRANS,
    &epoch_fn_args[0],    row_conflict_fn_epoch,       CF_TRANSACTIONAL},
  { "NDB$EPOCH",          CFT_NDB_EPOCH,
    &epoch_fn_args[0],    row_conflict_fn_epoch,       0 }
};

static unsigned n_conflict_fns=
  sizeof(conflict_fns) / sizeof(struct st_conflict_fn_def);


int
parse_conflict_fn_spec(const char* conflict_fn_spec,
                       const st_conflict_fn_def** conflict_fn,
                       st_conflict_fn_arg* args,
                       Uint32* max_args,
                       char *msg, uint msg_len)
{
  DBUG_ENTER("parse_conflict_fn_spec");

  Uint32 no_args = 0;
  const char *ptr= conflict_fn_spec;
  const char *error_str= "unknown conflict resolution function";
  /* remove whitespace */
  while (*ptr == ' ' && *ptr != '\0') ptr++;

  DBUG_PRINT("info", ("parsing %s", conflict_fn_spec));

  for (unsigned i= 0; i < n_conflict_fns; i++)
  {
    const st_conflict_fn_def &fn= conflict_fns[i];

    uint len= (uint)strlen(fn.name);
    if (strncmp(ptr, fn.name, len))
      continue;

    DBUG_PRINT("info", ("found function %s", fn.name));

    /* skip function name */
    ptr+= len;

    /* remove whitespace */
    while (*ptr == ' ' && *ptr != '\0') ptr++;

    /* next '(' */
    if (*ptr != '(')
    {
      error_str= "missing '('";
      DBUG_PRINT("info", ("parse error %s", error_str));
      break;
    }
    ptr++;

    /* find all arguments */
    for (;;)
    {
      if (no_args >= *max_args)
      {
        error_str= "too many arguments";
        DBUG_PRINT("info", ("parse error %s", error_str));
        break;
      }

      /* expected type */
      enum enum_conflict_fn_arg_type type=
        conflict_fns[i].arg_defs[no_args].arg_type;

      /* remove whitespace */
      while (*ptr == ' ' && *ptr != '\0') ptr++;

      if (type == CFAT_END)
      {
        args[no_args].type= type;
        error_str= NULL;
        break;
      }

      /* arg */
      /* Todo : Should support comma as an arg separator? */
      const char *start_arg= ptr;
      while (*ptr != ')' && *ptr != ' ' && *ptr != '\0') ptr++;
      const char *end_arg= ptr;

      bool optional_arg = conflict_fns[i].arg_defs[no_args].optional;
      /* any arg given? */
      if (start_arg == end_arg)
      {
        if (!optional_arg)
        {
          error_str= "missing function argument";
          DBUG_PRINT("info", ("parse error %s", error_str));
          break;
        }
        else
        {
          /* Arg was optional, and not present
           * Must be at end of args, finish parsing
           */
          args[no_args].type= CFAT_END;
          error_str= NULL;
          break;
        }
      }

      uint len= (uint)(end_arg - start_arg);
      args[no_args].type=    type;
 
      DBUG_PRINT("info", ("found argument %s %u", start_arg, len));

      bool arg_processing_error = false;
      switch (type)
      {
      case CFAT_COLUMN_NAME:
      {
        /* Copy column name out into argument's buffer */
        char* dest= &args[no_args].resolveColNameBuff[0];

        memcpy(dest, start_arg, (len < (uint) NAME_CHAR_LEN ?
                                 len :
                                 NAME_CHAR_LEN));
        dest[len]= '\0';
        break;
      }
      case CFAT_EXTRA_GCI_BITS:
      {
        /* Map string to number and check it's in range etc */
        char* end_of_arg = (char*) end_arg;
        Uint32 bits = strtoul(start_arg, &end_of_arg, 0);
        DBUG_PRINT("info", ("Using %u as the number of extra bits", bits));

        if (bits > 31)
        {
          arg_processing_error= true;
          error_str= "Too many extra Gci bits";
          DBUG_PRINT("info", ("%s", error_str));
          break;
        }
        /* Num bits seems ok */
        args[no_args].extraGciBits = bits;
        break;
      }
      case CFAT_END:
        abort();
      }

      if (arg_processing_error)
        break;
      no_args++;
    }

    if (error_str)
      break;

    /* remove whitespace */
    while (*ptr == ' ' && *ptr != '\0') ptr++;

    /* next ')' */
    if (*ptr != ')')
    {
      error_str= "missing ')'";
      break;
    }
    ptr++;

    /* remove whitespace */
    while (*ptr == ' ' && *ptr != '\0') ptr++;

    /* garbage in the end? */
    if (*ptr != '\0')
    {
      error_str= "garbage in the end";
      break;
    }

    /* Update ptrs to conflict fn + # of args */
    *conflict_fn = &conflict_fns[i];
    *max_args = no_args;

    DBUG_RETURN(0);
  }
  /* parse error */
  my_snprintf(msg, msg_len, "%s, %s at '%s'",
              conflict_fn_spec, error_str, ptr);
  DBUG_PRINT("info", ("%s", msg));
  DBUG_RETURN(-1);
}

static int
setup_conflict_fn(THD *thd, NDB_SHARE *share,
                  const NDBTAB *ndbtab,
                  char *msg, uint msg_len,
                  const st_conflict_fn_def* conflict_fn,
                  const st_conflict_fn_arg* args,
                  const Uint32 num_args)
{
  DBUG_ENTER("setup_conflict_fn");

  /* setup the function */
  switch (conflict_fn->type)
  {
  case CFT_NDB_MAX:
  case CFT_NDB_OLD:
  case CFT_NDB_MAX_DEL_WIN:
  {
    if (num_args != 1)
    {
      my_snprintf(msg, msg_len,
                  "Incorrect arguments to conflict function");
      DBUG_PRINT("info", ("%s", msg));
      DBUG_RETURN(-1);
    }

    /* Now try to find the column in the table */
    int colNum = -1;
    const char* resolveColName = args[0].resolveColNameBuff;
    int resolveColNameLen = (int)strlen(resolveColName);

    for (int j=0; j< ndbtab->getNoOfColumns(); j++)
    {
      const char* colName = ndbtab->getColumn(j)->getName();

      if (strncmp(colName,
                  resolveColName,
                  resolveColNameLen) == 0 &&
          colName[resolveColNameLen] == '\0')
      {
        colNum = j;
        break;
      }
    }
    if (colNum == -1)
    {
      my_snprintf(msg, msg_len,
                  "Could not find resolve column %s.",
                  resolveColName);
      DBUG_PRINT("info", ("%s", msg));
      DBUG_RETURN(-1);
    }

    uint resolve_col_sz= 0;

    if (0 == (resolve_col_sz =
              slave_check_resolve_col_type(ndbtab, colNum)))
    {
      /* wrong data type */
      slave_reset_conflict_fn(share);
      my_snprintf(msg, msg_len,
                  "Column '%s' has wrong datatype",
                  resolveColName);
      DBUG_PRINT("info", ("%s", msg));
      DBUG_RETURN(-1);
    }

    if (slave_set_resolve_fn(thd, share, ndbtab,
                             colNum, resolve_col_sz,
                             conflict_fn, CFF_NONE))
    {
      my_snprintf(msg, msg_len,
                  "Unable to setup conflict resolution using column '%s'",
                  resolveColName);
      DBUG_PRINT("info", ("%s", msg));
      DBUG_RETURN(-1);
    }

    /* Success, update message */
    my_snprintf(msg, msg_len,
                "NDB Slave: Table %s.%s using conflict_fn %s on attribute %s.",
                share->db,
                share->table_name,
                conflict_fn->name,
                resolveColName);
    break;
  }
  case CFT_NDB_EPOCH:
  case CFT_NDB_EPOCH_TRANS:
  {
    if (num_args > 1)
    {
      my_snprintf(msg, msg_len,
                  "Too many arguments to conflict function");
      DBUG_PRINT("info", ("%s", msg));
      DBUG_RETURN(-1);
    }

    /* Check that table doesn't have Blobs as we don't support that */
    if (share->flags & NSF_BLOB_FLAG)
    {
      my_snprintf(msg, msg_len, "Table has Blob column(s), not suitable for NDB$EPOCH[_TRANS].");
      DBUG_PRINT("info", ("%s", msg));
      DBUG_RETURN(-1);
    }

    /* Check that table has required extra meta-columns */
    /* Todo : Could warn if extra gcibits is insufficient to
     * represent SavePeriod/EpochPeriod
     */
    if (ndbtab->getExtraRowGciBits() == 0)
      sql_print_information("NDB Slave: Table %s.%s : CFT_NDB_EPOCH[_TRANS], low epoch resolution",
                            share->db,
                            share->table_name);

    if (ndbtab->getExtraRowAuthorBits() == 0)
    {
      my_snprintf(msg, msg_len, "No extra row author bits in table.");
      DBUG_PRINT("info", ("%s", msg));
      DBUG_RETURN(-1);
    }

    if (slave_set_resolve_fn(thd, share, ndbtab,
                             0, // field_no
                             0, // resolve_col_sz
                             conflict_fn, CFF_REFRESH_ROWS))
    {
      my_snprintf(msg, msg_len,
                  "unable to setup conflict resolution");
      DBUG_PRINT("info", ("%s", msg));
      DBUG_RETURN(-1);
    }
    /* Success, update message */
    my_snprintf(msg, msg_len,
                "NDB Slave: Table %s.%s using conflict_fn %s.",
                share->db,
                share->table_name,
                conflict_fn->name);

    break;
  }
  case CFT_NUMBER_OF_CFTS:
  case CFT_NDB_UNDEF:
    abort();
  }
  DBUG_RETURN(0);
}

/*
  ndbcluster_get_binlog_replication_info

  This function retrieves the data for the given table
  from the ndb_replication table.

  If the table is not found, or the table does not exist,
  then defaults are returned.
*/
int
ndbcluster_get_binlog_replication_info(THD *thd, Ndb *ndb,
                                       const char* db,
                                       const char* table_name,
                                       uint server_id,
                                       Uint32* binlog_flags,
                                       const st_conflict_fn_def** conflict_fn,
                                       st_conflict_fn_arg* args,
                                       Uint32* num_args)
{
  DBUG_ENTER("ndbcluster_get_binlog_replication_info");

  /* Override for ndb_apply_status when logging */
  if (opt_ndb_log_apply_status)
  {
    if (strcmp(db, NDB_REP_DB) == 0 &&
        strcmp(table_name, NDB_APPLY_TABLE) == 0)
    {
      /*
        Ensure that we get all columns from ndb_apply_status updates
        by forcing FULL event type
        Also, ensure that ndb_apply_status events are always logged as
        WRITES.
      */
      DBUG_PRINT("info", ("ndb_apply_status defaulting to FULL, USE_WRITE"));
      sql_print_information("NDB : ndb-log-apply-status forcing "
                            "%s.%s to FULL USE_WRITE",
                            NDB_REP_DB, NDB_APPLY_TABLE);
      *binlog_flags = NBT_FULL;
      *conflict_fn = NULL;
      *num_args = 0;
      DBUG_RETURN(0);
    }
  }

  Ndb_rep_tab_reader rep_tab_reader;

  int rc = rep_tab_reader.lookup(ndb,
                                 db,
                                 table_name,
                                 server_id);

  const char* msg = rep_tab_reader.get_warning_message();
  if (msg != NULL)
  {
    push_warning_printf(thd, Sql_condition::WARN_LEVEL_WARN,
                        ER_NDB_REPLICATION_SCHEMA_ERROR,
                        ER(ER_NDB_REPLICATION_SCHEMA_ERROR),
                        msg);
    sql_print_warning("NDB Binlog: %s",
                      msg);
  }

  if (rc != 0)
    DBUG_RETURN(ER_NDB_REPLICATION_SCHEMA_ERROR);

  *binlog_flags= rep_tab_reader.get_binlog_flags();
  const char* conflict_fn_spec= rep_tab_reader.get_conflict_fn_spec();

  if (conflict_fn_spec != NULL)
  {
    char msgbuf[ FN_REFLEN ];
    if (parse_conflict_fn_spec(conflict_fn_spec,
                               conflict_fn,
                               args,
                               num_args,
                               msgbuf,
                               sizeof(msgbuf)) != 0)
    {
        push_warning_printf(thd, Sql_condition::WARN_LEVEL_WARN,
                          ER_CONFLICT_FN_PARSE_ERROR,
                          ER(ER_CONFLICT_FN_PARSE_ERROR),
                          msgbuf);

      /*
        Log as well, useful for contexts where the thd's stack of
        warnings are ignored
      */
      if (opt_ndb_extra_logging)
      {
        sql_print_warning("NDB Slave: Table %s.%s : Parse error on conflict fn : %s",
                          db, table_name,
                          msgbuf);
      }

      DBUG_RETURN(ER_CONFLICT_FN_PARSE_ERROR);
    }
  }
  else
  {
    /* No conflict function specified */
    conflict_fn= NULL;
    num_args= 0;
  }

  DBUG_RETURN(0);
}

int
ndbcluster_apply_binlog_replication_info(THD *thd,
                                         NDB_SHARE *share,
                                         const NDBTAB* ndbtab,
                                         const st_conflict_fn_def* conflict_fn,
                                         const st_conflict_fn_arg* args,
                                         Uint32 num_args,
                                         bool do_set_binlog_flags,
                                         Uint32 binlog_flags)
{
  DBUG_ENTER("ndbcluster_apply_binlog_replication_info");
  char tmp_buf[FN_REFLEN];

  if (do_set_binlog_flags)
  {
    DBUG_PRINT("info", ("Setting binlog flags to %u", binlog_flags));
    set_binlog_flags(share, (enum Ndb_binlog_type)binlog_flags);
  }

  if (conflict_fn != NULL)
  {
    if (setup_conflict_fn(thd, share,
                          ndbtab,
                          tmp_buf, sizeof(tmp_buf),
                          conflict_fn,
                          args,
                          num_args) == 0)
    {
      if (opt_ndb_extra_logging)
      {
        sql_print_information("%s", tmp_buf);
      }
    }
    else
    {
      /*
        Dump setup failure message to error log
        for cases where thd warning stack is
        ignored
      */
      sql_print_warning("NDB Slave: Table %s.%s : %s",
                        share->db,
                        share->table_name,
                        tmp_buf);

      push_warning_printf(thd, Sql_condition::WARN_LEVEL_WARN,
                          ER_CONFLICT_FN_PARSE_ERROR,
                          ER(ER_CONFLICT_FN_PARSE_ERROR),
                          tmp_buf);

      DBUG_RETURN(-1);
    }
  }
  else
  {
    /* No conflict function specified */
    slave_reset_conflict_fn(share);
  }

  DBUG_RETURN(0);
}

int
ndbcluster_read_binlog_replication(THD *thd, Ndb *ndb,
                                   NDB_SHARE *share,
                                   const NDBTAB *ndbtab,
                                   uint server_id,
                                   bool do_set_binlog_flags)
{
  DBUG_ENTER("ndbcluster_read_binlog_replication");
  Uint32 binlog_flags;
  const st_conflict_fn_def* conflict_fn= NULL;
  st_conflict_fn_arg args[MAX_CONFLICT_ARGS];
  Uint32 num_args = MAX_CONFLICT_ARGS;

  if ((ndbcluster_get_binlog_replication_info(thd, ndb,
                                              share->db,
                                              share->table_name,
                                              server_id,
                                              &binlog_flags,
                                              &conflict_fn,
                                              args,
                                              &num_args) != 0) ||
      (ndbcluster_apply_binlog_replication_info(thd,
                                                share,
                                                ndbtab,
                                                conflict_fn,
                                                args,
                                                num_args,
                                                do_set_binlog_flags,
                                                binlog_flags) != 0))
  {
    DBUG_RETURN(-1);
  }

  DBUG_RETURN(0);
}
#endif /* HAVE_NDB_BINLOG */

bool
ndbcluster_check_if_local_table(const char *dbname, const char *tabname)
{
  char key[FN_REFLEN + 1];
  char ndb_file[FN_REFLEN + 1];

  DBUG_ENTER("ndbcluster_check_if_local_table");
  build_table_filename(key, sizeof(key)-1, dbname, tabname, reg_ext, 0);
  build_table_filename(ndb_file, sizeof(ndb_file)-1,
                       dbname, tabname, ha_ndb_ext, 0);
  /* Check that any defined table is an ndb table */
  DBUG_PRINT("info", ("Looking for file %s and %s", key, ndb_file));
  if ((! my_access(key, F_OK)) && my_access(ndb_file, F_OK))
  {
    DBUG_PRINT("info", ("table file %s not on disk, local table", ndb_file));   
  
  
    DBUG_RETURN(true);
  }

  DBUG_RETURN(false);
}


/*
  Common function for setting up everything for logging a table at
  create/discover.
*/
int ndbcluster_create_binlog_setup(THD *thd, Ndb *ndb, const char *key,
                                   uint key_len,
                                   const char *db,
                                   const char *table_name,
                                   TABLE * table)
{
  DBUG_ENTER("ndbcluster_create_binlog_setup");
  DBUG_PRINT("enter",("key: %s  key_len: %d  %s.%s",
                      key, key_len, db, table_name));
  DBUG_ASSERT(! IS_NDB_BLOB_PREFIX(table_name));
  DBUG_ASSERT(strlen(key) == key_len);

  NDB_SHARE* share= get_share(key, table, true, false);
  if (share == 0)
  {
    /**
     * Failed to create share
     */
    DBUG_RETURN(-1);
  }

  pthread_mutex_lock(&share->mutex);
  if (get_binlog_nologging(share) || share->op != 0 || share->new_op != 0)
  {
    pthread_mutex_unlock(&share->mutex);
    free_share(&share);
    DBUG_RETURN(0); // replication already setup, or should not
  }

  if (!share->need_events(ndb_binlog_running))
  {
    set_binlog_nologging(share);
    pthread_mutex_unlock(&share->mutex);
    DBUG_RETURN(0);
  }

  while (share && !IS_TMP_PREFIX(table_name))
  {
    /*
      ToDo make sanity check of share so that the table is actually the same
      I.e. we need to do open file from frm in this case
      Currently awaiting this to be fixed in the 4.1 tree in the general
      case
    */

    /* Create the event in NDB */
    ndb->setDatabaseName(db);

    NDBDICT *dict= ndb->getDictionary();
    Ndb_table_guard ndbtab_g(dict, table_name);
    const NDBTAB *ndbtab= ndbtab_g.get_table();
    if (ndbtab == 0)
    {
      if (opt_ndb_extra_logging)
        sql_print_information("NDB Binlog: Failed to get table %s from ndb: "
                              "%s, %d", key, dict->getNdbError().message,
                              dict->getNdbError().code);
      break; // error
    }
#ifdef HAVE_NDB_BINLOG
    /*
     */
    ndbcluster_read_binlog_replication(thd, ndb, share, ndbtab,
                                       ::server_id, TRUE);
#endif
    /*
      check if logging turned off for this table
    */
    if ((share->flags & NSF_HIDDEN_PK) &&
        (share->flags & NSF_BLOB_FLAG) &&
        !(share->flags & NSF_NO_BINLOG))
    {
      DBUG_PRINT("NDB_SHARE", ("NSF_HIDDEN_PK && NSF_BLOB_FLAG -> NSF_NO_BINLOG"));
      share->flags |= NSF_NO_BINLOG;
    }
    if (get_binlog_nologging(share))
    {
      if (opt_ndb_extra_logging)
        sql_print_information("NDB Binlog: NOT logging %s", share->key);
      pthread_mutex_unlock(&share->mutex);
      DBUG_RETURN(0);
    }

    String event_name(INJECTOR_EVENT_LEN);
    ndb_rep_event_name(&event_name, db, table_name, get_binlog_full(share));
    /*
      event should have been created by someone else,
      but let's make sure, and create if it doesn't exist
    */
    const NDBEVENT *ev= dict->getEvent(event_name.c_ptr());
    if (!ev)
    {
      if (ndbcluster_create_event(thd, ndb, ndbtab, event_name.c_ptr(), share))
      {
        sql_print_error("NDB Binlog: "
                        "FAILED CREATE (DISCOVER) TABLE Event: %s",
                        event_name.c_ptr());
        break; // error
      }
      if (opt_ndb_extra_logging)
        sql_print_information("NDB Binlog: "
                              "CREATE (DISCOVER) TABLE Event: %s",
                              event_name.c_ptr());
    }
    else
    {
      delete ev;
      if (opt_ndb_extra_logging)
        sql_print_information("NDB Binlog: DISCOVER TABLE Event: %s",
                              event_name.c_ptr());
    }

    /*
      create the event operations for receiving logging events
    */
    if (ndbcluster_create_event_ops(thd, share,
                                    ndbtab, event_name.c_ptr()))
    {
      sql_print_error("NDB Binlog:"
                      "FAILED CREATE (DISCOVER) EVENT OPERATIONS Event: %s",
                      event_name.c_ptr());
      /* a warning has been issued to the client */
      break;
    }
    pthread_mutex_unlock(&share->mutex);
    DBUG_RETURN(0);
  }

  pthread_mutex_unlock(&share->mutex);
  free_share(&share);
  DBUG_RETURN(-1);
}

int
ndbcluster_create_event(THD *thd, Ndb *ndb, const NDBTAB *ndbtab,
                        const char *event_name, NDB_SHARE *share,
                        int push_warning)
{
  DBUG_ENTER("ndbcluster_create_event");
  DBUG_PRINT("info", ("table=%s version=%d event=%s share=%s",
                      ndbtab->getName(), ndbtab->getObjectVersion(),
                      event_name, share ? share->key : "(nil)"));
  DBUG_ASSERT(! IS_NDB_BLOB_PREFIX(ndbtab->getName()));
  DBUG_ASSERT(share);

  if (get_binlog_nologging(share))
  {
    if (opt_ndb_extra_logging && ndb_binlog_running)
      sql_print_information("NDB Binlog: NOT logging %s", share->key);
    DBUG_PRINT("info", ("share->flags & NSF_NO_BINLOG, flags: %x %d",
                        share->flags, share->flags & NSF_NO_BINLOG));
    DBUG_RETURN(0);
  }

  ndb->setDatabaseName(share->db);
  NDBDICT *dict= ndb->getDictionary();
  NDBEVENT my_event(event_name);
  my_event.setTable(*ndbtab);
  my_event.addTableEvent(NDBEVENT::TE_ALL);
  if (share->flags & NSF_HIDDEN_PK)
  {
    if (share->flags & NSF_BLOB_FLAG)
    {
      sql_print_error("NDB Binlog: logging of table %s "
                      "with BLOB attribute and no PK is not supported",
                      share->key);
      if (push_warning)
        push_warning_printf(thd, Sql_condition::WARN_LEVEL_WARN,
                            ER_ILLEGAL_HA_CREATE_OPTION,
                            ER(ER_ILLEGAL_HA_CREATE_OPTION),
                            ndbcluster_hton_name,
                            "Binlog of table with BLOB attribute and no PK");

      share->flags|= NSF_NO_BINLOG;
      DBUG_RETURN(-1);
    }
    /* No primary key, subscribe for all attributes */
    my_event.setReport((NDBEVENT::EventReport)
                       (NDBEVENT::ER_ALL | NDBEVENT::ER_DDL));
    DBUG_PRINT("info", ("subscription all"));
  }
  else
  {
    if (strcmp(share->db, NDB_REP_DB) == 0 &&
        strcmp(share->table_name, NDB_SCHEMA_TABLE) == 0)
    {
      /**
       * ER_SUBSCRIBE is only needed on NDB_SCHEMA_TABLE
       */
      my_event.setReport((NDBEVENT::EventReport)
                         (NDBEVENT::ER_ALL |
                          NDBEVENT::ER_SUBSCRIBE |
                          NDBEVENT::ER_DDL));
      DBUG_PRINT("info", ("subscription all and subscribe"));
    }
    else
    {
      if (get_binlog_full(share))
      {
        my_event.setReport((NDBEVENT::EventReport)
                           (NDBEVENT::ER_ALL | NDBEVENT::ER_DDL));
        DBUG_PRINT("info", ("subscription all"));
      }
      else
      {
        my_event.setReport((NDBEVENT::EventReport)
                           (NDBEVENT::ER_UPDATED | NDBEVENT::ER_DDL));
        DBUG_PRINT("info", ("subscription only updated"));
      }
    }
  }
  if (share->flags & NSF_BLOB_FLAG)
    my_event.mergeEvents(TRUE);

  /* add all columns to the event */
  int n_cols= ndbtab->getNoOfColumns();
  for(int a= 0; a < n_cols; a++)
    my_event.addEventColumn(a);

  if (dict->createEvent(my_event)) // Add event to database
  {
    if (dict->getNdbError().classification != NdbError::SchemaObjectExists)
    {
      /*
        failed, print a warning
      */
      if (push_warning > 1)
        push_warning_printf(thd, Sql_condition::WARN_LEVEL_WARN,
                            ER_GET_ERRMSG, ER(ER_GET_ERRMSG),
                            dict->getNdbError().code,
                            dict->getNdbError().message, "NDB");
      sql_print_error("NDB Binlog: Unable to create event in database. "
                      "Event: %s  Error Code: %d  Message: %s", event_name,
                      dict->getNdbError().code, dict->getNdbError().message);
      DBUG_RETURN(-1);
    }

    /*
      try retrieving the event, if table version/id matches, we will get
      a valid event.  Otherwise we have a trailing event from before
    */
    const NDBEVENT *ev;
    if ((ev= dict->getEvent(event_name)))
    {
      delete ev;
      DBUG_RETURN(0);
    }

    /*
      trailing event from before; an error, but try to correct it
    */
    if (dict->getNdbError().code == NDB_INVALID_SCHEMA_OBJECT &&
        dict->dropEvent(my_event.getName(), 1))
    {
      if (push_warning > 1)
        push_warning_printf(thd, Sql_condition::WARN_LEVEL_WARN,
                            ER_GET_ERRMSG, ER(ER_GET_ERRMSG),
                            dict->getNdbError().code,
                            dict->getNdbError().message, "NDB");
      sql_print_error("NDB Binlog: Unable to create event in database. "
                      " Attempt to correct with drop failed. "
                      "Event: %s Error Code: %d Message: %s",
                      event_name,
                      dict->getNdbError().code,
                      dict->getNdbError().message);
      DBUG_RETURN(-1);
    }

    /*
      try to add the event again
    */
    if (dict->createEvent(my_event))
    {
      if (push_warning > 1)
        push_warning_printf(thd, Sql_condition::WARN_LEVEL_WARN,
                            ER_GET_ERRMSG, ER(ER_GET_ERRMSG),
                            dict->getNdbError().code,
                            dict->getNdbError().message, "NDB");
      sql_print_error("NDB Binlog: Unable to create event in database. "
                      " Attempt to correct with drop ok, but create failed. "
                      "Event: %s Error Code: %d Message: %s",
                      event_name,
                      dict->getNdbError().code,
                      dict->getNdbError().message);
      DBUG_RETURN(-1);
    }
#ifdef NDB_BINLOG_EXTRA_WARNINGS
    push_warning_printf(thd, Sql_condition::WARN_LEVEL_WARN,
                        ER_GET_ERRMSG, ER(ER_GET_ERRMSG),
                        0, "NDB Binlog: Removed trailing event",
                        "NDB");
#endif
  }

  DBUG_RETURN(0);
}

inline int is_ndb_compatible_type(Field *field)
{
  return
    !(field->flags & BLOB_FLAG) &&
    field->type() != MYSQL_TYPE_BIT &&
    field->pack_length() != 0;
}

/*
  - create eventOperations for receiving log events
  - setup ndb recattrs for reception of log event data
  - "start" the event operation

  used at create/discover of tables
*/
int
ndbcluster_create_event_ops(THD *thd, NDB_SHARE *share,
                            const NDBTAB *ndbtab, const char *event_name)
{
  /*
    we are in either create table or rename table so table should be
    locked, hence we can work with the share without locks
  */

  DBUG_ENTER("ndbcluster_create_event_ops");
  DBUG_PRINT("enter", ("table: %s event: %s", ndbtab->getName(), event_name));
  DBUG_ASSERT(! IS_NDB_BLOB_PREFIX(ndbtab->getName()));
  DBUG_ASSERT(share);

  if (get_binlog_nologging(share))
  {
    DBUG_PRINT("info", ("share->flags & NSF_NO_BINLOG, flags: %x",
                        share->flags));
    DBUG_RETURN(0);
  }

  // Don't allow event ops to be created on distributed priv tables
  // they are distributed via ndb_schema
  assert(!Ndb_dist_priv_util::is_distributed_priv_table(share->db,
                                                        share->table_name));

  int do_ndb_schema_share= 0, do_ndb_apply_status_share= 0;
#ifdef HAVE_NDB_BINLOG
  uint len= (int)strlen(share->table_name);
#endif
  if (!ndb_schema_share && strcmp(share->db, NDB_REP_DB) == 0 &&
      strcmp(share->table_name, NDB_SCHEMA_TABLE) == 0)
    do_ndb_schema_share= 1;
  else if (!ndb_apply_status_share && strcmp(share->db, NDB_REP_DB) == 0 &&
           strcmp(share->table_name, NDB_APPLY_TABLE) == 0)
    do_ndb_apply_status_share= 1;
  else
#ifdef HAVE_NDB_BINLOG
    if (!binlog_filter->db_ok(share->db) ||
        !ndb_binlog_running ||
        (len >= sizeof(NDB_EXCEPTIONS_TABLE_SUFFIX) &&
         strcmp(share->table_name+len-sizeof(NDB_EXCEPTIONS_TABLE_SUFFIX)+1,
                lower_case_table_names ? NDB_EXCEPTIONS_TABLE_SUFFIX_LOWER :
                NDB_EXCEPTIONS_TABLE_SUFFIX) == 0))
#endif
  {
    share->flags|= NSF_NO_BINLOG;
    DBUG_RETURN(0);
  }

  // Check that the share agrees
  DBUG_ASSERT(share->need_events(ndb_binlog_running));

  Ndb_event_data *event_data= share->event_data;
  if (share->op)
  {
    event_data= (Ndb_event_data *) share->op->getCustomData();
    assert(event_data->share == share);
    assert(share->event_data == 0);

    DBUG_ASSERT(share->use_count > 1);
    sql_print_error("NDB Binlog: discover reusing old ev op");
    /* ndb_share reference ToDo free */
    DBUG_PRINT("NDB_SHARE", ("%s ToDo free  use_count: %u",
                             share->key, share->use_count));
    free_share(&share); // old event op already has reference
    DBUG_RETURN(0);
  }

  DBUG_ASSERT(event_data != 0);
  TABLE *table= event_data->shadow_table;

  int retries= 100;
  /*
    100 milliseconds, temporary error on schema operation can
    take some time to be resolved
  */
  int retry_sleep= 100;
  while (1)
  {
    Mutex_guard injector_mutex_g(injector_mutex);
    Ndb *ndb= injector_ndb;
    if (do_ndb_schema_share)
      ndb= schema_ndb;

    if (ndb == 0)
      DBUG_RETURN(-1);

    NdbEventOperation* op;
    if (do_ndb_schema_share)
      op= ndb->createEventOperation(event_name);
    else
    {
      // set injector_ndb database/schema from table internal name
      int ret= ndb->setDatabaseAndSchemaName(ndbtab);
      assert(ret == 0); NDB_IGNORE_VALUE(ret);
      op= ndb->createEventOperation(event_name);
      // reset to catch errors
      ndb->setDatabaseName("");
    }
    if (!op)
    {
      sql_print_error("NDB Binlog: Creating NdbEventOperation failed for"
                      " %s",event_name);
      push_warning_printf(thd, Sql_condition::WARN_LEVEL_WARN,
                          ER_GET_ERRMSG, ER(ER_GET_ERRMSG),
                          ndb->getNdbError().code,
                          ndb->getNdbError().message,
                          "NDB");
      DBUG_RETURN(-1);
    }

    if (share->flags & NSF_BLOB_FLAG)
      op->mergeEvents(TRUE); // currently not inherited from event

    uint n_columns= ndbtab->getNoOfColumns();
    uint n_fields= table->s->fields;
    uint val_length= sizeof(NdbValue) * n_columns;

    /*
       Allocate memory globally so it can be reused after online alter table
    */
    if (my_multi_malloc(MYF(MY_WME),
                        &event_data->ndb_value[0],
                        val_length,
                        &event_data->ndb_value[1],
                        val_length,
                        NULL) == 0)
    {
      DBUG_PRINT("info", ("Failed to allocate records for event operation"));
      DBUG_RETURN(-1);
    }

    for (uint j= 0; j < n_columns; j++)
    {
      const char *col_name= ndbtab->getColumn(j)->getName();
      NdbValue attr0, attr1;
      if (j < n_fields)
      {
        Field *f= table->field[j];
        if (is_ndb_compatible_type(f))
        {
          DBUG_PRINT("info", ("%s compatible", col_name));
          attr0.rec= op->getValue(col_name, (char*) f->ptr);
          attr1.rec= op->getPreValue(col_name,
                                     (f->ptr - table->record[0]) +
                                     (char*) table->record[1]);
        }
        else if (! (f->flags & BLOB_FLAG))
        {
          DBUG_PRINT("info", ("%s non compatible", col_name));
          attr0.rec= op->getValue(col_name);
          attr1.rec= op->getPreValue(col_name);
        }
        else
        {
          DBUG_PRINT("info", ("%s blob", col_name));
          DBUG_ASSERT(share->flags & NSF_BLOB_FLAG);
          attr0.blob= op->getBlobHandle(col_name);
          attr1.blob= op->getPreBlobHandle(col_name);
          if (attr0.blob == NULL || attr1.blob == NULL)
          {
            sql_print_error("NDB Binlog: Creating NdbEventOperation"
                            " blob field %u handles failed (code=%d) for %s",
                            j, op->getNdbError().code, event_name);
            push_warning_printf(thd, Sql_condition::WARN_LEVEL_WARN,
                                ER_GET_ERRMSG, ER(ER_GET_ERRMSG),
                                op->getNdbError().code,
                                op->getNdbError().message,
                                "NDB");
            ndb->dropEventOperation(op);
            DBUG_RETURN(-1);
          }
        }
      }
      else
      {
        DBUG_PRINT("info", ("%s hidden key", col_name));
        attr0.rec= op->getValue(col_name);
        attr1.rec= op->getPreValue(col_name);
      }
      event_data->ndb_value[0][j].ptr= attr0.ptr;
      event_data->ndb_value[1][j].ptr= attr1.ptr;
      DBUG_PRINT("info", ("&event_data->ndb_value[0][%d]: 0x%lx  "
                          "event_data->ndb_value[0][%d]: 0x%lx",
                          j, (long) &event_data->ndb_value[0][j],
                          j, (long) attr0.ptr));
      DBUG_PRINT("info", ("&event_data->ndb_value[1][%d]: 0x%lx  "
                          "event_data->ndb_value[1][%d]: 0x%lx",
                          j, (long) &event_data->ndb_value[0][j],
                          j, (long) attr1.ptr));
    }
    op->setCustomData((void *) event_data); // set before execute
    share->event_data= 0;                   // take over event data
    share->op= op; // assign op in NDB_SHARE

    if (op->execute())
    {
      share->op= NULL;
      retries--;
      if (op->getNdbError().status != NdbError::TemporaryError &&
          op->getNdbError().code != 1407)
        retries= 0;
      if (retries == 0)
      {
        push_warning_printf(thd, Sql_condition::WARN_LEVEL_WARN,
                            ER_GET_ERRMSG, ER(ER_GET_ERRMSG), 
                            op->getNdbError().code, op->getNdbError().message,
                            "NDB");
        sql_print_error("NDB Binlog: ndbevent->execute failed for %s; %d %s",
                        event_name,
                        op->getNdbError().code, op->getNdbError().message);
      }
      share->event_data= event_data;
      op->setCustomData(NULL);
      ndb->dropEventOperation(op);
      if (retries && !thd->killed)
      {
        do_retry_sleep(retry_sleep);
        continue;
      }
      DBUG_RETURN(-1);
    }
    break;
  }

  /* ndb_share reference binlog */
  get_share(share);
  DBUG_PRINT("NDB_SHARE", ("%s binlog  use_count: %u",
                           share->key, share->use_count));
  if (do_ndb_apply_status_share)
  {
    /* ndb_share reference binlog extra */
    ndb_apply_status_share= get_share(share);
    DBUG_PRINT("NDB_SHARE", ("%s binlog extra  use_count: %u",
                             share->key, share->use_count));
    (void) pthread_cond_signal(&injector_cond);
  }
  else if (do_ndb_schema_share)
  {
    /* ndb_share reference binlog extra */
    ndb_schema_share= get_share(share);
    DBUG_PRINT("NDB_SHARE", ("%s binlog extra  use_count: %u",
                             share->key, share->use_count));
    (void) pthread_cond_signal(&injector_cond);
  }

  DBUG_PRINT("info",("%s share->op: 0x%lx  share->use_count: %u",
                     share->key, (long) share->op, share->use_count));

  if (opt_ndb_extra_logging)
    sql_print_information("NDB Binlog: logging %s (%s,%s)", share->key,
                          get_binlog_full(share) ? "FULL" : "UPDATED",
                          get_binlog_use_update(share) ? "USE_UPDATE" : "USE_WRITE");
  DBUG_RETURN(0);
}

int
ndbcluster_drop_event(THD *thd, Ndb *ndb, NDB_SHARE *share,
                      const char *type_str,
                      const char *dbname,
                      const char *tabname)
{
  DBUG_ENTER("ndbcluster_drop_event");
  /*
    There might be 2 types of events setup for the table, we cannot know
    which ones are supposed to be there as they may have been created
    differently for different mysqld's.  So we drop both
  */
  for (uint i= 0; i < 2; i++)
  {
    NDBDICT *dict= ndb->getDictionary();
    String event_name(INJECTOR_EVENT_LEN);
    ndb_rep_event_name(&event_name, dbname, tabname, i);
    
    if (!dict->dropEvent(event_name.c_ptr()))
      continue;

    if (dict->getNdbError().code != 4710 &&
        dict->getNdbError().code != 1419)
    {
      /* drop event failed for some reason, issue a warning */
      push_warning_printf(thd, Sql_condition::WARN_LEVEL_WARN,
                          ER_GET_ERRMSG, ER(ER_GET_ERRMSG),
                          dict->getNdbError().code,
                          dict->getNdbError().message, "NDB");
      /* error is not that the event did not exist */
      sql_print_error("NDB Binlog: Unable to drop event in database. "
                      "Event: %s Error Code: %d Message: %s",
                      event_name.c_ptr(),
                      dict->getNdbError().code,
                      dict->getNdbError().message);
      /* ToDo; handle error? */
      if (share && share->op &&
          share->op->getState() == NdbEventOperation::EO_EXECUTING &&
          dict->getNdbError().mysql_code != HA_ERR_NO_CONNECTION)
      {
        DBUG_ASSERT(FALSE);
        DBUG_RETURN(-1);
      }
    }
  }
  DBUG_RETURN(0);
}

/*
  when entering the calling thread should have a share lock id share != 0
  then the injector thread will have  one as well, i.e. share->use_count == 0
  (unless it has already dropped... then share->op == 0)
*/

int
ndbcluster_handle_drop_table(THD *thd, Ndb *ndb, NDB_SHARE *share,
                             const char *type_str,
                             const char * dbname, const char * tabname)
{
  DBUG_ENTER("ndbcluster_handle_drop_table");

  if (dbname && tabname)
  {
    if (ndbcluster_drop_event(thd, ndb, share, type_str, dbname, tabname))
      DBUG_RETURN(-1);
  }

  if (share == 0 || share->op == 0)
  {
    DBUG_RETURN(0);
  }

/*
  Syncronized drop between client thread and injector thread is
  neccessary in order to maintain ordering in the binlog,
  such that the drop occurs _after_ any inserts/updates/deletes.

  The penalty for this is that the drop table becomes slow.

  This wait is however not strictly neccessary to produce a binlog
  that is usable.  However the slave does not currently handle
  these out of order, thus we are keeping the SYNC_DROP_ defined
  for now.
*/
  const char *save_proc_info= thd->proc_info;
#define SYNC_DROP_
#ifdef SYNC_DROP_
  thd->proc_info= "Syncing ndb table schema operation and binlog";
  pthread_mutex_lock(&share->mutex);
  int max_timeout= DEFAULT_SYNC_TIMEOUT;
  while (share->op)
  {
    struct timespec abstime;
    set_timespec(abstime, 1);
    int ret= pthread_cond_timedwait(&injector_cond,
                                    &share->mutex,
                                    &abstime);
    if (thd->killed ||
        share->op == 0)
      break;
    if (ret)
    {
      max_timeout--;
      if (max_timeout == 0)
      {
        sql_print_error("NDB %s: %s timed out. Ignoring...",
                        type_str, share->key);
        DBUG_ASSERT(false);
        break;
      }
      if (opt_ndb_extra_logging)
        ndb_report_waiting(type_str, max_timeout,
                           type_str, share->key, 0);
    }
  }
  pthread_mutex_unlock(&share->mutex);
#else
  pthread_mutex_lock(&share->mutex);
  share->op= 0;
  pthread_mutex_unlock(&share->mutex);
#endif
  thd->proc_info= save_proc_info;

  DBUG_RETURN(0);
}


/********************************************************************
  Internal helper functions for differentd events from the stoarage nodes
  used by the ndb injector thread
********************************************************************/

/*
  Unpack a record read from NDB 

  SYNOPSIS
    ndb_unpack_record()
    buf                 Buffer to store read row

  NOTE
    The data for each row is read directly into the
    destination buffer. This function is primarily 
    called in order to check if any fields should be 
    set to null.
*/

static void ndb_unpack_record(TABLE *table, NdbValue *value,
                              MY_BITMAP *defined, uchar *buf)
{
  Field **p_field= table->field, *field= *p_field;
  my_ptrdiff_t row_offset= (my_ptrdiff_t) (buf - table->record[0]);
  my_bitmap_map *old_map= dbug_tmp_use_all_columns(table, table->write_set);
  DBUG_ENTER("ndb_unpack_record");

  /*
    Set the filler bits of the null byte, since they are
    not touched in the code below.
    
    The filler bits are the MSBs in the last null byte
  */ 
  if (table->s->null_bytes > 0)
       buf[table->s->null_bytes - 1]|= 256U - (1U <<
					       table->s->last_null_bit_pos);
  /*
    Set null flag(s)
  */
  for ( ; field;
       p_field++, value++, field= *p_field)
  {
    field->set_notnull(row_offset);       
    if ((*value).ptr)
    {
      if (!(field->flags & BLOB_FLAG))
      {
        int is_null= (*value).rec->isNULL();
        if (is_null)
        {
          if (is_null > 0)
          {
            DBUG_PRINT("info",("[%u] NULL", field->field_index));
            field->set_null(row_offset);
          }
          else
          {
            DBUG_PRINT("info",("[%u] UNDEFINED", field->field_index));
            bitmap_clear_bit(defined, field->field_index);
          }
        }
        else if (field->type() == MYSQL_TYPE_BIT)
        {
          Field_bit *field_bit= static_cast<Field_bit*>(field);

          /*
            Move internal field pointer to point to 'buf'.  Calling
            the correct member function directly since we know the
            type of the object.
           */
          field_bit->Field_bit::move_field_offset(row_offset);
          if (field->pack_length() < 5)
          {
            DBUG_PRINT("info", ("bit field H'%.8X", 
                                (*value).rec->u_32_value()));
            field_bit->Field_bit::store((longlong) (*value).rec->u_32_value(),
                                        TRUE);
          }
          else
          {
            DBUG_PRINT("info", ("bit field H'%.8X%.8X",
                                *(Uint32 *)(*value).rec->aRef(),
                                *((Uint32 *)(*value).rec->aRef()+1)));
#ifdef WORDS_BIGENDIAN
            /* lsw is stored first */
            Uint32 *buf= (Uint32 *)(*value).rec->aRef();
            field_bit->Field_bit::store((((longlong)*buf)
                                         & 0x00000000FFFFFFFFLL)
                                        |
                                        ((((longlong)*(buf+1)) << 32)
                                         & 0xFFFFFFFF00000000LL),
                                        TRUE);
#else
            field_bit->Field_bit::store((longlong)
                                        (*value).rec->u_64_value(), TRUE);
#endif
          }
          /*
            Move back internal field pointer to point to original
            value (usually record[0]).
           */
          field_bit->Field_bit::move_field_offset(-row_offset);
          DBUG_PRINT("info",("[%u] SET",
                             (*value).rec->getColumn()->getColumnNo()));
          DBUG_DUMP("info", (const uchar*) field->ptr, field->pack_length());
        }
        else
        {
          DBUG_PRINT("info",("[%u] SET",
                             (*value).rec->getColumn()->getColumnNo()));
          DBUG_DUMP("info", (const uchar*) field->ptr, field->pack_length());
        }
      }
      else
      {
        NdbBlob *ndb_blob= (*value).blob;
        uint col_no= field->field_index;
        int isNull;
        ndb_blob->getDefined(isNull);
        if (isNull == 1)
        {
          DBUG_PRINT("info",("[%u] NULL", col_no));
          field->set_null(row_offset);
        }
        else if (isNull == -1)
        {
          DBUG_PRINT("info",("[%u] UNDEFINED", col_no));
          bitmap_clear_bit(defined, col_no);
        }
        else
        {
#ifndef DBUG_OFF
          // pointer vas set in get_ndb_blobs_value
          Field_blob *field_blob= (Field_blob*)field;
          uchar* ptr;
          field_blob->get_ptr(&ptr, row_offset);
          uint32 len= field_blob->get_length(row_offset);
          DBUG_PRINT("info",("[%u] SET ptr: 0x%lx  len: %u",
                             col_no, (long) ptr, len));
#endif
        }
      }
    }
  }
  dbug_tmp_restore_column_map(table->write_set, old_map);
  DBUG_VOID_RETURN;
}

/*
  Handle error states on events from the storage nodes
*/
static int
handle_error(NdbEventOperation *pOp)
{
  Ndb_event_data *event_data= (Ndb_event_data *) pOp->getCustomData();
  NDB_SHARE *share= event_data->share;
  DBUG_ENTER("handle_error");

  int overrun= pOp->isOverrun();
  if (overrun)
  {
    /*
      ToDo: this error should rather clear the ndb_binlog_index...
      and continue
    */
    sql_print_error("NDB Binlog: Overrun in event buffer, "
                    "this means we have dropped events. Cannot "
                    "continue binlog for %s", share->key);
    pOp->clearError();
    DBUG_RETURN(-1);
  }

  if (!pOp->isConsistent())
  {
    /*
      ToDo: this error should rather clear the ndb_binlog_index...
      and continue
    */
    sql_print_error("NDB Binlog: Not Consistent. Cannot "
                    "continue binlog for %s. Error code: %d"
                    " Message: %s", share->key,
                    pOp->getNdbError().code,
                    pOp->getNdbError().message);
    pOp->clearError();
    DBUG_RETURN(-1);
  }
  sql_print_error("NDB Binlog: unhandled error %d for table %s",
                  pOp->hasError(), share->key);
  pOp->clearError();
  DBUG_RETURN(0);
}

static int
handle_non_data_event(THD *thd,
                      NdbEventOperation *pOp,
                      ndb_binlog_index_row &row)
{
  const Ndb_event_data* event_data=
    static_cast<const Ndb_event_data*>(pOp->getCustomData());
  NDB_SHARE *share= event_data->share;
  NDBEVENT::TableEvent type= pOp->getEventType();

  switch (type)
  {
  case NDBEVENT::TE_CLUSTER_FAILURE:
    if (opt_ndb_extra_logging)
      sql_print_information("NDB Binlog: cluster failure for %s at epoch %u/%u.",
                            share->key,
                            (uint)(pOp->getGCI() >> 32),
                            (uint)(pOp->getGCI()));
    if (ndb_apply_status_share == share)
    {
      if (opt_ndb_extra_logging &&
          ndb_binlog_tables_inited && ndb_binlog_running)
        sql_print_information("NDB Binlog: ndb tables initially "
                              "read only on reconnect.");
      /* ndb_share reference binlog extra free */
      DBUG_PRINT("NDB_SHARE", ("%s binlog extra free  use_count: %u",
                               share->key, share->use_count));
      free_share(&ndb_apply_status_share);
      ndb_apply_status_share= 0;
      ndb_binlog_tables_inited= FALSE;
    }
    DBUG_PRINT("error", ("CLUSTER FAILURE EVENT: "
                        "%s  received share: 0x%lx  op: 0x%lx  share op: 0x%lx  "
                        "new_op: 0x%lx",
                         share->key, (long) share, (long) pOp,
                         (long) share->op, (long) share->new_op));
    break;
  case NDBEVENT::TE_DROP:
    if (ndb_apply_status_share == share)
    {
      if (opt_ndb_extra_logging &&
          ndb_binlog_tables_inited && ndb_binlog_running)
        sql_print_information("NDB Binlog: ndb tables initially "
                              "read only on reconnect.");
      /* ndb_share reference binlog extra free */
      DBUG_PRINT("NDB_SHARE", ("%s binlog extra free  use_count: %u",
                               share->key, share->use_count));
      free_share(&ndb_apply_status_share);
      ndb_apply_status_share= 0;
      ndb_binlog_tables_inited= FALSE;
    }
    /* ToDo: remove printout */
    if (opt_ndb_extra_logging)
      sql_print_information("NDB Binlog: drop table %s.", share->key);
    // fall through
  case NDBEVENT::TE_ALTER:
    row.n_schemaops++;
    DBUG_PRINT("info", ("TABLE %s  EVENT: %s  received share: 0x%lx  op: 0x%lx  "
                        "share op: 0x%lx  new_op: 0x%lx",
                        type == NDBEVENT::TE_DROP ? "DROP" : "ALTER",
                        share->key, (long) share, (long) pOp,
                        (long) share->op, (long) share->new_op));
    break;

  case NDBEVENT::TE_NODE_FAILURE:
  case NDBEVENT::TE_SUBSCRIBE:
  case NDBEVENT::TE_UNSUBSCRIBE:
    /* ignore */
    return 0;

  default:
    sql_print_error("NDB Binlog: unknown non data event %d for %s. "
                    "Ignoring...", (unsigned) type, share->key);
    return 0;
  }

  ndb_handle_schema_change(thd, injector_ndb, pOp, event_data);
  return 0;
}

/*
  Handle data events from the storage nodes
*/
inline ndb_binlog_index_row *
ndb_find_binlog_index_row(ndb_binlog_index_row **rows,
                          uint orig_server_id, int flag)
{
  ndb_binlog_index_row *row= *rows;
  if (opt_ndb_log_orig)
  {
    ndb_binlog_index_row *first= row, *found_id= 0;
    for (;;)
    {
      if (row->orig_server_id == orig_server_id)
      {
        /* */
        if (!flag || !row->orig_epoch)
          return row;
        if (!found_id)
          found_id= row;
      }
      if (row->orig_server_id == 0)
        break;
      row= row->next;
      if (row == NULL)
      {
        row= (ndb_binlog_index_row*)sql_alloc(sizeof(ndb_binlog_index_row));
        memset(row, 0, sizeof(ndb_binlog_index_row));
        row->next= first;
        *rows= row;
        if (found_id)
        {
          /*
            If we found index_row with same server id already
            that row will contain the current stats.
            Copy stats over to new and reset old.
          */
          row->n_inserts= found_id->n_inserts;
          row->n_updates= found_id->n_updates;
          row->n_deletes= found_id->n_deletes;
          found_id->n_inserts= 0;
          found_id->n_updates= 0;
          found_id->n_deletes= 0;
        }
        /* keep track of schema ops only on "first" index_row */
        row->n_schemaops= first->n_schemaops;
        first->n_schemaops= 0;
        break;
      }
    }
    row->orig_server_id= orig_server_id;
  }
  return row;
}


static int
handle_data_event(THD* thd, Ndb *ndb, NdbEventOperation *pOp,
                  ndb_binlog_index_row **rows,
                  injector::transaction &trans,
                  unsigned &trans_row_count,
                  unsigned &trans_slave_row_count)
{
  Ndb_event_data *event_data= (Ndb_event_data *) pOp->getCustomData();
  TABLE *table= event_data->shadow_table;
  NDB_SHARE *share= event_data->share;
  if (pOp != share->op)
  {
    return 0;
  }

  uint32 anyValue= pOp->getAnyValue();
  if (ndbcluster_anyvalue_is_reserved(anyValue))
  {
    if (!ndbcluster_anyvalue_is_nologging(anyValue))
      sql_print_warning("NDB: unknown value for binlog signalling 0x%X, "
                        "event not logged",
                        anyValue);
    return 0;
  }
  uint32 originating_server_id= ndbcluster_anyvalue_get_serverid(anyValue);
  bool log_this_slave_update = g_ndb_log_slave_updates;
  bool count_this_event = true;

  if (share == ndb_apply_status_share)
  {
    /* 
       Note that option values are read without synchronisation w.r.t. 
       thread setting option variable or epoch boundaries.
    */
    if (opt_ndb_log_apply_status ||
        opt_ndb_log_orig)
    {
      Uint32 ndb_apply_status_logging_server_id= originating_server_id;
      Uint32 ndb_apply_status_server_id= 0;
      Uint64 ndb_apply_status_epoch= 0;
      bool event_has_data = false;

      switch(pOp->getEventType())
      {
      case NDBEVENT::TE_INSERT:
      case NDBEVENT::TE_UPDATE:
        event_has_data = true;
        break;

      case NDBEVENT::TE_DELETE:
        break;
      default:
        /* We should REALLY never get here */
        abort();
      }
      
      if (likely( event_has_data ))
      {
        /* unpack data to fetch orig_server_id and orig_epoch */
        uint n_fields= table->s->fields;
        MY_BITMAP b;
        uint32 bitbuf[128 / (sizeof(uint32) * 8)];
        bitmap_init(&b, bitbuf, n_fields, FALSE);
        bitmap_set_all(&b);
        ndb_unpack_record(table, event_data->ndb_value[0], &b, table->record[0]);
        ndb_apply_status_server_id= (uint)((Field_long *)table->field[0])->val_int();
        ndb_apply_status_epoch= ((Field_longlong *)table->field[1])->val_int();
        
        if (opt_ndb_log_apply_status)
        {
          /* 
             Determine if event came from our immediate Master server
             Ignore locally manually sourced and reserved events 
          */
          if ((ndb_apply_status_logging_server_id != 0) &&
              (! ndbcluster_anyvalue_is_reserved(ndb_apply_status_logging_server_id)))
          {
            bool isFromImmediateMaster = (ndb_apply_status_server_id ==
                                          ndb_apply_status_logging_server_id);
            
            if (isFromImmediateMaster)
            {
              /* 
                 We log this event with our server-id so that it 
                 propagates back to the originating Master (our
                 immediate Master)
              */
              assert(ndb_apply_status_logging_server_id != ::server_id);
              
              originating_server_id= 0; /* Will be set to our ::serverid below */
            }
          }
        }

        if (opt_ndb_log_orig)
        {
          /* store */
          ndb_binlog_index_row *row= ndb_find_binlog_index_row
            (rows, ndb_apply_status_server_id, 1);
          row->orig_epoch= ndb_apply_status_epoch;
        }
      }
    } // opt_ndb_log_apply_status || opt_ndb_log_orig)

    if (opt_ndb_log_apply_status)
    {
      /* We are logging ndb_apply_status changes
       * Don't count this event as making an epoch non-empty
       * Log this event in the Binlog
       */
      count_this_event = false;
      log_this_slave_update = true;
    }
    else
    {
      /* Not logging ndb_apply_status updates, discard this event now */
      return 0;
    }
  }
  
  if (originating_server_id == 0)
    originating_server_id= ::server_id;
  else 
  {
    /* Track that we received a replicated row event */
    if (likely( count_this_event ))
      trans_slave_row_count++;
    
    if (!log_this_slave_update)
    {
      /*
        This event comes from a slave applier since it has an originating
        server id set. Since option to log slave updates is not set, skip it.
      */
      return 0;
    }
  }

  /* 
     Start with logged_server_id as AnyValue in case it's a composite
     (server_id_bits < 31).  This way any user-values are passed-through
     to the Binlog in the high bits of the event's Server Id.
     In future it may be useful to support *not* mapping composite
     AnyValues to/from Binlogged server-ids.
  */
  uint32 logged_server_id= anyValue;
  ndbcluster_anyvalue_set_serverid(logged_server_id, originating_server_id);

  /*
     Get NdbApi transaction id for this event to put into Binlog
  */
  Ndb_binlog_extra_row_info extra_row_info;
  const uchar* extra_row_info_ptr = NULL;
  if (opt_ndb_log_transaction_id)
  {
    extra_row_info.setFlags(Ndb_binlog_extra_row_info::NDB_ERIF_TRANSID);
    extra_row_info.setTransactionId(pOp->getTransId());
    extra_row_info_ptr = extra_row_info.generateBuffer();
  }

  DBUG_ASSERT(trans.good());
  DBUG_ASSERT(table != 0);

  dbug_print_table("table", table);

  uint n_fields= table->s->fields;
  DBUG_PRINT("info", ("Assuming %u columns for table %s",
                      n_fields, table->s->table_name.str));
  MY_BITMAP b;
  /* Potential buffer for the bitmap */
  uint32 bitbuf[128 / (sizeof(uint32) * 8)];
  const bool own_buffer = n_fields <= sizeof(bitbuf) * 8;
  bitmap_init(&b, own_buffer ? bitbuf : NULL, n_fields, FALSE); 
  bitmap_set_all(&b);

  /*
   row data is already in table->record[0]
   As we told the NdbEventOperation to do this
   (saves moving data about many times)
  */

  /*
    for now malloc/free blobs buffer each time
    TODO if possible share single permanent buffer with handlers
   */
  uchar* blobs_buffer[2] = { 0, 0 };
  uint blobs_buffer_size[2] = { 0, 0 };

  ndb_binlog_index_row *row=
    ndb_find_binlog_index_row(rows, originating_server_id, 0);

  switch(pOp->getEventType())
  {
  case NDBEVENT::TE_INSERT:
    if (likely( count_this_event ))
    {
      row->n_inserts++;
      trans_row_count++;
    }
    DBUG_PRINT("info", ("INSERT INTO %s.%s",
                        table->s->db.str, table->s->table_name.str));
    {
      int ret;
      if (share->flags & NSF_BLOB_FLAG)
      {
        my_ptrdiff_t ptrdiff= 0;
        ret = get_ndb_blobs_value(table, event_data->ndb_value[0],
                                  blobs_buffer[0],
                                  blobs_buffer_size[0],
                                  ptrdiff);
        assert(ret == 0);
      }
      ndb_unpack_record(table, event_data->ndb_value[0], &b, table->record[0]);
      ret = trans.write_row(logged_server_id,
                            injector::transaction::table(table, true),
                            &b, n_fields, table->record[0],
                            extra_row_info_ptr);
      assert(ret == 0);
    }
    break;
  case NDBEVENT::TE_DELETE:
    if (likely( count_this_event ))
    {
      row->n_deletes++;
      trans_row_count++;
    }
    DBUG_PRINT("info",("DELETE FROM %s.%s",
                       table->s->db.str, table->s->table_name.str));
    {
      /*
        table->record[0] contains only the primary key in this case
        since we do not have an after image
      */
      int n;
      if (!get_binlog_full(share) && table->s->primary_key != MAX_KEY)
        n= 0; /*
                use the primary key only as it save time and space and
                it is the only thing needed to log the delete
              */
      else
        n= 1; /*
                we use the before values since we don't have a primary key
                since the mysql server does not handle the hidden primary
                key
              */

      int ret;
      if (share->flags & NSF_BLOB_FLAG)
      {
        my_ptrdiff_t ptrdiff= table->record[n] - table->record[0];
        ret = get_ndb_blobs_value(table, event_data->ndb_value[n],
                                  blobs_buffer[n],
                                  blobs_buffer_size[n],
                                  ptrdiff);
        assert(ret == 0);
      }
      ndb_unpack_record(table, event_data->ndb_value[n], &b, table->record[n]);
      DBUG_EXECUTE("info", print_records(table, table->record[n]););
      ret = trans.delete_row(logged_server_id,
                             injector::transaction::table(table, true),
                             &b, n_fields, table->record[n],
                             extra_row_info_ptr);
      assert(ret == 0);
    }
    break;
  case NDBEVENT::TE_UPDATE:
    if (likely( count_this_event ))
    {
      row->n_updates++;
      trans_row_count++;
    }
    DBUG_PRINT("info", ("UPDATE %s.%s",
                        table->s->db.str, table->s->table_name.str));
    {
      int ret;
      if (share->flags & NSF_BLOB_FLAG)
      {
        my_ptrdiff_t ptrdiff= 0;
        ret = get_ndb_blobs_value(table, event_data->ndb_value[0],
                                  blobs_buffer[0],
                                  blobs_buffer_size[0],
                                  ptrdiff);
        assert(ret == 0);
      }
      ndb_unpack_record(table, event_data->ndb_value[0],
                        &b, table->record[0]);
      DBUG_EXECUTE("info", print_records(table, table->record[0]););
      if (table->s->primary_key != MAX_KEY &&
          !get_binlog_use_update(share)) 
      {
        /*
          since table has a primary key, we can do a write
          using only after values
        */
        ret = trans.write_row(logged_server_id,
                              injector::transaction::table(table, true),
                              &b, n_fields, table->record[0],// after values
                              extra_row_info_ptr);
        assert(ret == 0);
      }
      else
      {
        /*
          mysql server cannot handle the ndb hidden key and
          therefore needs the before image as well
        */
        if (share->flags & NSF_BLOB_FLAG)
        {
          my_ptrdiff_t ptrdiff= table->record[1] - table->record[0];
          ret = get_ndb_blobs_value(table, event_data->ndb_value[1],
                                    blobs_buffer[1],
                                    blobs_buffer_size[1],
                                    ptrdiff);
          assert(ret == 0);
        }
        ndb_unpack_record(table, event_data->ndb_value[1], &b, table->record[1]);
        DBUG_EXECUTE("info", print_records(table, table->record[1]););
        ret = trans.update_row(logged_server_id,
                               injector::transaction::table(table, true),
                               &b, n_fields,
                               table->record[1], // before values
                               table->record[0], // after values
                               extra_row_info_ptr);
        assert(ret == 0);
      }
    }
    break;
  default:
    /* We should REALLY never get here. */
    DBUG_PRINT("info", ("default - uh oh, a brain exploded."));
    break;
  }

  if (share->flags & NSF_BLOB_FLAG)
  {
    my_free(blobs_buffer[0], MYF(MY_ALLOW_ZERO_PTR));
    my_free(blobs_buffer[1], MYF(MY_ALLOW_ZERO_PTR));
  }

  if (!own_buffer)
  {
    bitmap_free(&b);
  }

  return 0;
}


/****************************************************************
  Injector thread main loop
****************************************************************/

static void
remove_event_operations(Ndb* ndb)
{
  DBUG_ENTER("remove_event_operations");
  NdbEventOperation *op;
  while ((op= ndb->getEventOperation()))
  {
    DBUG_ASSERT(!IS_NDB_BLOB_PREFIX(op->getEvent()->getTable()->getName()));
    DBUG_PRINT("info", ("removing event operation on %s",
                        op->getEvent()->getName()));

    Ndb_event_data *event_data= (Ndb_event_data *) op->getCustomData();
    DBUG_ASSERT(event_data);

    NDB_SHARE *share= event_data->share;
    DBUG_ASSERT(share != NULL);
    DBUG_ASSERT(share->op == op || share->new_op == op);

    delete event_data;
    op->setCustomData(NULL);

    pthread_mutex_lock(&share->mutex);
    share->op= 0;
    share->new_op= 0;
    pthread_mutex_unlock(&share->mutex);

    DBUG_PRINT("NDB_SHARE", ("%s binlog free  use_count: %u",
                             share->key, share->use_count));
    free_share(&share);

    ndb->dropEventOperation(op);
  }
  DBUG_VOID_RETURN;
}

extern long long g_event_data_count;
extern long long g_event_nondata_count;
extern long long g_event_bytes_count;

void updateInjectorStats(Ndb* schemaNdb, Ndb* dataNdb)
{
  /* Update globals to sum of totals from each listening
   * Ndb object
   */
  g_event_data_count = 
    schemaNdb->getClientStat(Ndb::DataEventsRecvdCount) + 
    dataNdb->getClientStat(Ndb::DataEventsRecvdCount);
  g_event_nondata_count = 
    schemaNdb->getClientStat(Ndb::NonDataEventsRecvdCount) + 
    dataNdb->getClientStat(Ndb::NonDataEventsRecvdCount);
  g_event_bytes_count = 
    schemaNdb->getClientStat(Ndb::EventBytesRecvdCount) + 
    dataNdb->getClientStat(Ndb::EventBytesRecvdCount);
}

/**
   injectApplyStatusWriteRow

   Inject a WRITE_ROW event on the ndb_apply_status table into
   the Binlog.
   This contains our server_id and the supplied epoch number.
   When applied on the Slave it gives a transactional position
   marker
*/
static
bool
injectApplyStatusWriteRow(injector::transaction& trans,
                          ulonglong gci)
{
  DBUG_ENTER("injectApplyStatusWriteRow");
  if (ndb_apply_status_share == NULL)
  {
    sql_print_error("NDB: Could not get apply status share");
    DBUG_ASSERT(ndb_apply_status_share != NULL);
    DBUG_RETURN(false);
  }

  /* Build row buffer for generated ndb_apply_status
     WRITE_ROW event
     First get the relevant table structure.
  */
  DBUG_ASSERT(!ndb_apply_status_share->event_data);
  DBUG_ASSERT(ndb_apply_status_share->op);
  Ndb_event_data* event_data=
    (Ndb_event_data *) ndb_apply_status_share->op->getCustomData();
  DBUG_ASSERT(event_data);
  DBUG_ASSERT(event_data->shadow_table);
  TABLE* apply_status_table= event_data->shadow_table;

  /*
    Intialize apply_status_table->record[0]

    When iterating past the end of the last epoch, the first event of
    the new epoch may be on ndb_apply_status.  Its event data saved
    in record[0] would be overwritten here by a subsequent event on a
    normal table.  So save and restore its record[0].
  */
  static const ulong sav_max= 512; // current is 284
  const ulong sav_len= apply_status_table->s->reclength;
  DBUG_ASSERT(sav_len <= sav_max);
  uchar sav_buf[sav_max];
  memcpy(sav_buf, apply_status_table->record[0], sav_len);
  empty_record(apply_status_table);

  apply_status_table->field[0]->store((longlong)::server_id, true);
  apply_status_table->field[1]->store((longlong)gci, true);
  apply_status_table->field[2]->store("", 0, &my_charset_bin);
  apply_status_table->field[3]->store((longlong)0, true);
  apply_status_table->field[4]->store((longlong)0, true);
#ifndef DBUG_OFF
  const LEX_STRING& name= apply_status_table->s->table_name;
  DBUG_PRINT("info", ("use_table: %.*s",
                      (int) name.length, name.str));
#endif
  injector::transaction::table tbl(apply_status_table, true);
  int ret = trans.use_table(::server_id, tbl);
  assert(ret == 0); NDB_IGNORE_VALUE(ret);

  ret= trans.write_row(::server_id,
                       injector::transaction::table(apply_status_table,
                                                    true),
                       &apply_status_table->s->all_set,
                       apply_status_table->s->fields,
                       apply_status_table->record[0]);

  assert(ret == 0);

  memcpy(apply_status_table->record[0], sav_buf, sav_len);
  DBUG_RETURN(true);
}


extern ulong opt_ndb_report_thresh_binlog_epoch_slip;
extern ulong opt_ndb_report_thresh_binlog_mem_usage;

pthread_handler_t
ndb_binlog_thread_func(void *arg)
{
  THD *thd; /* needs to be first for thread_stack */
  Ndb *i_ndb= 0;
  Ndb *s_ndb= 0;
  Thd_ndb *thd_ndb=0;
  injector *inj= injector::instance();
  uint incident_id= 0;

  enum { BCCC_running, BCCC_exit, BCCC_restart } binlog_thread_state;

  /**
   * If we get error after having reported incident
   *   but before binlog started...we do "Restarting Cluster Binlog"
   *   in that case, don't report incident again
   */
  bool do_incident = true;

  pthread_mutex_lock(&injector_mutex);
  /*
    Set up the Thread
  */
  my_thread_init();
  DBUG_ENTER("ndb_binlog_thread");

  thd= new THD; /* note that contructor of THD uses DBUG_ */
  THD_CHECK_SENTRY(thd);

  /* We need to set thd->thread_id before thd->store_globals, or it will
     set an invalid value for thd->variables.pseudo_thread_id.
  */
  mysql_mutex_lock(&LOCK_thread_count);
  thd->thread_id= thread_id++;
  mysql_mutex_unlock(&LOCK_thread_count);

  thd->thread_stack= (char*) &thd; /* remember where our stack is */
  if (thd->store_globals())
  {
    delete thd;
    ndb_binlog_thread_running= -1;
    pthread_mutex_unlock(&injector_mutex);
    pthread_cond_signal(&injector_cond);

    DBUG_LEAVE;                               // Must match DBUG_ENTER()
    my_thread_end();
    pthread_exit(0);
    return NULL;                              // Avoid compiler warnings
  }
  lex_start(thd);

  thd_set_command(thd, COM_DAEMON);
  thd->system_thread= SYSTEM_THREAD_NDBCLUSTER_BINLOG;
#ifndef NDB_THD_HAS_NO_VERSION
  thd->version= refresh_version;
#endif
  thd->client_capabilities= 0;
  thd->security_ctx->skip_grants();
  my_net_init(&thd->net, 0);

  // Ndb binlog thread always use row format
  thd->set_current_stmt_binlog_format_row();

  /*
    Set up ndb binlog
  */
  sql_print_information("Starting Cluster Binlog Thread");

  pthread_detach_this_thread();
  thd->real_id= pthread_self();
  mysql_mutex_lock(&LOCK_thread_count);
  add_global_thread(thd);
  mysql_mutex_unlock(&LOCK_thread_count);
  thd->lex->start_transaction_opt= 0;


restart_cluster_failure:
  int have_injector_mutex_lock= 0;
  binlog_thread_state= BCCC_exit;

  if (!(thd_ndb= Thd_ndb::seize(thd)))
  {
    sql_print_error("Could not allocate Thd_ndb object");
    ndb_binlog_thread_running= -1;
    pthread_mutex_unlock(&injector_mutex);
    pthread_cond_signal(&injector_cond);
    goto err;
  }

  if (!(s_ndb= new Ndb(g_ndb_cluster_connection, NDB_REP_DB)) ||
      s_ndb->init())
  {
    sql_print_error("NDB Binlog: Getting Schema Ndb object failed");
    ndb_binlog_thread_running= -1;
    pthread_mutex_unlock(&injector_mutex);
    pthread_cond_signal(&injector_cond);
    goto err;
  }

  // empty database
  if (!(i_ndb= new Ndb(g_ndb_cluster_connection, "")) ||
      i_ndb->init())
  {
    sql_print_error("NDB Binlog: Getting Ndb object failed");
    ndb_binlog_thread_running= -1;
    pthread_mutex_unlock(&injector_mutex);
    pthread_cond_signal(&injector_cond);
    goto err;
  }

  /*
    Expose global reference to our ndb object.

    Used by both sql client thread and binlog thread to interact
    with the storage
    pthread_mutex_lock(&injector_mutex);
  */
  injector_thd= thd;
  injector_ndb= i_ndb;
  schema_ndb= s_ndb;

  if (opt_bin_log && opt_ndb_log_bin)
  {
    ndb_binlog_running= TRUE;
  }

  /* Thread start up completed  */
  ndb_binlog_thread_running= 1;
  pthread_mutex_unlock(&injector_mutex);
  pthread_cond_signal(&injector_cond);

  /*
    wait for mysql server to start (so that the binlog is started
    and thus can receive the first GAP event)
  */
  mysql_mutex_lock(&LOCK_server_started);
  while (!mysqld_server_started)
  {
    struct timespec abstime;
    set_timespec(abstime, 1);
    mysql_cond_timedwait(&COND_server_started, &LOCK_server_started,
                         &abstime);
    if (ndbcluster_terminating)
    {
      mysql_mutex_unlock(&LOCK_server_started);
      goto err;
    }
  }
  mysql_mutex_unlock(&LOCK_server_started);

  // Defer call of THD::init_for_query until after mysqld_server_started
  // to ensure that the parts of MySQL Server it uses has been created
  thd->init_for_queries();

  /*
    Main NDB Injector loop
  */
  while (do_incident && ndb_binlog_running)
  {
    /*
      check if it is the first log, if so we do not insert a GAP event
      as there is really no log to have a GAP in
    */
    if (incident_id == 0)
    {
      LOG_INFO log_info;
      mysql_bin_log.get_current_log(&log_info);
      int len=  (uint)strlen(log_info.log_file_name);
      uint no= 0;
      if ((sscanf(log_info.log_file_name + len - 6, "%u", &no) == 1) &&
          no == 1)
      {
        /* this is the fist log, so skip GAP event */
        break;
      }
    }

    /*
      Always insert a GAP event as we cannot know what has happened
      in the cluster while not being connected.
    */
    LEX_STRING const msg[2]=
      {
        { C_STRING_WITH_LEN("mysqld startup")    },
        { C_STRING_WITH_LEN("cluster disconnect")}
      };
    int ret = inj->record_incident(thd, INCIDENT_LOST_EVENTS,
                                   msg[incident_id]);
    assert(ret == 0); NDB_IGNORE_VALUE(ret);
    do_incident = false; // Don't report incident again, unless we get started
    break;
  }
  incident_id= 1;
  {
    thd->proc_info= "Waiting for ndbcluster to start";

    pthread_mutex_lock(&injector_mutex);
    while (!ndb_schema_share ||
           (ndb_binlog_running && !ndb_apply_status_share) ||
           !ndb_binlog_tables_inited)
    {
      if (!thd_ndb->valid_ndb())
      {
        /*
          Cluster has gone away before setup was completed.
          Keep lock on injector_mutex to prevent further
          usage of the injector_ndb, and restart binlog
          thread to get rid of any garbage on the ndb objects
        */
        have_injector_mutex_lock= 1;
        binlog_thread_state= BCCC_restart;
        goto err;
      }
      /* ndb not connected yet */
      struct timespec abstime;
      set_timespec(abstime, 1);
      pthread_cond_timedwait(&injector_cond, &injector_mutex, &abstime);
      if (ndbcluster_binlog_terminating)
      {
        pthread_mutex_unlock(&injector_mutex);
        goto err;
      }
    }
    pthread_mutex_unlock(&injector_mutex);

    DBUG_ASSERT(ndbcluster_hton->slot != ~(uint)0);
    thd_set_thd_ndb(thd, thd_ndb);
    thd_ndb->options|= TNO_NO_LOG_SCHEMA_OP;
    thd->query_id= 0; // to keep valgrind quiet
  }

  {
    // wait for the first event
    thd->proc_info= "Waiting for first event from ndbcluster";
    int schema_res, res;
    Uint64 schema_gci;
    do
    {
      DBUG_PRINT("info", ("Waiting for the first event"));

      if (ndbcluster_binlog_terminating)
        goto err;

      schema_res= s_ndb->pollEvents(100, &schema_gci);
    } while (schema_gci == 0 || ndb_latest_received_binlog_epoch == schema_gci);
    if (ndb_binlog_running)
    {
      Uint64 gci= i_ndb->getLatestGCI();
      while (gci < schema_gci || gci == ndb_latest_received_binlog_epoch)
      {
        if (ndbcluster_binlog_terminating)
          goto err;
        res= i_ndb->pollEvents(10, &gci);
      }
      if (gci > schema_gci)
      {
        schema_gci= gci;
      }
    }
    // now check that we have epochs consistant with what we had before the restart
    DBUG_PRINT("info", ("schema_res: %d  schema_gci: %u/%u", schema_res,
                        (uint)(schema_gci >> 32),
                        (uint)(schema_gci)));
    {
      i_ndb->flushIncompleteEvents(schema_gci);
      s_ndb->flushIncompleteEvents(schema_gci);
      if (schema_gci < ndb_latest_handled_binlog_epoch)
      {
        sql_print_error("NDB Binlog: cluster has been restarted --initial or with older filesystem. "
                        "ndb_latest_handled_binlog_epoch: %u/%u, while current epoch: %u/%u. "
                        "RESET MASTER should be issued. Resetting ndb_latest_handled_binlog_epoch.",
                        (uint)(ndb_latest_handled_binlog_epoch >> 32),
                        (uint)(ndb_latest_handled_binlog_epoch),
                        (uint)(schema_gci >> 32),
                        (uint)(schema_gci));
        ndb_set_latest_trans_gci(0);
        ndb_latest_handled_binlog_epoch= 0;
        ndb_latest_applied_binlog_epoch= 0;
        ndb_latest_received_binlog_epoch= 0;
        ndb_index_stat_restart();
      }
      else if (ndb_latest_applied_binlog_epoch > 0)
      {
        sql_print_warning("NDB Binlog: cluster has reconnected. "
                          "Changes to the database that occured while "
                          "disconnected will not be in the binlog");
      }
      if (opt_ndb_extra_logging)
      {
        sql_print_information("NDB Binlog: starting log at epoch %u/%u",
                              (uint)(schema_gci >> 32),
                              (uint)(schema_gci));
      }
    }
  }
  /*
    binlog thread is ready to receive events
    - client threads may now start updating data, i.e. tables are
    no longer read only
  */
  ndb_binlog_is_ready= TRUE;

  if (opt_ndb_extra_logging)
    sql_print_information("NDB Binlog: ndb tables writable");
  close_cached_tables((THD*) 0, (TABLE_LIST*) 0, FALSE, FALSE, FALSE);

  /* 
     Signal any waiting thread that ndb table setup is
     now complete
  */
  ndb_notify_tables_writable();

  {
    static char db[]= "";
    thd->db= db;
  }
  do_incident = true; // If we get disconnected again...do incident report
  binlog_thread_state= BCCC_running;
  for ( ; !((ndbcluster_binlog_terminating ||
             binlog_thread_state) &&
            ndb_latest_handled_binlog_epoch >= ndb_get_latest_trans_gci()) &&
          binlog_thread_state != BCCC_restart; )
  {
#ifndef DBUG_OFF
    if (binlog_thread_state)
    {
      DBUG_PRINT("info", ("binlog_thread_state: %d, "
                          "ndb_latest_handled_binlog_epoch: %u/%u, "
                          "*get_latest_trans_gci(): %u/%u",
                          binlog_thread_state,
                          (uint)(ndb_latest_handled_binlog_epoch >> 32),
                          (uint)(ndb_latest_handled_binlog_epoch),
                          (uint)(ndb_get_latest_trans_gci() >> 32),
                          (uint)(ndb_get_latest_trans_gci())));
    }
#endif

    /*
      now we don't want any events before next gci is complete
    */
    thd->proc_info= "Waiting for event from ndbcluster";
    thd->set_time();
    
    /* wait for event or 1000 ms */
    Uint64 gci= 0, schema_gci;
    int res= 0, tot_poll_wait= 1000;
    if (ndb_binlog_running)
    {
      res= i_ndb->pollEvents(tot_poll_wait, &gci);
      tot_poll_wait= 0;
    }
    int schema_res= s_ndb->pollEvents(tot_poll_wait, &schema_gci);
    ndb_latest_received_binlog_epoch= gci;

    while (gci > schema_gci && schema_res >= 0)
    {
      static char buf[64];
      thd->proc_info= "Waiting for schema epoch";
      my_snprintf(buf, sizeof(buf), "%s %u/%u(%u/%u)", thd->proc_info,
                  (uint)(schema_gci >> 32),
                  (uint)(schema_gci),
                  (uint)(gci >> 32),
                  (uint)(gci));
      thd->proc_info= buf;
      schema_res= s_ndb->pollEvents(10, &schema_gci);
    }

    if ((ndbcluster_binlog_terminating ||
         binlog_thread_state) &&
        (ndb_latest_handled_binlog_epoch >= ndb_get_latest_trans_gci() ||
         !ndb_binlog_running))
      break; /* Shutting down server */

    if (thd->killed == THD::KILL_CONNECTION)
    {
      /*
        Since the ndb binlog thread adds itself to the "global thread list"
        it need to look at the "killed" flag and stop the thread to avoid
        that the server hangs during shutdown while waiting for the "global
        thread list" to be emtpy.
        In pre 5.6 versions the thread was also added to "global thread
        list" but the "global thread *count*" variable was not incremented
        and thus the same problem didn't exist.
        The only reason for adding the ndb binlog thread to "global thread
        list" is to be able to see the thread state using SHOW PROCESSLIST
        and I_S.PROCESSLIST
      */
      sql_print_information("NDB Binlog: Server shutdown detected...");
      break;
    }

    MEM_ROOT **root_ptr=
      my_pthread_getspecific_ptr(MEM_ROOT**, THR_MALLOC);
    MEM_ROOT *old_root= *root_ptr;
    MEM_ROOT mem_root;
    init_sql_alloc(&mem_root, 4096, 0);

    // The Ndb_schema_event_handler does not necessarily need
    // to use the same memroot(or vice versa)
    Ndb_schema_event_handler
      schema_event_handler(thd, &mem_root,
                           g_ndb_cluster_connection->node_id());

    *root_ptr= &mem_root;

    if (unlikely(schema_res > 0))
    {
      thd->proc_info= "Processing events from schema table";
      g_ndb_log_slave_updates= opt_log_slave_updates;
      s_ndb->
        setReportThreshEventGCISlip(opt_ndb_report_thresh_binlog_epoch_slip);
      s_ndb->
        setReportThreshEventFreeMem(opt_ndb_report_thresh_binlog_mem_usage);
      NdbEventOperation *pOp= s_ndb->nextEvent();
      while (pOp != NULL)
      {
        if (!pOp->hasError())
        {
          schema_event_handler.handle_event(s_ndb, pOp);

          DBUG_PRINT("info", ("s_ndb first: %s", s_ndb->getEventOperation() ?
                              s_ndb->getEventOperation()->getEvent()->getTable()->getName() :
                              "<empty>"));
          DBUG_PRINT("info", ("i_ndb first: %s", i_ndb->getEventOperation() ?
                              i_ndb->getEventOperation()->getEvent()->getTable()->getName() :
                              "<empty>"));
          if (i_ndb->getEventOperation() == NULL &&
              s_ndb->getEventOperation() == NULL &&
              binlog_thread_state == BCCC_running)
          {
            DBUG_PRINT("info", ("binlog_thread_state= BCCC_restart"));
            binlog_thread_state= BCCC_restart;
            if (ndb_latest_received_binlog_epoch < ndb_get_latest_trans_gci() && ndb_binlog_running)
            {
              sql_print_error("NDB Binlog: latest transaction in epoch %u/%u not in binlog "
                              "as latest received epoch is %u/%u",
                              (uint)(ndb_get_latest_trans_gci() >> 32),
                              (uint)(ndb_get_latest_trans_gci()),
                              (uint)(ndb_latest_received_binlog_epoch >> 32),
                              (uint)(ndb_latest_received_binlog_epoch));
            }
          }
        }
        else
          sql_print_error("NDB: error %lu (%s) on handling "
                          "binlog schema event",
                          (ulong) pOp->getNdbError().code,
                          pOp->getNdbError().message);
        pOp= s_ndb->nextEvent();
      }
      updateInjectorStats(s_ndb, i_ndb);
    }

    if (!ndb_binlog_running)
    {
      /*
        Just consume any events, not used if no binlogging
        e.g. node failure events
      */
      Uint64 tmp_gci;
      if (i_ndb->pollEvents(0, &tmp_gci))
      {
        NdbEventOperation *pOp;
        while ((pOp= i_ndb->nextEvent()))
        {
          if ((unsigned) pOp->getEventType() >=
              (unsigned) NDBEVENT::TE_FIRST_NON_DATA_EVENT)
          {
            ndb_binlog_index_row row;
            handle_non_data_event(thd, pOp, row);
          }
        }
        if (i_ndb->getEventOperation() == NULL &&
            s_ndb->getEventOperation() == NULL &&
            binlog_thread_state == BCCC_running)
        {
          DBUG_PRINT("info", ("binlog_thread_state= BCCC_restart"));
          binlog_thread_state= BCCC_restart;
        }
      }
      updateInjectorStats(s_ndb, i_ndb);
    }
    else if (res > 0 ||
             (ndb_log_empty_epochs() &&
              gci > ndb_latest_handled_binlog_epoch))
    {
      DBUG_PRINT("info", ("pollEvents res: %d", res));
      thd->proc_info= "Processing events";
      NdbEventOperation *pOp= i_ndb->nextEvent();
      ndb_binlog_index_row _row;
      ndb_binlog_index_row *rows= &_row;
      injector::transaction trans;
      unsigned trans_row_count= 0;
      unsigned trans_slave_row_count= 0;
      if (!pOp)
      {
        /*
          Must be an empty epoch since the condition
          (ndb_log_empty_epochs() &&
           gci > ndb_latest_handled_binlog_epoch)
          must be true we write empty epoch into
          ndb_binlog_index
        */
        DBUG_PRINT("info", ("Writing empty epoch for gci %llu", gci));
        DBUG_PRINT("info", ("Initializing transaction"));
        inj->new_trans(thd, &trans);
        rows= &_row;
        memset(&_row, 0, sizeof(_row));
        thd->variables.character_set_client= &my_charset_latin1;
        goto commit_to_binlog;
      }
      while (pOp != NULL)
      {
        rows= &_row;
        gci= pOp->getGCI();
        DBUG_PRINT("info", ("Handling gci: %u/%u",
                            (uint)(gci >> 32),
                            (uint)(gci)));
        // sometimes get TE_ALTER with invalid table
        DBUG_ASSERT(pOp->getEventType() == NdbDictionary::Event::TE_ALTER ||
                    ! IS_NDB_BLOB_PREFIX(pOp->getEvent()->getTable()->getName()));
        DBUG_ASSERT(gci <= ndb_latest_received_binlog_epoch);

        /* initialize some variables for this epoch */
        g_ndb_log_slave_updates= opt_log_slave_updates;
        i_ndb->
          setReportThreshEventGCISlip(opt_ndb_report_thresh_binlog_epoch_slip);
        i_ndb->setReportThreshEventFreeMem(opt_ndb_report_thresh_binlog_mem_usage);

        memset(&_row, 0, sizeof(_row));
        thd->variables.character_set_client= &my_charset_latin1;
        DBUG_PRINT("info", ("Initializing transaction"));
        inj->new_trans(thd, &trans);
        trans_row_count= 0;
        trans_slave_row_count= 0;
        // pass table map before epoch
        {
          Uint32 iter= 0;
          const NdbEventOperation *gci_op;
          Uint32 event_types;

          if (!i_ndb->isConsistentGCI(gci))
          {
            char errmsg[64];
            uint end= sprintf(&errmsg[0],
                              "Detected missing data in GCI %llu, "
                              "inserting GAP event", gci);
            errmsg[end]= '\0';
            DBUG_PRINT("info",
                       ("Detected missing data in GCI %llu, "
                        "inserting GAP event", gci));
            LEX_STRING const msg= { C_STRING_WITH_LEN(errmsg) };
            inj->record_incident(thd, INCIDENT_LOST_EVENTS, msg);
          }
          while ((gci_op= i_ndb->getGCIEventOperations(&iter, &event_types))
                 != NULL)
          {
            Ndb_event_data *event_data=
              (Ndb_event_data *) gci_op->getCustomData();
            NDB_SHARE *share= (event_data)?event_data->share:NULL;
            DBUG_PRINT("info", ("per gci_op: 0x%lx  share: 0x%lx  event_types: 0x%x",
                                (long) gci_op, (long) share, event_types));
            // workaround for interface returning TE_STOP events
            // which are normally filtered out below in the nextEvent loop
            if ((event_types & ~NdbDictionary::Event::TE_STOP) == 0)
            {
              DBUG_PRINT("info", ("Skipped TE_STOP on table %s",
                                  gci_op->getEvent()->getTable()->getName()));
              continue;
            }
            // this should not happen
            if (share == NULL || event_data->shadow_table == NULL)
            {
              DBUG_PRINT("info", ("no share or table %s!",
                                  gci_op->getEvent()->getTable()->getName()));
              continue;
            }
            if (share == ndb_apply_status_share)
            {
              // skip this table, it is handled specially
              continue;
            }
            TABLE *table= event_data->shadow_table;
#ifndef DBUG_OFF
            const LEX_STRING &name= table->s->table_name;
#endif
            if ((event_types & (NdbDictionary::Event::TE_INSERT |
                                NdbDictionary::Event::TE_UPDATE |
                                NdbDictionary::Event::TE_DELETE)) == 0)
            {
              DBUG_PRINT("info", ("skipping non data event table: %.*s",
                                  (int) name.length, name.str));
              continue;
            }
            if (!trans.good())
            {
              DBUG_PRINT("info",
                         ("Found new data event, initializing transaction"));
              inj->new_trans(thd, &trans);
            }
            DBUG_PRINT("info", ("use_table: %.*s, cols %u",
                                (int) name.length, name.str,
                                table->s->fields));
            injector::transaction::table tbl(table, true);
            int ret = trans.use_table(::server_id, tbl);
            assert(ret == 0); NDB_IGNORE_VALUE(ret);
          }
        }
        if (trans.good())
        {
          /* Inject ndb_apply_status WRITE_ROW event */
          if (!injectApplyStatusWriteRow(trans,
                                         gci))
          {
            sql_print_error("NDB Binlog: Failed to inject apply status write row");
          }
        }

        do
        {
          if (pOp->hasError() &&
              handle_error(pOp) < 0)
            goto err;

#ifndef DBUG_OFF
          {
            Ndb_event_data *event_data=
              (Ndb_event_data *) pOp->getCustomData();
            NDB_SHARE *share= (event_data)?event_data->share:NULL;
            DBUG_PRINT("info",
                       ("EVENT TYPE: %d  GCI: %u/%u last applied: %u/%u  "
                        "share: 0x%lx (%s.%s)", pOp->getEventType(),
                        (uint)(gci >> 32),
                        (uint)(gci),
                        (uint)(ndb_latest_applied_binlog_epoch >> 32),
                        (uint)(ndb_latest_applied_binlog_epoch),
                        (long) share,
                        share ? share->db :  "'NULL'",
                        share ? share->table_name : "'NULL'"));
            DBUG_ASSERT(share != 0);
          }
          // assert that there is consistancy between gci op list
          // and event list
          {
            Uint32 iter= 0;
            const NdbEventOperation *gci_op;
            Uint32 event_types;
            while ((gci_op= i_ndb->getGCIEventOperations(&iter, &event_types))
                   != NULL)
            {
              if (gci_op == pOp)
                break;
            }
            DBUG_ASSERT(gci_op == pOp);
            DBUG_ASSERT((event_types & pOp->getEventType()) != 0);
          }
#endif
          if ((unsigned) pOp->getEventType() <
              (unsigned) NDBEVENT::TE_FIRST_NON_DATA_EVENT)
            handle_data_event(thd, i_ndb, pOp, &rows, trans,
                              trans_row_count, trans_slave_row_count);
          else
          {
            handle_non_data_event(thd, pOp, *rows);
            DBUG_PRINT("info", ("s_ndb first: %s", s_ndb->getEventOperation() ?
                                s_ndb->getEventOperation()->getEvent()->getTable()->getName() :
                                "<empty>"));
            DBUG_PRINT("info", ("i_ndb first: %s", i_ndb->getEventOperation() ?
                                i_ndb->getEventOperation()->getEvent()->getTable()->getName() :
                                "<empty>"));
            if (i_ndb->getEventOperation() == NULL &&
                s_ndb->getEventOperation() == NULL &&
                binlog_thread_state == BCCC_running)
            {
              DBUG_PRINT("info", ("binlog_thread_state= BCCC_restart"));
              binlog_thread_state= BCCC_restart;
              if (ndb_latest_received_binlog_epoch < ndb_get_latest_trans_gci() && ndb_binlog_running)
              {
                sql_print_error("NDB Binlog: latest transaction in epoch %lu not in binlog "
                                "as latest received epoch is %lu",
                                (ulong) ndb_get_latest_trans_gci(),
                                (ulong) ndb_latest_received_binlog_epoch);
              }
            }
          }

          pOp= i_ndb->nextEvent();
        } while (pOp && pOp->getGCI() == gci);

         updateInjectorStats(s_ndb, i_ndb);
        
        /*
          note! pOp is not referring to an event in the next epoch
          or is == 0
        */

        while (trans.good())
        {
      commit_to_binlog:
          if (!ndb_log_empty_epochs())
          {
            /*
              If 
                - We did not add any 'real' rows to the Binlog AND
                - We did not apply any slave row updates, only
                  ndb_apply_status updates
              THEN
                Don't write the Binlog transaction which just
                contains ndb_apply_status updates.
                (For cicular rep with log_apply_status, ndb_apply_status
                updates will propagate while some related, real update
                is propagating)
            */
            if ((trans_row_count == 0) &&
                (! (opt_ndb_log_apply_status &&
                    trans_slave_row_count) ))
            {
              /* nothing to commit, rollback instead */
              if (int r= trans.rollback())
              {
                sql_print_error("NDB Binlog: "
                                "Error during ROLLBACK of GCI %u/%u. Error: %d",
                                uint(gci >> 32), uint(gci), r);
                /* TODO: Further handling? */
              }
              break;
            }
          }
          thd->proc_info= "Committing events to binlog";
          if (int r= trans.commit())
          {
            sql_print_error("NDB Binlog: "
                            "Error during COMMIT of GCI. Error: %d",
                            r);
            /* TODO: Further handling? */
          }
          injector::transaction::binlog_pos start= trans.start_pos();
          injector::transaction::binlog_pos next = trans.next_pos();
          rows->gci= (Uint32)(gci >> 32); // Expose gci hi/lo
          rows->epoch= gci;
          rows->start_master_log_file= start.file_name();
          rows->start_master_log_pos= start.file_pos();
          if ((next.file_pos() == 0) &&
              ndb_log_empty_epochs())
          {
            /* Empty transaction 'committed' due to log_empty_epochs
             * therefore no next position
             */
            rows->next_master_log_file= start.file_name();
            rows->next_master_log_pos= start.file_pos();
          }
          else
          {
            rows->next_master_log_file= next.file_name();
            rows->next_master_log_pos= next.file_pos();
          }

          DBUG_PRINT("info", ("COMMIT gci: %lu", (ulong) gci));
          if (opt_ndb_log_binlog_index)
          {
            if (ndb_binlog_index_table__write_rows(thd, rows))
            {
              /* 
                 Writing to ndb_binlog_index failed, check if we are
                 being killed and retry
              */
              if (thd->killed)
              {
                DBUG_PRINT("error", ("Failed to write to ndb_binlog_index at shutdown, retrying"));
                (void) mysql_mutex_lock(&LOCK_thread_count);
                volatile THD::killed_state killed= thd->killed;
                /* We are cleaning up, allow for flushing last epoch */
                thd->killed= THD::NOT_KILLED;
                /* also clear error from last failing write */
                thd->clear_error();
                ndb_binlog_index_table__write_rows(thd, rows);
                /* Restore kill flag */
                thd->killed= killed;
                (void) mysql_mutex_unlock(&LOCK_thread_count);
              }
            }
          }
          ndb_latest_applied_binlog_epoch= gci;
          break;
        }
        ndb_latest_handled_binlog_epoch= gci;
      }

      if(!i_ndb->isConsistent(gci))
      {
        char errmsg[64];
        uint end= sprintf(&errmsg[0],
                          "Detected missing data in GCI %llu, "
                          "inserting GAP event", gci);
        errmsg[end]= '\0';
        DBUG_PRINT("info",
                   ("Detected missing data in GCI %llu, "
                    "inserting GAP event", gci));
        LEX_STRING const msg= { C_STRING_WITH_LEN(errmsg) };
        inj->record_incident(thd, INCIDENT_LOST_EVENTS, msg);
      }
    }

    // Notify the schema event handler about post_epoch so it may finish
    // any outstanding business
    schema_event_handler.post_epoch();

    free_root(&mem_root, MYF(0));
    *root_ptr= old_root;
    ndb_latest_handled_binlog_epoch= ndb_latest_received_binlog_epoch;
  }
 err:
  if (binlog_thread_state != BCCC_restart)
  {
    sql_print_information("Stopping Cluster Binlog");
    DBUG_PRINT("info",("Shutting down cluster binlog thread"));
    thd->proc_info= "Shutting down";
  }
  else
  { 
    sql_print_information("Restarting Cluster Binlog");
    DBUG_PRINT("info",("Restarting cluster binlog thread"));
    thd->proc_info= "Restarting";
  }
  if (!have_injector_mutex_lock)
    pthread_mutex_lock(&injector_mutex);
  /* don't mess with the injector_ndb anymore from other threads */
  injector_thd= 0;
  injector_ndb= 0;
  schema_ndb= 0;
  pthread_mutex_unlock(&injector_mutex);
  thd->db= 0; // as not to try to free memory

  /*
    This will cause the util thread to start to try to initialize again
    via ndbcluster_setup_binlog_table_shares.  But since injector_ndb is
    set to NULL it will not succeed until injector_ndb is reinitialized.
  */
  ndb_binlog_tables_inited= FALSE;

  if (ndb_apply_status_share)
  {
    /* ndb_share reference binlog extra free */
    DBUG_PRINT("NDB_SHARE", ("%s binlog extra free  use_count: %u",
                             ndb_apply_status_share->key,
                             ndb_apply_status_share->use_count));
    free_share(&ndb_apply_status_share);
    ndb_apply_status_share= 0;
  }
  if (ndb_schema_share)
  {
    /* begin protect ndb_schema_share */
    pthread_mutex_lock(&ndb_schema_share_mutex);
    /* ndb_share reference binlog extra free */
    DBUG_PRINT("NDB_SHARE", ("%s binlog extra free  use_count: %u",
                             ndb_schema_share->key,
                             ndb_schema_share->use_count));
    free_share(&ndb_schema_share);
    ndb_schema_share= 0;
    pthread_mutex_unlock(&ndb_schema_share_mutex);
    /* end protect ndb_schema_share */
  }

  /* remove all event operations */
  if (s_ndb)
  {
    remove_event_operations(s_ndb);
    delete s_ndb;
    s_ndb= 0;
  }
  if (i_ndb)
  {
    remove_event_operations(i_ndb);
    delete i_ndb;
    i_ndb= 0;
  }

  if (thd_ndb)
  {
    Thd_ndb::release(thd_ndb);
    thd_set_thd_ndb(thd, NULL);
    thd_ndb= NULL;
  }

  /**
   * release all extra references from tables
   */
  {
    if (opt_ndb_extra_logging > 9)
      sql_print_information("NDB Binlog: Release extra share references");

    pthread_mutex_lock(&ndbcluster_mutex);
    for (uint i= 0; i < ndbcluster_open_tables.records;)
    {
      NDB_SHARE * share = (NDB_SHARE*)my_hash_element(&ndbcluster_open_tables,
                                                      i);
      if (share->state != NSS_DROPPED)
      {
        /*
          The share kept by the server has not been freed, free it
        */
        ndbcluster_mark_share_dropped(share);
        /* ndb_share reference create free */
        DBUG_PRINT("NDB_SHARE", ("%s create free  use_count: %u",
                                 share->key, share->use_count));
        free_share(&share, TRUE);

        /**
         * This might have altered hash table...not sure if it's stable..
         *   so we'll restart instead
         */
        i = 0;
      }
      else
      {
        i++;
      }
    }
    pthread_mutex_unlock(&ndbcluster_mutex);
  }

  close_cached_tables((THD*) 0, (TABLE_LIST*) 0, FALSE, FALSE, FALSE);
  if (opt_ndb_extra_logging > 15)
  {
    sql_print_information("NDB Binlog: remaining open tables: ");
    for (uint i= 0; i < ndbcluster_open_tables.records; i++)
    {
      NDB_SHARE* share = (NDB_SHARE*)my_hash_element(&ndbcluster_open_tables,i);
      sql_print_information("  %s.%s state: %u use_count: %u",
                            share->db,
                            share->table_name,
                            (uint)share->state,
                            share->use_count);
    }
  }

  if (binlog_thread_state == BCCC_restart)
  {
    pthread_mutex_lock(&injector_mutex);
    goto restart_cluster_failure;
  }

  thd->release_resources();
  mysql_mutex_lock(&LOCK_thread_count);
  remove_global_thread(thd);
  mysql_mutex_unlock(&LOCK_thread_count);
  delete thd;

  ndb_binlog_thread_running= -1;
  ndb_binlog_running= FALSE;
  (void) pthread_cond_signal(&injector_cond);

  DBUG_PRINT("exit", ("ndb_binlog_thread"));

  DBUG_LEAVE;                               // Must match DBUG_ENTER()
  my_thread_end();
  pthread_exit(0);
  return NULL;                              // Avoid compiler warnings
}

bool
ndbcluster_show_status_binlog(THD* thd, stat_print_fn *stat_print,
                              enum ha_stat_type stat_type)
{
  char buf[IO_SIZE];
  uint buflen;
  ulonglong ndb_latest_epoch= 0;
  DBUG_ENTER("ndbcluster_show_status_binlog");
  
  pthread_mutex_lock(&injector_mutex);
  if (injector_ndb)
  {
    char buff1[22],buff2[22],buff3[22],buff4[22],buff5[22];
    ndb_latest_epoch= injector_ndb->getLatestGCI();
    pthread_mutex_unlock(&injector_mutex);

    buflen= (uint)
      my_snprintf(buf, sizeof(buf),
                  "latest_epoch=%s, "
                  "latest_trans_epoch=%s, "
                  "latest_received_binlog_epoch=%s, "
                  "latest_handled_binlog_epoch=%s, "
                  "latest_applied_binlog_epoch=%s",
                  llstr(ndb_latest_epoch, buff1),
                  llstr(ndb_get_latest_trans_gci(), buff2),
                  llstr(ndb_latest_received_binlog_epoch, buff3),
                  llstr(ndb_latest_handled_binlog_epoch, buff4),
                  llstr(ndb_latest_applied_binlog_epoch, buff5));
    if (stat_print(thd, ndbcluster_hton_name, ndbcluster_hton_name_length,
                   "binlog", (uint)strlen("binlog"),
                   buf, buflen))
      DBUG_RETURN(TRUE);
  }
  else
    pthread_mutex_unlock(&injector_mutex);
  DBUG_RETURN(FALSE);
}


#ifdef NDB_WITHOUT_SERVER_ID_BITS

/* No --server-id-bits=<bits> -> implement constant opt_server_id_mask */
ulong opt_server_id_mask = ~0;

#endif<|MERGE_RESOLUTION|>--- conflicted
+++ resolved
@@ -660,17 +660,12 @@
 
   /* Cleanup links between thread and my_thd, then delete it */ 
   my_thd->restore_globals();
-  my_thd->cleanup();
   delete my_thd;
   
   if (passed_thd)
   {
-<<<<<<< HEAD
-    delete thd;
-=======
     /* Relink passed THD with this thread */
     passed_thd->store_globals();
->>>>>>> 9f5cec23
   }
 
   DBUG_RETURN(error);

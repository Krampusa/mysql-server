/* Copyright (c) 2009, 2019, Oracle and/or its affiliates. All rights reserved.

   This program is free software; you can redistribute it and/or modify
   it under the terms of the GNU General Public License, version 2.0,
   as published by the Free Software Foundation.

   This program is also distributed with certain software (including
   but not limited to OpenSSL) that is licensed under separate terms,
   as designated in a particular file or component or in included license
   documentation.  The authors of MySQL hereby grant you an additional
   permission to link the program and your derivative works with the
   separately licensed software that they have included with MySQL.

   This program is distributed in the hope that it will be useful,
   but WITHOUT ANY WARRANTY; without even the implied warranty of
   MERCHANTABILITY or FITNESS FOR A PARTICULAR PURPOSE.  See the
   GNU General Public License, version 2.0, for more details.

   You should have received a copy of the GNU General Public License
   along with this program; if not, write to the Free Software
   Foundation, Inc., 51 Franklin St, Fifth Floor, Boston, MA 02110-1301  USA */

#include "sql/binlog.h"

#include "my_config.h"

#include <errno.h>
#include <fcntl.h>
#include <limits.h>
#include <stdio.h>
#include <stdlib.h>

#include "lex_string.h"
#include "map_helpers.h"
#include "my_alloc.h"
#include "my_loglevel.h"
#include "my_macros.h"
#include "my_systime.h"
#include "my_thread.h"
#include "sql/check_stack.h"
#include "sql/clone_handler.h"
#include "sql_string.h"
#include "template_utils.h"
#ifdef HAVE_UNISTD_H
#include <unistd.h>
#endif
#include <algorithm>
#include <list>
#include <map>
#include <new>
#include <sstream>
#include <string>

#include "dur_prop.h"
#include "libbinlogevents/include/control_events.h"
#include "libbinlogevents/include/debug_vars.h"
#include "libbinlogevents/include/rows_event.h"
#include "libbinlogevents/include/statement_events.h"
#include "libbinlogevents/include/table_id.h"
#include "m_ctype.h"
#include "mf_wcomp.h"    // wild_one, wild_many
#include "mutex_lock.h"  // Mutex_lock
#include "my_base.h"
#include "my_bitmap.h"
#include "my_byteorder.h"
#include "my_compiler.h"
#include "my_dbug.h"
#include "my_dir.h"
#include "my_sqlcommand.h"
#include "my_stacktrace.h"  // my_safe_print_system_time
#include "my_thread_local.h"
#include "mysql/components/services/log_builtins.h"
#include "mysql/plugin.h"
#include "mysql/psi/mysql_file.h"
#include "mysql/service_mysql_alloc.h"
#include "mysql/thread_type.h"
#include "mysqld_error.h"
#include "partition_info.h"
#include "prealloced_array.h"
#include "sql/binlog_ostream.h"
#include "sql/binlog_reader.h"
#include "sql/create_field.h"
#include "sql/current_thd.h"
#include "sql/debug_sync.h"  // DEBUG_SYNC
#include "sql/derror.h"      // ER_THD
#include "sql/discrete_interval.h"
#include "sql/field.h"
#include "sql/handler.h"
#include "sql/item_func.h"  // user_var_entry
#include "sql/key.h"
#include "sql/log.h"
#include "sql/log_event.h"           // Rows_log_event
#include "sql/mysqld.h"              // sync_binlog_period ...
#include "sql/mysqld_thd_manager.h"  // Global_THD_manager
#include "sql/protocol.h"
#include "sql/psi_memory_key.h"
#include "sql/query_options.h"
#include "sql/rpl_filter.h"
#include "sql/rpl_gtid.h"
#include "sql/rpl_handler.h"  // RUN_HOOK
#include "sql/rpl_mi.h"       // Master_info
#include "sql/rpl_record.h"
#include "sql/rpl_rli.h"      // Relay_log_info
#include "sql/rpl_rli_pdb.h"  // Slave_worker
#include "sql/rpl_slave.h"
#include "sql/rpl_slave_commit_order_manager.h"  // Commit_order_manager
#include "sql/rpl_transaction_ctx.h"
#include "sql/rpl_trx_boundary_parser.h"  // Transaction_boundary_parser
#include "sql/rpl_utility.h"
#include "sql/sql_backup_lock.h"  // is_instance_backup_locked
#include "sql/sql_base.h"         // find_temporary_table
#include "sql/sql_bitmap.h"
#include "sql/sql_class.h"  // THD
#include "sql/sql_const.h"
#include "sql/sql_data_change.h"
#include "sql/sql_error.h"
#include "sql/sql_lex.h"
#include "sql/sql_list.h"
#include "sql/sql_parse.h"  // sqlcom_can_generate_row_events
#include "sql/sql_show.h"   // append_identifier
#include "sql/system_variables.h"
#include "sql/table.h"
#include "sql/transaction_info.h"
#include "sql/xa.h"
#include "sql_partition.h"
#include "thr_lock.h"

class Item;

using binary_log::checksum_crc32;
using std::list;
using std::max;
using std::min;
using std::string;

#define FLAGSTR(V, F) ((V) & (F) ? #F " " : "")
#define YESNO(X) ((X) ? "yes" : "no")

/**
  @defgroup Binary_Log Binary Log
  @{
 */

#define MY_OFF_T_UNDEF (~(my_off_t)0UL)

/*
  Constants required for the limit unsafe warnings suppression
 */
// seconds after which the limit unsafe warnings suppression will be activated
#define LIMIT_UNSAFE_WARNING_ACTIVATION_TIMEOUT 50
// number of limit unsafe warnings after which the suppression will be activated
#define LIMIT_UNSAFE_WARNING_ACTIVATION_THRESHOLD_COUNT 50

static ulonglong limit_unsafe_suppression_start_time = 0;
static bool unsafe_warning_suppression_is_activated = false;
static int limit_unsafe_warning_count = 0;

static handlerton *binlog_hton;
bool opt_binlog_order_commits = true;

const char *log_bin_index = nullptr;
const char *log_bin_basename = nullptr;

/* Size for IO_CACHE buffer for binlog & relay log */
ulong rpl_read_size;

MYSQL_BIN_LOG mysql_bin_log(&sync_binlog_period);

static int binlog_init(void *p);
static int binlog_start_trans_and_stmt(THD *thd, Log_event *start_event);
static int binlog_close_connection(handlerton *hton, THD *thd);
static int binlog_savepoint_set(handlerton *hton, THD *thd, void *sv);
static int binlog_savepoint_rollback(handlerton *hton, THD *thd, void *sv);
static bool binlog_savepoint_rollback_can_release_mdl(handlerton *hton,
                                                      THD *thd);
static int binlog_commit(handlerton *hton, THD *thd, bool all);
static int binlog_rollback(handlerton *hton, THD *thd, bool all);
static int binlog_prepare(handlerton *hton, THD *thd, bool all);
static xa_status_code binlog_xa_commit(handlerton *hton, XID *xid);
static xa_status_code binlog_xa_rollback(handlerton *hton, XID *xid);
static void exec_binlog_error_action_abort(const char *err_string);
static int binlog_recover(Binlog_file_reader *binlog_file_reader,
                          my_off_t *valid_pos);
static void binlog_prepare_row_images(const THD *thd, TABLE *table);

bool normalize_binlog_name(char *to, const char *from, bool is_relay_log) {
  DBUG_TRACE;
  bool error = false;
  char buff[FN_REFLEN];
  char *ptr = const_cast<char *>(from);
  char *opt_name = is_relay_log ? opt_relay_logname : opt_bin_logname;

  DBUG_ASSERT(from);

  /* opt_name is not null and not empty and from is a relative path */
  if (opt_name && opt_name[0] && from && !test_if_hard_path(from)) {
    // take the path from opt_name
    // take the filename from from
    char log_dirpart[FN_REFLEN], log_dirname[FN_REFLEN];
    size_t log_dirpart_len, log_dirname_len;
    dirname_part(log_dirpart, opt_name, &log_dirpart_len);
    dirname_part(log_dirname, from, &log_dirname_len);

    /* log may be empty => relay-log or log-bin did not
        hold paths, just filename pattern */
    if (log_dirpart_len > 0) {
      /* create the new path name */
      if (fn_format(buff, from + log_dirname_len, log_dirpart, "",
                    MYF(MY_UNPACK_FILENAME | MY_SAFE_PATH)) == nullptr) {
        error = true;
        goto end;
      }

      ptr = buff;
    }
  }

  DBUG_ASSERT(ptr);
  if (ptr) {
    size_t length = strlen(ptr);

    // Strips the CR+LF at the end of log name and \0-terminates it.
    if (length && ptr[length - 1] == '\n') {
      ptr[length - 1] = 0;
      length--;
      if (length && ptr[length - 1] == '\r') {
        ptr[length - 1] = 0;
        length--;
      }
    }
    if (!length) {
      error = true;
      goto end;
    }
    strmake(to, ptr, length);
  }
end:
  return error;
}

/**
   Logical binlog file which wraps and hides the detail of lower layer storage
   implementation. Binlog code just use this class to control real storage
 */
class MYSQL_BIN_LOG::Binlog_ofile : public Basic_ostream {
 public:
  ~Binlog_ofile() override {
    DBUG_TRACE;
    close();
    return;
  }

  /**
     Opens the binlog file. It opens the lower layer storage.

     @param[in] log_file_key  The PSI_file_key for this stream
     @param[in] binlog_name  The file to be opened
     @param[in] flags  The flags used by IO_CACHE.
     @param[in] existing True if opening the file, false if creating a new one.

     @retval false  Success
     @retval true  Error
  */
  bool open(
#ifdef HAVE_PSI_INTERFACE
      PSI_file_key log_file_key,
#endif
      const char *binlog_name, myf flags, bool existing = false) {
    DBUG_TRACE;
    DBUG_ASSERT(m_pipeline_head == nullptr);

#ifndef DBUG_OFF
    {
#ifndef HAVE_PSI_INTERFACE
      PSI_file_key log_file_key = PSI_NOT_INSTRUMENTED;
#endif
      MY_STAT info;
      if (!mysql_file_stat(log_file_key, binlog_name, &info, MYF(0))) {
        DBUG_ASSERT(existing == !(my_errno() == ENOENT));
        set_my_errno(0);
      }
    }
#endif

    std::unique_ptr<IO_CACHE_ostream> file_ostream(new IO_CACHE_ostream);
    if (file_ostream->open(log_file_key, binlog_name, flags)) return true;

    m_pipeline_head = std::move(file_ostream);

    /* Setup encryption for new files if needed */
    if (!existing && rpl_encryption.is_enabled()) {
      std::unique_ptr<Binlog_encryption_ostream> encrypted_ostream(
          new Binlog_encryption_ostream());
      if (encrypted_ostream->open(std::move(m_pipeline_head))) return true;
      m_encrypted_header_size = encrypted_ostream->get_header_size();
      m_pipeline_head = std::move(encrypted_ostream);
    }

    return false;
  }

  /**
    Opens an existing binlog file. It opens the lower layer storage reusing the
    existing file password if needed.

    @param[in] log_file_key The PSI_file_key for this stream
    @param[in] binlog_name The file to be opened
    @param[in] flags The flags used by IO_CACHE.

    @retval std::unique_ptr A Binlog_ofile object pointer.
    @retval nullptr Error.
  */
  static std::unique_ptr<Binlog_ofile> open_existing(
#ifdef HAVE_PSI_INTERFACE
      PSI_file_key log_file_key,
#endif
      const char *binlog_name, myf flags) {
    DBUG_TRACE;
    std::unique_ptr<Rpl_encryption_header> header;
    unsigned char magic[BINLOG_MAGIC_SIZE];

    /* Open a simple istream to read the magic from the file */
    IO_CACHE_istream istream;
    if (istream.open(key_file_binlog, key_file_binlog_cache, binlog_name,
                     MYF(MY_WME | MY_DONT_CHECK_FILESIZE), rpl_read_size))
      return nullptr;
    if (istream.read(magic, BINLOG_MAGIC_SIZE) != BINLOG_MAGIC_SIZE)
      return nullptr;

    DBUG_ASSERT(Rpl_encryption_header::ENCRYPTION_MAGIC_SIZE ==
                BINLOG_MAGIC_SIZE);
    /* Identify the file type by the magic to get the encryption header */
    if (memcmp(magic, Rpl_encryption_header::ENCRYPTION_MAGIC,
               BINLOG_MAGIC_SIZE) == 0) {
      header = Rpl_encryption_header::get_header(&istream);
      if (header == nullptr) return nullptr;
    } else if (memcmp(magic, BINLOG_MAGIC, BINLOG_MAGIC_SIZE) != 0) {
      return nullptr;
    }

    /* Open the binlog_ofile */
    std::unique_ptr<Binlog_ofile> ret_ofile(new Binlog_ofile);
    if (ret_ofile->open(
#ifdef HAVE_PSI_INTERFACE
            log_file_key,
#endif
            binlog_name, flags, true)) {
      return nullptr;
    }

    if (header != nullptr) {
      /* Add the encryption stream on top of IO_CACHE */
      std::unique_ptr<Binlog_encryption_ostream> encrypted_ostream(
          new Binlog_encryption_ostream);
      ret_ofile->m_encrypted_header_size = header->get_header_size();
      encrypted_ostream->open(std::move(ret_ofile->m_pipeline_head),
                              std::move(header));
      ret_ofile->m_pipeline_head = std::move(encrypted_ostream);
      ret_ofile->set_encrypted();
    }
    return ret_ofile;
  }

  void close() {
    m_pipeline_head.reset(nullptr);
    m_position = 0;
    m_encrypted_header_size = 0;
  }

  /**
     Writes data into storage and maintains binlog position.

     @param[in] buffer  the data will be written
     @param[in] length  the length of the data

     @retval false  Success
     @retval true  Error
  */
  bool write(const unsigned char *buffer, my_off_t length) override {
    DBUG_ASSERT(m_pipeline_head != nullptr);

    if (m_pipeline_head->write(buffer, length)) return true;

    m_position += length;
    return false;
  }

  /**
     Updates some bytes in the binlog file. If is only used for clearing
     LOG_EVENT_BINLOG_IN_USE_F.

     @param[in] buffer  the data will be written
     @param[in] length  the length of the data
     @param[in] offset  the offset of the bytes will be updated

     @retval false  Success
     @retval true  Error
  */
  bool update(const unsigned char *buffer, my_off_t length, my_off_t offset) {
    DBUG_ASSERT(m_pipeline_head != nullptr);
    return m_pipeline_head->seek(offset) ||
           m_pipeline_head->write(buffer, length);
  }

  /**
     Truncates some data at the end of the binlog file.

     @param[in] offset  where the binlog file will be truncated to.

     @retval false  Success
     @retval true  Error
  */
  bool truncate(my_off_t offset) {
    DBUG_ASSERT(m_pipeline_head != nullptr);

    if (m_pipeline_head->truncate(offset)) return true;
    m_position = offset;
    return false;
  }

  bool flush() { return m_pipeline_head->flush(); }
  bool sync() { return m_pipeline_head->sync(); }
  bool flush_and_sync() { return flush() || sync(); }
  my_off_t position() { return m_position; }
  bool is_empty() { return position() == 0; }
  bool is_open() { return m_pipeline_head != nullptr; }
  /**
    Returns the encrypted header size of the binary log file.

    @retval 0 The file is not encrypted.
    @retval >0 The encryption header size.
  */
  int get_encrypted_header_size() { return m_encrypted_header_size; }
  /**
    Returns the real file size.

    While position() returns the "file size" from the plain binary log events
    stream point of view, this function considers the encryption header when it
    exists.

    @return The real file size considering the encryption header.
  */
  my_off_t get_real_file_size() { return m_position + m_encrypted_header_size; }
  /**
    Get the pipeline head.

    @retval  Returns the pipeline head or nullptr.
  */
  std::unique_ptr<Truncatable_ostream> get_pipeline_head() {
    return std::move(m_pipeline_head);
  }
  /**
    Check if the log file is encrypted.

    @retval  True if the log file is encrypted.
    @retval  False if the log file is not encrypted.
  */
  bool is_encrypted() { return m_encrypted; }
  /**
    Set that the log file is encrypted.
  */
  void set_encrypted() { m_encrypted = true; }

 private:
  my_off_t m_position = 0;
  int m_encrypted_header_size = 0;
  std::unique_ptr<Truncatable_ostream> m_pipeline_head;
  bool m_encrypted = false;
};

/**
  Helper class to switch to a new thread and then go back to the previous one,
  when the object is destroyed using RAII.

  This class is used to temporarily switch to another session (THD
  structure). It will set up thread specific "globals" correctly
  so that the POSIX thread looks exactly like the session attached to.
  However, PSI_thread info is not touched as it is required to show
  the actual physial view in PFS instrumentation i.e., it should
  depict as the real thread doing the work instead of thread it switched
  to.

  On destruction, the original session (which is supplied to the
  constructor) will be re-attached automatically. For example, with
  this code, the value of @c current_thd will be the same before and
  after execution of the code.

  @code
  {
    for (int i = 0 ; i < count ; ++i)
    {
      // here we are attached to current_thd
      // [...]
      Thd_backup_and_restore switch_thd(current_thd, other_thd[i]);
      // [...]
      // here we are attached to other_thd[i]
      // [...]
    }
    // here we are attached to current_thd
  }
  @endcode

  @warning The class is not designed to be inherited from.
 */

class Thd_backup_and_restore {
 public:
  /**
    Try to attach the POSIX thread to a session.

    @param[in] backup_thd    The thd to restore to when object is destructed.
    @param[in] new_thd       The thd to attach to.
   */

  Thd_backup_and_restore(THD *backup_thd, THD *new_thd)
      : m_backup_thd(backup_thd),
        m_new_thd(new_thd),
        m_new_thd_old_real_id(new_thd->real_id),
        m_new_thd_old_thread_stack(new_thd->thread_stack) {
    DBUG_ASSERT(m_backup_thd != nullptr && m_new_thd != nullptr);
    // Reset the state of the current thd.
    m_backup_thd->restore_globals();

    m_new_thd->thread_stack = m_backup_thd->thread_stack;
    m_new_thd->store_globals();
  }

  /**
      Restores to previous thd.
   */
  ~Thd_backup_and_restore() {
    /*
      Restore the global variables of the thd we previously attached to,
      to its original state. In other words, detach the m_new_thd.
    */
    m_new_thd->restore_globals();
    m_new_thd->real_id = m_new_thd_old_real_id;
    m_new_thd->thread_stack = m_new_thd_old_thread_stack;

    // Reset the global variables to the original state.
    m_backup_thd->store_globals();
  }

 private:
  THD *m_backup_thd;
  THD *m_new_thd;
  my_thread_t m_new_thd_old_real_id;
  const char *m_new_thd_old_thread_stack;
};

/**
  Caches for non-transactional and transactional data before writing
  it to the binary log.

  @todo All the access functions for the flags suggest that the
  encapsuling is not done correctly, so try to move any logic that
  requires access to the flags into the cache.
*/
class binlog_cache_data {
 public:
  binlog_cache_data(bool trx_cache_arg, ulong *ptr_binlog_cache_use_arg,
                    ulong *ptr_binlog_cache_disk_use_arg)
      : m_pending(nullptr),
        ptr_binlog_cache_use(ptr_binlog_cache_use_arg),
        ptr_binlog_cache_disk_use(ptr_binlog_cache_disk_use_arg) {
    flags.transactional = trx_cache_arg;
  }

  bool open(my_off_t cache_size, my_off_t max_cache_size) {
    return m_cache.open(cache_size, max_cache_size);
  }

  Binlog_cache_storage *get_cache() { return &m_cache; }
  int finalize(THD *thd, Log_event *end_event);
  int finalize(THD *thd, Log_event *end_event, XID_STATE *xs);
  int flush(THD *thd, my_off_t *bytes, bool *wrote_xid);
  int write_event(Log_event *event);
  size_t get_event_counter() { return event_counter; }

  virtual ~binlog_cache_data() {
    DBUG_ASSERT(is_binlog_empty());
    m_cache.close();
  }

  bool is_binlog_empty() const {
    DBUG_PRINT("debug", ("%s_cache - pending: 0x%llx, bytes: %llu",
                         (flags.transactional ? "trx" : "stmt"),
                         (ulonglong)pending(), (ulonglong)m_cache.length()));
    return pending() == nullptr && m_cache.is_empty();
  }

  bool is_finalized() const { return flags.finalized; }

  Rows_log_event *pending() const { return m_pending; }

  void set_pending(Rows_log_event *const pending) { m_pending = pending; }

  void set_incident(void) { flags.incident = true; }

  bool has_incident(void) const { return flags.incident; }

  bool has_xid() const {
    // There should only be an XID event if we are transactional
    DBUG_ASSERT((flags.transactional && flags.with_xid) || !flags.with_xid);
    return flags.with_xid;
  }

  bool is_trx_cache() const { return flags.transactional; }

  my_off_t get_byte_position() const { return m_cache.length(); }

  void cache_state_checkpoint(my_off_t pos_to_checkpoint) {
    // We only need to store the cache state for pos > 0
    if (pos_to_checkpoint) {
      cache_state state;
      state.with_rbr = flags.with_rbr;
      state.with_sbr = flags.with_sbr;
      state.with_start = flags.with_start;
      state.with_end = flags.with_end;
      state.with_content = flags.with_content;
      state.event_counter = event_counter;
      cache_state_map[pos_to_checkpoint] = state;
    }
  }

  void cache_state_rollback(my_off_t pos_to_rollback) {
    if (pos_to_rollback) {
      std::map<my_off_t, cache_state>::iterator it;
      it = cache_state_map.find(pos_to_rollback);
      if (it != cache_state_map.end()) {
        flags.with_rbr = it->second.with_rbr;
        flags.with_sbr = it->second.with_sbr;
        flags.with_start = it->second.with_start;
        flags.with_end = it->second.with_end;
        flags.with_content = it->second.with_content;
        event_counter = it->second.event_counter;
      } else
        DBUG_ASSERT(it == cache_state_map.end());
    }
    // Rolling back to pos == 0 means cleaning up the cache.
    else {
      flags.with_rbr = false;
      flags.with_sbr = false;
      flags.with_start = false;
      flags.with_end = false;
      flags.with_content = false;
      event_counter = 0;
    }
  }

  /**
     Reset the cache to unused state when the transaction is finished. It
     drops all data in the cache and clears the flags of the transaction state.
  */
  virtual void reset() {
    compute_statistics();
    remove_pending_event();

    if (m_cache.reset()) {
      LogErr(WARNING_LEVEL, ER_BINLOG_CANT_RESIZE_CACHE);
    }

    flags.incident = false;
    flags.with_xid = false;
    flags.immediate = false;
    flags.finalized = false;
    flags.with_sbr = false;
    flags.with_rbr = false;
    flags.with_start = false;
    flags.with_end = false;
    flags.with_content = false;

    /*
      The truncate function calls reinit_io_cache that calls my_b_flush_io_cache
      which may increase disk_writes. This breaks the disk_writes use by the
      binary log which aims to compute the ratio between in-memory cache usage
      and disk cache usage. To avoid this undesirable behavior, we reset the
      variable after truncating the cache.
    */
    cache_state_map.clear();
    event_counter = 0;
    DBUG_ASSERT(is_binlog_empty());
  }

  /**
    Returns information about the cache content with respect to
    the binlog_format of the events.

    This will be used to set a flag on GTID_LOG_EVENT stating that the
    transaction may have SBR statements or not, but the binlog dump
    will show this flag as "rbr_only" when it is not set. That's why
    an empty transaction should return true below, or else an empty
    transaction would be assumed as "rbr_only" even not having RBR
    events.

    When dumping a binary log content using mysqlbinlog client program,
    for any transaction assumed as "rbr_only" it will be printed a
    statement changing the transaction isolation level to READ COMMITTED.
    It doesn't make sense to have an empty transaction "requiring" this
    isolation level change.

    @return true  The cache have SBR events or is empty.
    @return false The cache contains a transaction with no SBR events.
   */
  bool may_have_sbr_stmts() { return flags.with_sbr || !flags.with_rbr; }

  /**
    Check if the binlog cache contains an empty transaction, which has
    two binlog events "BEGIN" and "COMMIT".

    @return true  The binlog cache contains an empty transaction.
    @return false Otherwise.
  */
  bool has_empty_transaction() {
    /*
      The empty transaction has two events in trx/stmt binlog cache
      and no changes: one is a transaction start and other is a transaction
      end (there should be no SBR changing content and no RBR events).
    */
    if (flags.with_start &&   // Has transaction start statement
        flags.with_end &&     // Has transaction end statement
        !flags.with_content)  // Has no other content than START/END
    {
      DBUG_ASSERT(event_counter == 2);  // Two events in the cache only
      DBUG_ASSERT(!flags.with_sbr);     // No statements changing content
      DBUG_ASSERT(!flags.with_rbr);     // No rows changing content
      DBUG_ASSERT(!flags.immediate);    // Not a DDL
      DBUG_ASSERT(
          !flags.with_xid);  // Not a XID trx and not an atomic DDL Query
      return true;
    }
    return false;
  }

  /**
    Check if the binlog cache is empty or contains an empty transaction,
    which has two binlog events "BEGIN" and "COMMIT".

    @return true  The binlog cache is empty or contains an empty transaction.
    @return false Otherwise.
  */
  bool is_empty_or_has_empty_transaction() {
    return is_binlog_empty() || has_empty_transaction();
  }

 protected:
  /*
    This structure should have all cache variables/flags that should be restored
    when a ROLLBACK TO SAVEPOINT statement be executed.
  */
  struct cache_state {
    bool with_sbr;
    bool with_rbr;
    bool with_start;
    bool with_end;
    bool with_content;
    size_t event_counter;
  };
  /*
    For every SAVEPOINT used, we will store a cache_state for the current
    binlog cache position. So, if a ROLLBACK TO SAVEPOINT is used, we can
    restore the cache_state values after truncating the binlog cache.
  */
  std::map<my_off_t, cache_state> cache_state_map;
  /*
    In order to compute the transaction size (because of possible extra checksum
    bytes), we need to keep track of how many events are in the binlog cache.
  */
  size_t event_counter = 0;
  /*
    It truncates the cache to a certain position. This includes deleting the
    pending event. It corresponds to rollback statement or rollback to
    a savepoint. It doesn't change transaction state.
   */
  void truncate(my_off_t pos) {
    DBUG_PRINT("info", ("truncating to position %lu", (ulong)pos));
    remove_pending_event();

    // TODO: check the return value.
    (void)m_cache.truncate(pos);
  }

  /**
     Flush pending event to the cache buffer.
   */
  int flush_pending_event(THD *thd) {
    if (m_pending) {
      m_pending->set_flags(Rows_log_event::STMT_END_F);
      if (int error = write_event(m_pending)) return error;
      thd->clear_binlog_table_maps();
    }
    return 0;
  }

  /**
    Remove the pending event.
   */
  int remove_pending_event() {
    delete m_pending;
    m_pending = nullptr;
    return 0;
  }
  struct Flags {
    /*
      Defines if this is either a trx-cache or stmt-cache, respectively, a
      transactional or non-transactional cache.
    */
    bool transactional : 1;

    /*
      This indicates that some events did not get into the cache and most likely
      it is corrupted.
    */
    bool incident : 1;

    /*
      This indicates that the cache should be written without BEGIN/END.
    */
    bool immediate : 1;

    /*
      This flag indicates that the buffer was finalized and has to be
      flushed to disk.
     */
    bool finalized : 1;

    /*
      This indicates that either the cache contain an XID event, or it's
      an atomic DDL Query-log-event. In the latter case the flag is set up
      on the statement level, namely when the Query-log-event is cached
      at time the DDL transaction is not committing.
      The flag therefore gets reset when the cache is cleaned due to
      the statement rollback, e.g in case of a DDL post-caching execution
      error.
      Any statement scope flag among other things must consider its
      reset policy when the statement is rolled back.
    */
    bool with_xid : 1;

    /*
      This indicates that the cache contain statements changing content.
    */
    bool with_sbr : 1;

    /*
      This indicates that the cache contain RBR event changing content.
    */
    bool with_rbr : 1;

    /*
      This indicates that the cache contain s transaction start statement.
    */
    bool with_start : 1;

    /*
      This indicates that the cache contain a transaction end event.
    */
    bool with_end : 1;

    /*
      This indicates that the cache contain content other than START/END.
    */
    bool with_content : 1;
  } flags;

 private:
  /*
    Storage for byte data. This binlog_cache_data will serialize
    events into bytes and put them into m_cache.
  */
  Binlog_cache_storage m_cache;

  /*
    Pending binrows event. This event is the event where the rows are currently
    written.
   */
  Rows_log_event *m_pending;

  /**
    This function computes binlog cache and disk usage.
  */
  void compute_statistics() {
    if (!is_binlog_empty()) {
      (*ptr_binlog_cache_use)++;
      if (m_cache.disk_writes() != 0) (*ptr_binlog_cache_disk_use)++;
    }
  }

  /*
    Stores a pointer to the status variable that keeps track of the in-memory
    cache usage. This corresponds to either
      . binlog_cache_use or binlog_stmt_cache_use.
  */
  ulong *ptr_binlog_cache_use;

  /*
    Stores a pointer to the status variable that keeps track of the disk
    cache usage. This corresponds to either
      . binlog_cache_disk_use or binlog_stmt_cache_disk_use.
  */
  ulong *ptr_binlog_cache_disk_use;

  binlog_cache_data &operator=(const binlog_cache_data &info);
  binlog_cache_data(const binlog_cache_data &info);
};

class binlog_stmt_cache_data : public binlog_cache_data {
 public:
  binlog_stmt_cache_data(bool trx_cache_arg, ulong *ptr_binlog_cache_use_arg,
                         ulong *ptr_binlog_cache_disk_use_arg)
      : binlog_cache_data(trx_cache_arg, ptr_binlog_cache_use_arg,
                          ptr_binlog_cache_disk_use_arg) {}

  using binlog_cache_data::finalize;

  int finalize(THD *thd);
};

int binlog_stmt_cache_data::finalize(THD *thd) {
  if (flags.immediate) {
    if (int error = finalize(thd, nullptr)) return error;
  } else {
    Query_log_event end_evt(thd, STRING_WITH_LEN("COMMIT"), false, false, true,
                            0, true);
    if (int error = finalize(thd, &end_evt)) return error;
  }
  return 0;
}

class binlog_trx_cache_data : public binlog_cache_data {
 public:
  binlog_trx_cache_data(bool trx_cache_arg, ulong *ptr_binlog_cache_use_arg,
                        ulong *ptr_binlog_cache_disk_use_arg)
      : binlog_cache_data(trx_cache_arg, ptr_binlog_cache_use_arg,
                          ptr_binlog_cache_disk_use_arg),
        m_cannot_rollback(false),
        before_stmt_pos(MY_OFF_T_UNDEF) {}

  void reset() {
    DBUG_TRACE;
    DBUG_PRINT("enter", ("before_stmt_pos: %llu", (ulonglong)before_stmt_pos));
    m_cannot_rollback = false;
    before_stmt_pos = MY_OFF_T_UNDEF;
    binlog_cache_data::reset();
    DBUG_PRINT("return", ("before_stmt_pos: %llu", (ulonglong)before_stmt_pos));
    return;
  }

  bool cannot_rollback() const { return m_cannot_rollback; }

  void set_cannot_rollback() { m_cannot_rollback = true; }

  my_off_t get_prev_position() const { return before_stmt_pos; }

  void set_prev_position(my_off_t pos) {
    DBUG_TRACE;
    DBUG_PRINT("enter", ("before_stmt_pos: %llu", (ulonglong)before_stmt_pos));
    before_stmt_pos = pos;
    cache_state_checkpoint(before_stmt_pos);
    DBUG_PRINT("return", ("before_stmt_pos: %llu", (ulonglong)before_stmt_pos));
    return;
  }

  void restore_prev_position() {
    DBUG_TRACE;
    DBUG_PRINT("enter", ("before_stmt_pos: %llu", (ulonglong)before_stmt_pos));
    binlog_cache_data::truncate(before_stmt_pos);
    cache_state_rollback(before_stmt_pos);
    before_stmt_pos = MY_OFF_T_UNDEF;
    /*
      Binlog statement rollback clears with_xid now as the atomic DDL statement
      marker which can be set as early as at event creation and caching.
    */
    flags.with_xid = false;
    DBUG_PRINT("return", ("before_stmt_pos: %llu", (ulonglong)before_stmt_pos));
    return;
  }

  void restore_savepoint(my_off_t pos) {
    DBUG_TRACE;
    DBUG_PRINT("enter", ("before_stmt_pos: %llu", (ulonglong)before_stmt_pos));
    binlog_cache_data::truncate(pos);
    if (pos <= before_stmt_pos) before_stmt_pos = MY_OFF_T_UNDEF;
    cache_state_rollback(pos);
    DBUG_PRINT("return", ("before_stmt_pos: %llu", (ulonglong)before_stmt_pos));
    return;
  }

  using binlog_cache_data::truncate;

  int truncate(THD *thd, bool all);

 private:
  /*
    It will be set true if any statement which cannot be rolled back safely
    is put in trx_cache.
  */
  bool m_cannot_rollback;

  /*
    Binlog position before the start of the current statement.
  */
  my_off_t before_stmt_pos;

  binlog_trx_cache_data &operator=(const binlog_trx_cache_data &info);
  binlog_trx_cache_data(const binlog_trx_cache_data &info);
};

class binlog_cache_mngr {
 public:
  binlog_cache_mngr(ulong *ptr_binlog_stmt_cache_use_arg,
                    ulong *ptr_binlog_stmt_cache_disk_use_arg,
                    ulong *ptr_binlog_cache_use_arg,
                    ulong *ptr_binlog_cache_disk_use_arg)
      : stmt_cache(false, ptr_binlog_stmt_cache_use_arg,
                   ptr_binlog_stmt_cache_disk_use_arg),
        trx_cache(true, ptr_binlog_cache_use_arg,
                  ptr_binlog_cache_disk_use_arg),
        has_logged_xid(false) {}

  bool init() {
    return stmt_cache.open(binlog_stmt_cache_size,
                           max_binlog_stmt_cache_size) ||
           trx_cache.open(binlog_cache_size, max_binlog_cache_size);
  }

  binlog_cache_data *get_binlog_cache_data(bool is_transactional) {
    if (is_transactional)
      return &trx_cache;
    else
      return &stmt_cache;
  }

  Binlog_cache_storage *get_stmt_cache() { return stmt_cache.get_cache(); }
  Binlog_cache_storage *get_trx_cache() { return trx_cache.get_cache(); }
  /**
    Convenience method to check if both caches are empty.
   */
  bool is_binlog_empty() const {
    return stmt_cache.is_binlog_empty() && trx_cache.is_binlog_empty();
  }

  /*
    clear stmt_cache and trx_cache if they are not empty
  */
  void reset() {
    if (!stmt_cache.is_binlog_empty()) stmt_cache.reset();
    if (!trx_cache.is_binlog_empty()) trx_cache.reset();
  }

#ifndef DBUG_OFF
  bool dbug_any_finalized() const {
    return stmt_cache.is_finalized() || trx_cache.is_finalized();
  }
#endif

  /*
    Convenience method to flush both caches to the binary log.

    @param bytes_written Pointer to variable that will be set to the
                         number of bytes written for the flush.
    @param wrote_xid     Pointer to variable that will be set to @c
                         true if any XID event was written to the
                         binary log. Otherwise, the variable will not
                         be touched.
    @return Error code on error, zero if no error.
   */
  int flush(THD *thd, my_off_t *bytes_written, bool *wrote_xid) {
    my_off_t stmt_bytes = 0;
    my_off_t trx_bytes = 0;
    DBUG_ASSERT(stmt_cache.has_xid() == 0);
    int error = stmt_cache.flush(thd, &stmt_bytes, wrote_xid);
    if (error) return error;
    DEBUG_SYNC(thd, "after_flush_stm_cache_before_flush_trx_cache");
    error = trx_cache.flush(thd, &trx_bytes, wrote_xid);
    if (error) return error;
    *bytes_written = stmt_bytes + trx_bytes;
    return 0;
  }

  /**
    Check if at least one of transacaction and statement binlog caches
    contains an empty transaction, other one is empty or contains an
    empty transaction.

    @return true  At least one of transacaction and statement binlog
                  caches an empty transaction, other one is emptry
                  or contains an empty transaction.
    @return false Otherwise.
  */
  bool has_empty_transaction() {
    return (trx_cache.is_empty_or_has_empty_transaction() &&
            stmt_cache.is_empty_or_has_empty_transaction() &&
            !is_binlog_empty());
  }

  binlog_stmt_cache_data stmt_cache;
  binlog_trx_cache_data trx_cache;
  /*
    The bool flag is for preventing do_binlog_xa_commit_rollback()
    execution twice which can happen for "external" xa commit/rollback.
  */
  bool has_logged_xid;

 private:
  binlog_cache_mngr &operator=(const binlog_cache_mngr &info);
  binlog_cache_mngr(const binlog_cache_mngr &info);
};

static binlog_cache_mngr *thd_get_cache_mngr(const THD *thd) {
  /*
    If opt_bin_log is not set, binlog_hton->slot == -1 and hence
    thd_get_ha_data(thd, hton) segfaults.
  */
  DBUG_ASSERT(opt_bin_log);
  return (binlog_cache_mngr *)thd_get_ha_data(thd, binlog_hton);
}

/**
  Checks if the BINLOG_CACHE_SIZE's value is greater than MAX_BINLOG_CACHE_SIZE.
  If this happens, the BINLOG_CACHE_SIZE is set to MAX_BINLOG_CACHE_SIZE.
*/
void check_binlog_cache_size(THD *thd) {
  if (binlog_cache_size > max_binlog_cache_size) {
    if (thd) {
      push_warning_printf(
          thd, Sql_condition::SL_WARNING, ER_BINLOG_CACHE_SIZE_GREATER_THAN_MAX,
          ER_THD(thd, ER_BINLOG_CACHE_SIZE_GREATER_THAN_MAX),
          (ulong)binlog_cache_size, (ulong)max_binlog_cache_size);
    } else {
      LogErr(WARNING_LEVEL, ER_BINLOG_CACHE_SIZE_TOO_LARGE, binlog_cache_size,
             (ulong)max_binlog_cache_size);
    }
    binlog_cache_size = static_cast<ulong>(max_binlog_cache_size);
  }
}

/**
  Checks if the BINLOG_STMT_CACHE_SIZE's value is greater than
  MAX_BINLOG_STMT_CACHE_SIZE. If this happens, the BINLOG_STMT_CACHE_SIZE is set
  to MAX_BINLOG_STMT_CACHE_SIZE.
*/
void check_binlog_stmt_cache_size(THD *thd) {
  if (binlog_stmt_cache_size > max_binlog_stmt_cache_size) {
    if (thd) {
      push_warning_printf(
          thd, Sql_condition::SL_WARNING,
          ER_BINLOG_STMT_CACHE_SIZE_GREATER_THAN_MAX,
          ER_THD(thd, ER_BINLOG_STMT_CACHE_SIZE_GREATER_THAN_MAX),
          (ulong)binlog_stmt_cache_size, (ulong)max_binlog_stmt_cache_size);
    } else {
      LogErr(WARNING_LEVEL, ER_BINLOG_STMT_CACHE_SIZE_TOO_LARGE,
             binlog_stmt_cache_size, (ulong)max_binlog_stmt_cache_size);
    }
    binlog_stmt_cache_size = static_cast<ulong>(max_binlog_stmt_cache_size);
  }
}

/**
 Check whether binlog_hton has valid slot and enabled
*/
bool binlog_enabled() {
  return (binlog_hton && binlog_hton->slot != HA_SLOT_UNDEF);
}

/*
 Save position of binary log transaction cache.

 SYNPOSIS
   binlog_trans_log_savepos()

   thd      The thread to take the binlog data from
   pos      Pointer to variable where the position will be stored

 DESCRIPTION

   Save the current position in the binary log transaction cache into
   the variable pointed to by 'pos'
*/

static void binlog_trans_log_savepos(THD *thd, my_off_t *pos) {
  DBUG_TRACE;
  DBUG_ASSERT(pos != nullptr);
  binlog_cache_mngr *const cache_mngr = thd_get_cache_mngr(thd);
  DBUG_ASSERT(mysql_bin_log.is_open());
  *pos = cache_mngr->trx_cache.get_byte_position();
  DBUG_PRINT("return", ("position: %lu", (ulong)*pos));
  cache_mngr->trx_cache.cache_state_checkpoint(*pos);
}

static int binlog_dummy_recover(handlerton *, XA_recover_txn *, uint,
                                MEM_ROOT *) {
  return 0;
}

/**
  Auxiliary class to copy serialized events to the binary log and
  correct some of the fields that are not known until just before
  writing the event.

  This class allows feeding events in parts, so it is practical to use
  in do_write_cache() which reads events from an IO_CACHE where events
  may span mutiple cache pages.

  The following fields are fixed before writing the event:
  - end_log_pos is set
  - the checksum is computed if checksums are enabled
  - the length is incremented by the checksum size if checksums are enabled
*/
class Binlog_event_writer : public Basic_ostream {
  MYSQL_BIN_LOG::Binlog_ofile *m_binlog_file;
  bool have_checksum;
  ha_checksum initial_checksum;
  ha_checksum checksum;
  uint32 end_log_pos;
  uchar header[LOG_EVENT_HEADER_LEN];
  my_off_t header_len = 0;
  uint32 event_len = 0;

 public:
  /**
    Constructs a new Binlog_event_writer. Should be called once before
    starting to flush the transaction or statement cache to the
    binlog.

    @param binlog_file to write to.
  */
  Binlog_event_writer(MYSQL_BIN_LOG::Binlog_ofile *binlog_file)
      : m_binlog_file(binlog_file),
        have_checksum(binlog_checksum_options !=
                      binary_log::BINLOG_CHECKSUM_ALG_OFF),
        initial_checksum(my_checksum(0L, nullptr, 0)),
        checksum(initial_checksum),
        end_log_pos(binlog_file->position()) {
    // Simulate checksum error
    if (DBUG_EVALUATE_IF("fault_injection_crc_value", 1, 0)) checksum--;
  }

  void update_header() {
    event_len = uint4korr(header + EVENT_LEN_OFFSET);

    // Increase end_log_pos
    end_log_pos += event_len;

    // Update event length if it has checksum
    if (have_checksum) {
      int4store(header + EVENT_LEN_OFFSET, event_len + BINLOG_CHECKSUM_LEN);
      end_log_pos += BINLOG_CHECKSUM_LEN;
    }

    // Store end_log_pos
    int4store(header + LOG_POS_OFFSET, end_log_pos);
    // update the checksum
    if (have_checksum) checksum = my_checksum(checksum, header, header_len);
  }

  bool write(const unsigned char *buffer, my_off_t length) {
    DBUG_TRACE;

    while (length > 0) {
      /* Write event header into binlog */
      if (event_len == 0) {
        /* data in the buf may be smaller than header size.*/
        uint32 header_incr =
            std::min<uint32>(LOG_EVENT_HEADER_LEN - header_len, length);

        memcpy(header + header_len, buffer, header_incr);
        header_len += header_incr;
        buffer += header_incr;
        length -= header_incr;

        if (header_len == LOG_EVENT_HEADER_LEN) {
          update_header();
          if (m_binlog_file->write(header, header_len)) return true;

          event_len -= header_len;
          header_len = 0;
        }
      } else {
        my_off_t write_bytes = std::min<uint64>(length, event_len);

        if (m_binlog_file->write(buffer, write_bytes)) return true;

        // update the checksum
        if (have_checksum)
          checksum = my_checksum(checksum, buffer, write_bytes);

        event_len -= write_bytes;
        length -= write_bytes;
        buffer += write_bytes;

        // The whole event is copied, now add the checksum
        if (have_checksum && event_len == 0) {
          uchar checksum_buf[BINLOG_CHECKSUM_LEN];

          int4store(checksum_buf, checksum);
          if (m_binlog_file->write(checksum_buf, BINLOG_CHECKSUM_LEN))
            return true;
          checksum = initial_checksum;
        }
      }
    }
    return false;
  }
  /**
    Returns true if per event checksum is enabled.
  */
  bool is_checksum_enabled() { return have_checksum; }
};

/*
  this function is mostly a placeholder.
  conceptually, binlog initialization (now mostly done in MYSQL_BIN_LOG::open)
  should be moved here.
*/

static int binlog_init(void *p) {
  binlog_hton = (handlerton *)p;
  binlog_hton->state = opt_bin_log ? SHOW_OPTION_YES : SHOW_OPTION_NO;
  binlog_hton->db_type = DB_TYPE_BINLOG;
  binlog_hton->savepoint_offset = sizeof(my_off_t);
  binlog_hton->close_connection = binlog_close_connection;
  binlog_hton->savepoint_set = binlog_savepoint_set;
  binlog_hton->savepoint_rollback = binlog_savepoint_rollback;
  binlog_hton->savepoint_rollback_can_release_mdl =
      binlog_savepoint_rollback_can_release_mdl;
  binlog_hton->commit = binlog_commit;
  binlog_hton->commit_by_xid = binlog_xa_commit;
  binlog_hton->rollback = binlog_rollback;
  binlog_hton->rollback_by_xid = binlog_xa_rollback;
  binlog_hton->prepare = binlog_prepare;
  binlog_hton->recover = binlog_dummy_recover;
  binlog_hton->flags = HTON_NOT_USER_SELECTABLE | HTON_HIDDEN;
  return 0;
}

static int binlog_deinit(void *) {
  /* Using binlog as TC after the binlog has been unloaded, won't work */
  if (tc_log == &mysql_bin_log) tc_log = nullptr;
  binlog_hton = nullptr;
  return 0;
}

static int binlog_close_connection(handlerton *, THD *thd) {
  DBUG_TRACE;
  binlog_cache_mngr *const cache_mngr = thd_get_cache_mngr(thd);
  DBUG_ASSERT(cache_mngr->is_binlog_empty());
  DBUG_PRINT("debug", ("Set ha_data slot %d to 0x%llx", binlog_hton->slot,
                       (ulonglong) nullptr));
  thd_set_ha_data(thd, binlog_hton, nullptr);
  cache_mngr->~binlog_cache_mngr();
  my_free(cache_mngr);
  return 0;
}

int binlog_cache_data::write_event(Log_event *ev) {
  DBUG_TRACE;

  if (ev != nullptr) {
    DBUG_EXECUTE_IF("simulate_disk_full_at_flush_pending",
                    { DBUG_SET("+d,simulate_file_write_error"); });

    if (binary_event_serialize(ev, &m_cache)) {
      DBUG_EXECUTE_IF("simulate_disk_full_at_flush_pending", {
        DBUG_SET("-d,simulate_file_write_error");
        DBUG_SET("-d,simulate_disk_full_at_flush_pending");
        /*
           after +d,simulate_file_write_error the local cache
           is in unsane state. Since -d,simulate_file_write_error
           revokes the first simulation do_write_cache()
           can't be run without facing an assert.
           So it's blocked with the following 2nd simulation:
        */
        DBUG_SET("+d,simulate_do_write_cache_failure");
      });
      return 1;
    }
    if (ev->get_type_code() == binary_log::XID_EVENT) flags.with_xid = true;
    if (ev->is_using_immediate_logging()) flags.immediate = true;
    /* DDL gets marked as xid-requiring at its caching. */
    if (is_atomic_ddl_event(ev)) flags.with_xid = true;
    /* With respect to the event type being written */
    if (ev->is_sbr_logging_format()) flags.with_sbr = true;
    if (ev->is_rbr_logging_format()) flags.with_rbr = true;
    /* With respect to empty transactions */
    if (ev->starts_group()) flags.with_start = true;
    if (ev->ends_group()) flags.with_end = true;
    if (!ev->starts_group() && !ev->ends_group()) flags.with_content = true;
    event_counter++;
    DBUG_PRINT("debug",
               ("event_counter= %lu", static_cast<ulong>(event_counter)));
  }
  return 0;
}

bool MYSQL_BIN_LOG::assign_automatic_gtids_to_flush_group(THD *first_seen) {
  DBUG_TRACE;
  bool error = false;
  bool is_global_sid_locked = false;
  rpl_sidno locked_sidno = 0;

  for (THD *head = first_seen; head; head = head->next_to_commit) {
    DBUG_ASSERT(head->variables.gtid_next.type != UNDEFINED_GTID);

    /* Generate GTID */
    if (head->variables.gtid_next.type == AUTOMATIC_GTID) {
      if (!is_global_sid_locked) {
        global_sid_lock->rdlock();
        is_global_sid_locked = true;
      }
      if (gtid_state->generate_automatic_gtid(
              head,
              head->get_transaction()->get_rpl_transaction_ctx()->get_sidno(),
              head->get_transaction()->get_rpl_transaction_ctx()->get_gno(),
              &locked_sidno) != RETURN_STATUS_OK) {
        head->commit_error = THD::CE_FLUSH_ERROR;
        error = true;
      }
    } else {
      DBUG_PRINT("info",
                 ("thd->variables.gtid_next.type=%d "
                  "thd->owned_gtid.sidno=%d",
                  head->variables.gtid_next.type, head->owned_gtid.sidno));
      if (head->variables.gtid_next.type == ASSIGNED_GTID)
        DBUG_ASSERT(head->owned_gtid.sidno > 0);
      else {
        DBUG_ASSERT(head->variables.gtid_next.type == ANONYMOUS_GTID);
        DBUG_ASSERT(head->owned_gtid.sidno == THD::OWNED_SIDNO_ANONYMOUS);
      }
    }
  }

  if (locked_sidno > 0) gtid_state->unlock_sidno(locked_sidno);

  if (is_global_sid_locked) global_sid_lock->unlock();

  return error;
}

/**
  Write the Gtid_log_event to the binary log (prior to writing the
  statement or transaction cache).

  @param thd Thread that is committing.
  @param cache_data The cache that is flushing.
  @param writer The event will be written to this Binlog_event_writer object.

  @retval false Success.
  @retval true Error.
*/
bool MYSQL_BIN_LOG::write_gtid(THD *thd, binlog_cache_data *cache_data,
                               Binlog_event_writer *writer) {
  DBUG_TRACE;

  /*
    The GTID for the THD was assigned at
    assign_automatic_gtids_to_flush_group()
  */
  DBUG_ASSERT(thd->owned_gtid.sidno == THD::OWNED_SIDNO_ANONYMOUS ||
              thd->owned_gtid.sidno > 0);

  int64 sequence_number, last_committed;

  /* Generate logical timestamps for MTS */
  m_dependency_tracker.get_dependency(thd, sequence_number, last_committed);

  /*
    In case both the transaction cache and the statement cache are
    non-empty, both will be flushed in sequence and logged as
    different transactions. Then the second transaction must only
    be executed after the first one has committed. Therefore, we
    need to set last_committed for the second transaction equal to
    last_committed for the first transaction. This is done in
    binlog_cache_data::flush. binlog_cache_data::flush uses the
    condition trn_ctx->last_committed==SEQ_UNINIT to detect this
    situation, hence the need to set it here.
  */
  thd->get_transaction()->last_committed = SEQ_UNINIT;

  /*
    For delayed replication and also for the purpose of lag monitoring,
    we assume that the commit timestamp of the transaction is the time of
    executing this code (the time of writing the Gtid_log_event to the binary
    log).
  */
  ulonglong immediate_commit_timestamp = my_micro_time();

  /*
    When the original_commit_timestamp session variable is set to a value
    other than UNDEFINED_COMMIT_TIMESTAMP, it means that either the timestamp
    is known ( > 0 ) or the timestamp is not known ( == 0 ).
  */
  ulonglong original_commit_timestamp =
      thd->variables.original_commit_timestamp;
  /*
    When original_commit_timestamp == UNDEFINED_COMMIT_TIMESTAMP, we assume
    that:
    a) it is not known if this thread is a slave applier ( = 0 );
    b) this is a new transaction ( = immediate_commit_timestamp);
  */
  if (original_commit_timestamp == UNDEFINED_COMMIT_TIMESTAMP) {
    /*
      When applying a transaction using replication, assume that the
      original commit timestamp is not known (the transaction wasn't
      originated on the current server).
    */
    if (thd->slave_thread || thd->is_binlog_applier()) {
      original_commit_timestamp = 0;
    } else
    /* Assume that this transaction is original from this server */
    {
      DBUG_EXECUTE_IF("rpl_invalid_gtid_timestamp",
                      // add one our to the commit timestamps
                      immediate_commit_timestamp += 3600000000;);
      original_commit_timestamp = immediate_commit_timestamp;
    }
  } else {
    // Clear the session variable to have cleared states for next transaction.
    thd->variables.original_commit_timestamp = UNDEFINED_COMMIT_TIMESTAMP;
  }

  if (thd->slave_thread) {
    // log warning if the replication timestamps are invalid
    if (original_commit_timestamp > immediate_commit_timestamp &&
        !thd->rli_slave->get_c_rli()->gtid_timestamps_warning_logged) {
      LogErr(WARNING_LEVEL, ER_INVALID_REPLICATION_TIMESTAMPS);
      thd->rli_slave->get_c_rli()->gtid_timestamps_warning_logged = true;
    } else {
      if (thd->rli_slave->get_c_rli()->gtid_timestamps_warning_logged &&
          original_commit_timestamp <= immediate_commit_timestamp) {
        LogErr(WARNING_LEVEL, ER_RPL_TIMESTAMPS_RETURNED_TO_NORMAL);
        thd->rli_slave->get_c_rli()->gtid_timestamps_warning_logged = false;
      }
    }
  }

  uint32_t trx_immediate_server_version =
      do_server_version_int(::server_version);
  // Clear the session variable to have cleared states for next transaction.
  thd->variables.immediate_server_version = UNDEFINED_SERVER_VERSION;
  DBUG_EXECUTE_IF("fixed_server_version",
                  trx_immediate_server_version = 888888;);
  DBUG_EXECUTE_IF("gr_fixed_server_version",
                  trx_immediate_server_version = 777777;);

  /*
    When the original_server_version session variable is set to a value
    other than UNDEFINED_SERVER_VERSION, it means that either the
    server version is known or the server_version is not known
    (UNKNOWN_SERVER_VERSION).
  */
  uint32_t trx_original_server_version = thd->variables.original_server_version;

  /*
    When original_server_version == UNDEFINED_SERVER_VERSION, we assume
    that:
    a) it is not known if this thread is a slave applier ( = 0 );
    b) this is a new transaction ( = ::server_version);
  */
  if (trx_original_server_version == UNDEFINED_SERVER_VERSION) {
    /*
      When applying a transaction using replication, assume that the
      original server version is not known (the transaction wasn't
      originated on the current server).
    */
    if (thd->slave_thread || thd->is_binlog_applier()) {
      trx_original_server_version = UNKNOWN_SERVER_VERSION;
    } else
    /* Assume that this transaction is original from this server */
    {
      trx_original_server_version = trx_immediate_server_version;
    }
  } else {
    // Clear the session variable to have cleared states for next transaction.
    thd->variables.original_server_version = UNDEFINED_SERVER_VERSION;
  }
  /*
    Generate and write the Gtid_log_event.
  */
  Gtid_log_event gtid_event(
      thd, cache_data->is_trx_cache(), last_committed, sequence_number,
      cache_data->may_have_sbr_stmts(), original_commit_timestamp,
      immediate_commit_timestamp, trx_original_server_version,
      trx_immediate_server_version);
  // Set the transaction length, based on cache info
  gtid_event.set_trx_length_by_cache_size(cache_data->get_byte_position(),
                                          writer->is_checksum_enabled(),
                                          cache_data->get_event_counter());
  DBUG_PRINT("debug", ("cache_data->get_byte_position()= %llu",
                       cache_data->get_byte_position()));
  DBUG_PRINT("debug", ("cache_data->get_event_counter()= %lu",
                       static_cast<ulong>(cache_data->get_event_counter())));
  DBUG_PRINT("debug", ("writer->is_checksum_enabled()= %s",
                       YESNO(writer->is_checksum_enabled())));
  DBUG_PRINT("debug", ("gtid_event.get_event_length()= %lu",
                       static_cast<ulong>(gtid_event.get_event_length())));
  DBUG_PRINT("info",
             ("transaction_length= %llu", gtid_event.transaction_length));

  bool ret = gtid_event.write(writer);

  return ret;
}

int MYSQL_BIN_LOG::gtid_end_transaction(THD *thd) {
  DBUG_TRACE;

  DBUG_PRINT("info", ("query=%s", thd->query().str));

  if (thd->owned_gtid.sidno > 0) {
    DBUG_ASSERT(thd->variables.gtid_next.type == ASSIGNED_GTID);

    if (!opt_bin_log || (thd->slave_thread && !opt_log_slave_updates)) {
      /*
        If the binary log is disabled for this thread (either by
        log_bin=0 or sql_log_bin=0 or by log_slave_updates=0 for a
        slave thread), then the statement must not be written to the
        binary log.  In this case, we just save the GTID into the
        table directly.

        (This only happens for DDL, since DML will save the GTID into
        table and release ownership inside ha_commit_trans.)
      */
      if (gtid_state->save(thd) != 0) {
        gtid_state->update_on_rollback(thd);
        return 1;
      } else if (!has_commit_order_manager(thd)) {
        /*
          The gtid_state->save implicitly performs the commit, in the following
          stack:
            Gtid_state::save ->
            Gtid_table_persistor::save ->
            Gtid_table_access_context::deinit ->
            System_table_access::close_table ->
            ha_commit_trans ->
            Relay_log_info::pre_commit ->
            Slave_worker::commit_positions(THD*) ->
            Slave_worker::commit_positions(THD*,Log_event*,...) ->
            Slave_worker::flush_info ->
            Rpl_info_handler::flush_info ->
            Rpl_info_table::do_flush_info ->
            Rpl_info_table_access::close_table ->
            System_table_access::close_table ->
            ha_commit_trans ->
            MYSQL_BIN_LOG::commit ->
            ha_commit_low

          If slave-preserve-commit-order is disabled, it does not call
          update_on_commit from this stack. The reason is as follows:

          In the normal case of MYSQL_BIN_LOG::commit, where the transaction is
          going to be written to the binary log, it invokes
          MYSQL_BIN_LOG::ordered_commit, which updates the GTID state (the call
          gtid_state->update_commit_group(first) in process_commit_stage_queue).
          However, when MYSQL_BIN_LOG::commit is invoked from this stack, it is
          because the transaction is not going to be written to the binary log,
          and then MYSQL_BIN_LOG::commit has a special case that calls
          ha_commit_low directly, skipping ordered_commit. Therefore, the GTID
          state is not updated in this stack.

          On the other hand, if slave-preserve-commit-order is enabled, the
          logic that orders commit carries out a subset of the binlog group
          commit from within ha_commit_low, and this includes updating the GTID
          state. In particular, there is the following call stack under
          ha_commit_low:

            ha_commit_low ->
            Commit_order_manager::wait_and_finish ->
            Commit_order_manager::finish ->
            Commit_order_manager::flush_engine_and_signal_threads ->
            Gtid_state::update_commit_group

          Therefore, it is necessary to call update_on_commit only in case we
          are not using slave-preserve-commit-order here.
        */
        gtid_state->update_on_commit(thd);
      }
    } else {
      /*
        If statement is supposed to be written to binlog, we write it
        to the binary log.  Inserting into table and releasing
        ownership will be done in the binlog commit handler.
      */

      /*
        thd->cache_mngr may be uninitialized if the first transaction
        executed by the client is empty.
      */
      if (thd->binlog_setup_trx_data()) return 1;
      binlog_cache_data *cache_data = &thd_get_cache_mngr(thd)->trx_cache;

      // Generate BEGIN event
      Query_log_event qinfo(thd, STRING_WITH_LEN("BEGIN"), true, false, true, 0,
                            true);
      DBUG_ASSERT(!qinfo.is_using_immediate_logging());

      /*
        Write BEGIN event and then commit (which will generate commit
        event and Gtid_log_event)
      */
      DBUG_PRINT("debug", ("Writing to trx_cache"));
      if (cache_data->write_event(&qinfo) || mysql_bin_log.commit(thd, true))
        return 1;
    }
  } else if (thd->owned_gtid.sidno == THD::OWNED_SIDNO_ANONYMOUS ||
             /*
               A transaction with an empty owned gtid should call
               end_gtid_violating_transaction(...) to clear the
               flag thd->has_gtid_consistency_violatoin in case
               it is set. It missed the clear in ordered_commit,
               because its binlog transaction cache is empty.
             */
             thd->has_gtid_consistency_violation)

  {
    gtid_state->update_on_commit(thd);
  } else if (thd->variables.gtid_next.type == ASSIGNED_GTID &&
             thd->owned_gtid_is_empty()) {
    DBUG_ASSERT(thd->has_gtid_consistency_violation == false);
    gtid_state->update_on_commit(thd);
  }

  return 0;
}

bool MYSQL_BIN_LOG::reencrypt_logs() {
  DBUG_TRACE;

  if (!is_open()) return false;

  std::string error_message;
  /* Gather the set of files to be accessed. */
  list<string> filename_list;
  LOG_INFO linfo;
  int error = 0;
  list<string>::reverse_iterator rit;

  /* Read binary/relay log file names from index file. */
  mysql_mutex_lock(&LOCK_index);
  for (error = find_log_pos(&linfo, nullptr, false); !error;
       error = find_next_log(&linfo, false)) {
    filename_list.push_back(string(linfo.log_file_name));
  }
  mysql_mutex_unlock(&LOCK_index);
  if (error != LOG_INFO_EOF ||
      DBUG_EVALUATE_IF("fail_to_open_index_file", true, false)) {
    error_message.assign("I/O error reading index file '");
    error_message.append(index_file_name);
    error_message.append("'");
    goto err;
  }

  rit = filename_list.rbegin();
  /* Skip the last binary/relay log. */
  if (rit != filename_list.rend()) rit++;
  /* Iterate backwards through binary/relay logs. */
  while (rit != filename_list.rend()) {
    const char *filename = rit->c_str();
    DBUG_EXECUTE_IF("purge_logs_during_reencryption", {
      purge_logs(filename, true, true /*need_lock_index=true*/,
                 true /*need_update_threads=true*/, nullptr, false);
    });
    MUTEX_LOCK(lock, &LOCK_index);
    std::unique_ptr<Binlog_ofile> ofile(
        Binlog_ofile::open_existing(key_file_binlog, filename, MYF(MY_WME)));

    if (ofile == nullptr ||
        DBUG_EVALUATE_IF("fail_to_open_log_file", true, false) ||
        DBUG_EVALUATE_IF("fail_to_read_index_file", true, false)) {
      /* If we can not open the log file, check if it exists in index file. */
      error = find_log_pos(&linfo, filename, false);
      DBUG_EXECUTE_IF("fail_to_read_index_file", error = LOG_INFO_IO;);
      if (error == LOG_INFO_EOF) {
        /* If it does not exist in index file, re-encryption has finished. */
        if (current_thd->is_error()) current_thd->clear_error();
        break;
      } else if (error == 0) {
        /* If it exists in index file, failed to open the log file. */
        error_message.assign("Failed to open log file '");
        error_message.append(filename);
        error_message.append("'");
        goto err;
      } else if (error == LOG_INFO_IO) {
        /* Failed to read index file. */
        error_message.assign("I/O error reading index file '");
        error_message.append(index_file_name);
        error_message.append("'");
        goto err;
      }
    }

    if (ofile->is_encrypted()) {
      std::unique_ptr<Truncatable_ostream> pipeline_head =
          ofile->get_pipeline_head();
      std::unique_ptr<Binlog_encryption_ostream> binlog_encryption_ostream(
          down_cast<Binlog_encryption_ostream *>(pipeline_head.release()));

      auto ret_value = binlog_encryption_ostream->reencrypt();
      if (ret_value.first) {
        error_message.assign("Failed to re-encrypt log file '");
        error_message.append(filename);
        error_message.append("': ");
        error_message.append(ret_value.second.c_str());
        goto err;
      }
    }

    rit++;
  }

  filename_list.clear();

  return false;

err:
  if (current_thd->is_error()) current_thd->clear_error();
  my_error(ER_BINLOG_MASTER_KEY_ROTATION_FAIL_TO_REENCRYPT_LOG, MYF(0),
           error_message.c_str());
  filename_list.clear();

  return true;
}

/**
  This function finalizes the cache preparing for commit or rollback.

  The function just writes all the necessary events to the cache but
  does not flush the data to the binary log file. That is the role of
  the binlog_cache_data::flush function.

  @see binlog_cache_data::flush

  @param thd                The thread whose transaction should be flushed
  @param end_event          The end event either commit/rollback

  @return
    nonzero if an error pops up when flushing the cache.
*/
int binlog_cache_data::finalize(THD *thd, Log_event *end_event) {
  DBUG_TRACE;
  if (!is_binlog_empty()) {
    DBUG_ASSERT(!flags.finalized);
    if (int error = flush_pending_event(thd)) return error;
    if (int error = write_event(end_event)) return error;
    flags.finalized = true;
    DBUG_PRINT("debug", ("flags.finalized: %s", YESNO(flags.finalized)));
  }
  return 0;
}

/**
   The method writes XA END query to XA-prepared transaction's cache
   and calls the "basic" finalize().

   @return error code, 0 success
*/

int binlog_cache_data::finalize(THD *thd, Log_event *end_event, XID_STATE *xs) {
  int error = 0;
  char buf[XID::ser_buf_size];
  char query[sizeof("XA END") + 1 + sizeof(buf)];
  int qlen = sprintf(query, "XA END %s", xs->get_xid()->serialize(buf));
  Query_log_event qev(thd, query, qlen, true, false, true, 0);

  if ((error = write_event(&qev))) return error;

  return finalize(thd, end_event);
}

/**
  Flush caches to the binary log.

  If the cache is finalized, the cache will be flushed to the binary
  log file. If the cache is not finalized, nothing will be done.

  If flushing fails for any reason, an error will be reported and the
  cache will be reset. Flushing can fail in two circumstances:

  - It was not possible to write the cache to the file. In this case,
    it does not make sense to keep the cache.

  - The cache was successfully written to disk but post-flush actions
    (such as binary log rotation) failed. In this case, the cache is
    already written to disk and there is no reason to keep it.

  @see binlog_cache_data::finalize
 */
int binlog_cache_data::flush(THD *thd, my_off_t *bytes_written,
                             bool *wrote_xid) {
  /*
    Doing a commit or a rollback including non-transactional tables,
    i.e., ending a transaction where we might write the transaction
    cache to the binary log.

    We can always end the statement when ending a transaction since
    transactions are not allowed inside stored functions. If they
    were, we would have to ensure that we're not ending a statement
    inside a stored function.
  */
  DBUG_TRACE;
  DBUG_PRINT("debug", ("flags.finalized: %s", YESNO(flags.finalized)));
  int error = 0;
  if (flags.finalized) {
    my_off_t bytes_in_cache = m_cache.length();
    Transaction_ctx *trn_ctx = thd->get_transaction();

    DBUG_PRINT("debug", ("bytes_in_cache: %llu", bytes_in_cache));

    trn_ctx->sequence_number = mysql_bin_log.m_dependency_tracker.step();

    /*
      In case of two caches the transaction is split into two groups.
      The 2nd group is considered to be a successor of the 1st rather
      than to have a common commit parent with it.
      Notice that due to a simple method of detection that the current is
      the 2nd cache being flushed, the very first few transactions may be logged
      sequentially (a next one is tagged as if a preceding one is its
      commit parent).
    */
    if (trn_ctx->last_committed == SEQ_UNINIT)
      trn_ctx->last_committed = trn_ctx->sequence_number - 1;

    /*
      The GTID is written prior to flushing the statement cache, if
      the transaction has written to the statement cache; and prior to
      flushing the transaction cache if the transaction has written to
      the transaction cache.  If GTIDs are enabled, then transactional
      and non-transactional updates cannot be mixed, so at most one of
      the caches can be non-empty, so just one GTID will be
      generated. If GTIDs are disabled, then no GTID is generated at
      all; if both the transactional cache and the statement cache are
      non-empty then we get two Anonymous_gtid_log_events, which is
      correct.
    */
    Binlog_event_writer writer(mysql_bin_log.get_binlog_file());

    /* The GTID ownership process might set the commit_error */
    error = (thd->commit_error == THD::CE_FLUSH_ERROR);

    DBUG_EXECUTE_IF("simulate_binlog_flush_error", {
      if (rand() % 3 == 0) {
        thd->commit_error = THD::CE_FLUSH_ERROR;
      }
    };);

    if (!error)
      if ((error = mysql_bin_log.write_gtid(thd, this, &writer)))
        thd->commit_error = THD::CE_FLUSH_ERROR;
    if (!error) error = mysql_bin_log.write_cache(thd, this, &writer);

    if (flags.with_xid && error == 0) *wrote_xid = true;

    /*
      Reset have to be after the if above, since it clears the
      with_xid flag
    */
    reset();
    if (bytes_written) *bytes_written = bytes_in_cache;
  }
  DBUG_ASSERT(!flags.finalized);
  return error;
}

/**
  This function truncates the transactional cache upon committing or rolling
  back either a transaction or a statement.

  @param thd        The thread whose transaction should be flushed
  @param all        @c true means truncate the transaction, otherwise the
                    statement must be truncated.

  @return
    nonzero if an error pops up when truncating the transactional cache.
*/
int binlog_trx_cache_data::truncate(THD *thd, bool all) {
  DBUG_TRACE;
  int error = 0;

  DBUG_PRINT("info",
             ("thd->options={ %s %s}, transaction: %s",
              FLAGSTR(thd->variables.option_bits, OPTION_NOT_AUTOCOMMIT),
              FLAGSTR(thd->variables.option_bits, OPTION_BEGIN),
              all ? "all" : "stmt"));

  remove_pending_event();

  /*
    If rolling back an entire transaction or a single statement not
    inside a transaction, we reset the transaction cache.
    Even though formally the atomic DDL statement may not end multi-statement
    transaction the cache needs full resetting as there must
    be no other data in it but belonging to the DDL.
  */
  if (ending_trans(thd, all)) {
    if (has_incident()) {
      const char *err_msg =
          "Error happend while resetting the transaction "
          "cache for a rolled back transaction or a single "
          "statement not inside a transaction.";
      error = mysql_bin_log.write_incident(thd, true /*need_lock_log=true*/,
                                           err_msg);
    }
    reset();
  }
  /*
    If rolling back a statement in a transaction, we truncate the
    transaction cache to remove the statement.
  */
  else if (get_prev_position() != MY_OFF_T_UNDEF)
    restore_prev_position();

  thd->clear_binlog_table_maps();

  return error;
}

inline enum xa_option_words get_xa_opt(THD *thd) {
  enum xa_option_words xa_opt = XA_NONE;
  switch (thd->lex->sql_command) {
    case SQLCOM_XA_COMMIT:
      xa_opt =
          static_cast<Sql_cmd_xa_commit *>(thd->lex->m_sql_cmd)->get_xa_opt();
      break;
    default:
      break;
  }

  return xa_opt;
}

/**
   Predicate function yields true when XA transaction is
   being logged having a proper state ready for prepare or
   commit in one phase.

   @param thd    THD pointer of running transaction
   @return true  When the being prepared transaction should be binlogged,
           false otherwise.
*/

inline bool is_loggable_xa_prepare(THD *thd) {
  /*
    simulate_commit_failure is doing a trick with XID_STATE while
    the ongoing transaction is not XA, and therefore to be errored out,
    asserted below. In that case because of the
    latter fact the function returns @c false.
  */
  DBUG_EXECUTE_IF("simulate_commit_failure", {
    XID_STATE *xs = thd->get_transaction()->xid_state();
    DBUG_ASSERT((thd->is_error() && xs->get_state() == XID_STATE::XA_IDLE) ||
                xs->get_state() == XID_STATE::XA_NOTR);
  });

  return DBUG_EVALUATE_IF(
      "simulate_commit_failure", false,
      thd->get_transaction()->xid_state()->has_state(XID_STATE::XA_IDLE));
}

static int binlog_prepare(handlerton *, THD *thd, bool all) {
  DBUG_TRACE;
  if (!all) {
    thd->get_transaction()->store_commit_parent(
        mysql_bin_log.m_dependency_tracker.get_max_committed_timestamp());
  }

  return all && is_loggable_xa_prepare(thd) ? mysql_bin_log.commit(thd, true)
                                            : 0;
}

/**
   Logging XA commit/rollback of a prepared transaction.

   The function is called at XA-commit or XA-rollback logging via
   two paths: the recovered-or-slave-applier or immediately through
   the  XA-prepared transaction connection itself.
   It fills in appropiate event in the statement cache whenever
   xid state is marked with is_binlogged() flag that indicates
   the prepared part of the transaction must've been logged.

   About early returns from the function.
   In the recovered-or-slave-applier case the function may be called
   for the 2nd time, which has_logged_xid monitors.
   ONE_PHASE option to XA-COMMIT is handled to skip
   writing XA-commit event now.
   And the final early return check is for the read-only XA that is
   not to be logged.

   @param thd          THD handle
   @param xid          a pointer to XID object that is serialized
   @param commit       when @c true XA-COMMIT is to be logged,
                       and @c false when it's XA-ROLLBACK.
   @return error code, 0 success
*/

inline int do_binlog_xa_commit_rollback(THD *thd, XID *xid, bool commit) {
  DBUG_ASSERT(thd->lex->sql_command == SQLCOM_XA_COMMIT ||
              thd->lex->sql_command == SQLCOM_XA_ROLLBACK);

  XID_STATE *xid_state = thd->get_transaction()->xid_state();
  binlog_cache_mngr *cache_mngr = thd_get_cache_mngr(thd);

  if (cache_mngr != nullptr && cache_mngr->has_logged_xid) return 0;

  if (get_xa_opt(thd) == XA_ONE_PHASE) return 0;
  if (!xid_state->is_binlogged())
    return 0;  // nothing was really logged at prepare
  if (thd->is_error() && DBUG_EVALUATE_IF("simulate_xa_rm_error", 0, 1))
    return 0;  // don't binlog if there are some errors.

  DBUG_ASSERT(!xid->is_null() ||
              !(thd->variables.option_bits & OPTION_BIN_LOG));

  char buf[XID::ser_buf_size];
  char query[(sizeof("XA ROLLBACK")) + 1 + sizeof(buf)];
  int qlen = sprintf(query, "XA %s %s", commit ? "COMMIT" : "ROLLBACK",
                     xid->serialize(buf));
  Query_log_event qinfo(thd, query, qlen, false, true, true, 0, false);
  return mysql_bin_log.write_event(&qinfo);
}

/**
   Logging XA commit/rollback of a prepared transaction in the case
   it was disconnected and resumed (recovered), or executed by a slave applier.

   @param thd         THD handle
   @param xid         a pointer to XID object
   @param commit      when @c true XA-COMMIT is logged, otherwise XA-ROLLBACK

   @return error code, 0 success
*/

inline xa_status_code binlog_xa_commit_or_rollback(THD *thd, XID *xid,
                                                   bool commit) {
  int error = 0;

#ifndef DBUG_OFF
  {
    binlog_cache_mngr *cache_mngr = thd_get_cache_mngr(thd);
    DBUG_ASSERT(!cache_mngr || !cache_mngr->has_logged_xid);
  }
#endif
  if (!(error = do_binlog_xa_commit_rollback(thd, xid, commit))) {
    /*
      Error can't be propagated naturally via result.
      A grand-caller has to access to it through thd's da.
      todo:
      Bug #20488921 ERROR PROPAGATION DOES FULLY WORK IN XA
      stands in the way of implementing a failure simulation
      for XA PREPARE/COMMIT/ROLLBACK.
    */
    binlog_cache_mngr *cache_mngr = thd_get_cache_mngr(thd);

    if (cache_mngr) cache_mngr->has_logged_xid = true;
    if (commit)
      error = mysql_bin_log.commit(thd, true);
    else
      error = mysql_bin_log.rollback(thd, true);
    if (cache_mngr) cache_mngr->has_logged_xid = false;
  }

  return error == TC_LOG::RESULT_SUCCESS ? XA_OK : XAER_RMERR;
}

static xa_status_code binlog_xa_commit(handlerton *, XID *xid) {
  return binlog_xa_commit_or_rollback(current_thd, xid, true);
}

static xa_status_code binlog_xa_rollback(handlerton *, XID *xid) {
  return binlog_xa_commit_or_rollback(current_thd, xid, false);
}

/**
  When a fatal error occurs due to which binary logging becomes impossible and
  the user specified binlog_error_action= ABORT_SERVER the following function is
  invoked. This function pushes the appropriate error message to client and logs
  the same to server error log and then aborts the server.

  @param err_string          Error string which specifies the exact error
                             message from the caller.

  @retval
    none
*/
static void exec_binlog_error_action_abort(const char *err_string) {
  THD *thd = current_thd;
  /*
    When the code enters here it means that there was an error at higher layer
    and my_error function could have been invoked to let the client know what
    went wrong during the execution.

    But these errors will not let the client know that the server is going to
    abort. Even if we add an additional my_error function call at this point
    client will be able to see only the first error message that was set
    during the very first invocation of my_error function call.

    The advantage of having multiple my_error function calls are visible when
    the server is up and running and user issues SHOW WARNINGS or SHOW ERROR
    calls. In this special scenario server will be immediately aborted and
    user will not be able execute the above SHOW commands.

    Hence we clear the previous errors and push one critical error message to
    clients.
   */
  if (thd) {
    if (thd->is_error()) thd->clear_error();
    /*
      Send error to both client and to the server error log.
    */
    my_error(ER_BINLOG_LOGGING_IMPOSSIBLE, MYF(ME_FATALERROR), err_string);
  }

  LogErr(ERROR_LEVEL, ER_BINLOG_LOGGING_NOT_POSSIBLE, err_string);
  flush_error_log_messages();

  if (thd) thd->send_statement_status();
  abort();
}

/**
  This function is called once after each statement.

  @todo This function is currently not used any more and will
  eventually be eliminated. The real commit job is done in the
  MYSQL_BIN_LOG::commit function.

  @see MYSQL_BIN_LOG::commit

  @see handlerton::commit
*/
static int binlog_commit(handlerton *, THD *, bool) {
  DBUG_TRACE;
  /*
    Nothing to do (any more) on commit.
   */
  return 0;
}

/**
  This function is called when a transaction or a statement is rolled back.

  @internal It is necessary to execute a rollback here if the
  transaction was rolled back because of executing a ROLLBACK TO
  SAVEPOINT command, but it is not used for normal rollback since
  MYSQL_BIN_LOG::rollback is called in that case.

  @todo Refactor code to introduce a <code>MYSQL_BIN_LOG::rollback(THD
  *thd, SAVEPOINT *sv)</code> function in @c TC_LOG and have that
  function execute the necessary work to rollback to a savepoint.

  @param thd   The client thread that executes the transaction.
  @param all   This is @c true if this is a real transaction rollback, and
               @false otherwise.

  @see handlerton::rollback
*/
static int binlog_rollback(handlerton *, THD *thd, bool all) {
  DBUG_TRACE;
  int error = 0;
  if (thd->lex->sql_command == SQLCOM_ROLLBACK_TO_SAVEPOINT)
    error = mysql_bin_log.rollback(thd, all);
  return error;
}

/**
  Write a rollback record of the transaction to the binary log.

  For binary log group commit, the rollback is separated into three
  parts:

  1. First part consists of filling the necessary caches and
     finalizing them (if they need to be finalized). After a cache is
     finalized, nothing can be added to the cache.

  2. Second part execute an ordered flush and commit. This will be
     done using the group commit functionality in @c ordered_commit.

     Since we roll back the transaction early, we call @c
     ordered_commit with the @c skip_commit flag set. The @c
     ha_commit_low call inside @c ordered_commit will then not be
     called.

  3. Third part checks any errors resulting from the flush and handles
     them appropriately.

  @see MYSQL_BIN_LOG::ordered_commit
  @see ha_commit_low
  @see ha_rollback_low

  @param thd Session to commit
  @param all This is @c true if this is a real transaction rollback, and
             @c false otherwise.

  @return Error code, or zero if there were no error.
 */

int MYSQL_BIN_LOG::rollback(THD *thd, bool all) {
  int error = 0;
  bool stuff_logged = false;
  binlog_cache_mngr *cache_mngr = thd_get_cache_mngr(thd);
  bool is_empty = false;

  DBUG_TRACE;
  DBUG_PRINT("enter",
             ("all: %s, cache_mngr: 0x%llx, thd->is_error: %s", YESNO(all),
              (ulonglong)cache_mngr, YESNO(thd->is_error())));
  /*
    Defer XA-transaction rollback until its XA-rollback event is recorded.
    When we are executing a ROLLBACK TO SAVEPOINT, we
    should only clear the caches since this function is called as part
    of the engine rollback.
    In other cases we roll back the transaction in the engines early
    since this will release locks and allow other transactions to
    start executing.
  */
  if (thd->lex->sql_command == SQLCOM_XA_ROLLBACK) {
    XID_STATE *xs = thd->get_transaction()->xid_state();

    DBUG_ASSERT(all || !xs->is_binlogged() ||
                (!xs->is_in_recovery() && thd->is_error()));
    /*
      Whenever cache_mngr is not initialized, the xa prepared
      transaction's binary logging status must not be set, unless the
      transaction is rolled back through an external connection which
      has binlogging switched off.
    */
    DBUG_ASSERT(cache_mngr || !xs->is_binlogged() ||
                !(is_open() && thd->variables.option_bits & OPTION_BIN_LOG));

    is_empty = !xs->is_binlogged();
    if ((error = do_binlog_xa_commit_rollback(thd, xs->get_xid(), false)))
      goto end;
    cache_mngr = thd_get_cache_mngr(thd);
  } else if (thd->lex->sql_command != SQLCOM_ROLLBACK_TO_SAVEPOINT)
    if ((error = ha_rollback_low(thd, all))) goto end;

  /*
    If there is no cache manager, or if there is nothing in the
    caches, there are no caches to roll back, so we're trivially done
    unless XA-ROLLBACK that yet to run rollback_low().
  */
  if (cache_mngr == nullptr || cache_mngr->is_binlog_empty()) {
    goto end;
  }

  DBUG_PRINT("debug", ("all.cannot_safely_rollback(): %s, trx_cache_empty: %s",
                       YESNO(thd->get_transaction()->cannot_safely_rollback(
                           Transaction_ctx::SESSION)),
                       YESNO(cache_mngr->trx_cache.is_binlog_empty())));
  DBUG_PRINT("debug",
             ("stmt.cannot_safely_rollback(): %s, stmt_cache_empty: %s",
              YESNO(thd->get_transaction()->cannot_safely_rollback(
                  Transaction_ctx::STMT)),
              YESNO(cache_mngr->stmt_cache.is_binlog_empty())));

  /*
    If an incident event is set we do not flush the content of the statement
    cache because it may be corrupted.
  */
  if (cache_mngr->stmt_cache.has_incident()) {
    const char *err_msg =
        "The content of the statement cache is corrupted "
        "while writing a rollback record of the transaction "
        "to the binary log.";
    error = write_incident(thd, true /*need_lock_log=true*/, err_msg);
    cache_mngr->stmt_cache.reset();
  } else if (!cache_mngr->stmt_cache.is_binlog_empty()) {
    if (thd->lex->sql_command == SQLCOM_CREATE_TABLE &&
        thd->lex->select_lex->item_list.elements && /* With select */
        !(thd->lex->create_info->options & HA_LEX_CREATE_TMP_TABLE) &&
        thd->is_current_stmt_binlog_format_row()) {
      /*
        In row based binlog format, we reset the binlog statement cache
        when rolling back a single statement 'CREATE...SELECT' transaction,
        since the 'CREATE TABLE' event was put in the binlog statement cache.
      */
      cache_mngr->stmt_cache.reset();
    } else {
      if ((error = cache_mngr->stmt_cache.finalize(thd))) goto end;
      stuff_logged = true;
    }
  }

  if (ending_trans(thd, all)) {
    if (trans_cannot_safely_rollback(thd)) {
      const char xa_rollback_str[] = "XA ROLLBACK";
      /*
        sizeof(xa_rollback_str) and XID::ser_buf_size both allocate `\0',
        so one of the two is used for necessary in the xa case `space' char
      */
      char query[sizeof(xa_rollback_str) + XID::ser_buf_size] = "ROLLBACK";
      XID_STATE *xs = thd->get_transaction()->xid_state();

      if (thd->lex->sql_command == SQLCOM_XA_ROLLBACK) {
        /* this block is relevant only for not prepared yet and "local" xa trx
         */
        DBUG_ASSERT(
            thd->get_transaction()->xid_state()->has_state(XID_STATE::XA_IDLE));
        DBUG_ASSERT(!cache_mngr->has_logged_xid);

        sprintf(query, "%s ", xa_rollback_str);
        xs->get_xid()->serialize(query + sizeof(xa_rollback_str));
      }
      /*
        If the transaction is being rolled back and contains changes that
        cannot be rolled back, the trx-cache's content is flushed.
      */
      Query_log_event end_evt(thd, query, strlen(query), true, false, true, 0,
                              true);
      error = thd->lex->sql_command != SQLCOM_XA_ROLLBACK
                  ? cache_mngr->trx_cache.finalize(thd, &end_evt)
                  : cache_mngr->trx_cache.finalize(thd, &end_evt, xs);
      stuff_logged = true;
    } else {
      /*
        If the transaction is being rolled back and its changes can be
        rolled back, the trx-cache's content is truncated.
      */
      error = cache_mngr->trx_cache.truncate(thd, all);

      DBUG_EXECUTE_IF("ensure_binlog_cache_is_reset", {
        /* Assert that binlog cache is reset at rollback time. */
        DBUG_ASSERT(binlog_cache_is_reset);
        binlog_cache_is_reset = false;
      };);
    }
  } else {
    /*
      If a statement is being rolled back, it is necessary to know
      exactly why a statement may not be safely rolled back as in
      some specific situations the trx-cache can be truncated.

      If a temporary table is created or dropped, the trx-cache is not
      truncated. Note that if the stmt-cache is used, there is nothing
      to truncate in the trx-cache.

      If a non-transactional table is updated and the binlog format is
      statement, the trx-cache is not truncated. The trx-cache is used
      when the direct option is off and a transactional table has been
      updated before the current statement in the context of the
      current transaction. Note that if the stmt-cache is used there is
      nothing to truncate in the trx-cache.

      If other binlog formats are used, updates to non-transactional
      tables are written to the stmt-cache and trx-cache can be safely
      truncated, if necessary.
    */
    if (thd->get_transaction()->has_dropped_temp_table(Transaction_ctx::STMT) ||
        thd->get_transaction()->has_created_temp_table(Transaction_ctx::STMT) ||
        (thd->get_transaction()->has_modified_non_trans_table(
             Transaction_ctx::STMT) &&
         thd->variables.binlog_format == BINLOG_FORMAT_STMT)) {
      /*
        If the statement is being rolled back and dropped or created a
        temporary table or modified a non-transactional table and the
        statement-based replication is in use, the statement's changes
        in the trx-cache are preserved.
      */
      cache_mngr->trx_cache.set_prev_position(MY_OFF_T_UNDEF);
    } else {
      /*
        Otherwise, the statement's changes in the trx-cache are
        truncated.
      */
      error = cache_mngr->trx_cache.truncate(thd, all);
    }
  }
  if (stuff_logged) {
    Transaction_ctx *trn_ctx = thd->get_transaction();
    trn_ctx->store_commit_parent(
        m_dependency_tracker.get_max_committed_timestamp());
  }

  DBUG_PRINT("debug", ("error: %d", error));
  if (error == 0 && stuff_logged) {
    if (RUN_HOOK(
            transaction, before_commit,
            (thd, all, thd_get_cache_mngr(thd)->get_trx_cache(),
             thd_get_cache_mngr(thd)->get_stmt_cache(),
             max<my_off_t>(max_binlog_cache_size, max_binlog_stmt_cache_size),
             false))) {
      // Reset the thread OK status before changing the outcome.
      if (thd->get_stmt_da()->is_ok())
        thd->get_stmt_da()->reset_diagnostics_area();
      my_error(ER_RUN_HOOK_ERROR, MYF(0), "before_commit");
      return RESULT_ABORTED;
    }
#ifndef DBUG_OFF
    /*
      XA rollback is always accepted.
    */
    if (thd->get_transaction()
            ->get_rpl_transaction_ctx()
            ->is_transaction_rollback())
      DBUG_ASSERT(0);
#endif

    error = ordered_commit(thd, all, /* skip_commit */ true);
  }

  if (check_write_error(thd)) {
    /*
      "all == true" means that a "rollback statement" triggered the error and
      this function was called. However, this must not happen as a rollback
      is written directly to the binary log. And in auto-commit mode, a single
      statement that is rolled back has the flag all == false.
    */
    DBUG_ASSERT(!all);
    /*
      We reach this point if the effect of a statement did not properly get into
      a cache and need to be rolled back.
    */
    error |= cache_mngr->trx_cache.truncate(thd, all);
  }

end:
  /* Deferred xa rollback to engines */
  if (!error && thd->lex->sql_command == SQLCOM_XA_ROLLBACK) {
    error = ha_rollback_low(thd, all);
    if (!error && !thd->is_error()) {
      /*
        XA-rollback ignores the gtid_state, if the transaciton
        is empty.
      */
      if (is_empty && !thd->slave_thread) gtid_state->update_on_rollback(thd);
      /*
        XA-rollback commits the new gtid_state, if transaction
        is not empty.
      */
      else {
        gtid_state->update_on_commit(thd);
        /*
          Inform hook listeners that a XA ROLLBACK did commit, that
          is, did log a transaction to the binary log.
        */
        (void)RUN_HOOK(transaction, after_commit, (thd, all));
      }
    }
  }
  /*
    When a statement errors out on auto-commit mode it is rollback
    implicitly, so the same should happen to its GTID.
  */
  if (!thd->in_active_multi_stmt_transaction())
    gtid_state->update_on_rollback(thd);

  /*
    TODO: some errors are overwritten, which may cause problem,
    fix it later.
  */
  DBUG_PRINT("return", ("error: %d", error));
  return error;
}

/**
  @note
  How do we handle this (unlikely but legal) case:
  @verbatim
    [transaction] + [update to non-trans table] + [rollback to savepoint] ?
  @endverbatim
  The problem occurs when a savepoint is before the update to the
  non-transactional table. Then when there's a rollback to the savepoint, if we
  simply truncate the binlog cache, we lose the part of the binlog cache where
  the update is. If we want to not lose it, we need to write the SAVEPOINT
  command and the ROLLBACK TO SAVEPOINT command to the binlog cache. The latter
  is easy: it's just write at the end of the binlog cache, but the former
  should be *inserted* to the place where the user called SAVEPOINT. The
  solution is that when the user calls SAVEPOINT, we write it to the binlog
  cache (so no need to later insert it). As transactions are never intermixed
  in the binary log (i.e. they are serialized), we won't have conflicts with
  savepoint names when using mysqlbinlog or in the slave SQL thread.
  Then when ROLLBACK TO SAVEPOINT is called, if we updated some
  non-transactional table, we don't truncate the binlog cache but instead write
  ROLLBACK TO SAVEPOINT to it; otherwise we truncate the binlog cache (which
  will chop the SAVEPOINT command from the binlog cache, which is good as in
  that case there is no need to have it in the binlog).
*/

static int binlog_savepoint_set(handlerton *, THD *thd, void *sv) {
  DBUG_TRACE;
  int error = 1;

  String log_query;
  if (log_query.append(STRING_WITH_LEN("SAVEPOINT ")))
    return error;
  else
    append_identifier(thd, &log_query, thd->lex->ident.str,
                      thd->lex->ident.length);

  int errcode = query_error_code(thd, thd->killed == THD::NOT_KILLED);
  Query_log_event qinfo(thd, log_query.c_ptr_safe(), log_query.length(), true,
                        false, true, errcode);
  /*
    We cannot record the position before writing the statement
    because a rollback to a savepoint (.e.g. consider it "S") would
    prevent the savepoint statement (i.e. "SAVEPOINT S") from being
    written to the binary log despite the fact that the server could
    still issue other rollback statements to the same savepoint (i.e.
    "S").
    Given that the savepoint is valid until the server releases it,
    ie, until the transaction commits or it is released explicitly,
    we need to log it anyway so that we don't have "ROLLBACK TO S"
    or "RELEASE S" without the preceding "SAVEPOINT S" in the binary
    log.
  */
  if (!(error = mysql_bin_log.write_event(&qinfo)))
    binlog_trans_log_savepos(thd, (my_off_t *)sv);

  return error;
}

static int binlog_savepoint_rollback(handlerton *, THD *thd, void *sv) {
  DBUG_TRACE;
  binlog_cache_mngr *const cache_mngr = thd_get_cache_mngr(thd);
  my_off_t pos = *(my_off_t *)sv;
  DBUG_ASSERT(pos != ~(my_off_t)0);

  /*
    Write ROLLBACK TO SAVEPOINT to the binlog cache if we have updated some
    non-transactional table. Otherwise, truncate the binlog cache starting
    from the SAVEPOINT command.
  */
  if (trans_cannot_safely_rollback(thd)) {
    String log_query;
    if (log_query.append(STRING_WITH_LEN("ROLLBACK TO ")))
      return 1;
    else {
      /*
        Before writing identifier to the binlog, make sure to
        quote the identifier properly so as to prevent any SQL
        injection on the slave.
      */
      append_identifier(thd, &log_query, thd->lex->ident.str,
                        thd->lex->ident.length);
    }

    int errcode = query_error_code(thd, thd->killed == THD::NOT_KILLED);
    Query_log_event qinfo(thd, log_query.c_ptr_safe(), log_query.length(), true,
                          false, true, errcode);
    return mysql_bin_log.write_event(&qinfo);
  }
  // Otherwise, we truncate the cache
  cache_mngr->trx_cache.restore_savepoint(pos);
  /*
    When a SAVEPOINT is executed inside a stored function/trigger we force the
    pending event to be flushed with a STMT_END_F flag and clear the table maps
    as well to ensure that following DMLs will have a clean state to start
    with. ROLLBACK inside a stored routine has to finalize possibly existing
    current row-based pending event with cleaning up table maps. That ensures
    that following DMLs will have a clean state to start with.
   */
  if (thd->in_sub_stmt) thd->clear_binlog_table_maps();
  return 0;
}

/**
   purge logs, master and slave sides both, related error code
   convertor.
   Called from @c purge_error_message(), @c MYSQL_BIN_LOG::reset_logs()

   @param  res  an error code as used by purging routines

   @return the user level error code ER_*
*/
static uint purge_log_get_error_code(int res) {
  uint errcode = 0;

  switch (res) {
    case 0:
      break;
    case LOG_INFO_EOF:
      errcode = ER_UNKNOWN_TARGET_BINLOG;
      break;
    case LOG_INFO_IO:
      errcode = ER_IO_ERR_LOG_INDEX_READ;
      break;
    case LOG_INFO_INVALID:
      errcode = ER_BINLOG_PURGE_PROHIBITED;
      break;
    case LOG_INFO_SEEK:
      errcode = ER_FSEEK_FAIL;
      break;
    case LOG_INFO_MEM:
      errcode = ER_OUT_OF_RESOURCES;
      break;
    case LOG_INFO_FATAL:
      errcode = ER_BINLOG_PURGE_FATAL_ERR;
      break;
    case LOG_INFO_IN_USE:
      errcode = ER_LOG_IN_USE;
      break;
    case LOG_INFO_EMFILE:
      errcode = ER_BINLOG_PURGE_EMFILE;
      break;
    default:
      errcode = ER_LOG_PURGE_UNKNOWN_ERR;
      break;
  }

  return errcode;
}

/**
  Check whether binlog state allows to safely release MDL locks after
  rollback to savepoint.

  @param thd   The client thread that executes the transaction.

  @return true  - It is safe to release MDL locks.
          false - If it is not.
*/
static bool binlog_savepoint_rollback_can_release_mdl(handlerton *, THD *thd) {
  DBUG_TRACE;
  /**
    If we have not updated any non-transactional tables rollback
    to savepoint will simply truncate binlog cache starting from
    SAVEPOINT command. So it should be safe to release MDL acquired
    after SAVEPOINT command in this case.
  */
  return !trans_cannot_safely_rollback(thd);
}

/**
  Adjust log offset in the binary log file for all running slaves
  This class implements call back function for do_for_all_thd().
  It is called for each thd in thd list to adjust offset.
*/
class Adjust_offset : public Do_THD_Impl {
 public:
  Adjust_offset(my_off_t value) : m_purge_offset(value) {}
  virtual void operator()(THD *thd) {
    LOG_INFO *linfo;
    mysql_mutex_lock(&thd->LOCK_thd_data);
    if ((linfo = thd->current_linfo)) {
      /*
        Index file offset can be less that purge offset only if
        we just started reading the index file. In that case
        we have nothing to adjust.
      */
      if (linfo->index_file_offset < m_purge_offset)
        linfo->fatal = (linfo->index_file_offset != 0);
      else
        linfo->index_file_offset -= m_purge_offset;
    }
    mysql_mutex_unlock(&thd->LOCK_thd_data);
  }

 private:
  my_off_t m_purge_offset;
};

/*
  Adjust the position pointer in the binary log file for all running slaves.

  SYNOPSIS
    adjust_linfo_offsets()
    purge_offset	Number of bytes removed from start of log index file

  NOTES
    - This is called when doing a PURGE when we delete lines from the
      index log file.

  REQUIREMENTS
    - Before calling this function, we have to ensure that no threads are
      using any binary log file before purge_offset.

  TODO
    - Inform the slave threads that they should sync the position
      in the binary log file with flush_relay_log_info.
      Now they sync is done for next read.
*/
static void adjust_linfo_offsets(my_off_t purge_offset) {
  Adjust_offset adjust_offset(purge_offset);
  Global_THD_manager::get_instance()->do_for_all_thd(&adjust_offset);
}

/**
  This class implements Call back function for do_for_all_thd().
  It is called for each thd in thd list to count
  threads using bin log file
*/

class Log_in_use : public Do_THD_Impl {
 public:
  Log_in_use(const char *value) : m_log_name(value), m_count(0) {
    m_log_name_len = strlen(m_log_name) + 1;
  }
  virtual void operator()(THD *thd) {
    LOG_INFO *linfo;
    mysql_mutex_lock(&thd->LOCK_thd_data);
    if ((linfo = thd->current_linfo)) {
      if (!strncmp(m_log_name, linfo->log_file_name, m_log_name_len)) {
        LogErr(WARNING_LEVEL, ER_BINLOG_FILE_BEING_READ_NOT_PURGED, m_log_name,
               thd->thread_id());
        m_count++;
      }
    }
    mysql_mutex_unlock(&thd->LOCK_thd_data);
  }
  int get_count() { return m_count; }

 private:
  const char *m_log_name;
  size_t m_log_name_len;
  int m_count;
};

static int log_in_use(const char *log_name) {
  Log_in_use log_in_use(log_name);
#ifndef DBUG_OFF
  if (current_thd)
    DEBUG_SYNC(current_thd, "purge_logs_after_lock_index_before_thread_count");
#endif
  Global_THD_manager::get_instance()->do_for_all_thd(&log_in_use);
  return log_in_use.get_count();
}

static bool purge_error_message(THD *thd, int res) {
  uint errcode;

  if ((errcode = purge_log_get_error_code(res)) != 0) {
    my_error(errcode, MYF(0));
    return true;
  }
  my_ok(thd);
  return false;
}

bool is_transaction_empty(THD *thd) {
  DBUG_TRACE;
  int rw_ha_count = check_trx_rw_engines(thd, Transaction_ctx::SESSION);
  rw_ha_count += check_trx_rw_engines(thd, Transaction_ctx::STMT);
  return rw_ha_count == 0;
}

int check_trx_rw_engines(THD *thd, Transaction_ctx::enum_trx_scope trx_scope) {
  DBUG_TRACE;

  int rw_ha_count = 0;
  Ha_trx_info *ha_list =
      (Ha_trx_info *)thd->get_transaction()->ha_trx_info(trx_scope);

  for (Ha_trx_info *ha_info = ha_list; ha_info; ha_info = ha_info->next()) {
    if (ha_info->is_trx_read_write()) ++rw_ha_count;
  }
  return rw_ha_count;
}

bool is_empty_transaction_in_binlog_cache(const THD *thd) {
  DBUG_TRACE;

  binlog_cache_mngr *const cache_mngr = thd_get_cache_mngr(thd);
  if (cache_mngr != nullptr && cache_mngr->has_empty_transaction()) {
    return true;
  }

  return false;
}

/**
  This function checks if a transactional table was updated by the
  current transaction.

  @param thd The client thread that executed the current statement.
  @return
    @c true if a transactional table was updated, @c false otherwise.
*/
bool trans_has_updated_trans_table(const THD *thd) {
  binlog_cache_mngr *const cache_mngr = thd_get_cache_mngr(thd);

  return (cache_mngr ? !cache_mngr->trx_cache.is_binlog_empty() : 0);
}

/**
  This function checks if a transactional table was updated by the
  current statement.

  @param ha_list Registered storage engine handler list.
  @return
    @c true if a transactional table was updated, @c false otherwise.
*/
bool stmt_has_updated_trans_table(Ha_trx_info *ha_list) {
  const Ha_trx_info *ha_info;
  for (ha_info = ha_list; ha_info; ha_info = ha_info->next()) {
    if (ha_info->is_trx_read_write() && ha_info->ht() != binlog_hton)
      return (true);
  }
  return (false);
}

/**
  This function checks if a transaction, either a multi-statement
  or a single statement transaction is about to commit or not.

  @param thd The client thread that executed the current statement.
  @param all Committing a transaction (i.e. true) or a statement
             (i.e. false).
  @return
    @c true if committing a transaction, otherwise @c false.
*/
bool ending_trans(THD *thd, const bool all) {
  return (all || ending_single_stmt_trans(thd, all));
}

/**
  This function checks if a single statement transaction is about
  to commit or not.

  @param thd The client thread that executed the current statement.
  @param all Committing a transaction (i.e. true) or a statement
             (i.e. false).
  @return
    @c true if committing a single statement transaction, otherwise
    @c false.
*/
bool ending_single_stmt_trans(THD *thd, const bool all) {
  return (!all && !thd->in_multi_stmt_transaction_mode());
}

/**
  This function checks if a transaction cannot be rolled back safely.

  @param thd The client thread that executed the current statement.
  @return
    @c true if cannot be safely rolled back, @c false otherwise.
*/
bool trans_cannot_safely_rollback(const THD *thd) {
  binlog_cache_mngr *const cache_mngr = thd_get_cache_mngr(thd);

  return cache_mngr->trx_cache.cannot_rollback();
}

/**
  This function checks if current statement cannot be rollded back safely.

  @param thd The client thread that executed the current statement.
  @return
    @c true if cannot be safely rolled back, @c false otherwise.
*/
bool stmt_cannot_safely_rollback(const THD *thd) {
  return thd->get_transaction()->cannot_safely_rollback(Transaction_ctx::STMT);
}

/**
  Execute a PURGE BINARY LOGS TO @<log@> command.

  @param thd Pointer to THD object for the client thread executing the
  statement.

  @param to_log Name of the last log to purge.

  @retval false success
  @retval true failure
*/
bool purge_master_logs(THD *thd, const char *to_log) {
  char search_file_name[FN_REFLEN];
  if (!mysql_bin_log.is_open()) {
    my_ok(thd);
    return false;
  }

  mysql_bin_log.make_log_name(search_file_name, to_log);
  return purge_error_message(
      thd, mysql_bin_log.purge_logs(
               search_file_name, false, true /*need_lock_index=true*/,
               true /*need_update_threads=true*/, nullptr, false));
}

/**
  Execute a PURGE BINARY LOGS BEFORE @<date@> command.

  @param thd Pointer to THD object for the client thread executing the
  statement.

  @param purge_time Date before which logs should be purged.

  @retval false success
  @retval true failure
*/
bool purge_master_logs_before_date(THD *thd, time_t purge_time) {
  if (!mysql_bin_log.is_open()) {
    my_ok(thd);
    return false;
  }
  return purge_error_message(
      thd, mysql_bin_log.purge_logs_before_date(purge_time, false));
}

/*
  Helper function to get the error code of the query to be binlogged.
 */
int query_error_code(const THD *thd, bool not_killed) {
  int error;

  if (not_killed) {
    error = thd->is_error() ? thd->get_stmt_da()->mysql_errno() : 0;

    /* thd->get_stmt_da()->sql_errno() might be ER_SERVER_SHUTDOWN or
       ER_QUERY_INTERRUPTED, So here we need to make sure that error
       is not set to these errors when specified not_killed by the
       caller.
    */
    if (error == ER_SERVER_SHUTDOWN || error == ER_QUERY_INTERRUPTED) error = 0;
  } else
    error = thd->killed;

  return error;
}

/**
  Copy content of 'from' file from offset to 'to' file.

  - We do the copy outside of the IO_CACHE as the cache
  buffers would just make things slower and more complicated.
  In most cases the copy loop should only do one read.

  @param from          File to copy.
  @param to            File to copy to.
  @param offset        Offset in 'from' file.


  @retval
    0    ok
  @retval
    -1    error
*/
static bool copy_file(IO_CACHE *from, IO_CACHE *to, my_off_t offset) {
  int bytes_read;
  uchar io_buf[IO_SIZE * 2];
  DBUG_TRACE;

  mysql_file_seek(from->file, offset, MY_SEEK_SET, MYF(0));
  while (true) {
    if ((bytes_read = (int)mysql_file_read(from->file, io_buf, sizeof(io_buf),
                                           MYF(MY_WME))) < 0)
      goto err;
    if (DBUG_EVALUATE_IF("fault_injection_copy_part_file", 1, 0))
      bytes_read = bytes_read / 2;
    if (!bytes_read) break;  // end of file
    if (mysql_file_write(to->file, io_buf, bytes_read, MYF(MY_WME | MY_NABP)))
      goto err;
  }

  return false;

err:
  return true;
}

/**
   Load data's io cache specific hook to be executed
   before a chunk of data is being read into the cache's buffer
   The fuction instantianates and writes into the binlog
   replication events along LOAD DATA processing.

   @param file  pointer to io-cache
   @retval 0 success
   @retval 1 failure
*/
int log_loaded_block(IO_CACHE *file) {
  DBUG_TRACE;
  LOAD_FILE_INFO *lf_info;
  uint block_len;
  /* buffer contains position where we started last read */
  uchar *buffer = (uchar *)my_b_get_buffer_start(file);
  uint max_event_size = current_thd->variables.max_allowed_packet;
  lf_info = (LOAD_FILE_INFO *)file->arg;
  if (lf_info->thd->is_current_stmt_binlog_format_row()) return 0;
  if (lf_info->last_pos_in_file != HA_POS_ERROR &&
      lf_info->last_pos_in_file >= my_b_get_pos_in_file(file))
    return 0;

  for (block_len = (uint)(my_b_get_bytes_in_buffer(file)); block_len > 0;
       buffer += min(block_len, max_event_size),
      block_len -= min(block_len, max_event_size)) {
    lf_info->last_pos_in_file = my_b_get_pos_in_file(file);
    if (lf_info->logged_data_file) {
      Append_block_log_event a(lf_info->thd, lf_info->thd->db().str, buffer,
                               min(block_len, max_event_size),
                               lf_info->log_delayed);
      if (mysql_bin_log.write_event(&a)) return 1;
    } else {
      Begin_load_query_log_event b(lf_info->thd, lf_info->thd->db().str, buffer,
                                   min(block_len, max_event_size),
                                   lf_info->log_delayed);
      if (mysql_bin_log.write_event(&b)) return 1;
      lf_info->logged_data_file = true;
    }
  }
  return 0;
}

/* Helper function for SHOW BINLOG/RELAYLOG EVENTS */
template <class BINLOG_FILE_READER>
bool show_binlog_events(THD *thd, MYSQL_BIN_LOG *binary_log) {
  Protocol *protocol = thd->get_protocol();
  List<Item> field_list;
  const char *errmsg = nullptr;
  LOG_INFO linfo;

  DBUG_TRACE;

  DBUG_ASSERT(thd->lex->sql_command == SQLCOM_SHOW_BINLOG_EVENTS ||
              thd->lex->sql_command == SQLCOM_SHOW_RELAYLOG_EVENTS);

  if (binary_log->is_open()) {
    LEX_MASTER_INFO *lex_mi = &thd->lex->mi;
    SELECT_LEX_UNIT *unit = thd->lex->unit;
    ha_rows event_count, limit_start, limit_end;
    my_off_t pos =
        max<my_off_t>(BIN_LOG_HEADER_SIZE, lex_mi->pos);  // user-friendly
    char search_file_name[FN_REFLEN], *name;
    const char *log_file_name = lex_mi->log_file_name;

    unit->set_limit(thd, thd->lex->current_select());
    limit_start = unit->offset_limit_cnt;
    limit_end = unit->select_limit_cnt;

    name = search_file_name;
    if (log_file_name)
      binary_log->make_log_name(search_file_name, log_file_name);
    else
      name = 0;  // Find first log

    linfo.index_file_offset = 0;

    if (binary_log->find_log_pos(&linfo, name, true /*need_lock_index=true*/)) {
      errmsg = "Could not find target log";
      goto err;
    }

    mysql_mutex_lock(&thd->LOCK_thd_data);
    thd->current_linfo = &linfo;
    mysql_mutex_unlock(&thd->LOCK_thd_data);

    BINLOG_FILE_READER binlog_file_reader(
        opt_master_verify_checksum,
        std::max(thd->variables.max_allowed_packet,
                 binlog_row_event_max_size + MAX_LOG_EVENT_HEADER));

    if (binlog_file_reader.open(linfo.log_file_name, pos)) {
      errmsg = binlog_file_reader.get_error_str();
      goto err;
    }

    /*
      Adjust the pos to the correct starting offset of an event after the
      specified position if it is an invalid starting offset.
    */
    pos = binlog_file_reader.position();

    /*
      For 'in-active' binlog file, it is safe to read all events in it. But
      for 'active' binlog file, it is only safe to read the events before
      get_binlog_end_pos().

      Binlog rotation may happen after calling is_active(). In this case,
      end_pos will NOT be set to 0 while the file is actually not 'active'.
      It is safe, since 'end_pos' still expresses a correct position.
    */
    my_off_t end_pos = binary_log->get_binlog_end_pos();
    if (!binary_log->is_active(linfo.log_file_name)) end_pos = 0;

    DEBUG_SYNC(thd, "after_show_binlog_event_found_file");
    for (event_count = 0; event_count < limit_end; event_count++) {
      Log_event *ev = binlog_file_reader.read_event_object();
      if (ev == nullptr) {
        if (binlog_file_reader.has_fatal_error())
          errmsg = binlog_file_reader.get_error_str();
        break;
      }

      DEBUG_SYNC(thd, "wait_in_show_binlog_events_loop");
      if (event_count >= limit_start &&
          ev->net_send(protocol, linfo.log_file_name, pos)) {
        errmsg = "Net error";
        delete ev;
        goto err;
      }
      delete ev;
      pos = binlog_file_reader.position();
      if (end_pos > 0 && pos >= end_pos) break;
    }
  }
  // Check that linfo is still on the function scope.
  DEBUG_SYNC(thd, "after_show_binlog_events");

err:
  if (errmsg) {
    if (thd->lex->sql_command == SQLCOM_SHOW_RELAYLOG_EVENTS)
      my_error(ER_ERROR_WHEN_EXECUTING_COMMAND, MYF(0), "SHOW RELAYLOG EVENTS",
               errmsg);
    else
      my_error(ER_ERROR_WHEN_EXECUTING_COMMAND, MYF(0), "SHOW BINLOG EVENTS",
               errmsg);
  } else
    my_eof(thd);

  mysql_mutex_lock(&thd->LOCK_thd_data);
  thd->current_linfo = 0;
  mysql_mutex_unlock(&thd->LOCK_thd_data);
  return errmsg != nullptr;
}

bool show_binlog_events(THD *thd, MYSQL_BIN_LOG *binary_log) {
  if (binary_log->is_relay_log)
    return show_binlog_events<Relaylog_file_reader>(thd, binary_log);
  return show_binlog_events<Binlog_file_reader>(thd, binary_log);
}

/**
  Execute a SHOW BINLOG EVENTS statement.

  @param thd Pointer to THD object for the client thread executing the
  statement.

  @retval false success
  @retval true failure
*/
bool mysql_show_binlog_events(THD *thd) {
  List<Item> field_list;
  DBUG_TRACE;

  DBUG_ASSERT(thd->lex->sql_command == SQLCOM_SHOW_BINLOG_EVENTS);

  Log_event::init_show_field_list(&field_list);
  if (thd->send_result_metadata(&field_list,
                                Protocol::SEND_NUM_ROWS | Protocol::SEND_EOF))
    return true;

  /*
    Wait for handlers to insert any pending information
    into the binlog.  For e.g. ndb which updates the binlog asynchronously
    this is needed so that the uses sees all its own commands in the binlog
  */
  ha_binlog_wait(thd);

  return show_binlog_events(thd, &mysql_bin_log);
}

MYSQL_BIN_LOG::MYSQL_BIN_LOG(uint *sync_period, bool relay_log)
    : name(nullptr),
      write_error(false),
      inited(false),
      m_binlog_file(new Binlog_ofile()),
      m_key_LOCK_log(key_LOG_LOCK_log),
      bytes_written(0),
      file_id(1),
      sync_period_ptr(sync_period),
      sync_counter(0),
      is_relay_log(relay_log),
      checksum_alg_reset(binary_log::BINLOG_CHECKSUM_ALG_UNDEF),
      relay_log_checksum_alg(binary_log::BINLOG_CHECKSUM_ALG_UNDEF),
      previous_gtid_set_relaylog(nullptr),
      is_rotating_caused_by_incident(false) {
  /*
    We don't want to initialize locks here as such initialization depends on
    safe_mutex (when using safe_mutex) which depends on MY_INIT(), which is
    called only in main(). Doing initialization here would make it happen
    before main().
  */
  index_file_name[0] = 0;
}

MYSQL_BIN_LOG::~MYSQL_BIN_LOG() { delete m_binlog_file; }

/* this is called only once */

void MYSQL_BIN_LOG::cleanup() {
  DBUG_TRACE;
  if (inited) {
    inited = false;
    close(LOG_CLOSE_INDEX | LOG_CLOSE_STOP_EVENT, true /*need_lock_log=true*/,
          true /*need_lock_index=true*/);
    mysql_mutex_destroy(&LOCK_log);
    mysql_mutex_destroy(&LOCK_index);
    mysql_mutex_destroy(&LOCK_commit);
    mysql_mutex_destroy(&LOCK_sync);
    mysql_mutex_destroy(&LOCK_binlog_end_pos);
    mysql_mutex_destroy(&LOCK_xids);
    mysql_cond_destroy(&update_cond);
    mysql_cond_destroy(&m_prep_xids_cond);
    if (!is_relay_log) {
      Commit_stage_manager::get_instance().deinit();
    }
  }

  delete m_binlog_file;
  m_binlog_file = nullptr;
}

void MYSQL_BIN_LOG::init_pthread_objects() {
  DBUG_ASSERT(inited == 0);
  inited = true;

  mysql_mutex_init(m_key_LOCK_log, &LOCK_log, MY_MUTEX_INIT_SLOW);
  mysql_mutex_init(m_key_LOCK_index, &LOCK_index, MY_MUTEX_INIT_SLOW);
  mysql_mutex_init(m_key_LOCK_commit, &LOCK_commit, MY_MUTEX_INIT_FAST);
  mysql_mutex_init(m_key_LOCK_sync, &LOCK_sync, MY_MUTEX_INIT_FAST);
  mysql_mutex_init(m_key_LOCK_binlog_end_pos, &LOCK_binlog_end_pos,
                   MY_MUTEX_INIT_FAST);
  mysql_mutex_init(m_key_LOCK_xids, &LOCK_xids, MY_MUTEX_INIT_FAST);
  mysql_cond_init(m_key_update_cond, &update_cond);
  mysql_cond_init(m_key_prep_xids_cond, &m_prep_xids_cond);
  if (!is_relay_log) {
    Commit_stage_manager::get_instance().init(
        m_key_LOCK_flush_queue, m_key_LOCK_sync_queue, m_key_LOCK_commit_queue,
        m_key_LOCK_done, m_key_COND_done);
  }
}

/**
  Check if a string is a valid number.

  @param str			String to test
  @param res			Store value here
  @param allow_wildcards	Set to 1 if we should ignore '%' and '_'

  @note
    For the moment the allow_wildcards argument is not used
    Should be moved to some other file.

  @retval
    1	String is a number
  @retval
    0	String is not a number
*/

static bool is_number(const char *str, ulong *res, bool allow_wildcards) {
  int flag;
  const char *start;
  DBUG_TRACE;

  flag = 0;
  start = str;
  while (*str++ == ' ')
    ;
  if (*--str == '-' || *str == '+') str++;
  while (my_isdigit(files_charset_info, *str) ||
         (allow_wildcards && (*str == wild_many || *str == wild_one))) {
    flag = 1;
    str++;
  }
  if (*str == '.') {
    for (str++; my_isdigit(files_charset_info, *str) ||
                (allow_wildcards && (*str == wild_many || *str == wild_one));
         str++, flag = 1)
      ;
  }
  if (*str != 0 || flag == 0) return false;
  if (res) *res = atol(start);
  return true; /* Number ok */
} /* is_number */

/**
  Find a unique filename for 'filename.#'.

  Set '#' to the highest existing log file extension plus one.

  This function will return nonzero if: (i) the generated name
  exceeds FN_REFLEN; (ii) if the number of extensions is exhausted;
  or (iii) some other error happened while examining the filesystem.

  @return
    nonzero if not possible to get unique filename.
*/

static int find_uniq_filename(char *name, uint32 new_index_number) {
  uint i;
  char buff[FN_REFLEN], ext_buf[FN_REFLEN];
  MY_DIR *dir_info = nullptr;
  struct fileinfo *file_info;
  ulong max_found = 0, next = 0, number = 0;
  size_t buf_length, length;
  char *start, *end;
  int error = 0;
  DBUG_TRACE;

  length = dirname_part(buff, name, &buf_length);
  start = name + length;
  end = strend(start);

  *end = '.';
  length = (size_t)(end - start + 1);

  if ((DBUG_EVALUATE_IF(
          "error_unique_log_filename", 1,
          !(dir_info =
                my_dir(buff, MYF(MY_DONT_SORT)))))) {  // This shouldn't happen
    my_stpcpy(end, ".1");                              // use name+1
    return 1;
  }
  file_info = dir_info->dir_entry;
  for (i = dir_info->number_off_files; i--; file_info++) {
    if (strncmp(file_info->name, start, length) == 0 &&
        is_number(file_info->name + length, &number, false)) {
      max_found = std::max(max_found, number);
    }
  }
  my_dirend(dir_info);

  /* check if reached the maximum possible extension number */
  if (max_found >= MAX_LOG_UNIQUE_FN_EXT) {
    LogErr(ERROR_LEVEL, ER_BINLOG_FILE_EXTENSION_NUMBER_EXHAUSTED, max_found);
    error = 1;
    goto end;
  }

  if (new_index_number > 0) {
    /*
      If "new_index_number" was specified, this means we are handling a
      "RESET MASTER TO" command and the binary log was already purged
      so max_found should be 0.
    */
    DBUG_ASSERT(max_found == 0);
    next = new_index_number;
  } else
    next = max_found + 1;
  if (sprintf(ext_buf, "%06lu", next) < 0) {
    error = 1;
    goto end;
  }
  *end++ = '.';

  /*
    Check if the generated extension size + the file name exceeds the
    buffer size used. If one did not check this, then the filename might be
    truncated, resulting in error.
   */
  if (((strlen(ext_buf) + (end - name)) >= FN_REFLEN)) {
    LogErr(ERROR_LEVEL, ER_BINLOG_FILE_NAME_TOO_LONG, name, ext_buf,
           (strlen(ext_buf) + (end - name)));
    error = 1;
    goto end;
  }

  if (sprintf(end, "%06lu", next) < 0) {
    error = 1;
    goto end;
  }

  /* print warning if reaching the end of available extensions. */
  if (next > MAX_ALLOWED_FN_EXT_RESET_MASTER)
    LogErr(WARNING_LEVEL, ER_BINLOG_FILE_EXTENSION_NUMBER_RUNNING_LOW, next,
           (MAX_LOG_UNIQUE_FN_EXT - next));

end:
  return error;
}

int MYSQL_BIN_LOG::generate_new_name(char *new_name, const char *log_name,
                                     uint32 new_index_number) {
  fn_format(new_name, log_name, mysql_data_home, "", 4);
  if (!fn_ext(log_name)[0]) {
    if (find_uniq_filename(new_name, new_index_number)) {
      if (current_thd != nullptr)
        my_printf_error(ER_NO_UNIQUE_LOGFILE,
                        ER_THD(current_thd, ER_NO_UNIQUE_LOGFILE),
                        MYF(ME_FATALERROR), log_name);
      LogErr(ERROR_LEVEL, ER_FAILED_TO_GENERATE_UNIQUE_LOGFILE, log_name);
      return 1;
    }
  }
  return 0;
}

/**
  @todo
  The following should be using fn_format();  We just need to
  first change fn_format() to cut the file name if it's too long.
*/
const char *MYSQL_BIN_LOG::generate_name(const char *log_name,
                                         const char *suffix, char *buff) {
  if (!log_name || !log_name[0]) {
    if (is_relay_log || log_bin_supplied)
      strmake(buff, default_logfile_name, FN_REFLEN - strlen(suffix) - 1);
    else
      strmake(buff, default_binlogfile_name, FN_REFLEN - strlen(suffix) - 1);

    return (const char *)fn_format(buff, buff, "", suffix,
                                   MYF(MY_REPLACE_EXT | MY_REPLACE_DIR));
  }
  // get rid of extension to avoid problems

  const char *p = fn_ext(log_name);
  uint length = (uint)(p - log_name);
  strmake(buff, log_name, min<size_t>(length, FN_REFLEN - 1));
  return (const char *)buff;
}

bool MYSQL_BIN_LOG::init_and_set_log_file_name(const char *log_name,
                                               const char *new_name,
                                               uint32 new_index_number) {
  if (new_name && !my_stpcpy(log_file_name, new_name))
    return true;
  else if (!new_name &&
           generate_new_name(log_file_name, log_name, new_index_number))
    return true;

  return false;
}

/**
  Open the logfile and init IO_CACHE.

  @param log_file_key        The file instrumentation key for this file
  @param log_name            The name of the log to open
  @param new_name            The new name for the logfile.
                             NULL forces generate_new_name() to be called.
  @param new_index_number    The binary log file index number to start from
                             after the RESET MASTER TO command is called.

  @return true if error, false otherwise.
*/

bool MYSQL_BIN_LOG::open(PSI_file_key log_file_key, const char *log_name,
                         const char *new_name, uint32 new_index_number) {
  DBUG_TRACE;
  bool ret = false;

  write_error = false;
  myf flags = MY_WME | MY_NABP | MY_WAIT_IF_FULL;
  if (is_relay_log) flags = flags | MY_REPORT_WAITING_IF_FULL;

  if (!(name = my_strdup(key_memory_MYSQL_LOG_name, log_name, MYF(MY_WME)))) {
    goto err;
  }

  if (init_and_set_log_file_name(name, new_name, new_index_number) ||
      DBUG_EVALUATE_IF("fault_injection_init_name", 1, 0))
    goto err;

  db[0] = 0;

  /* Keep the key for reopen */
  m_log_file_key = log_file_key;

  /*
    LOCK_sync guarantees that no thread is calling m_binlog_file to sync data
    to disk when another thread is opening the new file
    (FLUSH LOG or RESET MASTER).
  */
  if (!is_relay_log) mysql_mutex_lock(&LOCK_sync);

  ret = m_binlog_file->open(log_file_key, log_file_name, flags);

  if (!is_relay_log) mysql_mutex_unlock(&LOCK_sync);

  if (ret) goto err;

  atomic_log_state = LOG_OPENED;
  return false;

err:
  if (binlog_error_action == ABORT_SERVER) {
    exec_binlog_error_action_abort(
        "Either disk is full, file system is read only or "
        "there was an encryption error while opening the binlog. "
        "Aborting the server.");
  } else
    LogErr(ERROR_LEVEL, ER_BINLOG_CANT_OPEN_FOR_LOGGING, log_name, errno);

  my_free(name);
  name = nullptr;
  atomic_log_state = LOG_CLOSED;
  return true;
}

bool MYSQL_BIN_LOG::open_index_file(const char *index_file_name_arg,
                                    const char *log_name,
                                    bool need_lock_index) {
  bool error = false;
  File index_file_nr = -1;
  if (need_lock_index)
    mysql_mutex_lock(&LOCK_index);
  else
    mysql_mutex_assert_owner(&LOCK_index);

  /*
    First open of this class instance
    Create an index file that will hold all file names uses for logging.
    Add new entries to the end of it.
  */
  myf opt = MY_UNPACK_FILENAME;

  if (my_b_inited(&index_file)) goto end;

  if (!index_file_name_arg) {
    index_file_name_arg = log_name;  // Use same basename for index file
    opt = MY_UNPACK_FILENAME | MY_REPLACE_EXT;
  }
  fn_format(index_file_name, index_file_name_arg, mysql_data_home, ".index",
            opt);

  if (set_crash_safe_index_file_name(index_file_name_arg)) {
    error = true;
    goto end;
  }

  /*
    We need move crash_safe_index_file to index_file if the index_file
    does not exist and crash_safe_index_file exists when mysqld server
    restarts.
  */
  if (my_access(index_file_name, F_OK) &&
      !my_access(crash_safe_index_file_name, F_OK) &&
      my_rename(crash_safe_index_file_name, index_file_name, MYF(MY_WME))) {
    LogErr(ERROR_LEVEL, ER_BINLOG_CANT_MOVE_TMP_TO_INDEX,
           "MYSQL_BIN_LOG::open_index_file");
    error = true;
    goto end;
  }

  if ((index_file_nr = mysql_file_open(m_key_file_log_index, index_file_name,
                                       O_RDWR | O_CREAT, MYF(MY_WME))) < 0 ||
      mysql_file_sync(index_file_nr, MYF(MY_WME)) ||
      init_io_cache_ext(&index_file, index_file_nr, IO_SIZE, READ_CACHE,
                        mysql_file_seek(index_file_nr, 0L, MY_SEEK_END, MYF(0)),
                        false, MYF(MY_WME | MY_WAIT_IF_FULL),
                        m_key_file_log_index_cache) ||
      DBUG_EVALUATE_IF("fault_injection_openning_index", 1, 0)) {
    /*
      TODO: all operations creating/deleting the index file or a log, should
      call my_sync_dir() or my_sync_dir_by_file() to be durable.
      TODO: file creation should be done with mysql_file_create()
      not mysql_file_open().
    */
    if (index_file_nr >= 0) mysql_file_close(index_file_nr, MYF(0));
    error = true;
    goto end;
  }

  /*
    Sync the index by purging any binary log file that is not registered.
    In other words, either purge binary log files that were removed from
    the index but not purged from the file system due to a crash or purge
    any binary log file that was created but not register in the index
    due to a crash.
  */

  if (set_purge_index_file_name(index_file_name_arg) ||
      open_purge_index_file(false) ||
      purge_index_entry(nullptr, nullptr, false) || close_purge_index_file() ||
      DBUG_EVALUATE_IF("fault_injection_recovering_index", 1, 0)) {
    LogErr(ERROR_LEVEL, ER_BINLOG_FAILED_TO_SYNC_INDEX_FILE);
    error = true;
    goto end;
  }

end:
  if (need_lock_index) mysql_mutex_unlock(&LOCK_index);
  return error;
}

/**
  Add the GTIDs from the given relaylog file and also
  update the IO thread transaction parser.

  @param filename Relaylog file to read from.
  @param retrieved_gtids Gtid_set to store the GTIDs found on the relaylog file.
  @param verify_checksum Set to true to verify event checksums.
  @param trx_parser The transaction boundary parser to be used in order to
  only add a GTID to the gtid_set after ensuring the transaction is fully
  stored on the relay log.
  @param partial_trx The trx_monitoring_info of the last incomplete transaction
  found in the relay log.

  @retval false The file was successfully read and all GTIDs from
  Previous_gtids and Gtid_log_event from complete transactions were added to
  the retrieved_set.
  @retval true There was an error during the procedure.
*/
static bool read_gtids_and_update_trx_parser_from_relaylog(
    const char *filename, Gtid_set *retrieved_gtids, bool verify_checksum,
    Transaction_boundary_parser *trx_parser,
    Gtid_monitoring_info *partial_trx) {
  DBUG_TRACE;
  DBUG_PRINT("info", ("Opening file %s", filename));

  DBUG_ASSERT(retrieved_gtids != nullptr);
  DBUG_ASSERT(trx_parser != nullptr);
#ifndef DBUG_OFF
  unsigned long event_counter = 0;
#endif
  bool error = false;

  Relaylog_file_reader relaylog_file_reader(verify_checksum);
  if (relaylog_file_reader.open(filename)) {
    LogErr(ERROR_LEVEL, ER_BINLOG_FILE_OPEN_FAILED,
           relaylog_file_reader.get_error_str());

    /*
      As read_gtids_from_binlog() will not throw error on truncated
      relaylog files, we should do the same here in order to keep the
      current behavior.
    */
    if (relaylog_file_reader.get_error_type() ==
        Binlog_read_error::CANNOT_GET_FILE_PASSWORD)
      error = true;
    return error;
  }

  Log_event *ev = nullptr;
  bool seen_prev_gtids = false;
  ulong data_len = 0;

  while (!error && (ev = relaylog_file_reader.read_event_object()) != nullptr) {
    DBUG_PRINT("info", ("Read event of type %s", ev->get_type_str()));
#ifndef DBUG_OFF
    event_counter++;
#endif

    data_len = uint4korr(ev->temp_buf + EVENT_LEN_OFFSET);

    bool info_error{false};
    binary_log::Log_event_basic_info log_event_info;
    std::tie(info_error, log_event_info) = extract_log_event_basic_info(
        ev->temp_buf, data_len,
        relaylog_file_reader.format_description_event());

    if (info_error || trx_parser->feed_event(log_event_info, false)) {
      /*
        The transaction boundary parser found an error while parsing a
        sequence of events from the relaylog. As we don't know if the
        parsing has started from a reliable point (it might started in
        a relay log file that begins with the rest of a transaction
        that started in a previous relay log file), it is better to do
        nothing in this case. The boundary parser will fix itself once
        finding an event that represent a transaction boundary.

        Suppose the following relaylog:

         rl-bin.000011 | rl-bin.000012 | rl-bin.000013 | rl-bin-000014
        ---------------+---------------+---------------+---------------
         PREV_GTIDS    | PREV_GTIDS    | PREV_GTIDS    | PREV_GTIDS
         (empty)       | (UUID:1-2)    | (UUID:1-2)    | (UUID:1-2)
        ---------------+---------------+---------------+---------------
         XID           | QUERY(INSERT) | QUERY(INSERT) | XID
        ---------------+---------------+---------------+---------------
         GTID(UUID:2)  |
        ---------------+
         QUERY(CREATE  |
         TABLE t1 ...) |
        ---------------+
         GTID(UUID:3)  |
        ---------------+
         QUERY(BEGIN)  |
        ---------------+

        As it is impossible to determine the current Retrieved_Gtid_Set by only
        looking to the PREVIOUS_GTIDS on the last relay log file, and scanning
        events on it, we tried to find a relay log file that contains at least
        one GTID event during the backwards search.

        In the example, we will find a GTID only in rl-bin.000011, as the
        UUID:3 transaction was spanned across 4 relay log files.

        The transaction spanning can be caused by "FLUSH RELAY LOGS" commands
        on slave while it is queuing the transaction.

        So, in order to correctly add UUID:3 into Retrieved_Gtid_Set, we need
        to parse the relay log starting on the file we found the last GTID
        queued to know if the transaction was fully retrieved or not.

        Start scanning rl-bin.000011 after resetting the transaction parser
        will generate an error, as XID event is only expected inside a DML,
        but in this case, we can ignore this error and reset the parser.
      */
      trx_parser->reset();
      /*
        We also have to discard the GTID of the partial transaction that was
        not finished if there is one. This is needed supposing that an
        incomplete transaction was replicated with a GTID.

        GTID(1), QUERY(BEGIN), QUERY(INSERT), ANONYMOUS_GTID, QUERY(DROP ...)

        In the example above, without cleaning the partial_trx,
        the GTID(1) would be added to the Retrieved_Gtid_Set after the
        QUERY(DROP ...) event.

        GTID(1), QUERY(BEGIN), QUERY(INSERT), GTID(2), QUERY(DROP ...)

        In the example above the GTID(1) will also be discarded as the
        GTID(1) transaction is not complete.
      */
      if (partial_trx->is_processing_trx_set()) {
        DBUG_PRINT("info", ("Discarding Gtid(%d, %lld) as the transaction "
                            "wasn't complete and we found an error in the"
                            "transaction boundary parser.",
                            partial_trx->get_processing_trx_gtid()->sidno,
                            partial_trx->get_processing_trx_gtid()->gno));
        partial_trx->clear_processing_trx();
      }
    }

    switch (ev->get_type_code()) {
      case binary_log::FORMAT_DESCRIPTION_EVENT:
      case binary_log::ROTATE_EVENT:
        // do nothing; just accept this event and go to next
        break;
      case binary_log::PREVIOUS_GTIDS_LOG_EVENT: {
        seen_prev_gtids = true;
        // add events to sets
        Previous_gtids_log_event *prev_gtids_ev =
            (Previous_gtids_log_event *)ev;
        if (prev_gtids_ev->add_to_set(retrieved_gtids) != 0) {
          error = true;
          break;
        }
#ifndef DBUG_OFF
        char *prev_buffer = prev_gtids_ev->get_str(nullptr, nullptr);
        DBUG_PRINT("info", ("Got Previous_gtids from file '%s': Gtid_set='%s'.",
                            filename, prev_buffer));
        my_free(prev_buffer);
#endif
        break;
      }
      case binary_log::GTID_LOG_EVENT: {
        /* If we didn't find any PREVIOUS_GTIDS in this file */
        if (!seen_prev_gtids) {
          my_error(ER_BINLOG_LOGICAL_CORRUPTION, MYF(0), filename,
                   "The first global transaction identifier was read, but "
                   "no other information regarding identifiers existing "
                   "on the previous log files was found.");
          error = true;
          break;
        }

        Gtid_log_event *gtid_ev = (Gtid_log_event *)ev;
        rpl_sidno sidno = gtid_ev->get_sidno(retrieved_gtids->get_sid_map());
        ulonglong immediate_commit_timestamp =
            gtid_ev->immediate_commit_timestamp;
        longlong original_commit_timestamp = gtid_ev->original_commit_timestamp;

        if (sidno < 0) {
          error = true;
          break;
        } else {
          if (retrieved_gtids->ensure_sidno(sidno) != RETURN_STATUS_OK) {
            error = true;
            break;
          } else {
            Gtid gtid = {sidno, gtid_ev->get_gno()};
            /*
              As are updating the transaction boundary parser while reading
              GTIDs from relay log files to fill the Retrieved_Gtid_Set, we
              should not add the GTID here as we don't know if the transaction
              is complete on the relay log yet.
            */
            partial_trx->start(gtid, original_commit_timestamp,
                               immediate_commit_timestamp);
          }
          DBUG_PRINT("info",
                     ("Found Gtid in relaylog file '%s': Gtid(%d, %lld).",
                      filename, sidno, gtid_ev->get_gno()));
        }
        break;
      }
      case binary_log::ANONYMOUS_GTID_LOG_EVENT:
      default:
        /*
          If we reached the end of a transaction after storing it's GTID
          in partial_trx structure, it is time to add this GTID to the
          retrieved_gtids set because the transaction is complete and there is
          no need for asking this transaction again.
        */
        if (trx_parser->is_not_inside_transaction()) {
          if (partial_trx->is_processing_trx_set()) {
            const Gtid *fully_retrieved_gtid;
            fully_retrieved_gtid = partial_trx->get_processing_trx_gtid();
            DBUG_PRINT("info", ("Adding Gtid to Retrieved_Gtid_Set as the "
                                "transaction was completed at "
                                "relaylog file '%s': Gtid(%d, %lld).",
                                filename, fully_retrieved_gtid->sidno,
                                fully_retrieved_gtid->gno));
            retrieved_gtids->_add_gtid(*fully_retrieved_gtid);
            /*
             We don't need to update the last queued structure here. We just
             want to have the information about the partial transaction left in
             the relay log.
            */
            partial_trx->clear();
          }
        }
        break;
    }
    delete ev;
  }

  if (relaylog_file_reader.has_fatal_error()) {
    // This is not a fatal error; the log may just be truncated.
    // @todo but what other errors could happen? IO error?
    LogErr(WARNING_LEVEL, ER_BINLOG_ERROR_READING_GTIDS_FROM_RELAY_LOG, -1);
  }

#ifndef DBUG_OFF
  LogErr(INFORMATION_LEVEL, ER_BINLOG_EVENTS_READ_FROM_RELAY_LOG_INFO,
         event_counter, filename);
#endif

  return error;
}

/**
  Reads GTIDs from the given binlog file.

  @param filename File to read from.
  @param all_gtids If not NULL, then the GTIDs from the
  Previous_gtids_log_event and from all Gtid_log_events are stored in
  this object.
  @param prev_gtids If not NULL, then the GTIDs from the
  Previous_gtids_log_events are stored in this object.
  @param first_gtid If not NULL, then the first GTID information from the
  file will be stored in this object.
  @param sid_map The sid_map object to use in the rpl_sidno generation
  of the Gtid_log_event. If lock is needed in the sid_map, the caller
  must hold it.
  @param verify_checksum Set to true to verify event checksums.

  @retval GOT_GTIDS The file was successfully read and it contains
  both Gtid_log_events and Previous_gtids_log_events.
  This is only possible if either all_gtids or first_gtid are not null.
  @retval GOT_PREVIOUS_GTIDS The file was successfully read and it
  contains Previous_gtids_log_events but no Gtid_log_events.
  For binary logs, if no all_gtids and no first_gtid are specified,
  this function will be done right after reading the PREVIOUS_GTIDS
  regardless of the rest of the content of the binary log file.
  @retval NO_GTIDS The file was successfully read and it does not
  contain GTID events.
  @retval ERROR Out of memory, or IO error, or malformed event
  structure, or the file is malformed (e.g., contains Gtid_log_events
  but no Previous_gtids_log_event).
  @retval TRUNCATED The file was truncated before the end of the
  first Previous_gtids_log_event.
*/
enum enum_read_gtids_from_binlog_status {
  GOT_GTIDS,
  GOT_PREVIOUS_GTIDS,
  NO_GTIDS,
  ERROR,
  TRUNCATED
};
static enum_read_gtids_from_binlog_status read_gtids_from_binlog(
    const char *filename, Gtid_set *all_gtids, Gtid_set *prev_gtids,
    Gtid *first_gtid, Sid_map *sid_map, bool verify_checksum,
    bool is_relay_log) {
  DBUG_TRACE;
  DBUG_PRINT("info", ("Opening file %s", filename));

#ifndef DBUG_OFF
  unsigned long event_counter = 0;
  /*
    We assert here that both all_gtids and prev_gtids, if specified,
    uses the same sid_map as the one passed as a parameter. This is just
    to ensure that, if the sid_map needed some lock and was locked by
    the caller, the lock applies to all the GTID sets this function is
    dealing with.
  */
  if (all_gtids) DBUG_ASSERT(all_gtids->get_sid_map() == sid_map);
  if (prev_gtids) DBUG_ASSERT(prev_gtids->get_sid_map() == sid_map);
#endif

  Binlog_file_reader binlog_file_reader(verify_checksum);
  if (binlog_file_reader.open(filename)) {
    LogErr(ERROR_LEVEL, ER_BINLOG_FILE_OPEN_FAILED,
           binlog_file_reader.get_error_str());
    /*
      We need to revisit the recovery procedure for relay log
      files. Currently, it is called after this routine.
      /Alfranio
    */
    if (binlog_file_reader.get_error_type() ==
        Binlog_read_error::CANNOT_GET_FILE_PASSWORD)
      return ERROR;
    return TRUNCATED;
  }

  Log_event *ev = nullptr;
  enum_read_gtids_from_binlog_status ret = NO_GTIDS;
  bool done = false;
  bool seen_first_gtid = false;
  while (!done && (ev = binlog_file_reader.read_event_object()) != nullptr) {
#ifndef DBUG_OFF
    event_counter++;
#endif
    DBUG_PRINT("info", ("Read event of type %s", ev->get_type_str()));
    switch (ev->get_type_code()) {
      case binary_log::FORMAT_DESCRIPTION_EVENT:
      case binary_log::ROTATE_EVENT:
        // do nothing; just accept this event and go to next
        break;
      case binary_log::PREVIOUS_GTIDS_LOG_EVENT: {
        ret = GOT_PREVIOUS_GTIDS;
        // add events to sets
        Previous_gtids_log_event *prev_gtids_ev =
            (Previous_gtids_log_event *)ev;
        if (all_gtids != nullptr && prev_gtids_ev->add_to_set(all_gtids) != 0)
          ret = ERROR, done = true;
        else if (prev_gtids != nullptr &&
                 prev_gtids_ev->add_to_set(prev_gtids) != 0)
          ret = ERROR, done = true;
#ifndef DBUG_OFF
        char *prev_buffer = prev_gtids_ev->get_str(nullptr, nullptr);
        DBUG_PRINT("info", ("Got Previous_gtids from file '%s': Gtid_set='%s'.",
                            filename, prev_buffer));
        my_free(prev_buffer);
#endif
        /*
          If this is not a relay log, the previous_gtids were asked and no
          all_gtids neither first_gtid were asked, it is fine to consider the
          job as done.
        */
        if (!is_relay_log && prev_gtids != nullptr && all_gtids == nullptr &&
            first_gtid == nullptr)
          done = true;
        DBUG_EXECUTE_IF("inject_fault_bug16502579", {
          DBUG_PRINT("debug", ("PREVIOUS_GTIDS_LOG_EVENT found. "
                               "Injected ret=NO_GTIDS."));
          if (ret == GOT_PREVIOUS_GTIDS) {
            ret = NO_GTIDS;
            done = false;
          }
        });
        break;
      }
      case binary_log::GTID_LOG_EVENT: {
        if (ret != GOT_GTIDS) {
          if (ret != GOT_PREVIOUS_GTIDS) {
            /*
              Since this routine is run on startup, there may not be a
              THD instance. Therefore, ER(X) cannot be used.
             */
            const char *msg_fmt =
                (current_thd != nullptr)
                    ? ER_THD(current_thd, ER_BINLOG_LOGICAL_CORRUPTION)
                    : ER_DEFAULT(ER_BINLOG_LOGICAL_CORRUPTION);
            my_printf_error(
                ER_BINLOG_LOGICAL_CORRUPTION, msg_fmt, MYF(0), filename,
                "The first global transaction identifier was read, but "
                "no other information regarding identifiers existing "
                "on the previous log files was found.");
            ret = ERROR, done = true;
            break;
          } else
            ret = GOT_GTIDS;
        }
        /*
          When this is a relaylog, we just check if the relay log contains at
          least one Gtid_log_event, so that we can distinguish the return values
          GOT_GTID and GOT_PREVIOUS_GTIDS. We don't need to read anything else
          from the relay log.
          When this is a binary log, if all_gtids is requested (i.e., NOT NULL),
          we should continue to read all gtids. If just first_gtid was
          requested, we will be done after storing this Gtid_log_event info on
          it.
        */
        if (is_relay_log) {
          ret = GOT_GTIDS, done = true;
        } else {
          Gtid_log_event *gtid_ev = (Gtid_log_event *)ev;
          rpl_sidno sidno = gtid_ev->get_sidno(sid_map);
          if (sidno < 0)
            ret = ERROR, done = true;
          else {
            if (all_gtids) {
              if (all_gtids->ensure_sidno(sidno) != RETURN_STATUS_OK)
                ret = ERROR, done = true;
              all_gtids->_add_gtid(sidno, gtid_ev->get_gno());
              DBUG_PRINT("info", ("Got Gtid from file '%s': Gtid(%d, %lld).",
                                  filename, sidno, gtid_ev->get_gno()));
            }

            /* If the first GTID was requested, stores it */
            if (first_gtid && !seen_first_gtid) {
              first_gtid->set(sidno, gtid_ev->get_gno());
              seen_first_gtid = true;
              /* If the first_gtid was the only thing requested, we are done */
              if (all_gtids == nullptr) ret = GOT_GTIDS, done = true;
            }
          }
        }
        break;
      }
      case binary_log::ANONYMOUS_GTID_LOG_EVENT: {
        /*
          When this is a relaylog, we just check if it contains
          at least one Anonymous_gtid_log_event after initialization
          (FDs, Rotates and PREVIOUS_GTIDS), so that we can distinguish the
          return values GOT_GTID and GOT_PREVIOUS_GTIDS.
          We don't need to read anything else from the relay log.
        */
        if (is_relay_log) {
          ret = GOT_GTIDS;
          done = true;
          break;
        }
        DBUG_ASSERT(prev_gtids == nullptr
                        ? true
                        : all_gtids != nullptr || first_gtid != nullptr);
      }
      // Fall through.
      default:
        // if we found any other event type without finding a
        // previous_gtids_log_event, then the rest of this binlog
        // cannot contain gtids
        if (ret != GOT_GTIDS && ret != GOT_PREVIOUS_GTIDS) done = true;
        /*
          The GTIDs of the relaylog files will be handled later
          because of the possibility of transactions be spanned
          along distinct relaylog files.
          So, if we found an ordinary event without finding the
          GTID but we already found the PREVIOUS_GTIDS, this probably
          means that the event is from a transaction that started on
          previous relaylog file.
        */
        if (ret == GOT_PREVIOUS_GTIDS && is_relay_log) done = true;
        break;
    }
    delete ev;
    DBUG_PRINT("info", ("done=%d", done));
  }

  if (binlog_file_reader.has_fatal_error()) {
    // This is not a fatal error; the log may just be truncated.

    // @todo but what other errors could happen? IO error?
    LogErr(WARNING_LEVEL, ER_BINLOG_ERROR_READING_GTIDS_FROM_BINARY_LOG, -1);
  }

  if (all_gtids)
    all_gtids->dbug_print("all_gtids");
  else
    DBUG_PRINT("info", ("all_gtids==NULL"));
  if (prev_gtids)
    prev_gtids->dbug_print("prev_gtids");
  else
    DBUG_PRINT("info", ("prev_gtids==NULL"));
  if (first_gtid == nullptr)
    DBUG_PRINT("info", ("first_gtid==NULL"));
  else if (first_gtid->sidno == 0)
    DBUG_PRINT("info", ("first_gtid.sidno==0"));
  else
    first_gtid->dbug_print(sid_map, "first_gtid");

  DBUG_PRINT("info", ("returning %d", ret));
#ifndef DBUG_OFF
  if (!is_relay_log && prev_gtids != nullptr && all_gtids == nullptr &&
      first_gtid == nullptr)
    LogErr(INFORMATION_LEVEL, ER_BINLOG_EVENTS_READ_FROM_BINLOG_INFO,
           event_counter, filename);
#endif
  return ret;
}

bool MYSQL_BIN_LOG::find_first_log_not_in_gtid_set(char *binlog_file_name,
                                                   const Gtid_set *gtid_set,
                                                   Gtid *first_gtid,
                                                   const char **errmsg) {
  DBUG_TRACE;
  LOG_INFO linfo;
  auto log_index = this->get_log_index();
  std::list<std::string> filename_list = log_index.second;
  int error = log_index.first;
  list<string>::reverse_iterator rit;
  Gtid_set binlog_previous_gtid_set{gtid_set->get_sid_map()};

  if (error != LOG_INFO_EOF) {
    *errmsg =
        "Failed to read the binary log index file while "
        "looking for the oldest binary log that contains any GTID "
        "that is not in the given gtid set";
    error = -1;
    goto end;
  }

  if (filename_list.empty()) {
    *errmsg =
        "Could not find first log file name in binary log index file "
        "while looking for the oldest binary log that contains any GTID "
        "that is not in the given gtid set";
    error = -2;
    goto end;
  }

  /*
    Iterate over all the binary logs in reverse order, and read only
    the Previous_gtids_log_event, to find the first one, that is the
    subset of the given gtid set. Since every binary log begins with
    a Previous_gtids_log_event, that contains all GTIDs in all
    previous binary logs.
    We also ask for the first GTID in the binary log to know if we
    should send the FD event with the "created" field cleared or not.
  */
  DBUG_PRINT("info", ("Iterating backwards through binary logs, and reading "
                      "only the Previous_gtids_log_event, to find the first "
                      "one, that is the subset of the given gtid set."));
  rit = filename_list.rbegin();
  error = 0;
  while (rit != filename_list.rend()) {
    binlog_previous_gtid_set.clear();
    const char *filename = rit->c_str();
    DBUG_PRINT("info",
               ("Read Previous_gtids_log_event from filename='%s'", filename));
    switch (read_gtids_from_binlog(filename, nullptr, &binlog_previous_gtid_set,
                                   first_gtid,
                                   binlog_previous_gtid_set.get_sid_map(),
                                   opt_master_verify_checksum, is_relay_log)) {
      case ERROR:
        *errmsg =
            "Error reading header of binary log while looking for "
            "the oldest binary log that contains any GTID that is not in "
            "the given gtid set";
        error = -3;
        goto end;
      case NO_GTIDS:
        *errmsg =
            "Found old binary log without GTIDs while looking for "
            "the oldest binary log that contains any GTID that is not in "
            "the given gtid set";
        error = -4;
        goto end;
      case GOT_GTIDS:
      case GOT_PREVIOUS_GTIDS:
        if (binlog_previous_gtid_set.is_subset(gtid_set)) {
          strcpy(binlog_file_name, filename);
          /*
            Verify that the selected binlog is not the first binlog,
          */
          DBUG_EXECUTE_IF("slave_reconnect_with_gtid_set_executed",
                          DBUG_ASSERT(strcmp(filename_list.begin()->c_str(),
                                             binlog_file_name) != 0););
          goto end;
        }
      case TRUNCATED:
        break;
    }

    rit++;
  }

  if (rit == filename_list.rend()) {
    report_missing_gtids(&binlog_previous_gtid_set, gtid_set, errmsg);
    error = -5;
  }

end:
  if (error) DBUG_PRINT("error", ("'%s'", *errmsg));
  filename_list.clear();
  DBUG_PRINT("info", ("returning %d", error));
  return error != 0 ? true : false;
}

bool MYSQL_BIN_LOG::init_gtid_sets(Gtid_set *all_gtids, Gtid_set *lost_gtids,
                                   bool verify_checksum, bool need_lock,
                                   Transaction_boundary_parser *trx_parser,
                                   Gtid_monitoring_info *partial_trx,
                                   bool is_server_starting) {
  DBUG_TRACE;
  DBUG_PRINT(
      "info",
      ("lost_gtids=%p; so we are recovering a %s log; is_relay_log=%d",
       lost_gtids, lost_gtids == nullptr ? "relay" : "binary", is_relay_log));

  Checkable_rwlock *sid_lock =
      is_relay_log ? all_gtids->get_sid_map()->get_sid_lock() : global_sid_lock;
  /*
    If this is a relay log, we must have the IO thread Master_info trx_parser
    in order to correctly feed it with relay log events.
  */
#ifndef DBUG_OFF
  if (is_relay_log) {
    DBUG_ASSERT(trx_parser != nullptr);
    DBUG_ASSERT(lost_gtids == nullptr);
  }
#endif

  /*
    Acquires the necessary locks to ensure that logs are not either
    removed or updated when we are reading from it.
  */
  if (need_lock) {
    // We don't need LOCK_log if we are only going to read the initial
    // Prevoius_gtids_log_event and ignore the Gtid_log_events.
    if (all_gtids != nullptr) mysql_mutex_lock(&LOCK_log);
    mysql_mutex_lock(&LOCK_index);
    sid_lock->wrlock();
  } else {
    if (all_gtids != nullptr) mysql_mutex_assert_owner(&LOCK_log);
    mysql_mutex_assert_owner(&LOCK_index);
    sid_lock->assert_some_wrlock();
  }

  /* Initialize the sid_map to be used in read_gtids_from_binlog */
  Sid_map *sid_map = nullptr;
  if (all_gtids)
    sid_map = all_gtids->get_sid_map();
  else if (lost_gtids)
    sid_map = lost_gtids->get_sid_map();

  // Gather the set of files to be accessed.
  auto log_index = this->get_log_index(false);
  std::list<std::string> filename_list = log_index.second;
  int error = log_index.first;
  list<string>::iterator it;
  list<string>::reverse_iterator rit;
  bool reached_first_file = false;

  if (error != LOG_INFO_EOF) {
    DBUG_PRINT("error", ("Error reading %s index",
                         is_relay_log ? "relaylog" : "binlog"));
    goto end;
  }
  /*
    On server starting, one new empty binlog file is created and
    its file name is put into index file before initializing
    GLOBAL.GTID_EXECUTED AND GLOBAL.GTID_PURGED, it is not the
    last binlog file before the server restarts, so we remove
    its file name from filename_list.
  */
  if (is_server_starting && !is_relay_log && !filename_list.empty())
    filename_list.pop_back();

  error = 0;
  if (all_gtids != nullptr) {
    DBUG_PRINT("info", ("Iterating backwards through %s logs, "
                        "looking for the last %s log that contains "
                        "a Previous_gtids_log_event.",
                        is_relay_log ? "relay" : "binary",
                        is_relay_log ? "relay" : "binary"));
    // Iterate over all files in reverse order until we find one that
    // contains a Previous_gtids_log_event.
    rit = filename_list.rbegin();
    bool can_stop_reading = false;
    reached_first_file = (rit == filename_list.rend());
    DBUG_PRINT("info",
               ("filename='%s' reached_first_file=%d",
                reached_first_file ? "" : rit->c_str(), reached_first_file));
    while (!can_stop_reading && !reached_first_file) {
      const char *filename = rit->c_str();
      DBUG_ASSERT(rit != filename_list.rend());
      rit++;
      reached_first_file = (rit == filename_list.rend());
      DBUG_PRINT("info", ("filename='%s' can_stop_reading=%d "
                          "reached_first_file=%d, ",
                          filename, can_stop_reading, reached_first_file));
      switch (read_gtids_from_binlog(
          filename, all_gtids, reached_first_file ? lost_gtids : nullptr,
          nullptr /* first_gtid */, sid_map, verify_checksum, is_relay_log)) {
        case ERROR: {
          error = 1;
          goto end;
        }
        case GOT_GTIDS: {
          can_stop_reading = true;
          break;
        }
        case GOT_PREVIOUS_GTIDS: {
          /*
            If this is a binlog file, it is enough to have GOT_PREVIOUS_GTIDS.
            If this is a relaylog file, we need to find at least one GTID to
            start parsing the relay log to add GTID of transactions that might
            have spanned in distinct relaylog files.
          */
          if (!is_relay_log) can_stop_reading = true;
          break;
        }
        case NO_GTIDS: {
          /*
            Mysql server iterates backwards through binary logs, looking for
            the last binary log that contains a Previous_gtids_log_event for
            gathering the set of gtid_executed on server start. This may take
            very long time if it has many binary logs and almost all of them
            are out of filesystem cache. So if the binlog_gtid_simple_recovery
            is enabled, and the last binary log does not contain any GTID
            event, do not read any more binary logs, GLOBAL.GTID_EXECUTED and
            GLOBAL.GTID_PURGED should be empty in the case.
          */
          if (binlog_gtid_simple_recovery && is_server_starting &&
              !is_relay_log) {
            DBUG_ASSERT(all_gtids->is_empty());
            DBUG_ASSERT(lost_gtids->is_empty());
            goto end;
          }
          /*FALLTHROUGH*/
        }
        case TRUNCATED: {
          break;
        }
      }
    }

    /*
      If we use GTIDs and have partial transactions on the relay log,
      must check if it ends on next relay log files.
      We also need to feed the boundary parser with the rest of the
      relay log to put it in the correct state before receiving new
      events from the master in the case of GTID auto positioning be
      disabled.
    */
    if (is_relay_log && filename_list.size() > 0) {
      /*
        Suppose the following relaylog:

         rl-bin.000001 | rl-bin.000002 | rl-bin.000003 | rl-bin-000004
        ---------------+---------------+---------------+---------------
         PREV_GTIDS    | PREV_GTIDS    | PREV_GTIDS    | PREV_GTIDS
         (empty)       | (UUID:1)      | (UUID:1)      | (UUID:1)
        ---------------+---------------+---------------+---------------
         GTID(UUID:1)  | QUERY(INSERT) | QUERY(INSERT) | XID
        ---------------+---------------+---------------+---------------
         QUERY(CREATE  |
         TABLE t1 ...) |
        ---------------+
         GTID(UUID:2)  |
        ---------------+
         QUERY(BEGIN)  |
        ---------------+

        As it is impossible to determine the current Retrieved_Gtid_Set by only
        looking to the PREVIOUS_GTIDS on the last relay log file, and scanning
        events on it, we tried to find a relay log file that contains at least
        one GTID event during the backwards search.

        In the example, we will find a GTID only in rl-bin.000001, as the
        UUID:2 transaction was spanned across 4 relay log files.

        The transaction spanning can be caused by "FLUSH RELAY LOGS" commands
        on slave while it is queuing the transaction.

        So, in order to correctly add UUID:2 into Retrieved_Gtid_Set, we need
        to parse the relay log starting on the file we found the last GTID
        queued to know if the transaction was fully retrieved or not.
      */

      /*
        Adjust the reverse iterator to point to the relaylog file we
        need to start parsing, as it was incremented after generating
        the relay log file name.
      */
      DBUG_ASSERT(rit != filename_list.rbegin());
      rit--;
      DBUG_ASSERT(rit != filename_list.rend());
      /* Reset the transaction parser before feeding it with events */
      trx_parser->reset();
      partial_trx->clear();

      DBUG_PRINT("info", ("Iterating forwards through relay logs, "
                          "updating the Retrieved_Gtid_Set and updating "
                          "IO thread trx parser before start."));
      for (it = find(filename_list.begin(), filename_list.end(), *rit);
           it != filename_list.end(); it++) {
        const char *filename = it->c_str();
        DBUG_PRINT("info", ("filename='%s'", filename));
        if (read_gtids_and_update_trx_parser_from_relaylog(
                filename, all_gtids, true, trx_parser, partial_trx)) {
          error = 1;
          goto end;
        }
      }
    }
  }
  if (lost_gtids != nullptr && !reached_first_file) {
    /*
      This branch is only reacheable by a binary log. The relay log
      don't need to get lost_gtids information.

      A 5.6 server sets GTID_PURGED by rotating the binary log.

      A 5.6 server that had recently enabled GTIDs and set GTID_PURGED
      would have a sequence of binary logs like:

      master-bin.N  : No PREVIOUS_GTIDS (GTID wasn't enabled)
      master-bin.N+1: Has an empty PREVIOUS_GTIDS and a ROTATE
                      (GTID was enabled on startup)
      master-bin.N+2: Has a PREVIOUS_GTIDS with the content set by a
                      SET @@GLOBAL.GTID_PURGED + has GTIDs of some
                      transactions.

      If this 5.6 server be upgraded to 5.7 keeping its binary log files,
      this routine will have to find the first binary log that contains a
      PREVIOUS_GTIDS + a GTID event to ensure that the content of the
      GTID_PURGED will be correctly set (assuming binlog_gtid_simple_recovery
      is not enabled).
    */
    DBUG_PRINT("info", ("Iterating forwards through binary logs, looking for "
                        "the first binary log that contains both a "
                        "Previous_gtids_log_event and a Gtid_log_event."));
    DBUG_ASSERT(!is_relay_log);
    for (it = filename_list.begin(); it != filename_list.end(); it++) {
      /*
        We should pass a first_gtid to read_gtids_from_binlog when
        binlog_gtid_simple_recovery is disabled, or else it will return
        right after reading the PREVIOUS_GTIDS event to avoid stall on
        reading the whole binary log.
      */
      Gtid first_gtid = {0, 0};
      const char *filename = it->c_str();
      DBUG_PRINT("info", ("filename='%s'", filename));
      switch (read_gtids_from_binlog(
          filename, nullptr, lost_gtids,
          binlog_gtid_simple_recovery ? nullptr : &first_gtid, sid_map,
          verify_checksum, is_relay_log)) {
        case ERROR: {
          error = 1;
          /*FALLTHROUGH*/
        }
        case GOT_GTIDS: {
          goto end;
        }
        case NO_GTIDS:
        case GOT_PREVIOUS_GTIDS: {
          /*
            Mysql server iterates forwards through binary logs, looking for
            the first binary log that contains both Previous_gtids_log_event
            and gtid_log_event for gathering the set of gtid_purged on server
            start. It also iterates forwards through binary logs, looking for
            the first binary log that contains both Previous_gtids_log_event
            and gtid_log_event for gathering the set of gtid_purged when
            purging binary logs. This may take very long time if it has many
            binary logs and almost all of them are out of filesystem cache.
            So if the binlog_gtid_simple_recovery is enabled, we just
            initialize GLOBAL.GTID_PURGED from the first binary log, do not
            read any more binary logs.
          */
          if (binlog_gtid_simple_recovery) goto end;
          /*FALLTHROUGH*/
        }
        case TRUNCATED: {
          break;
        }
      }
    }
  }
end:
  if (all_gtids) all_gtids->dbug_print("all_gtids");
  if (lost_gtids) lost_gtids->dbug_print("lost_gtids");
  if (need_lock) {
    sid_lock->unlock();
    mysql_mutex_unlock(&LOCK_index);
    if (all_gtids != nullptr) mysql_mutex_unlock(&LOCK_log);
  }
  filename_list.clear();
  DBUG_PRINT("info", ("returning %d", error));
  return error != 0 ? true : false;
}

/**
  Open a (new) binlog file.

  - Open the log file and the index file. Register the new
  file name in it
  - When calling this when the file is in use, you must have a locks
  on LOCK_log and LOCK_index.

  @retval
    0	ok
  @retval
    1	error
*/

bool MYSQL_BIN_LOG::open_binlog(
    const char *log_name, const char *new_name, ulong max_size_arg,
    bool null_created_arg, bool need_lock_index, bool need_sid_lock,
    Format_description_log_event *extra_description_event,
    uint32 new_index_number) {
  // lock_index must be acquired *before* sid_lock.
  DBUG_ASSERT(need_sid_lock || !need_lock_index);
  DBUG_TRACE;
  DBUG_PRINT("enter", ("base filename: %s", log_name));

  mysql_mutex_assert_owner(get_log_lock());

  if (init_and_set_log_file_name(log_name, new_name, new_index_number)) {
    LogErr(ERROR_LEVEL, ER_BINLOG_CANT_GENERATE_NEW_FILE_NAME);
    return true;
  }

  DBUG_PRINT("info", ("generated filename: %s", log_file_name));

  DEBUG_SYNC(current_thd, "after_log_file_name_initialized");

  if (open_purge_index_file(true) ||
      register_create_index_entry(log_file_name) || sync_purge_index_file() ||
      DBUG_EVALUATE_IF("fault_injection_registering_index", 1, 0)) {
    /**
      @todo: although this was introduced to appease valgrind
      when injecting emulated faults using fault_injection_registering_index
      it may be good to consider what actually happens when
      open_purge_index_file succeeds but register or sync fails.

      Perhaps we might need the code below in MYSQL_BIN_LOG::cleanup
      for "real life" purposes as well?
    */
    DBUG_EXECUTE_IF("fault_injection_registering_index", {
      if (my_b_inited(&purge_index_file)) {
        end_io_cache(&purge_index_file);
        my_close(purge_index_file.file, MYF(0));
      }
    });

    LogErr(ERROR_LEVEL, ER_BINLOG_FAILED_TO_SYNC_INDEX_FILE_IN_OPEN);
    return true;
  }
  DBUG_EXECUTE_IF("crash_create_non_critical_before_update_index",
                  DBUG_SUICIDE(););

  write_error = false;

  /* open the main log file */
  if (open(m_key_file_log, log_name, new_name, new_index_number)) {
    close_purge_index_file();
    return true; /* all warnings issued */
  }

  max_size = max_size_arg;

  bool write_file_name_to_index_file = false;

  /* This must be before goto err. */
#ifndef DBUG_OFF
  binary_log_debug::debug_pretend_version_50034_in_binlog =
      DBUG_EVALUATE_IF("pretend_version_50034_in_binlog", true, false);
#endif
  Format_description_log_event s;

  if (m_binlog_file->is_empty()) {
    /*
      The binary log file was empty (probably newly created)
      This is the normal case and happens when the user doesn't specify
      an extension for the binary log files.
      In this case we write a standard header to it.
    */
    if (m_binlog_file->write(pointer_cast<const uchar *>(BINLOG_MAGIC),
                             BIN_LOG_HEADER_SIZE))
      goto err;
    bytes_written += BIN_LOG_HEADER_SIZE;
    write_file_name_to_index_file = true;
  }

  /*
    don't set LOG_EVENT_BINLOG_IN_USE_F for the relay log
  */
  if (!is_relay_log) {
    s.common_header->flags |= LOG_EVENT_BINLOG_IN_USE_F;
  }

  if (is_relay_log) {
    /* relay-log */
    if (relay_log_checksum_alg == binary_log::BINLOG_CHECKSUM_ALG_UNDEF) {
      /* inherit master's A descriptor if one has been received */
      if (opt_slave_sql_verify_checksum == 0)
        /* otherwise use slave's local preference of RL events verification */
        relay_log_checksum_alg = binary_log::BINLOG_CHECKSUM_ALG_OFF;
      else
        relay_log_checksum_alg =
            static_cast<enum_binlog_checksum_alg>(binlog_checksum_options);
    }
  }

  if (!s.is_valid()) goto err;
  s.dont_set_created = null_created_arg;
  /* Set LOG_EVENT_RELAY_LOG_F flag for relay log's FD */
  if (is_relay_log) s.set_relay_log_event();
  if (write_event_to_binlog(&s)) goto err;
  /*
    We need to revisit this code and improve it.
    See further comments in the mysqld.
    /Alfranio
  */
  if (current_thd) {
    Checkable_rwlock *sid_lock = nullptr;
    Gtid_set logged_gtids_binlog(global_sid_map, global_sid_lock);
    Gtid_set *previous_logged_gtids;

    if (is_relay_log) {
      previous_logged_gtids = previous_gtid_set_relaylog;
      sid_lock = previous_gtid_set_relaylog->get_sid_map()->get_sid_lock();
    } else {
      previous_logged_gtids = &logged_gtids_binlog;
      sid_lock = global_sid_lock;
    }

    if (need_sid_lock)
      sid_lock->wrlock();
    else
      sid_lock->assert_some_wrlock();

    if (!is_relay_log) {
      const Gtid_set *executed_gtids = gtid_state->get_executed_gtids();
      const Gtid_set *gtids_only_in_table =
          gtid_state->get_gtids_only_in_table();
      /* logged_gtids_binlog= executed_gtids - gtids_only_in_table */
      if (logged_gtids_binlog.add_gtid_set(executed_gtids) !=
          RETURN_STATUS_OK) {
        if (need_sid_lock) sid_lock->unlock();
        goto err;
      }
      logged_gtids_binlog.remove_gtid_set(gtids_only_in_table);
    }
    DBUG_PRINT("info", ("Generating PREVIOUS_GTIDS for %s file.",
                        is_relay_log ? "relaylog" : "binlog"));
    Previous_gtids_log_event prev_gtids_ev(previous_logged_gtids);
    if (is_relay_log) prev_gtids_ev.set_relay_log_event();
    if (need_sid_lock) sid_lock->unlock();
    if (write_event_to_binlog(&prev_gtids_ev)) goto err;
  } else  // !(current_thd)
  {
    /*
      If the slave was configured before server restart, the server will
      generate a new relay log file without having current_thd, but this
      new relay log file must have a PREVIOUS_GTIDS event as we now
      generate the PREVIOUS_GTIDS event always.

      This is only needed for relay log files because the server will add
      the PREVIOUS_GTIDS of binary logs (when current_thd==NULL) after
      server's GTID initialization.

      During server's startup at mysqld_main(), from the binary/relay log
      initialization point of view, it will:
      1) Call init_server_components() that will generate a new binary log
         file but won't write the PREVIOUS_GTIDS event yet;
      2) Initialize server's GTIDs;
      3) Write the binary log PREVIOUS_GTIDS;
      4) Call init_slave() in where the new relay log file will be created
         after initializing relay log's Retrieved_Gtid_Set;
    */
    if (is_relay_log) {
      Sid_map *previous_gtid_sid_map =
          previous_gtid_set_relaylog->get_sid_map();
      Checkable_rwlock *sid_lock = previous_gtid_sid_map->get_sid_lock();

      if (need_sid_lock)
        sid_lock->wrlock();
      else
        sid_lock->assert_some_wrlock(); /* purecov: inspected */

      DBUG_PRINT("info", ("Generating PREVIOUS_GTIDS for relaylog file."));
      Previous_gtids_log_event prev_gtids_ev(previous_gtid_set_relaylog);
      prev_gtids_ev.set_relay_log_event();

      if (need_sid_lock) sid_lock->unlock();

      if (write_event_to_binlog(&prev_gtids_ev)) goto err;
    }
  }
  if (extra_description_event) {
    /*
      This is a relay log written to by the I/O slave thread.
      Write the event so that others can later know the format of this relay
      log.
      Note that this event is very close to the original event from the
      master (it has binlog version of the master, event types of the
      master), so this is suitable to parse the next relay log's event. It
      has been produced by
      Format_description_log_event::Format_description_log_event(char* buf,).
      Why don't we want to write the mi_description_event if this
      event is for format<4 (3.23 or 4.x): this is because in that case, the
      mi_description_event describes the data received from the
      master, but not the data written to the relay log (*conversion*),
      which is in format 4 (slave's).
    */
    /*
      Set 'created' to 0, so that in next relay logs this event does not
      trigger cleaning actions on the slave in
      Format_description_log_event::apply_event_impl().
    */
    extra_description_event->created = 0;
    /* Don't set log_pos in event header */
    extra_description_event->set_artificial_event();

    if (binary_event_serialize(extra_description_event, m_binlog_file))
      goto err;
    bytes_written += extra_description_event->common_header->data_written;
  }
  if (m_binlog_file->flush_and_sync()) goto err;

  if (write_file_name_to_index_file) {
    DBUG_EXECUTE_IF("crash_create_critical_before_update_index",
                    DBUG_SUICIDE(););
    DBUG_ASSERT(my_b_inited(&index_file) != 0);

    /*
      The new log file name is appended into crash safe index file after
      all the content of index file is copyed into the crash safe index
      file. Then move the crash safe index file to index file.
    */
    DBUG_EXECUTE_IF("simulate_disk_full_on_open_binlog",
                    { DBUG_SET("+d,simulate_no_free_space_error"); });
    if (DBUG_EVALUATE_IF("fault_injection_updating_index", 1, 0) ||
        add_log_to_index((uchar *)log_file_name, strlen(log_file_name),
                         need_lock_index)) {
      DBUG_EXECUTE_IF("simulate_disk_full_on_open_binlog", {
        DBUG_SET("-d,simulate_file_write_error");
        DBUG_SET("-d,simulate_no_free_space_error");
        DBUG_SET("-d,simulate_disk_full_on_open_binlog");
      });
      goto err;
    }

    DBUG_EXECUTE_IF("crash_create_after_update_index", DBUG_SUICIDE(););
  }

  atomic_log_state = LOG_OPENED;
  /*
    At every rotate memorize the last transaction counter state to use it as
    offset at logging the transaction logical timestamps.
  */
  m_dependency_tracker.rotate();

  close_purge_index_file();

  update_binlog_end_pos();
  return false;

err:
  if (is_inited_purge_index_file())
    purge_index_entry(nullptr, nullptr, need_lock_index);
  close_purge_index_file();
  if (binlog_error_action == ABORT_SERVER) {
    exec_binlog_error_action_abort(
        "Either disk is full, file system is read only or "
        "there was an encryption error while opening the binlog. "
        "Aborting the server.");
  } else {
    LogErr(ERROR_LEVEL, ER_BINLOG_CANT_USE_FOR_LOGGING,
           (new_name) ? new_name : name, errno);
    close(LOG_CLOSE_INDEX, false, need_lock_index);
  }
  return true;
}

/**
  Move crash safe index file to index file.

  @param need_lock_index If true, LOCK_index will be acquired;
  otherwise it should already be held.

  @retval 0 ok
  @retval -1 error
*/
int MYSQL_BIN_LOG::move_crash_safe_index_file_to_index_file(
    bool need_lock_index) {
  int error = 0;
  File fd = -1;
  DBUG_TRACE;
  int failure_trials = MYSQL_BIN_LOG::MAX_RETRIES_FOR_DELETE_RENAME_FAILURE;
  bool file_rename_status = false, file_delete_status = false;
  THD *thd = current_thd;

  if (need_lock_index)
    mysql_mutex_lock(&LOCK_index);
  else
    mysql_mutex_assert_owner(&LOCK_index);

  if (my_b_inited(&index_file)) {
    end_io_cache(&index_file);
    if (mysql_file_close(index_file.file, MYF(0)) < 0) {
      error = -1;
      LogErr(ERROR_LEVEL, ER_BINLOG_FAILED_TO_CLOSE_INDEX_FILE_WHILE_REBUILDING,
             index_file_name);
      /*
        Delete Crash safe index file here and recover the binlog.index
        state(index_file io_cache) from old binlog.index content.
       */
      mysql_file_delete(key_file_binlog_index, crash_safe_index_file_name,
                        MYF(0));

      goto recoverable_err;
    }

    /*
      Sometimes an outsider can lock index files for temporary viewing
      purpose. For eg: MEB locks binlog.index/relaylog.index to view
      the content of the file. During that small period of time, deletion
      of the file is not possible on some platforms(Eg: Windows)
      Server should retry the delete operation for few times instead of
      panicking immediately.
    */
    while ((file_delete_status == false) && (failure_trials > 0)) {
      if (DBUG_EVALUATE_IF("force_index_file_delete_failure", 1, 0)) break;

      DBUG_EXECUTE_IF("simulate_index_file_delete_failure", {
        /* This simulation causes the delete to fail */
        static char first_char = index_file_name[0];
        index_file_name[0] = 0;
        sql_print_information("Retrying delete");
        if (failure_trials == 1) index_file_name[0] = first_char;
      };);
      file_delete_status = !(mysql_file_delete(key_file_binlog_index,
                                               index_file_name, MYF(MY_WME)));
      --failure_trials;
      if (!file_delete_status) {
        my_sleep(1000);
        /* Clear the error before retrying. */
        if (failure_trials > 0) thd->clear_error();
      }
    }

    if (!file_delete_status) {
      error = -1;
      LogErr(ERROR_LEVEL,
             ER_BINLOG_FAILED_TO_DELETE_INDEX_FILE_WHILE_REBUILDING,
             index_file_name);
      /*
        Delete Crash safe file index file here and recover the binlog.index
        state(index_file io_cache) from old binlog.index content.
       */
      mysql_file_delete(key_file_binlog_index, crash_safe_index_file_name,
                        MYF(0));

      goto recoverable_err;
    }
  }

  DBUG_EXECUTE_IF("crash_create_before_rename_index_file", DBUG_SUICIDE(););
  /*
    Sometimes an outsider can lock index files for temporary viewing
    purpose. For eg: MEB locks binlog.index/relaylog.index to view
    the content of the file. During that small period of time, rename
    of the file is not possible on some platforms(Eg: Windows)
    Server should retry the rename operation for few times instead of panicking
    immediately.
  */
  failure_trials = MYSQL_BIN_LOG::MAX_RETRIES_FOR_DELETE_RENAME_FAILURE;
  while ((file_rename_status == false) && (failure_trials > 0)) {
    DBUG_EXECUTE_IF("simulate_crash_safe_index_file_rename_failure", {
      /* This simulation causes the rename to fail */
      static char first_char = index_file_name[0];
      index_file_name[0] = 0;
      sql_print_information("Retrying rename");
      if (failure_trials == 1) index_file_name[0] = first_char;
    };);
    file_rename_status =
        !(my_rename(crash_safe_index_file_name, index_file_name, MYF(MY_WME)));
    --failure_trials;
    if (!file_rename_status) {
      my_sleep(1000);
      /* Clear the error before retrying. */
      if (failure_trials > 0) thd->clear_error();
    }
  }
  if (!file_rename_status) {
    error = -1;
    LogErr(ERROR_LEVEL, ER_BINLOG_FAILED_TO_RENAME_INDEX_FILE_WHILE_REBUILDING,
           index_file_name);
    goto fatal_err;
  }
  DBUG_EXECUTE_IF("crash_create_after_rename_index_file", DBUG_SUICIDE(););

recoverable_err:
  if ((fd = mysql_file_open(key_file_binlog_index, index_file_name,
                            O_RDWR | O_CREAT, MYF(MY_WME))) < 0 ||
      mysql_file_sync(fd, MYF(MY_WME)) ||
      init_io_cache_ext(&index_file, fd, IO_SIZE, READ_CACHE,
                        mysql_file_seek(fd, 0L, MY_SEEK_END, MYF(0)), false,
                        MYF(MY_WME | MY_WAIT_IF_FULL),
                        key_file_binlog_index_cache)) {
    LogErr(ERROR_LEVEL, ER_BINLOG_FAILED_TO_OPEN_INDEX_FILE_AFTER_REBUILDING,
           index_file_name);
    goto fatal_err;
  }

  if (need_lock_index) mysql_mutex_unlock(&LOCK_index);
  return error;

fatal_err:
  /*
    This situation is very very rare to happen (unless there is some serious
    memory related issues like OOM) and should be treated as fatal error.
    Hence it is better to bring down the server without respecting
    'binlog_error_action' value here.
  */
  exec_binlog_error_action_abort(
      "MySQL server failed to update the "
      "binlog.index file's content properly. "
      "It might not be in sync with available "
      "binlogs and the binlog.index file state is in "
      "unrecoverable state. Aborting the server.");
  /*
    Server is aborted in the above function.
    This is dead code to make compiler happy.
   */
  return error;
}

/**
  Append log file name to index file.

  - To make crash safe, we copy all the content of index file
  to crash safe index file firstly and then append the log
  file name to the crash safe index file. Finally move the
  crash safe index file to index file.

  @retval
    0   ok
  @retval
    -1   error
*/
int MYSQL_BIN_LOG::add_log_to_index(uchar *log_name, size_t log_name_len,
                                    bool need_lock_index) {
  DBUG_TRACE;

  if (open_crash_safe_index_file()) {
    LogErr(ERROR_LEVEL, ER_BINLOG_CANT_OPEN_TMP_INDEX,
           "MYSQL_BIN_LOG::add_log_to_index");
    goto err;
  }

  if (copy_file(&index_file, &crash_safe_index_file, 0)) {
    LogErr(ERROR_LEVEL, ER_BINLOG_CANT_COPY_INDEX_TO_TMP,
           "MYSQL_BIN_LOG::add_log_to_index");
    goto err;
  }

  if (my_b_write(&crash_safe_index_file, log_name, log_name_len) ||
      my_b_write(&crash_safe_index_file, pointer_cast<const uchar *>("\n"),
                 1) ||
      flush_io_cache(&crash_safe_index_file) ||
      mysql_file_sync(crash_safe_index_file.file, MYF(MY_WME))) {
    LogErr(ERROR_LEVEL, ER_BINLOG_CANT_APPEND_LOG_TO_TMP_INDEX, log_name);
    goto err;
  }

  if (close_crash_safe_index_file()) {
    LogErr(ERROR_LEVEL, ER_BINLOG_CANT_CLOSE_TMP_INDEX,
           "MYSQL_BIN_LOG::add_log_to_index");
    goto err;
  }

  if (move_crash_safe_index_file_to_index_file(need_lock_index)) {
    LogErr(ERROR_LEVEL, ER_BINLOG_CANT_MOVE_TMP_TO_INDEX,
           "MYSQL_BIN_LOG::add_log_to_index");
    goto err;
  }

  return 0;

err:
  return -1;
}

int MYSQL_BIN_LOG::get_current_log(LOG_INFO *linfo,
                                   bool need_lock_log /*true*/) {
  if (need_lock_log) mysql_mutex_lock(&LOCK_log);
  int ret = raw_get_current_log(linfo);
  if (need_lock_log) mysql_mutex_unlock(&LOCK_log);
  return ret;
}

int MYSQL_BIN_LOG::raw_get_current_log(LOG_INFO *linfo) {
  strmake(linfo->log_file_name, log_file_name,
          sizeof(linfo->log_file_name) - 1);
  linfo->pos = m_binlog_file->position();
  linfo->encrypted_header_size = m_binlog_file->get_encrypted_header_size();
  return 0;
}

bool MYSQL_BIN_LOG::check_write_error(const THD *thd) {
  DBUG_TRACE;

  bool checked = false;

  if (!thd->is_error()) return checked;

  switch (thd->get_stmt_da()->mysql_errno()) {
    case ER_TRANS_CACHE_FULL:
    case ER_STMT_CACHE_FULL:
    case ER_ERROR_ON_WRITE:
    case ER_BINLOG_LOGGING_IMPOSSIBLE:
      checked = true;
      break;
  }
  DBUG_PRINT("return", ("checked: %s", YESNO(checked)));
  return checked;
}

void MYSQL_BIN_LOG::report_cache_write_error(THD *thd, bool is_transactional) {
  DBUG_TRACE;

  write_error = true;

  if (check_write_error(thd)) return;

  if (my_errno() == EFBIG) {
    if (is_transactional) {
      my_error(ER_TRANS_CACHE_FULL, MYF(MY_WME));
    } else {
      my_error(ER_STMT_CACHE_FULL, MYF(MY_WME));
    }
  } else {
    char errbuf[MYSYS_STRERROR_SIZE];
    my_error(ER_ERROR_ON_WRITE, MYF(MY_WME), name, errno,
             my_strerror(errbuf, sizeof(errbuf), errno));
  }
}

static int compare_log_name(const char *log_1, const char *log_2) {
  const char *log_1_basename = log_1 + dirname_length(log_1);
  const char *log_2_basename = log_2 + dirname_length(log_2);

  return strcmp(log_1_basename, log_2_basename);
}

/**
  Find the position in the log-index-file for the given log name.

  @param[out] linfo The found log file name will be stored here, along
  with the byte offset of the next log file name in the index file.
  @param log_name Filename to find in the index file, or NULL if we
  want to read the first entry.
  @param need_lock_index If false, this function acquires LOCK_index;
  otherwise the lock should already be held by the caller.

  @note
    On systems without the truncate function the file will end with one or
    more empty lines.  These will be ignored when reading the file.

  @retval
    0			ok
  @retval
    LOG_INFO_EOF	        End of log-index-file found
  @retval
    LOG_INFO_IO		Got IO error while reading file
*/

int MYSQL_BIN_LOG::find_log_pos(LOG_INFO *linfo, const char *log_name,
                                bool need_lock_index) {
  int error = 0;
  char *full_fname = linfo->log_file_name;
  char full_log_name[FN_REFLEN], fname[FN_REFLEN];
  DBUG_TRACE;
  full_log_name[0] = full_fname[0] = 0;

  /*
    Mutex needed because we need to make sure the file pointer does not
    move from under our feet
  */
  if (need_lock_index)
    mysql_mutex_lock(&LOCK_index);
  else
    mysql_mutex_assert_owner(&LOCK_index);

  if (!my_b_inited(&index_file)) {
    error = LOG_INFO_IO;
    goto end;
  }

  // extend relative paths for log_name to be searched
  if (log_name) {
    if (normalize_binlog_name(full_log_name, log_name, is_relay_log)) {
      error = LOG_INFO_EOF;
      goto end;
    }
  }

  DBUG_PRINT("enter", ("log_name: %s, full_log_name: %s",
                       log_name ? log_name : "NULL", full_log_name));

  /* As the file is flushed, we can't get an error here */
  my_b_seek(&index_file, (my_off_t)0);

  for (;;) {
    size_t length;
    my_off_t offset = my_b_tell(&index_file);

    DBUG_EXECUTE_IF("simulate_find_log_pos_error", error = LOG_INFO_EOF;
                    break;);
    /* If we get 0 or 1 characters, this is the end of the file */
    if ((length = my_b_gets(&index_file, fname, FN_REFLEN)) <= 1) {
      /* Did not find the given entry; Return not found or error */
      error = !index_file.error ? LOG_INFO_EOF : LOG_INFO_IO;
      break;
    }

    // extend relative paths and match against full path
    if (normalize_binlog_name(full_fname, fname, is_relay_log)) {
      error = LOG_INFO_EOF;
      break;
    }
    // if the log entry matches, null string matching anything
    if (!log_name || !compare_log_name(full_fname, full_log_name)) {
      DBUG_PRINT("info", ("Found log file entry"));
      linfo->index_file_start_offset = offset;
      linfo->index_file_offset = my_b_tell(&index_file);
      break;
    }
    linfo->entry_index++;
  }

end:
  if (need_lock_index) mysql_mutex_unlock(&LOCK_index);
  return error;
}

/**
  Find the position in the log-index-file for the given log name.

  @param[out] linfo The filename will be stored here, along with the
  byte offset of the next filename in the index file.

  @param need_lock_index If true, LOCK_index will be acquired;
  otherwise it should already be held by the caller.

  @note
    - Before calling this function, one has to call find_log_pos()
    to set up 'linfo'
    - Mutex needed because we need to make sure the file pointer does not move
    from under our feet

  @retval 0 ok
  @retval LOG_INFO_EOF End of log-index-file found
  @retval LOG_INFO_IO Got IO error while reading file
*/
int MYSQL_BIN_LOG::find_next_log(LOG_INFO *linfo, bool need_lock_index) {
  int error = 0;
  size_t length;
  char fname[FN_REFLEN];
  char *full_fname = linfo->log_file_name;

  if (need_lock_index)
    mysql_mutex_lock(&LOCK_index);
  else
    mysql_mutex_assert_owner(&LOCK_index);

  if (!my_b_inited(&index_file)) {
    error = LOG_INFO_IO;
    goto err;
  }
  /* As the file is flushed, we can't get an error here */
  my_b_seek(&index_file, linfo->index_file_offset);

  linfo->index_file_start_offset = linfo->index_file_offset;
  if ((length = my_b_gets(&index_file, fname, FN_REFLEN)) <= 1) {
    error = !index_file.error ? LOG_INFO_EOF : LOG_INFO_IO;
    goto err;
  }

  if (fname[0] != 0) {
    if (normalize_binlog_name(full_fname, fname, is_relay_log)) {
      error = LOG_INFO_EOF;
      goto err;
    }
    length = strlen(full_fname);
  }

  linfo->index_file_offset = my_b_tell(&index_file);

err:
  if (need_lock_index) mysql_mutex_unlock(&LOCK_index);
  return error;
}

/**
  Find the relay log name following the given name from relay log index file.

  @param[in,out] log_name  The name is full path name.

  @return return 0 if it finds next relay log. Otherwise return the error code.
*/
int MYSQL_BIN_LOG::find_next_relay_log(char log_name[FN_REFLEN + 1]) {
  LOG_INFO info;
  int error;
  char relative_path_name[FN_REFLEN + 1];

  if (fn_format(relative_path_name, log_name + dirname_length(log_name),
                mysql_data_home, "", 0) == NullS)
    return 1;

  mysql_mutex_lock(&LOCK_index);

  error = find_log_pos(&info, relative_path_name, false);
  if (error == 0) {
    error = find_next_log(&info, false);
    if (error == 0) strcpy(log_name, info.log_file_name);
  }

  mysql_mutex_unlock(&LOCK_index);
  return error;
}

std::pair<int, std::list<std::string>> MYSQL_BIN_LOG::get_log_index(
    bool need_lock_index) {
  DBUG_TRACE;
  LOG_INFO log_info;

  if (need_lock_index)
    mysql_mutex_lock(&LOCK_index);
  else
    mysql_mutex_assert_owner(&LOCK_index);

  std::list<std::string> filename_list;
  int error = 0;
  for (error =
           this->find_log_pos(&log_info, nullptr, false /*need_lock_index*/);
       error == 0;
       error = this->find_next_log(&log_info, false /*need_lock_index*/)) {
    filename_list.push_back(std::string(log_info.log_file_name));
  }

  if (need_lock_index) mysql_mutex_unlock(&LOCK_index);

  return std::make_pair(error, filename_list);
}

/**
  Removes files, as part of a RESET MASTER or RESET SLAVE statement,
  by deleting all logs referred to in the index file and the index
  file. Then, it creates a new index file and a new log file.

  The new index file will only contain the new log file.

  @param thd Thread
  @param delete_only If true, do not create a new index file and
  a new log file.

  @note
    If not called from slave thread, write start event to new log

  @retval
    0	ok
  @retval
    1   error
*/
bool MYSQL_BIN_LOG::reset_logs(THD *thd, bool delete_only) {
  LOG_INFO linfo;
  bool error = false;
  int err;
  const char *save_name = nullptr;
  Checkable_rwlock *sid_lock = nullptr;
  DBUG_TRACE;

  /*
    Flush logs for storage engines, so that the last transaction
    is persisted inside storage engines.
  */
  DBUG_ASSERT(!thd->is_log_reset());
  thd->set_log_reset();
  if (ha_flush_logs()) {
    thd->clear_log_reset();
    return true;
  }
  thd->clear_log_reset();

  ha_reset_logs(thd);

  /*
    We need to get both locks to be sure that no one is trying to
    write to the index log file.
  */
  mysql_mutex_lock(&LOCK_log);
  mysql_mutex_lock(&LOCK_index);

  if (is_relay_log)
    sid_lock = previous_gtid_set_relaylog->get_sid_map()->get_sid_lock();
  else
    sid_lock = global_sid_lock;
  sid_lock->wrlock();

  /* Save variables so that we can reopen the log */
  save_name = name;
  name = nullptr;  // Protect against free
  close(LOG_CLOSE_TO_BE_OPENED, false /*need_lock_log=false*/,
        false /*need_lock_index=false*/);

  /*
    First delete all old log files and then update the index file.
    As we first delete the log files and do not use sort of logging,
    a crash may lead to an inconsistent state where the index has
    references to non-existent files.

    We need to invert the steps and use the purge_index_file methods
    in order to make the operation safe.
  */

  if ((err = find_log_pos(&linfo, NullS, false /*need_lock_index=false*/)) !=
      0) {
    uint errcode = purge_log_get_error_code(err);
    LogErr(ERROR_LEVEL, ER_BINLOG_CANT_LOCATE_OLD_BINLOG_OR_RELAY_LOG_FILES);
    my_error(errcode, MYF(0));
    error = true;
    goto err;
  }

  for (;;) {
    if ((error = my_delete_allow_opened(linfo.log_file_name, MYF(0))) != 0) {
      if (my_errno() == ENOENT) {
        push_warning_printf(
            current_thd, Sql_condition::SL_WARNING, ER_LOG_PURGE_NO_FILE,
            ER_THD(current_thd, ER_LOG_PURGE_NO_FILE), linfo.log_file_name);
        LogErr(INFORMATION_LEVEL, ER_BINLOG_CANT_DELETE_FILE,
               linfo.log_file_name);
        set_my_errno(0);
        error = false;
      } else {
        push_warning_printf(current_thd, Sql_condition::SL_WARNING,
                            ER_BINLOG_PURGE_FATAL_ERR,
                            "a problem with deleting %s; "
                            "consider examining correspondence "
                            "of your binlog index file "
                            "to the actual binlog files",
                            linfo.log_file_name);
        error = true;
        goto err;
      }
    }
    if (find_next_log(&linfo, false /*need_lock_index=false*/)) break;
  }

  /* Start logging with a new file */
  close(LOG_CLOSE_INDEX | LOG_CLOSE_TO_BE_OPENED, false /*need_lock_log=false*/,
        false /*need_lock_index=false*/);
  if ((error = my_delete_allow_opened(index_file_name,
                                      MYF(0))))  // Reset (open will update)
  {
    if (my_errno() == ENOENT) {
      push_warning_printf(
          current_thd, Sql_condition::SL_WARNING, ER_LOG_PURGE_NO_FILE,
          ER_THD(current_thd, ER_LOG_PURGE_NO_FILE), index_file_name);
      LogErr(INFORMATION_LEVEL, ER_BINLOG_CANT_DELETE_FILE, index_file_name);
      set_my_errno(0);
      error = false;
    } else {
      push_warning_printf(current_thd, Sql_condition::SL_WARNING,
                          ER_BINLOG_PURGE_FATAL_ERR,
                          "a problem with deleting %s; "
                          "consider examining correspondence "
                          "of your binlog index file "
                          "to the actual binlog files",
                          index_file_name);
      error = true;
      goto err;
    }
  }
  DBUG_EXECUTE_IF("wait_for_kill_gtid_state_clear", {
    const char action[] = "now WAIT_FOR kill_gtid_state_clear";
    DBUG_ASSERT(!debug_sync_set_action(thd, STRING_WITH_LEN(action)));
  };);

  /*
    For relay logs we clear the gtid state associated per channel(i.e rli)
    in the purge_relay_logs()
  */
  if (!is_relay_log) {
    if (gtid_state->clear(thd)) {
      error = true;
    }
    /*
      Don't clear global_sid_map because gtid_state->clear() above didn't
      touched owned_gtids GTID set.
    */
    error = error || gtid_state->init();
  }

  if (!delete_only) {
    if (!open_index_file(index_file_name, 0, false /*need_lock_index=false*/))
      error = open_binlog(save_name, 0, max_size, false,
                          false /*need_lock_index=false*/,
                          false /*need_sid_lock=false*/, nullptr,
                          thd->lex->next_binlog_file_nr) ||
              error;
  }
  /* String has been duplicated, free old file-name */
  if (name != nullptr) {
    my_free(const_cast<char *>(save_name));
    save_name = nullptr;
  }

err:
  if (name == nullptr)
    name = const_cast<char *>(save_name);  // restore old file-name
  sid_lock->unlock();
  mysql_mutex_unlock(&LOCK_index);
  mysql_mutex_unlock(&LOCK_log);
  return error;
}

/**
  Set the name of crash safe index file.

  @retval
    0   ok
  @retval
    1   error
*/
int MYSQL_BIN_LOG::set_crash_safe_index_file_name(const char *base_file_name) {
  int error = 0;
  DBUG_TRACE;
  if (fn_format(crash_safe_index_file_name, base_file_name, mysql_data_home,
                ".index_crash_safe",
                MYF(MY_UNPACK_FILENAME | MY_SAFE_PATH | MY_REPLACE_EXT)) ==
      nullptr) {
    error = 1;
    LogErr(ERROR_LEVEL, ER_BINLOG_CANT_SET_TMP_INDEX_NAME);
  }
  return error;
}

/**
  Open a (new) crash safe index file.

  @note
    The crash safe index file is a special file
    used for guaranteeing index file crash safe.
  @retval
    0   ok
  @retval
    1   error
*/
int MYSQL_BIN_LOG::open_crash_safe_index_file() {
  int error = 0;
  File file = -1;

  DBUG_TRACE;

  if (!my_b_inited(&crash_safe_index_file)) {
    myf flags = MY_WME | MY_NABP | MY_WAIT_IF_FULL;
    if (is_relay_log) flags = flags | MY_REPORT_WAITING_IF_FULL;

    if ((file = my_open(crash_safe_index_file_name, O_RDWR | O_CREAT,
                        MYF(MY_WME))) < 0 ||
        init_io_cache(&crash_safe_index_file, file, IO_SIZE, WRITE_CACHE, 0,
                      false, flags)) {
      error = 1;
      LogErr(ERROR_LEVEL, ER_BINLOG_FAILED_TO_OPEN_TEMPORARY_INDEX_FILE);
    }
  }
  return error;
}

/**
  Close the crash safe index file.

  @note
    The crash safe file is just closed, is not deleted.
    Because it is moved to index file later on.
  @retval
    0   ok
  @retval
    1   error
*/
int MYSQL_BIN_LOG::close_crash_safe_index_file() {
  int error = 0;

  DBUG_TRACE;

  if (my_b_inited(&crash_safe_index_file)) {
    end_io_cache(&crash_safe_index_file);
    error = my_close(crash_safe_index_file.file, MYF(0));
  }
  crash_safe_index_file = IO_CACHE();

  return error;
}

/**
  Remove logs from index file.

  - To make crash safe, we copy the content of index file
  from index_file_start_offset recored in log_info to
  crash safe index file firstly and then move the crash
  safe index file to index file.

  @param log_info               Store here the found log file name and
                                position to the NEXT log file name in
                                the index file.

  @param need_update_threads    If we want to update the log coordinates
                                of all threads. False for relay logs,
                                true otherwise.

  @retval
    0    ok
  @retval
    LOG_INFO_IO    Got IO error while reading/writing file
*/
int MYSQL_BIN_LOG::remove_logs_from_index(LOG_INFO *log_info,
                                          bool need_update_threads) {
  if (open_crash_safe_index_file()) {
    LogErr(ERROR_LEVEL, ER_BINLOG_CANT_OPEN_TMP_INDEX,
           "MYSQL_BIN_LOG::remove_logs_from_index");
    goto err;
  }

  if (copy_file(&index_file, &crash_safe_index_file,
                log_info->index_file_start_offset)) {
    LogErr(ERROR_LEVEL, ER_BINLOG_CANT_COPY_INDEX_TO_TMP,
           "MYSQL_BIN_LOG::remove_logs_from_index");
    goto err;
  }

  if (close_crash_safe_index_file()) {
    LogErr(ERROR_LEVEL, ER_BINLOG_CANT_CLOSE_TMP_INDEX,
           "MYSQL_BIN_LOG::remove_logs_from_index");
    goto err;
  }
  DBUG_EXECUTE_IF("fault_injection_copy_part_file", DBUG_SUICIDE(););

  if (move_crash_safe_index_file_to_index_file(
          false /*need_lock_index=false*/)) {
    LogErr(ERROR_LEVEL, ER_BINLOG_CANT_MOVE_TMP_TO_INDEX,
           "MYSQL_BIN_LOG::remove_logs_from_index");
    goto err;
  }

  // now update offsets in index file for running threads
  if (need_update_threads)
    adjust_linfo_offsets(log_info->index_file_start_offset);
  return 0;

err:
  return LOG_INFO_IO;
}

/**
  Remove all logs before the given log from disk and from the index file.

  @param to_log	      Delete all log file name before this file.
  @param included            If true, to_log is deleted too.
  @param need_lock_index
  @param need_update_threads If we want to update the log coordinates of
                             all threads. False for relay logs, true otherwise.
  @param decrease_log_space  If not null, decrement this variable of
                             the amount of log space freed
  @param auto_purge          True if this is an automatic purge.

  @note
    If any of the logs before the deleted one is in use,
    only purge logs up to this one.

  @retval
    0			ok
  @retval
    LOG_INFO_EOF		to_log not found
    LOG_INFO_EMFILE             too many files opened
    LOG_INFO_FATAL              if any other than ENOENT error from
                                mysql_file_stat() or mysql_file_delete()
*/

int MYSQL_BIN_LOG::purge_logs(const char *to_log, bool included,
                              bool need_lock_index, bool need_update_threads,
                              ulonglong *decrease_log_space, bool auto_purge) {
  int error = 0, no_of_log_files_to_purge = 0, no_of_log_files_purged = 0;
  int no_of_threads_locking_log = 0;
  bool exit_loop = false;
  LOG_INFO log_info;
  THD *thd = current_thd;
  DBUG_TRACE;
  DBUG_PRINT("info", ("to_log= %s", to_log));

  if (need_lock_index)
    mysql_mutex_lock(&LOCK_index);
  else
    mysql_mutex_assert_owner(&LOCK_index);
  if ((error =
           find_log_pos(&log_info, to_log, false /*need_lock_index=false*/))) {
    LogErr(ERROR_LEVEL, ER_BINLOG_PURGE_LOGS_CALLED_WITH_FILE_NOT_IN_INDEX,
           to_log);
    goto err;
  }

  no_of_log_files_to_purge = log_info.entry_index;

  if ((error = open_purge_index_file(true))) {
    LogErr(ERROR_LEVEL, ER_BINLOG_PURGE_LOGS_CANT_SYNC_INDEX_FILE);
    goto err;
  }

  /*
    File name exists in index file; delete until we find this file
    or a file that is used.
  */
  if ((error = find_log_pos(&log_info, NullS, false /*need_lock_index=false*/)))
    goto err;

  while ((compare_log_name(to_log, log_info.log_file_name) ||
          (exit_loop = included))) {
    if (is_active(log_info.log_file_name)) {
      if (!auto_purge)
        push_warning_printf(
            thd, Sql_condition::SL_WARNING, ER_WARN_PURGE_LOG_IS_ACTIVE,
            ER_THD(thd, ER_WARN_PURGE_LOG_IS_ACTIVE), log_info.log_file_name);
      break;
    }

    if ((no_of_threads_locking_log = log_in_use(log_info.log_file_name))) {
      if (!auto_purge)
        push_warning_printf(thd, Sql_condition::SL_WARNING,
                            ER_WARN_PURGE_LOG_IN_USE,
                            ER_THD(thd, ER_WARN_PURGE_LOG_IN_USE),
                            log_info.log_file_name, no_of_threads_locking_log,
                            no_of_log_files_purged, no_of_log_files_to_purge);
      break;
    }
    no_of_log_files_purged++;

    if ((error = register_purge_index_entry(log_info.log_file_name))) {
      LogErr(ERROR_LEVEL, ER_BINLOG_PURGE_LOGS_CANT_COPY_TO_REGISTER_FILE,
             log_info.log_file_name);
      goto err;
    }

    if (find_next_log(&log_info, false /*need_lock_index=false*/) || exit_loop)
      break;
  }

  DBUG_EXECUTE_IF("crash_purge_before_update_index", DBUG_SUICIDE(););

  if ((error = sync_purge_index_file())) {
    LogErr(ERROR_LEVEL, ER_BINLOG_PURGE_LOGS_CANT_FLUSH_REGISTER_FILE);
    goto err;
  }

  /* We know how many files to delete. Update index file. */
  if ((error = remove_logs_from_index(&log_info, need_update_threads))) {
    LogErr(ERROR_LEVEL, ER_BINLOG_PURGE_LOGS_CANT_UPDATE_INDEX_FILE);
    goto err;
  }

  // Update gtid_state->lost_gtids
  if (!is_relay_log) {
    global_sid_lock->wrlock();
    error = init_gtid_sets(
        nullptr, const_cast<Gtid_set *>(gtid_state->get_lost_gtids()),
        opt_master_verify_checksum, false /*false=don't need lock*/,
        nullptr /*trx_parser*/, nullptr /*partial_trx*/);
    global_sid_lock->unlock();
    if (error) goto err;
  }

  DBUG_EXECUTE_IF("crash_purge_critical_after_update_index", DBUG_SUICIDE(););

err:

  int error_index = 0, close_error_index = 0;
  /* Read each entry from purge_index_file and delete the file. */
  if (!error && is_inited_purge_index_file() &&
      (error_index = purge_index_entry(thd, decrease_log_space,
                                       false /*need_lock_index=false*/)))
    LogErr(ERROR_LEVEL, ER_BINLOG_PURGE_LOGS_FAILED_TO_PURGE_LOG);

  close_error_index = close_purge_index_file();

  DBUG_EXECUTE_IF("crash_purge_non_critical_after_update_index",
                  DBUG_SUICIDE(););

  if (need_lock_index) mysql_mutex_unlock(&LOCK_index);

  /*
    Error codes from purge logs take precedence.
    Then error codes from purging the index entry.
    Finally, error codes from closing the purge index file.
  */
  error = error ? error : (error_index ? error_index : close_error_index);

  return error;
}

int MYSQL_BIN_LOG::set_purge_index_file_name(const char *base_file_name) {
  int error = 0;
  DBUG_TRACE;
  if (fn_format(
          purge_index_file_name, base_file_name, mysql_data_home, ".~rec~",
          MYF(MY_UNPACK_FILENAME | MY_SAFE_PATH | MY_REPLACE_EXT)) == nullptr) {
    error = 1;
    LogErr(ERROR_LEVEL, ER_BINLOG_FAILED_TO_SET_PURGE_INDEX_FILE_NAME);
  }
  return error;
}

int MYSQL_BIN_LOG::open_purge_index_file(bool destroy) {
  int error = 0;
  File file = -1;

  DBUG_TRACE;

  if (destroy) close_purge_index_file();

  if (!my_b_inited(&purge_index_file)) {
    myf flags = MY_WME | MY_NABP | MY_WAIT_IF_FULL;
    if (is_relay_log) flags = flags | MY_REPORT_WAITING_IF_FULL;

    if ((file = my_open(purge_index_file_name, O_RDWR | O_CREAT, MYF(MY_WME))) <
            0 ||
        init_io_cache(&purge_index_file, file, IO_SIZE,
                      (destroy ? WRITE_CACHE : READ_CACHE), 0, false, flags)) {
      error = 1;
      LogErr(ERROR_LEVEL, ER_BINLOG_FAILED_TO_OPEN_REGISTER_FILE);
    }
  }
  return error;
}

int MYSQL_BIN_LOG::close_purge_index_file() {
  int error = 0;

  DBUG_TRACE;

  if (my_b_inited(&purge_index_file)) {
    end_io_cache(&purge_index_file);
    error = my_close(purge_index_file.file, MYF(0));
  }
  my_delete(purge_index_file_name, MYF(0));
  new (&purge_index_file) IO_CACHE();

  return error;
}

bool MYSQL_BIN_LOG::is_inited_purge_index_file() {
  DBUG_TRACE;
  return my_b_inited(&purge_index_file);
}

int MYSQL_BIN_LOG::sync_purge_index_file() {
  int error = 0;
  DBUG_TRACE;

  if ((error = flush_io_cache(&purge_index_file)) ||
      (error = my_sync(purge_index_file.file, MYF(MY_WME))))
    return error;

  return error;
}

int MYSQL_BIN_LOG::register_purge_index_entry(const char *entry) {
  int error = 0;
  DBUG_TRACE;

  if ((error = my_b_write(&purge_index_file, (const uchar *)entry,
                          strlen(entry))) ||
      (error = my_b_write(&purge_index_file, (const uchar *)"\n", 1)))
    return error;

  return error;
}

int MYSQL_BIN_LOG::register_create_index_entry(const char *entry) {
  DBUG_TRACE;
  return register_purge_index_entry(entry);
}

int MYSQL_BIN_LOG::purge_index_entry(THD *thd, ulonglong *decrease_log_space,
                                     bool need_lock_index) {
  MY_STAT s;
  int error = 0;
  LOG_INFO log_info;
  LOG_INFO check_log_info;

  DBUG_TRACE;

  DBUG_ASSERT(my_b_inited(&purge_index_file));

  if ((error =
           reinit_io_cache(&purge_index_file, READ_CACHE, 0, false, false))) {
    LogErr(ERROR_LEVEL, ER_BINLOG_FAILED_TO_REINIT_REGISTER_FILE);
    goto err;
  }

  for (;;) {
    size_t length;

    if ((length = my_b_gets(&purge_index_file, log_info.log_file_name,
                            FN_REFLEN)) <= 1) {
      if (purge_index_file.error) {
        error = purge_index_file.error;
        LogErr(ERROR_LEVEL, ER_BINLOG_FAILED_TO_READ_REGISTER_FILE, error);
        goto err;
      }

      /* Reached EOF */
      break;
    }

    /* Get rid of the trailing '\n' */
    log_info.log_file_name[length - 1] = 0;

    if (!mysql_file_stat(m_key_file_log, log_info.log_file_name, &s, MYF(0))) {
      if (my_errno() == ENOENT) {
        /*
          It's not fatal if we can't stat a log file that does not exist;
          If we could not stat, we won't delete.
        */
        if (thd) {
          push_warning_printf(
              thd, Sql_condition::SL_WARNING, ER_LOG_PURGE_NO_FILE,
              ER_THD(thd, ER_LOG_PURGE_NO_FILE), log_info.log_file_name);
        }
        LogErr(INFORMATION_LEVEL, ER_CANT_STAT_FILE, log_info.log_file_name);
        set_my_errno(0);
      } else {
        /*
          Other than ENOENT are fatal
        */
        if (thd) {
          push_warning_printf(thd, Sql_condition::SL_WARNING,
                              ER_BINLOG_PURGE_FATAL_ERR,
                              "a problem with getting info on being purged %s; "
                              "consider examining correspondence "
                              "of your binlog index file "
                              "to the actual binlog files",
                              log_info.log_file_name);
        } else {
          LogErr(INFORMATION_LEVEL,
                 ER_BINLOG_CANT_DELETE_LOG_FILE_DOES_INDEX_MATCH_FILES,
                 log_info.log_file_name);
        }
        error = LOG_INFO_FATAL;
        goto err;
      }
    } else {
      if ((error = find_log_pos(&check_log_info, log_info.log_file_name,
                                need_lock_index))) {
        if (error != LOG_INFO_EOF) {
          if (thd) {
            push_warning_printf(thd, Sql_condition::SL_WARNING,
                                ER_BINLOG_PURGE_FATAL_ERR,
                                "a problem with deleting %s and "
                                "reading the binlog index file",
                                log_info.log_file_name);
          } else {
            LogErr(INFORMATION_LEVEL,
                   ER_BINLOG_CANT_DELETE_FILE_AND_READ_BINLOG_INDEX,
                   log_info.log_file_name);
          }
          goto err;
        }

        error = 0;
        if (!need_lock_index) {
          /*
            This is to avoid triggering an error in NDB.

            @todo: This is weird, what does NDB errors have to do with
            need_lock_index? Explain better or refactor /Sven
          */
          ha_binlog_index_purge_file(current_thd, log_info.log_file_name);
        }

        DBUG_PRINT("info", ("purging %s", log_info.log_file_name));
        if (!mysql_file_delete(key_file_binlog, log_info.log_file_name,
                               MYF(0))) {
          DBUG_EXECUTE_IF("wait_in_purge_index_entry", {
            const char action[] =
                "now SIGNAL in_purge_index_entry WAIT_FOR go_ahead_sql";
            DBUG_ASSERT(!debug_sync_set_action(thd, STRING_WITH_LEN(action)));
            DBUG_SET("-d,wait_in_purge_index_entry");
          };);

          if (decrease_log_space) *decrease_log_space -= s.st_size;
        } else {
          if (my_errno() == ENOENT) {
            if (thd) {
              push_warning_printf(
                  thd, Sql_condition::SL_WARNING, ER_LOG_PURGE_NO_FILE,
                  ER_THD(thd, ER_LOG_PURGE_NO_FILE), log_info.log_file_name);
            }
            LogErr(INFORMATION_LEVEL, ER_BINLOG_CANT_DELETE_FILE,
                   log_info.log_file_name);
            set_my_errno(0);
          } else {
            if (thd) {
              push_warning_printf(thd, Sql_condition::SL_WARNING,
                                  ER_BINLOG_PURGE_FATAL_ERR,
                                  "a problem with deleting %s; "
                                  "consider examining correspondence "
                                  "of your binlog index file "
                                  "to the actual binlog files",
                                  log_info.log_file_name);
            } else {
              LogErr(INFORMATION_LEVEL,
                     ER_BINLOG_CANT_DELETE_LOG_FILE_DOES_INDEX_MATCH_FILES,
                     log_info.log_file_name);
            }
            if (my_errno() == EMFILE) {
              DBUG_PRINT("info", ("my_errno: %d, set ret = LOG_INFO_EMFILE",
                                  my_errno()));
              error = LOG_INFO_EMFILE;
              goto err;
            }
            error = LOG_INFO_FATAL;
            goto err;
          }
        }
      }
    }
  }

err:
  return error;
}

/**
  Remove all logs before the given file date from disk and from the
  index file.

  @param purge_time	Delete all log files before given date.
  @param auto_purge     True if this is an automatic purge.

  @note
    If any of the logs before the deleted one is in use,
    only purge logs up to this one.

  @retval
    0				ok
  @retval
    LOG_INFO_PURGE_NO_ROTATE	Binary file that can't be rotated
    LOG_INFO_FATAL              if any other than ENOENT error from
                                mysql_file_stat() or mysql_file_delete()
*/

int MYSQL_BIN_LOG::purge_logs_before_date(time_t purge_time, bool auto_purge) {
  int error;
  int no_of_threads_locking_log = 0, no_of_log_files_purged = 0;
  bool log_is_active = false, log_is_in_use = false;
  char to_log[FN_REFLEN], copy_log_in_use[FN_REFLEN];
  LOG_INFO log_info;
  MY_STAT stat_area;
  THD *thd = current_thd;

  DBUG_TRACE;

  mysql_mutex_lock(&LOCK_index);
  to_log[0] = 0;

  if ((error = find_log_pos(&log_info, NullS, false /*need_lock_index=false*/)))
    goto err;

  while (!(log_is_active = is_active(log_info.log_file_name))) {
    if (!mysql_file_stat(m_key_file_log, log_info.log_file_name, &stat_area,
                         MYF(0))) {
      if (my_errno() == ENOENT) {
        /*
          It's not fatal if we can't stat a log file that does not exist.
        */
        set_my_errno(0);
      } else {
        /*
          Other than ENOENT are fatal
        */
        if (thd) {
          push_warning_printf(thd, Sql_condition::SL_WARNING,
                              ER_BINLOG_PURGE_FATAL_ERR,
                              "a problem with getting info on being purged %s; "
                              "consider examining correspondence "
                              "of your binlog index file "
                              "to the actual binlog files",
                              log_info.log_file_name);
        } else {
          LogErr(INFORMATION_LEVEL, ER_BINLOG_FAILED_TO_DELETE_LOG_FILE,
                 log_info.log_file_name);
        }
        error = LOG_INFO_FATAL;
        goto err;
      }
    }
    /* check if the binary log file is older than the purge_time
       if yes check if it is in use, if not in use then add
       it in the list of binary log files to be purged.
    */
    else if (stat_area.st_mtime < purge_time) {
      if ((no_of_threads_locking_log = log_in_use(log_info.log_file_name))) {
        if (!auto_purge) {
          log_is_in_use = true;
          strcpy(copy_log_in_use, log_info.log_file_name);
        }
        break;
      }
      strmake(to_log, log_info.log_file_name,
              sizeof(log_info.log_file_name) - 1);
      no_of_log_files_purged++;
    } else
      break;
    if (find_next_log(&log_info, false /*need_lock_index=false*/)) break;
  }

  if (log_is_active) {
    if (!auto_purge)
      push_warning_printf(
          thd, Sql_condition::SL_WARNING, ER_WARN_PURGE_LOG_IS_ACTIVE,
          ER_THD(thd, ER_WARN_PURGE_LOG_IS_ACTIVE), log_info.log_file_name);
  }

  if (log_is_in_use) {
    int no_of_log_files_to_purge = no_of_log_files_purged + 1;
    while (strcmp(log_file_name, log_info.log_file_name)) {
      if (mysql_file_stat(m_key_file_log, log_info.log_file_name, &stat_area,
                          MYF(0))) {
        if (stat_area.st_mtime < purge_time)
          no_of_log_files_to_purge++;
        else
          break;
      }
      if (find_next_log(&log_info, false /*need_lock_index=false*/)) {
        no_of_log_files_to_purge++;
        break;
      }
    }

    push_warning_printf(thd, Sql_condition::SL_WARNING,
                        ER_WARN_PURGE_LOG_IN_USE,
                        ER_THD(thd, ER_WARN_PURGE_LOG_IN_USE), copy_log_in_use,
                        no_of_threads_locking_log, no_of_log_files_purged,
                        no_of_log_files_to_purge);
  }

  error = (to_log[0] ? purge_logs(to_log, true, false /*need_lock_index=false*/,
                                  true /*need_update_threads=true*/,
                                  (ulonglong *)0, auto_purge)
                     : 0);

err:
  mysql_mutex_unlock(&LOCK_index);
  return error;
}

/**
  Create a new log file name.

  @param[out] buf       Buffer allocated with at least FN_REFLEN bytes where
                        new name is stored.
  @param      log_ident Identity of the binary/relay log.

  @note
    If file name will be longer then FN_REFLEN it will be truncated
*/

void MYSQL_BIN_LOG::make_log_name(char *buf, const char *log_ident) {
  size_t dir_len = dirname_length(log_file_name);
  if (dir_len >= FN_REFLEN) dir_len = FN_REFLEN - 1;
  my_stpnmov(buf, log_file_name, dir_len);
  strmake(buf + dir_len, log_ident, FN_REFLEN - dir_len - 1);
}

/**
  Check if we are writing/reading to the given log file.
*/

bool MYSQL_BIN_LOG::is_active(const char *log_file_name_arg) {
  return !compare_log_name(log_file_name, log_file_name_arg);
}

void MYSQL_BIN_LOG::inc_prep_xids(THD *thd) {
  DBUG_TRACE;
#ifndef DBUG_OFF
  int result = ++m_atomic_prep_xids;
  DBUG_PRINT("debug", ("m_atomic_prep_xids: %d", result));
#else
  m_atomic_prep_xids++;
#endif
  thd->get_transaction()->m_flags.xid_written = true;
}

void MYSQL_BIN_LOG::dec_prep_xids(THD *thd) {
  DBUG_TRACE;
  int32 result = --m_atomic_prep_xids;
  DBUG_PRINT("debug", ("m_atomic_prep_xids: %d", result));
  thd->get_transaction()->m_flags.xid_written = false;
  if (result == 0) {
    mysql_mutex_lock(&LOCK_xids);
    mysql_cond_signal(&m_prep_xids_cond);
    mysql_mutex_unlock(&LOCK_xids);
  }
}

/*
  Wrappers around new_file_impl to avoid using argument
  to control locking. The argument 1) less readable 2) breaks
  incapsulation 3) allows external access to the class without
  a lock (which is not possible with private new_file_without_locking
  method).

  @retval
    nonzero - error

*/

int MYSQL_BIN_LOG::new_file(
    Format_description_log_event *extra_description_event) {
  return new_file_impl(true /*need_lock_log=true*/, extra_description_event);
}

/*
  @retval
    nonzero - error
*/
int MYSQL_BIN_LOG::new_file_without_locking(
    Format_description_log_event *extra_description_event) {
  return new_file_impl(false /*need_lock_log=false*/, extra_description_event);
}

/**
  Start writing to a new log file or reopen the old file.

  @param need_lock_log If true, this function acquires LOCK_log;
  otherwise the caller should already have acquired it.

  @param extra_description_event The master's FDE to be written by the I/O
  thread while creating a new relay log file. This should be NULL for
  binary log files.

  @retval 0 success
  @retval nonzero - error

  @note The new file name is stored last in the index file
*/
int MYSQL_BIN_LOG::new_file_impl(
    bool need_lock_log, Format_description_log_event *extra_description_event) {
  int error = 0;
  bool close_on_error = false;
  char new_name[FN_REFLEN], *new_name_ptr = nullptr, *old_name, *file_to_open;
  const size_t ERR_CLOSE_MSG_LEN = 1024;
  char close_on_error_msg[ERR_CLOSE_MSG_LEN];
  memset(close_on_error_msg, 0, sizeof close_on_error_msg);

  DBUG_TRACE;
  if (!is_open()) {
    DBUG_PRINT("info", ("log is closed"));
    return error;
  }

  if (need_lock_log)
    mysql_mutex_lock(&LOCK_log);
  else
    mysql_mutex_assert_owner(&LOCK_log);
  DBUG_EXECUTE_IF("semi_sync_3-way_deadlock",
                  DEBUG_SYNC(current_thd, "before_rotate_binlog"););
  mysql_mutex_lock(&LOCK_xids);
  /*
    We need to ensure that the number of prepared XIDs are 0.

    If m_atomic_prep_xids is not zero:
    - We wait for storage engine commit, hence decrease m_atomic_prep_xids
    - We keep the LOCK_log to block new transactions from being
      written to the binary log.
   */
  while (get_prep_xids() > 0) {
    mysql_cond_wait(&m_prep_xids_cond, &LOCK_xids);
  }
  mysql_mutex_unlock(&LOCK_xids);

  mysql_mutex_lock(&LOCK_index);

  mysql_mutex_assert_owner(&LOCK_log);
  mysql_mutex_assert_owner(&LOCK_index);

  if (DBUG_EVALUATE_IF("expire_logs_always", 0, 1) &&
      (error = ha_flush_logs())) {
    goto end;
  }

  if (!is_relay_log) {
    /* Save set of GTIDs of the last binlog into table on binlog rotation */
    if ((error = gtid_state->save_gtids_of_last_binlog_into_table())) {
      if (error == ER_RPL_GTID_TABLE_CANNOT_OPEN) {
        close_on_error =
            m_binlog_file->get_real_file_size() >=
                static_cast<my_off_t>(max_size) ||
            DBUG_EVALUATE_IF("simulate_max_binlog_size", true, false);

        if (!close_on_error) {
          LogErr(ERROR_LEVEL, ER_BINLOG_UNABLE_TO_ROTATE_GTID_TABLE_READONLY,
                 "Current binlog file was flushed to disk and will be kept in "
                 "use.");
        } else {
          snprintf(close_on_error_msg, sizeof close_on_error_msg,
                   ER_THD(current_thd, ER_RPL_GTID_TABLE_CANNOT_OPEN), "mysql",
                   "gtid_executed");

          if (binlog_error_action != ABORT_SERVER)
            LogErr(WARNING_LEVEL,
                   ER_BINLOG_UNABLE_TO_ROTATE_GTID_TABLE_READONLY,
                   "Binary logging going to be disabled.");
        }

        DBUG_EXECUTE_IF("gtid_executed_readonly",
                        { DBUG_SET("-d,gtid_executed_readonly"); });
        DBUG_EXECUTE_IF("simulate_max_binlog_size",
                        { DBUG_SET("-d,simulate_max_binlog_size"); });
      } else {
        close_on_error = true;
        snprintf(close_on_error_msg, sizeof close_on_error_msg, "%s",
                 ER_THD(current_thd, ER_OOM_SAVE_GTIDS));
      }
      goto end;
    }
  }

  /*
    If user hasn't specified an extension, generate a new log name
    We have to do this here and not in open as we want to store the
    new file name in the current binary log file.
  */
  new_name_ptr = new_name;
  if ((error = generate_new_name(new_name, name))) {
    // Use the old name if generation of new name fails.
    strcpy(new_name, name);
    close_on_error = true;
    snprintf(close_on_error_msg, sizeof close_on_error_msg,
             ER_THD(current_thd, ER_NO_UNIQUE_LOGFILE), name);
    if (strlen(close_on_error_msg)) {
      close_on_error_msg[strlen(close_on_error_msg) - 1] = '\0';
    }
    goto end;
  }

  /*
    Make sure that the log_file is initialized before writing
    Rotate_log_event into it.
  */
  if (m_binlog_file->is_open()) {
    /*
      We log the whole file name for log file as the user may decide
      to change base names at some point.
    */
    Rotate_log_event r(new_name + dirname_length(new_name), 0, LOG_EVENT_OFFSET,
                       is_relay_log ? Rotate_log_event::RELAY_LOG : 0);

    if (DBUG_EVALUATE_IF("fault_injection_new_file_rotate_event", (error = 1),
                         false) ||
        (error = write_event_to_binlog(&r))) {
      char errbuf[MYSYS_STRERROR_SIZE];
      DBUG_EXECUTE_IF("fault_injection_new_file_rotate_event", errno = 2;);
      close_on_error = true;
      snprintf(close_on_error_msg, sizeof close_on_error_msg,
               ER_THD(current_thd, ER_ERROR_ON_WRITE), name, errno,
               my_strerror(errbuf, sizeof(errbuf), errno));
      my_printf_error(ER_ERROR_ON_WRITE, ER_THD(current_thd, ER_ERROR_ON_WRITE),
                      MYF(ME_FATALERROR), name, errno,
                      my_strerror(errbuf, sizeof(errbuf), errno));
      goto end;
    }

    if ((error = m_binlog_file->flush())) {
      close_on_error = true;
      snprintf(close_on_error_msg, sizeof close_on_error_msg, "%s",
               "Either disk is full or file system is read only");
      goto end;
    }
  }

  DEBUG_SYNC(current_thd, "after_rotate_event_appended");

  old_name = name;
  name = 0;  // Don't free name
  close(LOG_CLOSE_TO_BE_OPENED | LOG_CLOSE_INDEX, false /*need_lock_log=false*/,
        false /*need_lock_index=false*/);

  if (checksum_alg_reset != binary_log::BINLOG_CHECKSUM_ALG_UNDEF) {
    DBUG_ASSERT(!is_relay_log);
    DBUG_ASSERT(binlog_checksum_options != checksum_alg_reset);
    binlog_checksum_options = checksum_alg_reset;
  }
  /*
    Note that at this point, atomic_log_state != LOG_CLOSED
    (important for is_open()).
  */

  DEBUG_SYNC(current_thd, "binlog_rotate_between_close_and_open");
  /*
    new_file() is only used for rotation (in FLUSH LOGS or because size >
    max_binlog_size or max_relay_log_size).
    If this is a binary log, the Format_description_log_event at the beginning
    of the new file should have created=0 (to distinguish with the
    Format_description_log_event written at server startup, which should
    trigger temp tables deletion on slaves.
  */

  /* reopen index binlog file, BUG#34582 */
  file_to_open = index_file_name;
  error = open_index_file(index_file_name, 0, false /*need_lock_index=false*/);
  if (!error) {
    /* reopen the binary log file. */
    file_to_open = new_name_ptr;
    error = open_binlog(old_name, new_name_ptr, max_size,
                        true /*null_created_arg=true*/,
                        false /*need_lock_index=false*/,
                        true /*need_sid_lock=true*/, extra_description_event);
  }

  /* handle reopening errors */
  if (error) {
    char errbuf[MYSYS_STRERROR_SIZE];
    my_printf_error(ER_CANT_OPEN_FILE, ER_THD(current_thd, ER_CANT_OPEN_FILE),
                    MYF(ME_FATALERROR), file_to_open, error,
                    my_strerror(errbuf, sizeof(errbuf), error));
    close_on_error = true;
    snprintf(close_on_error_msg, sizeof close_on_error_msg,
             ER_THD(current_thd, ER_CANT_OPEN_FILE), file_to_open, error,
             my_strerror(errbuf, sizeof(errbuf), error));
  }
  my_free(old_name);

end:

  if (error && close_on_error /* rotate, flush or reopen failed */) {
    /*
      Close whatever was left opened.

      We are keeping the behavior as it exists today, ie,
      we disable logging and move on (see: BUG#51014).

      TODO: as part of WL#1790 consider other approaches:
       - kill mysql (safety);
       - try multiple locations for opening a log file;
       - switch server to protected/readonly mode
       - ...
    */
    if (binlog_error_action == ABORT_SERVER) {
      char abort_msg[ERR_CLOSE_MSG_LEN + 48];
      memset(abort_msg, 0, sizeof abort_msg);
      snprintf(abort_msg, sizeof abort_msg,
               "%s, while rotating the binlog. "
               "Aborting the server",
               close_on_error_msg);
      exec_binlog_error_action_abort(abort_msg);
    } else
      LogErr(ERROR_LEVEL, ER_BINLOG_CANT_OPEN_FOR_LOGGING,
             new_name_ptr != nullptr ? new_name_ptr : "new file", errno);

    close(LOG_CLOSE_INDEX, false /*need_lock_log=false*/,
          false /*need_lock_index=false*/);
  }

  mysql_mutex_unlock(&LOCK_index);
  if (need_lock_log) mysql_mutex_unlock(&LOCK_log);

  DEBUG_SYNC(current_thd, "after_disable_binlog");
  return error;
}

/**
  Called after an event has been written to the relay log by the IO
  thread.  This flushes and possibly syncs the file (according to the
  sync options), rotates the file if it has grown over the limit, and
  finally calls signal_update().

  @note The caller must hold LOCK_log before invoking this function.

  @param mi Master_info for the IO thread.

  @retval false success
  @retval true error
*/
bool MYSQL_BIN_LOG::after_write_to_relay_log(Master_info *mi) {
  DBUG_TRACE;
  DBUG_PRINT("info", ("max_size: %lu", max_size));

  // Check pre-conditions
  mysql_mutex_assert_owner(&LOCK_log);
  DBUG_ASSERT(is_relay_log);

  /*
    We allow the relay log rotation by relay log size
    only if the trx parser is not inside a transaction.
  */
  bool can_rotate = mi->transaction_parser.is_not_inside_transaction();

#ifndef DBUG_OFF
  if (m_binlog_file->get_real_file_size() >
          DBUG_EVALUATE_IF("rotate_slave_debug_group", 500, max_size) &&
      !can_rotate) {
    DBUG_PRINT("info", ("Postponing the rotation by size waiting for "
                        "the end of the current transaction."));
  }
#endif

  // Flush and sync
  bool error = flush_and_sync(false);
  if (error) {
    mi->report(ERROR_LEVEL, ER_SLAVE_RELAY_LOG_WRITE_FAILURE,
               ER_THD(current_thd, ER_SLAVE_RELAY_LOG_WRITE_FAILURE),
               "failed to flush event to relay log file");
    truncate_relaylog_file(mi, atomic_binlog_end_pos);
  } else {
    if (can_rotate) {
      mysql_mutex_lock(&mi->data_lock);
      /*
        If the last event of the transaction has been flushed, we can add
        the GTID (if it is not empty) to the logged set, or else it will
        not be available in the Previous GTIDs of the next relay log file
        if we are going to rotate the relay log.
      */
      const Gtid *last_gtid_queued = mi->get_queueing_trx_gtid();
      if (!last_gtid_queued->is_empty()) {
        mi->rli->get_sid_lock()->rdlock();
        DBUG_SIGNAL_WAIT_FOR(current_thd, "updating_received_transaction_set",
                             "reached_updating_received_transaction_set",
                             "continue_updating_received_transaction_set");
        mi->rli->add_logged_gtid(last_gtid_queued->sidno,
                                 last_gtid_queued->gno);
        mi->rli->get_sid_lock()->unlock();
      }

      if (mi->is_queueing_trx()) {
        mi->finished_queueing();
      }
      mysql_mutex_unlock(&mi->data_lock);

      /*
        If relay log is too big, rotate. But only if not in the middle of a
        transaction when GTIDs are enabled.

        Also rotate, if a deffered flush request has been placed.

        We now try to mimic the following master binlog behavior: "A transaction
        is written in one chunk to the binary log, so it is never split between
        several binary logs. Therefore, if you have big transactions, you might
        see binary log files larger than max_binlog_size."
      */
      if (m_binlog_file->get_real_file_size() >
              DBUG_EVALUATE_IF("rotate_slave_debug_group", 500, max_size) ||
          mi->is_rotate_requested()) {
        error = new_file_without_locking(mi->get_mi_description_event());
        mi->clear_rotate_requests();
      }
    }
  }

  lock_binlog_end_pos();
  mi->rli->ign_master_log_name_end[0] = 0;
  update_binlog_end_pos(false /*need_lock*/);
  harvest_bytes_written(mi->rli, true /*need_log_space_lock=true*/);
  unlock_binlog_end_pos();

  return error;
}

bool MYSQL_BIN_LOG::write_event(Log_event *ev, Master_info *mi) {
  DBUG_TRACE;

  DBUG_EXECUTE_IF("fail_to_write_ignored_event_to_relay_log", { return true; });
  // check preconditions
  DBUG_ASSERT(is_relay_log);

  mysql_mutex_assert_owner(&LOCK_log);

  // write data
  bool error = false;
  if (!binary_event_serialize(ev, m_binlog_file)) {
    bytes_written += ev->common_header->data_written;
    error = after_write_to_relay_log(mi);
  } else {
    mi->report(ERROR_LEVEL, ER_SLAVE_RELAY_LOG_WRITE_FAILURE,
               ER_THD(current_thd, ER_SLAVE_RELAY_LOG_WRITE_FAILURE),
               "failed to write event to the relay log file");
    truncate_relaylog_file(mi, atomic_binlog_end_pos);
    error = true;
  }

  return error;
}

bool MYSQL_BIN_LOG::write_buffer(const char *buf, uint len, Master_info *mi) {
  DBUG_TRACE;

  // check preconditions
  DBUG_ASSERT(is_relay_log);
  mysql_mutex_assert_owner(&LOCK_log);

  // write data
  bool error = false;
  if (m_binlog_file->write(pointer_cast<const uchar *>(buf), len) == 0) {
    bytes_written += len;
    error = after_write_to_relay_log(mi);
  } else {
    mi->report(ERROR_LEVEL, ER_SLAVE_RELAY_LOG_WRITE_FAILURE,
               ER_THD(current_thd, ER_SLAVE_RELAY_LOG_WRITE_FAILURE),
               "failed to write event to the relay log file");
    truncate_relaylog_file(mi, atomic_binlog_end_pos);
    error = true;
  }

  return error;
}

bool MYSQL_BIN_LOG::flush() {
  return m_binlog_file->is_open() && m_binlog_file->flush();
}

bool MYSQL_BIN_LOG::flush_and_sync(const bool force) {
  mysql_mutex_assert_owner(&LOCK_log);

  if (m_binlog_file->flush()) return true;

  std::pair<bool, bool> result = sync_binlog_file(force);

  return result.first;
}

void MYSQL_BIN_LOG::start_union_events(THD *thd, query_id_t query_id_param) {
  DBUG_ASSERT(!thd->binlog_evt_union.do_union);
  thd->binlog_evt_union.do_union = true;
  thd->binlog_evt_union.unioned_events = false;
  thd->binlog_evt_union.unioned_events_trans = false;
  thd->binlog_evt_union.first_query_id = query_id_param;
}

void MYSQL_BIN_LOG::stop_union_events(THD *thd) {
  DBUG_ASSERT(thd->binlog_evt_union.do_union);
  thd->binlog_evt_union.do_union = false;
}

bool MYSQL_BIN_LOG::is_query_in_union(THD *thd, query_id_t query_id_param) {
  return (thd->binlog_evt_union.do_union &&
          query_id_param >= thd->binlog_evt_union.first_query_id);
}

/*
  Updates thd's position-of-next-event variables
  after a *real* write a file.
 */
void MYSQL_BIN_LOG::update_thd_next_event_pos(THD *thd) {
  if (likely(thd != nullptr)) {
    thd->set_next_event_pos(log_file_name, m_binlog_file->position());
  }
}

/*
  Moves the last bunch of rows from the pending Rows event to a cache (either
  transactional cache if is_transaction is @c true, or the non-transactional
  cache otherwise. Sets a new pending event.

  @param thd               a pointer to the user thread.
  @param evt               a pointer to the row event.
  @param is_transactional  @c true indicates a transactional cache,
                           otherwise @c false a non-transactional.
*/
int MYSQL_BIN_LOG::flush_and_set_pending_rows_event(THD *thd,
                                                    Rows_log_event *event,
                                                    bool is_transactional) {
  DBUG_TRACE;
  DBUG_ASSERT(mysql_bin_log.is_open());
  DBUG_PRINT("enter", ("event: %p", event));

  int error = 0;
  binlog_cache_mngr *const cache_mngr = thd_get_cache_mngr(thd);

  DBUG_ASSERT(cache_mngr);

  binlog_cache_data *cache_data =
      cache_mngr->get_binlog_cache_data(is_transactional);

  DBUG_PRINT("info", ("cache_mngr->pending(): %p", cache_data->pending()));

  if (Rows_log_event *pending = cache_data->pending()) {
    /*
      Write pending event to the cache.
    */
    if (cache_data->write_event(pending)) {
      report_cache_write_error(thd, is_transactional);
      if (check_write_error(thd) && cache_data &&
          stmt_cannot_safely_rollback(thd))
        cache_data->set_incident();
      delete pending;
      cache_data->set_pending(nullptr);
      return 1;
    }

    delete pending;
  }

  cache_data->set_pending(event);

  return error;
}

/**
  Write an event to the binary log cache.
*/

bool MYSQL_BIN_LOG::write_event(Log_event *event_info) {
  THD *thd = event_info->thd;
  bool error = true;
  DBUG_TRACE;

  if (thd->binlog_evt_union.do_union) {
    /*
      In Stored function; Remember that function call caused an update.
      We will log the function call to the binary log on function exit
    */
    thd->binlog_evt_union.unioned_events = true;
    thd->binlog_evt_union.unioned_events_trans |=
        event_info->is_using_trans_cache();
    return false;
  }

  /*
    We only end the statement if we are in a top-level statement.  If
    we are inside a stored function, we do not end the statement since
    this will close all tables on the slave. But there can be a special case
    where we are inside a stored function/trigger and a SAVEPOINT is being
    set in side the stored function/trigger. This SAVEPOINT execution will
    force the pending event to be flushed without an STMT_END_F flag. This
    will result in a case where following DMLs will be considered as part of
    same statement and result in data loss on slave. Hence in this case we
    force the end_stmt to be true.
  */
  bool const end_stmt =
      (thd->in_sub_stmt && thd->lex->sql_command == SQLCOM_SAVEPOINT)
          ? true
          : (thd->locked_tables_mode && thd->lex->requires_prelocking());
  if (thd->binlog_flush_pending_rows_event(end_stmt,
                                           event_info->is_using_trans_cache()))
    return error;

  /*
     In most cases this is only called if 'is_open()' is true; in fact this is
     mostly called if is_open() *was* true a few instructions before, but it
     could have changed since.
  */
  if (likely(is_open())) {
    /*
      In the future we need to add to the following if tests like
      "do the involved tables match (to be implemented)
      binlog_[wild_]{do|ignore}_table?" (WL#1049)"
    */
    const char *local_db = event_info->get_db();
    if ((thd && !(thd->variables.option_bits & OPTION_BIN_LOG)) ||
        (thd->lex->sql_command != SQLCOM_ROLLBACK_TO_SAVEPOINT &&
         thd->lex->sql_command != SQLCOM_SAVEPOINT &&
         (!event_info->is_no_filter_event() &&
          !binlog_filter->db_ok(local_db))))
      return false;

    DBUG_ASSERT(event_info->is_using_trans_cache() ||
                event_info->is_using_stmt_cache());

    if (binlog_start_trans_and_stmt(thd, event_info)) return error;

    bool is_trans_cache = event_info->is_using_trans_cache();
    binlog_cache_mngr *cache_mngr = thd_get_cache_mngr(thd);
    binlog_cache_data *cache_data =
        cache_mngr->get_binlog_cache_data(is_trans_cache);

    DBUG_PRINT("info", ("event type: %d", event_info->get_type_code()));

    /*
       No check for auto events flag here - this write method should
       never be called if auto-events are enabled.

       Write first log events which describe the 'run environment'
       of the SQL command. If row-based binlogging, Insert_id, Rand
       and other kind of "setting context" events are not needed.
    */
    if (thd) {
      if (!thd->is_current_stmt_binlog_format_row()) {
        if (thd->stmt_depends_on_first_successful_insert_id_in_prev_stmt) {
          Intvar_log_event e(
              thd, (uchar)binary_log::Intvar_event::LAST_INSERT_ID_EVENT,
              thd->first_successful_insert_id_in_prev_stmt_for_binlog,
              event_info->event_cache_type, event_info->event_logging_type);
          if (cache_data->write_event(&e)) goto err;
        }
        if (thd->auto_inc_intervals_in_cur_stmt_for_binlog.nb_elements() > 0) {
          DBUG_PRINT(
              "info",
              ("number of auto_inc intervals: %u",
               thd->auto_inc_intervals_in_cur_stmt_for_binlog.nb_elements()));
          Intvar_log_event e(
              thd, (uchar)binary_log::Intvar_event::INSERT_ID_EVENT,
              thd->auto_inc_intervals_in_cur_stmt_for_binlog.minimum(),
              event_info->event_cache_type, event_info->event_logging_type);
          if (cache_data->write_event(&e)) goto err;
        }
        if (thd->rand_used) {
          Rand_log_event e(thd, thd->rand_saved_seed1, thd->rand_saved_seed2,
                           event_info->event_cache_type,
                           event_info->event_logging_type);
          if (cache_data->write_event(&e)) goto err;
        }
        if (!thd->user_var_events.empty()) {
          for (size_t i = 0; i < thd->user_var_events.size(); i++) {
            Binlog_user_var_event *user_var_event = thd->user_var_events[i];

            /* setting flags for user var log event */
            uchar flags = User_var_log_event::UNDEF_F;
            if (user_var_event->unsigned_flag)
              flags |= User_var_log_event::UNSIGNED_F;

            User_var_log_event e(
                thd, user_var_event->user_var_event->entry_name.ptr(),
                user_var_event->user_var_event->entry_name.length(),
                user_var_event->value, user_var_event->length,
                user_var_event->type, user_var_event->charset_number, flags,
                event_info->event_cache_type, event_info->event_logging_type);
            if (cache_data->write_event(&e)) goto err;
          }
        }
      }
    }

    /*
      Write the event.
    */
    if (cache_data->write_event(event_info)) goto err;

    if (DBUG_EVALUATE_IF("injecting_fault_writing", 1, 0)) goto err;

    /*
      After writing the event, if the trx-cache was used and any unsafe
      change was written into it, the cache is marked as cannot safely
      roll back.
    */
    if (is_trans_cache && stmt_cannot_safely_rollback(thd))
      cache_mngr->trx_cache.set_cannot_rollback();

    error = false;

  err:
    if (error) {
      report_cache_write_error(thd, is_trans_cache);
      if (check_write_error(thd) && cache_data &&
          stmt_cannot_safely_rollback(thd))
        cache_data->set_incident();
    }
  }

  return error;
}

/**
  The method executes rotation when LOCK_log is already acquired
  by the caller.

  @param force_rotate  caller can request the log rotation
  @param check_purge   is set to true if rotation took place

  @note
    If rotation fails, for instance the server was unable
    to create a new log file, we still try to write an
    incident event to the current log.

  @note The caller must hold LOCK_log when invoking this function.

  @retval
    nonzero - error in rotating routine.
*/
int MYSQL_BIN_LOG::rotate(bool force_rotate, bool *check_purge) {
  int error = 0;
  DBUG_TRACE;

  DBUG_ASSERT(!is_relay_log);
  mysql_mutex_assert_owner(&LOCK_log);

  *check_purge = false;

  if (DBUG_EVALUATE_IF("force_rotate", 1, 0) || force_rotate ||
      (m_binlog_file->get_real_file_size() >= (my_off_t)max_size) ||
      DBUG_EVALUATE_IF("simulate_max_binlog_size", true, false)) {
    error = new_file_without_locking(nullptr);
    *check_purge = true;
  }
  return error;
}

/**
  The method executes logs purging routine.
*/
void MYSQL_BIN_LOG::purge() {
  if (expire_logs_days || binlog_expire_logs_seconds) {
    DEBUG_SYNC(current_thd, "at_purge_logs_before_date");
    time_t purge_time = 0;

    if (binlog_expire_logs_seconds) {
      purge_time = my_time(0) - binlog_expire_logs_seconds;
    } else
      purge_time = my_time(0) - expire_logs_days * 24 * 60 * 60;

    DBUG_EXECUTE_IF("expire_logs_always", { purge_time = my_time(0); });
    if (purge_time >= 0) {
      Is_instance_backup_locked_result is_instance_locked =
          is_instance_backup_locked(current_thd);

      if (is_instance_locked == Is_instance_backup_locked_result::OOM) {
        exec_binlog_error_action_abort(
            "Out of memory happened while checking if "
            "instance was locked for backup");
      }
      if (is_instance_locked == Is_instance_backup_locked_result::NOT_LOCKED) {
        /*
          Flush logs for storage engines, so that the last transaction
          is persisted inside storage engines.
        */
        ha_flush_logs();
        purge_logs_before_date(purge_time, true);
      }
    }
  }
}

/**
  Execute a FLUSH LOGS statement.

  The method is a shortcut of @c rotate() and @c purge().
  LOCK_log is acquired prior to rotate and is released after it.

  @param thd           Current session.
  @param force_rotate  caller can request the log rotation

  @retval
    nonzero - error in rotating routine.
*/
int MYSQL_BIN_LOG::rotate_and_purge(THD *thd, bool force_rotate) {
  int error = 0;
  DBUG_TRACE;
  bool check_purge = false;

  /*
    FLUSH BINARY LOGS command should ignore 'read-only' and 'super_read_only'
    options so that it can update 'mysql.gtid_executed' replication repository
    table.
  */
  thd->set_skip_readonly_check();
  /*
    Wait for handlerton to insert any pending information into the binlog.
    For e.g. ha_ndbcluster which updates the binlog asynchronously this is
    needed so that the user see its own commands in the binlog.
  */
  ha_binlog_wait(thd);

  DBUG_ASSERT(!is_relay_log);
  mysql_mutex_lock(&LOCK_log);
  error = rotate(force_rotate, &check_purge);
  /*
    NOTE: Run purge_logs wo/ holding LOCK_log because it does not need
          the mutex. Otherwise causes various deadlocks.
  */
  mysql_mutex_unlock(&LOCK_log);

  if (!error && check_purge) purge();

  return error;
}

uint MYSQL_BIN_LOG::next_file_id() {
  uint res;
  mysql_mutex_lock(&LOCK_log);
  res = file_id++;
  mysql_mutex_unlock(&LOCK_log);
  return res;
}

int MYSQL_BIN_LOG::get_gtid_executed(Sid_map *sid_map, Gtid_set *gtid_set) {
  DBUG_TRACE;
  int error = 0;

  mysql_mutex_lock(&mysql_bin_log.LOCK_commit);
  global_sid_lock->wrlock();

  enum_return_status return_status = global_sid_map->copy(sid_map);
  if (return_status != RETURN_STATUS_OK) {
    error = 1;
    goto end;
  }

  return_status = gtid_set->add_gtid_set(gtid_state->get_executed_gtids());
  if (return_status != RETURN_STATUS_OK) error = 1;

end:
  global_sid_lock->unlock();
  mysql_mutex_unlock(&mysql_bin_log.LOCK_commit);

  return error;
}

/**
  Write the contents of the given IO_CACHE to the binary log.

  The cache will be reset as a READ_CACHE to be able to read the
  contents from it.

  The data will be post-processed: see class Binlog_event_writer for
  details.

  @param cache Events will be read from this IO_CACHE.
  @param writer Events will be written to this Binlog_event_writer.

  @retval true IO error.
  @retval false Success.

  @see MYSQL_BIN_LOG::write_cache
*/
bool MYSQL_BIN_LOG::do_write_cache(Binlog_cache_storage *cache,
                                   Binlog_event_writer *writer) {
  DBUG_TRACE;

  DBUG_EXECUTE_IF("simulate_do_write_cache_failure", {
    /*
       see binlog_cache_data::write_event() that reacts on
       @c simulate_disk_full_at_flush_pending.
    */
    DBUG_SET("-d,simulate_do_write_cache_failure");
    return true;
  });

#ifndef DBUG_OFF
  uint64 expected_total_len = cache->length();
  DBUG_PRINT("info", ("bytes in cache= %" PRIu64, expected_total_len));
#endif

  bool error = false;
  if (cache->copy_to(writer, &error)) {
    if (error) report_binlog_write_error();
    return true;
  }
  return false;
}

/**
  Writes an incident event to stmt_cache.

  @param ev Incident event to be written
  @param thd Thread variable
  @param need_lock_log If true, will acquire LOCK_log; otherwise the
  caller should already have acquired LOCK_log.
  @param err_msg Error message written to log file for the incident.
  @param do_flush_and_sync If true, will call flush_and_sync(), rotate() and
  purge().

  @retval false error
  @retval true success
*/
bool MYSQL_BIN_LOG::write_incident(Incident_log_event *ev, THD *thd,
                                   bool need_lock_log, const char *err_msg,
                                   bool do_flush_and_sync) {
  uint error = 0;
  DBUG_TRACE;
  DBUG_ASSERT(err_msg);

  if (!is_open()) return error;

<<<<<<< HEAD
  binlog_cache_mngr *const cache_mngr = thd_get_cache_mngr(thd);
=======
  // @todo make this work with the group log. /sven
  binlog_cache_mngr *cache_mngr= thd_get_cache_mngr(thd);

  /*
    thd->cache_mngr may be uninitialized when first transaction resulted in an
    incident. If there is no cache manager exists for the session, then we
    create one, so that a GTID is generated and is written prior to flushing
    the stmt_cache.
  */
  if (cache_mngr == NULL)
  {
    if (thd->binlog_setup_trx_data() ||
        DBUG_EVALUATE_IF("simulate_cache_creation_failure", 1, 0))
    {
      enum_gtid_mode gtid_mode= get_gtid_mode(GTID_MODE_LOCK_NONE);
      if (gtid_mode == GTID_MODE_ON || gtid_mode == GTID_MODE_ON_PERMISSIVE)
      {
        const char *mode= gtid_mode == GTID_MODE_ON ? "ON" : "ON_PERMISSIVE";
        std::ostringstream message;

        message << "Could not create IO cache while writing an incident event "
                   "to the binary log for query: '"<< thd->query().str <<
                   "'. Since GTID_MODE= " << mode <<", server is unable "
                   "to proceed with logging.";
        handle_binlog_flush_or_sync_error(thd, true, message.str().c_str());
        DBUG_RETURN(true);
      }
    }
    else
      cache_mngr= thd_get_cache_mngr(thd);
  }
>>>>>>> f0c95ae7

#ifndef DBUG_OFF
  if (DBUG_EVALUATE_IF("simulate_write_incident_event_into_binlog_directly", 1,
                       0) &&
      !cache_mngr->stmt_cache.is_binlog_empty()) {
    /* The stmt_cache contains corruption data, so we can reset it. */
    cache_mngr->stmt_cache.reset();
  }
#endif

  /*
    If there is no binlog cache then we write incidents directly
    into the binlog. If caller needs GTIDs it has to setup the
    binlog cache (for the injector thread).
  */
  if (cache_mngr == nullptr ||
      DBUG_EVALUATE_IF("simulate_write_incident_event_into_binlog_directly", 1,
                       0)) {
    if (need_lock_log)
      mysql_mutex_lock(&LOCK_log);
    else
      mysql_mutex_assert_owner(&LOCK_log);
    /* Write an incident event into binlog directly. */
    error = write_event_to_binlog(ev);
    /*
      Write an error to log. So that user might have a chance
      to be alerted and explore incident details.
    */
    if (!error)
      LogErr(ERROR_LEVEL, ER_BINLOG_LOGGING_INCIDENT_TO_STOP_SLAVES, err_msg);
  } else  // (cache_mngr != NULL)
  {
    if (!cache_mngr->stmt_cache.is_binlog_empty()) {
      /* The stmt_cache contains corruption data, so we can reset it. */
      cache_mngr->stmt_cache.reset();
    }
    if (!cache_mngr->trx_cache.is_binlog_empty()) {
      /* The trx_cache contains corruption data, so we can reset it. */
      cache_mngr->trx_cache.reset();
    }
    /*
      Write the incident event into stmt_cache, so that a GTID is generated and
      written for it prior to flushing the stmt_cache.
    */
    binlog_cache_data *cache_data = cache_mngr->get_binlog_cache_data(false);
    if ((error = cache_data->write_event(ev))) {
      LogErr(ERROR_LEVEL, ER_BINLOG_EVENT_WRITE_TO_STMT_CACHE_FAILED);
      cache_mngr->stmt_cache.reset();
      return error;
    }

    if (need_lock_log)
      mysql_mutex_lock(&LOCK_log);
    else
      mysql_mutex_assert_owner(&LOCK_log);
  }

  if (do_flush_and_sync) {
    if (!error && !(error = flush_and_sync())) {
      bool check_purge = false;
      update_binlog_end_pos();
      is_rotating_caused_by_incident = true;
      error = rotate(true, &check_purge);
      is_rotating_caused_by_incident = false;
      if (!error && check_purge) purge();
    }
  }

  if (need_lock_log) mysql_mutex_unlock(&LOCK_log);

  /*
    Write an error to log. So that user might have a chance
    to be alerted and explore incident details.
  */
  if (!error && cache_mngr != nullptr)
    LogErr(ERROR_LEVEL, ER_BINLOG_LOGGING_INCIDENT_TO_STOP_SLAVES, err_msg);

  return error;
}

bool MYSQL_BIN_LOG::write_dml_directly(THD *thd, const char *stmt,
                                       size_t stmt_len) {
  bool ret = false;
  /* backup the original command */
  enum_sql_command save_sql_command = thd->lex->sql_command;

  /* Fake it as a DELETE statement, so it can be binlogged correctly */
  thd->lex->sql_command = SQLCOM_DELETE;

  if (thd->binlog_query(THD::STMT_QUERY_TYPE, stmt, stmt_len, false, false,
                        false, 0) ||
      commit(thd, false) != TC_LOG::RESULT_SUCCESS) {
    ret = true;
  }

  thd->lex->sql_command = save_sql_command;
  return ret;
}

/**
  Creates an incident event and writes it to the binary log.

  @param thd  Thread variable
  @param need_lock_log If the binary lock should be locked or not
  @param err_msg Error message written to log file for the incident.
  @param do_flush_and_sync If true, will call flush_and_sync(), rotate() and
  purge().

  @retval
    0    error
  @retval
    1    success
*/
bool MYSQL_BIN_LOG::write_incident(THD *thd, bool need_lock_log,
                                   const char *err_msg,
                                   bool do_flush_and_sync) {
  DBUG_TRACE;

  if (!is_open()) return false;

  LEX_CSTRING write_error_msg = {err_msg, strlen(err_msg)};
  binary_log::Incident_event::enum_incident incident =
      binary_log::Incident_event::INCIDENT_LOST_EVENTS;
  Incident_log_event ev(thd, incident, write_error_msg);

  return write_incident(&ev, thd, need_lock_log, err_msg, do_flush_and_sync);
}

/*
  Write the event into current binlog directly without going though a session
  binlog cache. It will update the event's log_pos and set checksum accordingly.
  binary_event_serialize can be called directly if log_pos should not be
  updated.
*/
inline bool MYSQL_BIN_LOG::write_event_to_binlog(Log_event *ev) {
  ev->common_footer->checksum_alg =
      is_relay_log
          ? relay_log_checksum_alg
          : static_cast<enum_binlog_checksum_alg>(binlog_checksum_options);
  DBUG_ASSERT(ev->common_footer->checksum_alg !=
              binary_log::BINLOG_CHECKSUM_ALG_UNDEF);

  /*
    Stores current position into log_pos, it is used to calculate correcty
    end_log_pos by adding data_written in Log_event::write_header().
  */
  ev->common_header->log_pos = m_binlog_file->position();

  if (binary_event_serialize(ev, m_binlog_file)) return true;

  add_bytes_written(ev->common_header->data_written);
  return false;
}

/* Write the event into current binlog and flush and sync */
bool MYSQL_BIN_LOG::write_event_to_binlog_and_sync(Log_event *ev) {
  if (write_event_to_binlog(ev) || m_binlog_file->flush() ||
      m_binlog_file->sync())
    return true;

  update_binlog_end_pos();
  return false;
}

/**
  Write the contents of the statement or transaction cache to the binary log.

  Comparison with do_write_cache:

  - do_write_cache is a lower-level function that only performs the
    actual write.

  - write_cache is a higher-level function that calls do_write_cache
    and additionally performs some maintenance tasks, including:
    - report any errors that occurred
    - write incident event if needed
    - update gtid_state
    - update thd.binlog_next_event_pos

  @param thd Thread variable

  @param cache_data Events will be read from the IO_CACHE of this
  cache_data object.

  @param writer Events will be written to this Binlog_event_writer.

  @retval true IO error.
  @retval false Success.

  @note We only come here if there is something in the cache.
  @note Whatever is in the cache is always a complete transaction.
  @note 'cache' needs to be reinitialized after this functions returns.
*/
bool MYSQL_BIN_LOG::write_cache(THD *thd, binlog_cache_data *cache_data,
                                Binlog_event_writer *writer) {
  DBUG_TRACE;

  Binlog_cache_storage *cache = cache_data->get_cache();
  bool incident = cache_data->has_incident();

  mysql_mutex_assert_owner(&LOCK_log);

  DBUG_ASSERT(is_open());
  if (likely(is_open()))  // Should always be true
  {
    /*
      We only bother to write to the binary log if there is anything
      to write.

      @todo Is this check redundant? Probably this is only called if
      there is anything in the cache (see @note in comment above this
      function). Check if we can replace this by an assertion. /Sven
    */
    if (!cache->is_empty()) {
      DBUG_EXECUTE_IF("crash_before_writing_xid", {
        if (do_write_cache(cache, writer))
          DBUG_PRINT("info", ("error writing binlog cache: %d", write_error));
        flush_and_sync(true);
        DBUG_PRINT("info", ("crashing before writing xid"));
        DBUG_SUICIDE();
      });
      if (do_write_cache(cache, writer)) goto err;

      const char *err_msg =
          "Non-transactional changes did not get into "
          "the binlog.";
      if (incident &&
          write_incident(thd, false /*need_lock_log=false*/, err_msg,
                         false /*do_flush_and_sync==false*/)) {
        report_binlog_write_error();
        goto err;
      }
      DBUG_EXECUTE_IF("half_binlogged_transaction", DBUG_SUICIDE(););
    }
    update_thd_next_event_pos(thd);
  }

  return false;

err:
  thd->commit_error = THD::CE_FLUSH_ERROR;

  return true;
}

void MYSQL_BIN_LOG::report_binlog_write_error() {
  char errbuf[MYSYS_STRERROR_SIZE];

  write_error = true;
  LogErr(ERROR_LEVEL, ER_FAILED_TO_WRITE_TO_FILE, name, errno,
         my_strerror(errbuf, sizeof(errbuf), errno));
}

/**
  Wait until we get a signal that the binary log has been updated.
  Applies to master only.

  NOTES
  @param[in] timeout    a pointer to a timespec;
                        NULL means to wait w/o timeout.
  @retval    0          if got signalled on update
  @retval    non-0      if wait timeout elapsed
  @note
    LOCK_binlog_end_pos must be taken before calling this function.
    LOCK_binlog_end_pos is being released while the thread is waiting.
    LOCK_binlog_end_pos is released by the caller.
*/

int MYSQL_BIN_LOG::wait_for_update(const struct timespec *timeout) {
  int ret = 0;
  DBUG_TRACE;

  if (!timeout)
    mysql_cond_wait(&update_cond, &LOCK_binlog_end_pos);
  else
    ret = mysql_cond_timedwait(&update_cond, &LOCK_binlog_end_pos,
                               const_cast<struct timespec *>(timeout));
  return ret;
}

/**
  Close the log file.

  @param exiting     Bitmask for one or more of the following bits:
          - LOG_CLOSE_INDEX : if we should close the index file
          - LOG_CLOSE_TO_BE_OPENED : if we intend to call open
                                     at once after close.
          - LOG_CLOSE_STOP_EVENT : write a 'stop' event to the log

  @param need_lock_log If true, this function acquires LOCK_log;
  otherwise the caller should already have acquired it.

  @param need_lock_index If true, this function acquires LOCK_index;
  otherwise the caller should already have acquired it.

  @note
    One can do an open on the object at once after doing a close.
    The internal structures are not freed until cleanup() is called
*/

void MYSQL_BIN_LOG::close(
    uint exiting, bool need_lock_log,
    bool need_lock_index) {  // One can't set log_type here!
  DBUG_TRACE;
  DBUG_PRINT("enter", ("exiting: %d", (int)exiting));
  if (need_lock_log)
    mysql_mutex_lock(&LOCK_log);
  else
    mysql_mutex_assert_owner(&LOCK_log);

  if (atomic_log_state == LOG_OPENED) {
    if ((exiting & LOG_CLOSE_STOP_EVENT) != 0) {
      /**
        TODO(WL#7546): Change the implementation to Stop_event after write() is
        moved into libbinlogevents
      */
      Stop_log_event s;
      // the checksumming rule for relay-log case is similar to Rotate
      s.common_footer->checksum_alg =
          is_relay_log
              ? relay_log_checksum_alg
              : static_cast<enum_binlog_checksum_alg>(binlog_checksum_options);
      DBUG_ASSERT(!is_relay_log || relay_log_checksum_alg !=
                                       binary_log::BINLOG_CHECKSUM_ALG_UNDEF);
      if (!write_event_to_binlog(&s) && !m_binlog_file->flush())
        update_binlog_end_pos();
    }

    /* The following update should not be done in relay log files */
    if (!is_relay_log) {
      my_off_t offset = BIN_LOG_HEADER_SIZE + FLAGS_OFFSET;
      uchar flags = 0;  // clearing LOG_EVENT_BINLOG_IN_USE_F
      (void)m_binlog_file->update(&flags, 1, offset);
    }

    if (m_binlog_file->flush_and_sync() && !write_error) {
      report_binlog_write_error();
    }

    /*
      LOCK_sync to guarantee that no thread is calling m_binlog_file
      to sync data to disk when another thread is closing m_binlog_file.
    */
    if (!is_relay_log) mysql_mutex_lock(&LOCK_sync);
    m_binlog_file->close();
    if (!is_relay_log) mysql_mutex_unlock(&LOCK_sync);

    atomic_log_state =
        (exiting & LOG_CLOSE_TO_BE_OPENED) ? LOG_TO_BE_OPENED : LOG_CLOSED;
    my_free(name);
    name = nullptr;
  }

  /*
    The following test is needed even if is_open() is not set, as we may have
    called a not complete close earlier and the index file is still open.
  */

  if (need_lock_index)
    mysql_mutex_lock(&LOCK_index);
  else
    mysql_mutex_assert_owner(&LOCK_index);

  if ((exiting & LOG_CLOSE_INDEX) && my_b_inited(&index_file)) {
    end_io_cache(&index_file);
    if (mysql_file_close(index_file.file, MYF(0)) < 0 && !write_error) {
      report_binlog_write_error();
    }
  }

  if (need_lock_index) mysql_mutex_unlock(&LOCK_index);

  atomic_log_state =
      (exiting & LOG_CLOSE_TO_BE_OPENED) ? LOG_TO_BE_OPENED : LOG_CLOSED;
  my_free(name);
  name = nullptr;

  if (need_lock_log) mysql_mutex_unlock(&LOCK_log);
}

void MYSQL_BIN_LOG::harvest_bytes_written(Relay_log_info *rli,
                                          bool need_log_space_lock) {
#ifndef DBUG_OFF
  char buf1[22], buf2[22];
#endif

  DBUG_TRACE;
  if (need_log_space_lock)
    mysql_mutex_lock(&rli->log_space_lock);
  else
    mysql_mutex_assert_owner(&rli->log_space_lock);
  rli->log_space_total += bytes_written;
  DBUG_PRINT("info",
             ("relay_log_space: %s  bytes_written: %s",
              llstr(rli->log_space_total, buf1), llstr(bytes_written, buf2)));
  bytes_written = 0;
  if (need_log_space_lock) mysql_mutex_unlock(&rli->log_space_lock);
}

void MYSQL_BIN_LOG::set_max_size(ulong max_size_arg) {
  /*
    We need to take locks, otherwise this may happen:
    new_file() is called, calls open(old_max_size), then before open() starts,
    set_max_size() sets max_size to max_size_arg, then open() starts and
    uses the old_max_size argument, so max_size_arg has been overwritten and
    it's like if the SET command was never run.
  */
  DBUG_TRACE;
  mysql_mutex_lock(&LOCK_log);
  if (is_open()) max_size = max_size_arg;
  mysql_mutex_unlock(&LOCK_log);
}

/****** transaction coordinator log for 2pc - binlog() based solution ******/

/**
  @todo
  keep in-memory list of prepared transactions
  (add to list in log(), remove on unlog())
  and copy it to the new binlog if rotated
  but let's check the behaviour of tc_log_page_waits first!
*/

int MYSQL_BIN_LOG::open_binlog(const char *opt_name) {
  LOG_INFO log_info;
  int error = 1;

  /*
    This function is used for 2pc transaction coordination.  Hence, it
    is never used for relay logs.
  */
  DBUG_ASSERT(!is_relay_log);
  DBUG_ASSERT(total_ha_2pc > 1 || (1 == total_ha_2pc && opt_bin_log));
  DBUG_ASSERT(opt_name && opt_name[0]);

  if (!my_b_inited(&index_file)) {
    /* There was a failure to open the index file, can't open the binlog */
    cleanup();
    return 1;
  }

  if (using_heuristic_recover()) {
    /* generate a new binlog to mask a corrupted one */
    mysql_mutex_lock(&LOCK_log);
    open_binlog(opt_name, 0, max_binlog_size, false,
                true /*need_lock_index=true*/, true /*need_sid_lock=true*/,
                nullptr);
    mysql_mutex_unlock(&LOCK_log);
    cleanup();
    return 1;
  }

  if ((error = find_log_pos(&log_info, NullS, true /*need_lock_index=true*/))) {
    if (error != LOG_INFO_EOF)
      LogErr(ERROR_LEVEL, ER_BINLOG_CANT_FIND_LOG_IN_INDEX, error);
    else
      error = 0;
    goto err;
  }

  {
    Log_event *ev = nullptr;
    char log_name[FN_REFLEN];
    my_off_t valid_pos = 0;
    my_off_t binlog_size = 0;

    do {
      strmake(log_name, log_info.log_file_name, sizeof(log_name) - 1);
    } while (
        !(error = find_next_log(&log_info, true /*need_lock_index=true*/)));

    if (error != LOG_INFO_EOF) {
      LogErr(ERROR_LEVEL, ER_BINLOG_CANT_FIND_LOG_IN_INDEX, error);
      goto err;
    }

    Binlog_file_reader binlog_file_reader(opt_master_verify_checksum);
    if (binlog_file_reader.open(log_name)) {
      LogErr(ERROR_LEVEL, ER_BINLOG_FILE_OPEN_FAILED,
             binlog_file_reader.get_error_str());
      goto err;
    }

    /*
      If the binary log was not properly closed it means that the server
      may have crashed. In that case, we need to call MYSQL_BIN_LOG::recover
      to:

        a) collect logged XIDs;
        b) complete the 2PC of the pending XIDs;
        c) collect the last valid position.

      Therefore, we do need to iterate over the binary log, even if
      total_ha_2pc == 1, to find the last valid group of events written.
      Later we will take this value and truncate the log if need be.
    */
    if ((ev = binlog_file_reader.read_event_object()) &&
        ev->get_type_code() == binary_log::FORMAT_DESCRIPTION_EVENT &&
        (ev->common_header->flags & LOG_EVENT_BINLOG_IN_USE_F ||
         DBUG_EVALUATE_IF("eval_force_bin_log_recovery", true, false))) {
      LogErr(INFORMATION_LEVEL, ER_BINLOG_RECOVERING_AFTER_CRASH_USING,
             opt_name);
      valid_pos = binlog_file_reader.position();
      error = binlog_recover(&binlog_file_reader, &valid_pos);
      binlog_size = binlog_file_reader.ifile()->length();
    } else
      error = 0;

    delete ev;

    if (error) goto err;

    /* Trim the crashed binlog file to last valid transaction
      or event (non-transaction) base on valid_pos. */
    if (valid_pos > 0) {
      std::unique_ptr<Binlog_ofile> ofile(
          Binlog_ofile::open_existing(key_file_binlog, log_name, MYF(MY_WME)));

      if (!ofile) {
        LogErr(ERROR_LEVEL, ER_BINLOG_CANT_OPEN_CRASHED_BINLOG);
        return -1;
      }

      /* Change binlog file size to valid_pos */
      if (valid_pos < binlog_size) {
        if (ofile->truncate(valid_pos)) {
          LogErr(ERROR_LEVEL, ER_BINLOG_CANT_TRIM_CRASHED_BINLOG);
          return -1;
        }
        LogErr(INFORMATION_LEVEL, ER_BINLOG_CRASHED_BINLOG_TRIMMED, log_name,
               binlog_size, valid_pos, valid_pos);
      }

      /* Clear LOG_EVENT_BINLOG_IN_USE_F */
      uchar flags = 0;
      if (ofile->update(&flags, 1, BIN_LOG_HEADER_SIZE + FLAGS_OFFSET)) {
        LogErr(ERROR_LEVEL,
               ER_BINLOG_CANT_CLEAR_IN_USE_FLAG_FOR_CRASHED_BINLOG);
        return -1;
      }
    }  // end if (valid_pos > 0)
  }

err:
  return error;
}

/**
 Truncate the active relay log file in the specified position.

  @param mi Master_info of the channel going to truncate the relay log file.
  @param truncate_pos The position to truncate the active relay log file.
  @return False on success and true on failure.
*/
bool MYSQL_BIN_LOG::truncate_relaylog_file(Master_info *mi,
                                           my_off_t truncate_pos) {
  DBUG_TRACE;
  DBUG_ASSERT(is_relay_log);
  mysql_mutex_assert_owner(&LOCK_log);
  Relay_log_info *rli = mi->rli;
  bool error = false;

  /*
    If the relay log was closed by an error (binlog_error_action=IGNORE_ERROR)
    this truncate function should produce no result as the relay log is already
    in really bad shape.
  */
  if (!is_open()) {
    return false;
  }

  my_off_t relaylog_file_size = m_binlog_file->position();

  if (truncate_pos > 0 && truncate_pos < relaylog_file_size) {
    if (m_binlog_file->truncate(truncate_pos)) {
      mi->report(ERROR_LEVEL, ER_SLAVE_RELAY_LOG_WRITE_FAILURE,
                 ER_THD(current_thd, ER_SLAVE_RELAY_LOG_WRITE_FAILURE),
                 "failed to truncate relay log file");
      error = true;
    } else {
      LogErr(INFORMATION_LEVEL, ER_SLAVE_RELAY_LOG_TRUNCATE_INFO, log_file_name,
             relaylog_file_size, truncate_pos);

      // Re-init the SQL thread IO_CACHE
      DBUG_ASSERT(strcmp(rli->get_event_relay_log_name(), log_file_name) ||
                  rli->get_event_relay_log_pos() <= truncate_pos);
      rli->notify_relay_log_truncated();
    }
  }
  return error;
}

/** This is called on shutdown, after ha_panic. */
void MYSQL_BIN_LOG::close() {}

/*
  Prepare the transaction in the transaction coordinator.

  This function will prepare the transaction in the storage engines
  (by calling @c ha_prepare_low) what will write a prepare record
  to the log buffers.

  @retval 0    success
  @retval 1    error
*/
int MYSQL_BIN_LOG::prepare(THD *thd, bool all) {
  DBUG_TRACE;

  DBUG_ASSERT(opt_bin_log);
  /*
    The applier thread explicitly overrides the value of sql_log_bin
    with the value of log_slave_updates.
  */
  DBUG_ASSERT(thd->slave_thread ? opt_log_slave_updates
                                : thd->variables.sql_log_bin);

  /*
    Set HA_IGNORE_DURABILITY to not flush the prepared record of the
    transaction to the log of storage engine (for example, InnoDB
    redo log) during the prepare phase. So that we can flush prepared
    records of transactions to the log of storage engine in a group
    right before flushing them to binary log during binlog group
    commit flush stage. Reset to HA_REGULAR_DURABILITY at the
    beginning of parsing next command.
  */
  thd->durability_property = HA_IGNORE_DURABILITY;

  int error = ha_prepare_low(thd, all);

  return error;
}

/**
  Commit the transaction in the transaction coordinator.

  This function will commit the sessions transaction in the binary log
  and in the storage engines (by calling @c ha_commit_low). If the
  transaction was successfully logged (or not successfully unlogged)
  but the commit in the engines did not succed, there is a risk of
  inconsistency between the engines and the binary log.

  For binary log group commit, the commit is separated into three
  parts:

  1. First part consists of filling the necessary caches and
     finalizing them (if they need to be finalized). After this,
     nothing is added to any of the caches.

  2. Second part execute an ordered flush and commit. This will be
     done using the group commit functionality in ordered_commit.

  3. Third part checks any errors resulting from the ordered commit
     and handles them appropriately.

  @retval RESULT_SUCCESS   success
  @retval RESULT_ABORTED   error, transaction was neither logged nor committed
  @retval RESULT_INCONSISTENT  error, transaction was logged but not committed
*/
TC_LOG::enum_result MYSQL_BIN_LOG::commit(THD *thd, bool all) {
  DBUG_TRACE;
  DBUG_PRINT("info",
             ("query='%s'", thd == current_thd ? thd->query().str : nullptr));
  binlog_cache_mngr *cache_mngr = thd_get_cache_mngr(thd);
  Transaction_ctx *trn_ctx = thd->get_transaction();
  my_xid xid = trn_ctx->xid_state()->get_xid()->get_my_xid();
  bool stmt_stuff_logged = false;
  bool trx_stuff_logged = false;
  bool skip_commit = is_loggable_xa_prepare(thd);
  bool is_atomic_ddl = false;

  DBUG_PRINT("enter", ("thd: 0x%llx, all: %s, xid: %llu, cache_mngr: 0x%llx",
                       (ulonglong)thd, YESNO(all), (ulonglong)xid,
                       (ulonglong)cache_mngr));

  /*
    No cache manager means nothing to log, but we still have to commit
    the transaction.
   */
  if (cache_mngr == nullptr) {
    if (!skip_commit && ha_commit_low(thd, all)) return RESULT_ABORTED;
    return RESULT_SUCCESS;
  }

  Transaction_ctx::enum_trx_scope trx_scope =
      all ? Transaction_ctx::SESSION : Transaction_ctx::STMT;

  DBUG_PRINT("debug", ("in_transaction: %s, no_2pc: %s, rw_ha_count: %d",
                       YESNO(thd->in_multi_stmt_transaction_mode()),
                       YESNO(trn_ctx->no_2pc(trx_scope)),
                       trn_ctx->rw_ha_count(trx_scope)));
  DBUG_PRINT("debug",
             ("all.cannot_safely_rollback(): %s, trx_cache_empty: %s",
              YESNO(trn_ctx->cannot_safely_rollback(Transaction_ctx::SESSION)),
              YESNO(cache_mngr->trx_cache.is_binlog_empty())));
  DBUG_PRINT("debug",
             ("stmt.cannot_safely_rollback(): %s, stmt_cache_empty: %s",
              YESNO(trn_ctx->cannot_safely_rollback(Transaction_ctx::STMT)),
              YESNO(cache_mngr->stmt_cache.is_binlog_empty())));

  /*
    If there are no handlertons registered, there is nothing to
    commit. Note that DDLs are written earlier in this case (inside
    binlog_query).

    TODO: This can be a problem in those cases that there are no
    handlertons registered. DDLs are one example, but the other case
    is MyISAM. In this case, we could register a dummy handlerton to
    trigger the commit.

    Any statement that requires logging will call binlog_query before
    trans_commit_stmt, so an alternative is to use the condition
    "binlog_query called or stmt.ha_list != 0".
   */
  if (!all && !trn_ctx->is_active(trx_scope) &&
      cache_mngr->stmt_cache.is_binlog_empty())
    return RESULT_SUCCESS;

  if (thd->lex->sql_command == SQLCOM_XA_COMMIT) {
    /* The Commit phase of the XA two phase logging. */

#ifndef DBUG_OFF
    bool one_phase = get_xa_opt(thd) == XA_ONE_PHASE;
    DBUG_ASSERT(all || (thd->slave_thread && one_phase));
    DBUG_ASSERT(!skip_commit || one_phase);
#endif

    XID_STATE *xs = thd->get_transaction()->xid_state();
    if (DBUG_EVALUATE_IF(
            "simulate_xa_commit_log_failure", true,
            do_binlog_xa_commit_rollback(thd, xs->get_xid(), true)))
      return RESULT_ABORTED;
  }

  if (!cache_mngr->stmt_cache.is_binlog_empty()) {
    /*
      Commit parent identification of non-transactional query has
      been deferred until now, except for the mixed transaction case.
    */
    trn_ctx->store_commit_parent(
        m_dependency_tracker.get_max_committed_timestamp());
    if (cache_mngr->stmt_cache.finalize(thd)) return RESULT_ABORTED;
    stmt_stuff_logged = true;
  }

  /*
    We commit the transaction if:
     - We are not in a transaction and committing a statement, or
     - We are in a transaction and a full transaction is committed.
    Otherwise, we accumulate the changes.
  */
  if (!cache_mngr->trx_cache.is_binlog_empty() && ending_trans(thd, all) &&
      !trx_stuff_logged) {
    const bool real_trans =
        (all || !trn_ctx->is_active(Transaction_ctx::SESSION));

    bool one_phase = get_xa_opt(thd) == XA_ONE_PHASE;
    bool is_loggable_xa = is_loggable_xa_prepare(thd);
    XID_STATE *xs = thd->get_transaction()->xid_state();

    /*
      Log and finalize transaction cache regarding XA PREPARE/XA COMMIT ONE
      PHASE if one of the following statements is true:
      - If it is a loggable XA transaction in prepare state;
      - If it is a transaction being commited with 'XA COMMIT ONE PHASE',
      statement and is not an empty transaction when GTID_NEXT is set to a
      manual GTID.

      For other XA COMMIT ONE PHASE statements that already have been finalized
      or are finalizing empty transactions when GTID_NEXT is set to a manual
      GTID, just let the execution flow get into the final 'else' branch and log
      a final 'COMMIT;' statement.
    */
    if (is_loggable_xa ||  // XA transaction in prepare state
        (thd->lex->sql_command == SQLCOM_XA_COMMIT &&  // Is a 'XA COMMIT
         one_phase &&                                  // ONE PHASE'
         xs != nullptr &&                              // and it has not yet
         !xs->is_binlogged() &&                        // been logged
         (thd->owned_gtid.sidno <= 0 ||  // and GTID_NEXT is NOT set to a
                                         // manual GTID
          !xs->has_state(XID_STATE::XA_NOTR))))  // and the transaction is NOT
                                                 // empty and NOT finalized in
                                                 // 'trans_xa_commit'
    {
      /* The prepare phase of XA transaction two phase logging. */
      int err = 0;

      DBUG_ASSERT(thd->lex->sql_command != SQLCOM_XA_COMMIT || one_phase);

      XA_prepare_log_event end_evt(thd, xs->get_xid(), one_phase);

      DBUG_ASSERT(!is_loggable_xa || skip_commit);

      err = cache_mngr->trx_cache.finalize(thd, &end_evt, xs);
      if (err) return RESULT_ABORTED;
      if (is_loggable_xa)
        if (DBUG_EVALUATE_IF("simulate_xa_prepare_failure_in_cache_finalize",
                             true, false))
          return RESULT_ABORTED;
    }
    /*
      If is atomic DDL, finalize cache for DDL and no further logging is needed.
    */
    else if ((is_atomic_ddl = cache_mngr->trx_cache.has_xid())) {
      if (cache_mngr->trx_cache.finalize(thd, nullptr)) return RESULT_ABORTED;
    }
    /*
      We are committing a 2PC transaction if it is a "real" transaction
      and has an XID assigned (because some handlerton registered). A
      transaction is "real" if either 'all' is true or
      'trn_ctx->is_active(Transaction_ctx::SESSION)' is not true.

      Note: This is kind of strange since registering the binlog
      handlerton will then make the transaction 2PC, which is not really
      true. This occurs for example if a MyISAM statement is executed
      with row-based replication on.
    */
    else if (real_trans && xid && trn_ctx->rw_ha_count(trx_scope) > 1 &&
             !trn_ctx->no_2pc(trx_scope)) {
      Xid_log_event end_evt(thd, xid);
      if (cache_mngr->trx_cache.finalize(thd, &end_evt)) return RESULT_ABORTED;
    }
    /*
      No further action needed and no special case applies, log a final
      'COMMIT' statement and finalize the transaction cache.

      Empty transactions finalized with 'XA COMMIT ONE PHASE' will be covered
      by this branch.
     */
    else {
      Query_log_event end_evt(thd, STRING_WITH_LEN("COMMIT"), true, false, true,
                              0, true);
      if (cache_mngr->trx_cache.finalize(thd, &end_evt)) return RESULT_ABORTED;
    }
    trx_stuff_logged = true;
  }

  /*
    This is part of the stmt rollback.
  */
  if (!all) cache_mngr->trx_cache.set_prev_position(MY_OFF_T_UNDEF);

  /*
    Now all the events are written to the caches, so we will commit
    the transaction in the engines. This is done using the group
    commit logic in ordered_commit, which will return when the
    transaction is committed.

    If the commit in the engines fail, we still have something logged
    to the binary log so we have to report this as a "bad" failure
    (failed to commit, but logged something).
  */
  if (stmt_stuff_logged || trx_stuff_logged) {
    if (RUN_HOOK(
            transaction, before_commit,
            (thd, all, thd_get_cache_mngr(thd)->get_trx_cache(),
             thd_get_cache_mngr(thd)->get_stmt_cache(),
             max<my_off_t>(max_binlog_cache_size, max_binlog_stmt_cache_size),
             is_atomic_ddl)) ||
        DBUG_EVALUATE_IF("simulate_failure_in_before_commit_hook", true,
                         false)) {
      ha_rollback_low(thd, all);
      gtid_state->update_on_rollback(thd);
      thd_get_cache_mngr(thd)->reset();
      // Reset the thread OK status before changing the outcome.
      if (thd->get_stmt_da()->is_ok())
        thd->get_stmt_da()->reset_diagnostics_area();
      my_error(ER_RUN_HOOK_ERROR, MYF(0), "before_commit");
      return RESULT_ABORTED;
    }
    /*
      Check whether the transaction should commit or abort given the
      plugin feedback.
    */
    if (thd->get_transaction()
            ->get_rpl_transaction_ctx()
            ->is_transaction_rollback() ||
        (DBUG_EVALUATE_IF("simulate_transaction_rollback_request", true,
                          false))) {
      ha_rollback_low(thd, all);
      gtid_state->update_on_rollback(thd);
      thd_get_cache_mngr(thd)->reset();
      if (thd->get_stmt_da()->is_ok())
        thd->get_stmt_da()->reset_diagnostics_area();
      my_error(ER_TRANSACTION_ROLLBACK_DURING_COMMIT, MYF(0));
      return RESULT_ABORTED;
    }

    if (ordered_commit(thd, all, skip_commit)) return RESULT_INCONSISTENT;

    DBUG_EXECUTE_IF("ensure_binlog_cache_is_reset", {
      /* Assert that binlog cache is reset at commit time. */
      DBUG_ASSERT(binlog_cache_is_reset);
      binlog_cache_is_reset = false;
    };);

    /*
      Mark the flag m_is_binlogged to true only after we are done
      with checking all the error cases.
    */
    if (is_loggable_xa_prepare(thd)) {
      thd->get_transaction()->xid_state()->set_binlogged();
      /*
        Inform hook listeners that a XA PREPARE did commit, that
        is, did log a transaction to the binary log.
      */
      (void)RUN_HOOK(transaction, after_commit, (thd, all));
    }
  } else if (!skip_commit) {
    if (ha_commit_low(thd, all)) return RESULT_INCONSISTENT;
  }

  return RESULT_SUCCESS;
}

/**
   Flush caches for session.

   @note @c set_trans_pos is called with a pointer to the file name
   that the binary log currently use and a rotation will change the
   contents of the variable.

   The position is used when calling the after_flush, after_commit,
   and after_rollback hooks, but these have been placed so that they
   occur before a rotation is executed.

   It is the responsibility of any plugin that use this position to
   copy it if they need it after the hook has returned.

   The current "global" transaction_counter is stepped and its new value
   is assigned to the transaction.
 */
std::pair<int, my_off_t> MYSQL_BIN_LOG::flush_thread_caches(THD *thd) {
  binlog_cache_mngr *cache_mngr = thd_get_cache_mngr(thd);
  my_off_t bytes = 0;
  bool wrote_xid = false;
  int error = cache_mngr->flush(thd, &bytes, &wrote_xid);
  if (!error && bytes > 0) {
    /*
      Note that set_trans_pos does not copy the file name. See
      this function documentation for more info.
    */
    thd->set_trans_pos(log_file_name, m_binlog_file->position());
    if (wrote_xid) inc_prep_xids(thd);
  }
  DBUG_PRINT("debug", ("bytes: %llu", bytes));
  return std::make_pair(error, bytes);
}

void MYSQL_BIN_LOG::init_thd_variables(THD *thd, bool all, bool skip_commit) {
  /*
    These values are used while committing a transaction, so clear
    everything.

    Notes:

    - It would be good if we could keep transaction coordinator
      log-specific data out of the THD structure, but that is not the
      case right now.

    - Everything in the transaction structure is reset when calling
      ha_commit_low since that calls Transaction_ctx::cleanup.
  */
  thd->tx_commit_pending = true;
  thd->commit_error = THD::CE_NONE;
  thd->next_to_commit = nullptr;
  thd->durability_property = HA_IGNORE_DURABILITY;
  thd->get_transaction()->m_flags.real_commit = all;
  thd->get_transaction()->m_flags.xid_written = false;
  thd->get_transaction()->m_flags.commit_low = !skip_commit;
  thd->get_transaction()->m_flags.run_hooks = !skip_commit;
#ifndef DBUG_OFF
  /*
     The group commit Leader may have to wait for follower whose transaction
     is not ready to be preempted. Initially the status is pessimistic.
     Preemption guarding logics is necessary only when !DBUG_OFF is set.
     It won't be required for the dbug-off case as long as the follower won't
     execute any thread-specific write access code in this method, which is
     the case as of current.
  */
  thd->get_transaction()->m_flags.ready_preempt = 0;
#endif
}

THD *MYSQL_BIN_LOG::fetch_and_process_flush_stage_queue(
    const bool check_and_skip_flush_logs) {
  /*
    Fetch the entire flush queue and empty it, so that the next batch
    has a leader. We must do this before invoking ha_flush_logs(...)
    for guaranteeing to flush prepared records of transactions before
    flushing them to binary log, which is required by crash recovery.
  */
  Commit_stage_manager::get_instance().lock_queue(
      Commit_stage_manager::BINLOG_FLUSH_STAGE);

  THD *first_seen =
      Commit_stage_manager::get_instance().fetch_queue_skip_acquire_lock(
          Commit_stage_manager::BINLOG_FLUSH_STAGE);
  DBUG_ASSERT(first_seen != NULL);

  THD *commit_order_thd =
      Commit_stage_manager::get_instance().fetch_queue_skip_acquire_lock(
          Commit_stage_manager::COMMIT_ORDER_FLUSH_STAGE);

  Commit_stage_manager::get_instance().unlock_queue(
      Commit_stage_manager::BINLOG_FLUSH_STAGE);

  if (!check_and_skip_flush_logs ||
      (check_and_skip_flush_logs && commit_order_thd != nullptr)) {
    /*
      We flush prepared records of transactions to the log of storage
      engine (for example, InnoDB redo log) in a group right before
      flushing them to binary log.
    */
    ha_flush_logs(true);
  }

  /*
    The transactions are flushed to the disk and so threads
    executing slave preserve commit order can be unblocked.
  */
  Commit_stage_manager::get_instance()
      .process_final_stage_for_ordered_commit_group(commit_order_thd);
  return first_seen;
}

int MYSQL_BIN_LOG::process_flush_stage_queue(my_off_t *total_bytes_var,
                                             bool *rotate_var,
                                             THD **out_queue_var) {
  DBUG_TRACE;
#ifndef DBUG_OFF
  // number of flushes per group.
  int no_flushes = 0;
#endif
  DBUG_ASSERT(total_bytes_var && rotate_var && out_queue_var);
  my_off_t total_bytes = 0;
  int flush_error = 1;
  mysql_mutex_assert_owner(&LOCK_log);

  THD *first_seen = fetch_and_process_flush_stage_queue();
  DBUG_EXECUTE_IF("crash_after_flush_engine_log", DBUG_SUICIDE(););
  assign_automatic_gtids_to_flush_group(first_seen);
  /* Flush thread caches to binary log. */
  for (THD *head = first_seen; head; head = head->next_to_commit) {
    std::pair<int, my_off_t> result = flush_thread_caches(head);
    total_bytes += result.second;
    if (flush_error == 1) flush_error = result.first;
#ifndef DBUG_OFF
    no_flushes++;
#endif
  }

  *out_queue_var = first_seen;
  *total_bytes_var = total_bytes;
  if (total_bytes > 0 &&
      (m_binlog_file->get_real_file_size() >= (my_off_t)max_size ||
       DBUG_EVALUATE_IF("simulate_max_binlog_size", true, false)))
    *rotate_var = true;
#ifndef DBUG_OFF
  DBUG_PRINT("info", ("no_flushes:= %d", no_flushes));
  no_flushes = 0;
#endif
  return flush_error;
}

/**
  Commit a sequence of sessions.

  This function commit an entire queue of sessions starting with the
  session in @c first. If there were an error in the flushing part of
  the ordered commit, the error code is passed in and all the threads
  are marked accordingly (but not committed).

  It will also add the GTIDs of the transactions to gtid_executed.

  @see MYSQL_BIN_LOG::ordered_commit

  @param thd The "master" thread
  @param first First thread in the queue of threads to commit
 */

void MYSQL_BIN_LOG::process_commit_stage_queue(THD *thd, THD *first) {
  mysql_mutex_assert_owner(&LOCK_commit);
#ifndef DBUG_OFF
  thd->get_transaction()->m_flags.ready_preempt =
      true;  // formality by the leader
#endif
  for (THD *head = first; head; head = head->next_to_commit) {
    DBUG_PRINT("debug", ("Thread ID: %u, commit_error: %d, commit_pending: %s",
                         head->thread_id(), head->commit_error,
                         YESNO(head->tx_commit_pending)));
    DBUG_EXECUTE_IF(
        "block_leader_after_delete",
        if (thd != head) { DBUG_SET("+d,after_delete_wait"); };);
    /*
      If flushing failed, set commit_error for the session, skip the
      transaction and proceed with the next transaction instead. This
      will mark all threads as failed, since the flush failed.

      If flush succeeded, attach to the session and commit it in the
      engines.
    */
#ifndef DBUG_OFF
    Commit_stage_manager::get_instance().clear_preempt_status(head);
#endif
    if (head->get_transaction()->sequence_number != SEQ_UNINIT) {
      mysql_mutex_lock(&LOCK_slave_trans_dep_tracker);
      m_dependency_tracker.update_max_committed(head);
      mysql_mutex_unlock(&LOCK_slave_trans_dep_tracker);
    }
    /*
      Flush/Sync error should be ignored and continue
      to commit phase. And thd->commit_error cannot be
      COMMIT_ERROR at this moment.
    */
    DBUG_ASSERT(head->commit_error != THD::CE_COMMIT_ERROR);
    Thd_backup_and_restore switch_thd(thd, head);
    bool all = head->get_transaction()->m_flags.real_commit;
    if (head->get_transaction()->m_flags.commit_low) {
      /* head is parked to have exited append() */
      DBUG_ASSERT(head->get_transaction()->m_flags.ready_preempt);
      /*
        storage engine commit
       */
      if (ha_commit_low(head, all, false))
        head->commit_error = THD::CE_COMMIT_ERROR;
    }
    DBUG_PRINT("debug", ("commit_error: %d, commit_pending: %s",
                         head->commit_error, YESNO(head->tx_commit_pending)));
  }

  /*
    Handle the GTID of the threads.
    gtid_executed table is kept updated even though transactions fail to be
    logged. That's required by slave auto positioning.
  */
  gtid_state->update_commit_group(first);

  for (THD *head = first; head; head = head->next_to_commit) {
    /*
      Decrement the prepared XID counter after storage engine commit.
      We also need decrement the prepared XID when encountering a
      flush error or session attach error for avoiding 3-way deadlock
      among user thread, rotate thread and dump thread.
    */
    if (head->get_transaction()->m_flags.xid_written) dec_prep_xids(head);
  }
}

/**
  Process after commit for a sequence of sessions.

  @param thd The "master" thread
  @param first First thread in the queue of threads to commit
 */

void MYSQL_BIN_LOG::process_after_commit_stage_queue(THD *thd, THD *first) {
  for (THD *head = first; head; head = head->next_to_commit) {
    if (head->get_transaction()->m_flags.run_hooks &&
        head->commit_error != THD::CE_COMMIT_ERROR) {
      /*
        TODO: This hook here should probably move outside/below this
              if and be the only after_commit invocation left in the
              code.
      */
      Thd_backup_and_restore switch_thd(thd, head);
      bool all = head->get_transaction()->m_flags.real_commit;
      (void)RUN_HOOK(transaction, after_commit, (head, all));
      /*
        When after_commit finished for the transaction, clear the run_hooks
        flag. This allow other parts of the system to check if after_commit was
        called.
      */
      head->get_transaction()->m_flags.run_hooks = false;
    }
  }
}

#ifndef DBUG_OFF
/** Names for the stages. */
static const char *g_stage_name[] = {
    "FLUSH",
    "SYNC",
    "COMMIT",
};
#endif

bool MYSQL_BIN_LOG::change_stage(THD *thd MY_ATTRIBUTE((unused)),
                                 Commit_stage_manager::StageID stage,
                                 THD *queue, mysql_mutex_t *leave_mutex,
                                 mysql_mutex_t *enter_mutex) {
  DBUG_TRACE;
  DBUG_PRINT("enter", ("thd: 0x%llx, stage: %s, queue: 0x%llx", (ulonglong)thd,
                       g_stage_name[stage], (ulonglong)queue));
  DBUG_ASSERT(0 <= stage && stage < Commit_stage_manager::STAGE_COUNTER);
  DBUG_ASSERT(enter_mutex);
  DBUG_ASSERT(queue);
  /*
    enroll_for will release the leave_mutex once the sessions are
    queued.
  */
  if (!Commit_stage_manager::get_instance().enroll_for(
          stage, queue, leave_mutex, enter_mutex)) {
    DBUG_ASSERT(!thd_get_cache_mngr(thd)->dbug_any_finalized());
    return true;
  }

  return false;
}

/**
  Flush the I/O cache to file.

  Flush the binary log to the binlog file if any byte where written
  and signal that the binary log file has been updated if the flush
  succeeds.
*/

int MYSQL_BIN_LOG::flush_cache_to_file(my_off_t *end_pos_var) {
  if (m_binlog_file->flush()) {
    THD *thd = current_thd;
    thd->commit_error = THD::CE_FLUSH_ERROR;
    return ER_ERROR_ON_WRITE;
  }
  *end_pos_var = m_binlog_file->position();
  return 0;
}

/**
  Call fsync() to sync the file to disk.
*/
std::pair<bool, bool> MYSQL_BIN_LOG::sync_binlog_file(bool force) {
  bool synced = false;
  unsigned int sync_period = get_sync_period();
  if (force || (sync_period && ++sync_counter >= sync_period)) {
    sync_counter = 0;

    /*
      There is a chance that binlog file could be closed by 'RESET MASTER' or
      or 'FLUSH LOGS' just after the leader releases LOCK_log and before it
      acquires LOCK_sync log. So it should check if m_binlog_file is opened.
    */
    if (DBUG_EVALUATE_IF("simulate_error_during_sync_binlog_file", 1,
                         m_binlog_file->is_open() && m_binlog_file->sync())) {
      THD *thd = current_thd;
      thd->commit_error = THD::CE_SYNC_ERROR;
      return std::make_pair(true, synced);
    }
    synced = true;
  }
  return std::make_pair(false, synced);
}

/**
   Helper function executed when leaving @c ordered_commit.

   This function contain the necessary code for fetching the error
   code, doing post-commit checks, and wrapping up the commit if
   necessary.

   It is typically called when enter_stage indicates that the thread
   should bail out, and also when the ultimate leader thread finishes
   executing @c ordered_commit.

   It is typically used in this manner:
   @code
   if (enter_stage(thd, Thread_queue::BINLOG_FLUSH_STAGE, thd, &LOCK_log))
     return finish_commit(thd);
   @endcode

   @return Error code if the session commit failed, or zero on
   success.
 */
int MYSQL_BIN_LOG::finish_commit(THD *thd) {
  DBUG_TRACE;
  DEBUG_SYNC(thd, "reached_finish_commit");
  /*
    In some unlikely situations, it can happen that binary
    log is closed before the thread flushes it's cache.
    In that case, clear the caches before doing commit.
  */
  if (unlikely(!is_open())) {
    binlog_cache_mngr *cache_mngr = thd_get_cache_mngr(thd);
    if (cache_mngr) cache_mngr->reset();
  }
  if (thd->get_transaction()->sequence_number != SEQ_UNINIT) {
    mysql_mutex_lock(&LOCK_slave_trans_dep_tracker);
    m_dependency_tracker.update_max_committed(thd);
    mysql_mutex_unlock(&LOCK_slave_trans_dep_tracker);
  }
  if (thd->get_transaction()->m_flags.commit_low) {
    const bool all = thd->get_transaction()->m_flags.real_commit;
    /*
      Now flush error and sync erros are ignored and we are continuing and
      committing. And at this time, commit_error cannot be COMMIT_ERROR.
    */
    DBUG_ASSERT(thd->commit_error != THD::CE_COMMIT_ERROR);
    /*
      storage engine commit
    */
    if (ha_commit_low(thd, all, false))
      thd->commit_error = THD::CE_COMMIT_ERROR;
    /*
      Decrement the prepared XID counter after storage engine commit
    */
    if (thd->get_transaction()->m_flags.xid_written) dec_prep_xids(thd);
    /*
      If commit succeeded, we call the after_commit hook

      TODO: This hook here should probably move outside/below this
            if and be the only after_commit invocation left in the
            code.
    */
    if ((thd->commit_error != THD::CE_COMMIT_ERROR) &&
        thd->get_transaction()->m_flags.run_hooks) {
      (void)RUN_HOOK(transaction, after_commit, (thd, all));
      thd->get_transaction()->m_flags.run_hooks = false;
    }
  } else if (thd->get_transaction()->m_flags.xid_written)
    dec_prep_xids(thd);

  /*
    If the ordered commit didn't updated the GTIDs for this thd yet
    at process_commit_stage_queue (i.e. --binlog-order-commits=0)
    the thd still has the ownership of a GTID and we must handle it.
  */
  if (!thd->owned_gtid_is_empty()) {
    /*
      Gtid is added to gtid_state.executed_gtids and removed from owned_gtids
      on update_on_commit().
    */
    if (thd->commit_error == THD::CE_NONE) {
      gtid_state->update_on_commit(thd);
    } else
      gtid_state->update_on_rollback(thd);
  }

  DBUG_EXECUTE_IF("leaving_finish_commit", {
    const char act[] = "now SIGNAL signal_leaving_finish_commit";
    DBUG_ASSERT(!debug_sync_set_action(current_thd, STRING_WITH_LEN(act)));
  };);

  DBUG_ASSERT(thd->commit_error || !thd->get_transaction()->m_flags.run_hooks);
  DBUG_ASSERT(!thd_get_cache_mngr(thd)->dbug_any_finalized());
  DBUG_PRINT("return", ("Thread ID: %u, commit_error: %d", thd->thread_id(),
                        thd->commit_error));
  /*
    flush or sync errors are handled by the leader of the group
    (using binlog_error_action). Hence treat only COMMIT_ERRORs as errors.
  */
  return thd->commit_error == THD::CE_COMMIT_ERROR;
}

/**
   Auxiliary function used in ordered_commit.
*/
static inline int call_after_sync_hook(THD *queue_head) {
  const char *log_file = nullptr;
  my_off_t pos = 0;

  if (NO_HOOK(binlog_storage)) return 0;

  DBUG_ASSERT(queue_head != nullptr);
  for (THD *thd = queue_head; thd != nullptr; thd = thd->next_to_commit)
    if (likely(thd->commit_error == THD::CE_NONE))
      thd->get_trans_fixed_pos(&log_file, &pos);

  if (DBUG_EVALUATE_IF("simulate_after_sync_hook_error", 1, 0) ||
      RUN_HOOK(binlog_storage, after_sync, (queue_head, log_file, pos))) {
    LogErr(ERROR_LEVEL, ER_BINLOG_FAILED_TO_RUN_AFTER_SYNC_HOOK);
    return ER_ERROR_ON_WRITE;
  }
  return 0;
}

/**
  Helper function to handle flush or sync stage errors.
  If binlog_error_action= ABORT_SERVER, server will be aborted
  after reporting the error to the client.
  If binlog_error_action= IGNORE_ERROR, binlog will be closed
  for the reset of the life time of the server. close() call is protected
  with LOCK_log to avoid any parallel operations on binary log.

  @param thd Thread object that faced flush/sync error
  @param need_lock_log
                       > Indicates true if LOCk_log is needed before closing
                         binlog (happens when we are handling sync error)
                       > Indicates false if LOCK_log is already acquired
                         by the thread (happens when we are handling flush
                         error)
<<<<<<< HEAD
*/
void MYSQL_BIN_LOG::handle_binlog_flush_or_sync_error(THD *thd,
                                                      bool need_lock_log) {
  char errmsg[MYSQL_ERRMSG_SIZE];
  sprintf(
      errmsg,
      "An error occurred during %s stage of the commit. "
      "'binlog_error_action' is set to '%s'.",
      thd->commit_error == THD::CE_FLUSH_ERROR ? "flush" : "sync",
      binlog_error_action == ABORT_SERVER ? "ABORT_SERVER" : "IGNORE_ERROR");
  if (binlog_error_action == ABORT_SERVER) {
=======
  @param message Message stating the reason of the failure

  @return void
*/
void MYSQL_BIN_LOG::handle_binlog_flush_or_sync_error(THD *thd,
                                                      bool need_lock_log,
                                                      const char* message)
{
  char errmsg[MYSQL_ERRMSG_SIZE];
  if (!message)
    sprintf(errmsg, "An error occurred during %s stage of the commit. "
            "'binlog_error_action' is set to '%s'.",
            thd->commit_error== THD::CE_FLUSH_ERROR ? "flush" : "sync",
            binlog_error_action == ABORT_SERVER ? "ABORT_SERVER" : "IGNORE_ERROR");
  else
    strncpy(errmsg, message, MYSQL_ERRMSG_SIZE);
  if (binlog_error_action == ABORT_SERVER)
  {
>>>>>>> f0c95ae7
    char err_buff[MYSQL_ERRMSG_SIZE + 27];
    sprintf(err_buff, "%s Hence aborting the server.", errmsg);
    exec_binlog_error_action_abort(err_buff);
  } else {
    DEBUG_SYNC(thd, "before_binlog_closed_due_to_error");
    if (need_lock_log)
      mysql_mutex_lock(&LOCK_log);
    else
      mysql_mutex_assert_owner(&LOCK_log);
    /*
      It can happen that other group leader encountered
      error and already closed the binary log. So print
      error only if it is in open state. But we should
      call close() always just in case if the previous
      close did not close index file.
    */
    if (is_open()) {
      LogErr(ERROR_LEVEL, ER_TURNING_LOGGING_OFF_FOR_THE_DURATION, errmsg);
    }
    close(LOG_CLOSE_INDEX | LOG_CLOSE_STOP_EVENT, false /*need_lock_log=false*/,
          true /*need_lock_index=true*/);
    /*
      If there is a write error (flush/sync stage) and if
      binlog_error_action=IGNORE_ERROR, clear the error
      and allow the commit to happen in storage engine.
    */
    if (check_write_error(thd)) thd->clear_error();

    if (need_lock_log) mysql_mutex_unlock(&LOCK_log);
    DEBUG_SYNC(thd, "after_binlog_closed_due_to_error");
  }
}

int MYSQL_BIN_LOG::ordered_commit(THD *thd, bool all, bool skip_commit) {
  DBUG_TRACE;
  int flush_error = 0, sync_error = 0;
  my_off_t total_bytes = 0;
  bool do_rotate = false;

  DBUG_EXECUTE_IF("crash_commit_before_log", DBUG_SUICIDE(););
  init_thd_variables(thd, all, skip_commit);
  DBUG_PRINT("enter", ("commit_pending: %s, commit_error: %d, thread_id: %u",
                       YESNO(thd->tx_commit_pending), thd->commit_error,
                       thd->thread_id()));

  DEBUG_SYNC(thd, "bgc_before_flush_stage");

  /*
    Stage #0: ensure slave threads commit order as they appear in the slave's
              relay log for transactions flushing to binary log.

    This will make thread wait until its turn to commit.
    Commit_order_manager maintains it own queue and its own order for the
    commit. So Stage#0 doesn't maintain separate StageID.
  */
  if (Commit_order_manager::wait_for_its_turn_before_flush_stage(thd) ||
      ending_trans(thd, all) ||
      Commit_order_manager::get_rollback_status(thd)) {
    if (Commit_order_manager::wait(thd)) {
      return thd->commit_error;
    }
  }

  /*
    Stage #1: flushing transactions to binary log

    While flushing, we allow new threads to enter and will process
    them in due time. Once the queue was empty, we cannot reap
    anything more since it is possible that a thread entered and
    appointed itself leader for the flush phase.
  */

  if (change_stage(thd, Commit_stage_manager::BINLOG_FLUSH_STAGE, thd, NULL,
                   &LOCK_log)) {
    DBUG_PRINT("return", ("Thread ID: %u, commit_error: %d", thd->thread_id(),
                          thd->commit_error));
    return finish_commit(thd);
  }

  THD *wait_queue = nullptr, *final_queue = nullptr;
  mysql_mutex_t *leave_mutex_before_commit_stage = nullptr;
  my_off_t flush_end_pos = 0;
  bool update_binlog_end_pos_after_sync;
  if (unlikely(!is_open())) {
    final_queue = fetch_and_process_flush_stage_queue(true);
    leave_mutex_before_commit_stage = &LOCK_log;
    /*
      binary log is closed, flush stage and sync stage should be
      ignored. Binlog cache should be cleared, but instead of doing
      it here, do that work in 'finish_commit' function so that
      leader and followers thread caches will be cleared.
    */
    goto commit_stage;
  }
  DEBUG_SYNC(thd, "waiting_in_the_middle_of_flush_stage");
  flush_error =
      process_flush_stage_queue(&total_bytes, &do_rotate, &wait_queue);

  if (flush_error == 0 && total_bytes > 0)
    flush_error = flush_cache_to_file(&flush_end_pos);
  DBUG_EXECUTE_IF("crash_after_flush_binlog", DBUG_SUICIDE(););

  update_binlog_end_pos_after_sync = (get_sync_period() == 1);

  /*
    If the flush finished successfully, we can call the after_flush
    hook. Being invoked here, we have the guarantee that the hook is
    executed before the before/after_send_hooks on the dump thread
    preventing race conditions among these plug-ins.
  */
  if (flush_error == 0) {
    const char *file_name_ptr = log_file_name + dirname_length(log_file_name);
    DBUG_ASSERT(flush_end_pos != 0);
    if (RUN_HOOK(binlog_storage, after_flush,
                 (thd, file_name_ptr, flush_end_pos))) {
      LogErr(ERROR_LEVEL, ER_BINLOG_FAILED_TO_RUN_AFTER_FLUSH_HOOK);
      flush_error = ER_ERROR_ON_WRITE;
    }

    if (!update_binlog_end_pos_after_sync) update_binlog_end_pos();

    DBUG_EXECUTE_IF("crash_commit_after_log", DBUG_SUICIDE(););
  }

  if (flush_error) {
    /*
      Handle flush error (if any) after leader finishes it's flush stage.
    */
    handle_binlog_flush_or_sync_error(thd, false /* need_lock_log */, NULL);
  }

  DEBUG_SYNC(thd, "bgc_after_flush_stage_before_sync_stage");

  /*
    Stage #2: Syncing binary log file to disk
  */

  if (change_stage(thd, Commit_stage_manager::SYNC_STAGE, wait_queue, &LOCK_log,
                   &LOCK_sync)) {
    DBUG_PRINT("return", ("Thread ID: %u, commit_error: %d", thd->thread_id(),
                          thd->commit_error));
    return finish_commit(thd);
  }

  /*
    Shall introduce a delay only if it is going to do sync
    in this ongoing SYNC stage. The "+1" used below in the
    if condition is to count the ongoing sync stage.
    When sync_binlog=0 (where we never do sync in BGC group),
    it is considered as a special case and delay will be executed
    for every group just like how it is done when sync_binlog= 1.
  */
  if (!flush_error && (sync_counter + 1 >= get_sync_period()))
    Commit_stage_manager::get_instance().wait_count_or_timeout(
        opt_binlog_group_commit_sync_no_delay_count,
        opt_binlog_group_commit_sync_delay, Commit_stage_manager::SYNC_STAGE);

  final_queue = Commit_stage_manager::get_instance().fetch_queue_acquire_lock(
      Commit_stage_manager::SYNC_STAGE);

  if (flush_error == 0 && total_bytes > 0) {
    DEBUG_SYNC(thd, "before_sync_binlog_file");
    std::pair<bool, bool> result = sync_binlog_file(false);
    sync_error = result.first;
  }

  if (update_binlog_end_pos_after_sync) {
    THD *tmp_thd = final_queue;
    const char *binlog_file = nullptr;
    my_off_t pos = 0;
    while (tmp_thd->next_to_commit != nullptr)
      tmp_thd = tmp_thd->next_to_commit;
    if (flush_error == 0 && sync_error == 0) {
      tmp_thd->get_trans_fixed_pos(&binlog_file, &pos);
      update_binlog_end_pos(binlog_file, pos);
    }
  }

  DEBUG_SYNC(thd, "bgc_after_sync_stage_before_commit_stage");

  leave_mutex_before_commit_stage = &LOCK_sync;
  /*
    Stage #3: Commit all transactions in order.

    This stage is skipped if we do not need to order the commits and
    each thread have to execute the handlerton commit instead.

    Howver, since we are keeping the lock from the previous stage, we
    need to unlock it if we skip the stage.

    We must also step commit_clock before the ha_commit_low() is called
    either in ordered fashion(by the leader of this stage) or by the tread
    themselves.

    We are delaying the handling of sync error until
    all locks are released but we should not enter into
    commit stage if binlog_error_action is ABORT_SERVER.
  */
commit_stage:
  /* Clone needs binlog commit order. */
  if ((opt_binlog_order_commits || Clone_handler::need_commit_order()) &&
      (sync_error == 0 || binlog_error_action != ABORT_SERVER)) {
    if (change_stage(thd, Commit_stage_manager::COMMIT_STAGE, final_queue,
                     leave_mutex_before_commit_stage, &LOCK_commit)) {
      DBUG_PRINT("return", ("Thread ID: %u, commit_error: %d", thd->thread_id(),
                            thd->commit_error));
      return finish_commit(thd);
    }
    THD *commit_queue =
        Commit_stage_manager::get_instance().fetch_queue_acquire_lock(
            Commit_stage_manager::COMMIT_STAGE);
    DBUG_EXECUTE_IF("semi_sync_3-way_deadlock",
                    DEBUG_SYNC(thd, "before_process_commit_stage_queue"););

    if (flush_error == 0 && sync_error == 0)
      sync_error = call_after_sync_hook(commit_queue);

    /*
      process_commit_stage_queue will call update_on_commit or
      update_on_rollback for the GTID owned by each thd in the queue.

      This will be done this way to guarantee that GTIDs are added to
      gtid_executed in order, to avoid creating unnecessary temporary
      gaps and keep gtid_executed as a single interval at all times.

      If we allow each thread to call update_on_commit only when they
      are at finish_commit, the GTID order cannot be guaranteed and
      temporary gaps may appear in gtid_executed. When this happen,
      the server would have to add and remove intervals from the
      Gtid_set, and adding and removing intervals requires a mutex,
      which would reduce performance.
    */
    process_commit_stage_queue(thd, commit_queue);
    mysql_mutex_unlock(&LOCK_commit);
    /*
      Process after_commit after LOCK_commit is released for avoiding
      3-way deadlock among user thread, rotate thread and dump thread.
    */
    process_after_commit_stage_queue(thd, commit_queue);
    final_queue = commit_queue;
  } else {
    if (leave_mutex_before_commit_stage)
      mysql_mutex_unlock(leave_mutex_before_commit_stage);
    if (flush_error == 0 && sync_error == 0)
      sync_error = call_after_sync_hook(final_queue);
  }

  /*
    Handle sync error after we release all locks in order to avoid deadlocks
  */
  if (sync_error)
    handle_binlog_flush_or_sync_error(thd, true /* need_lock_log */, NULL);

  DEBUG_SYNC(thd, "before_signal_done");
  /* Commit done so signal all waiting threads */
  Commit_stage_manager::get_instance().signal_done(final_queue);
  DBUG_EXECUTE_IF("block_leader_after_delete", {
    const char action[] = "now SIGNAL leader_proceed";
    DBUG_ASSERT(!debug_sync_set_action(thd, STRING_WITH_LEN(action)));
  };);

  /*
    Finish the commit before executing a rotate, or run the risk of a
    deadlock. We don't need the return value here since it is in
    thd->commit_error, which is returned below.
  */
  (void)finish_commit(thd);
  DEBUG_SYNC(thd, "bgc_after_commit_stage_before_rotation");

  /*
    If we need to rotate, we do it without commit error.
    Otherwise the thd->commit_error will be possibly reset.
   */
  if (DBUG_EVALUATE_IF("force_rotate", 1, 0) ||
      (do_rotate && thd->commit_error == THD::CE_NONE &&
       !is_rotating_caused_by_incident)) {
    /*
      Do not force the rotate as several consecutive groups may
      request unnecessary rotations.

      NOTE: Run purge_logs wo/ holding LOCK_log because it does not
      need the mutex. Otherwise causes various deadlocks.
    */

    DEBUG_SYNC(thd, "ready_to_do_rotation");
    bool check_purge = false;
    mysql_mutex_lock(&LOCK_log);
    /*
      If rotate fails then depends on binlog_error_action variable
      appropriate action will be taken inside rotate call.
    */
    int error = rotate(false, &check_purge);
    mysql_mutex_unlock(&LOCK_log);

    if (error)
      thd->commit_error = THD::CE_COMMIT_ERROR;
    else if (check_purge)
      purge();
  }
  /*
    flush or sync errors are handled above (using binlog_error_action).
    Hence treat only COMMIT_ERRORs as errors.
  */
  return thd->commit_error == THD::CE_COMMIT_ERROR;
}

/**
  MYSQLD server recovers from last crashed binlog.

  @param[in] binlog_file_reader Binlog_file_reader of the crashed binlog.
  @param[out] valid_pos The position of the last valid transaction or
                        event(non-transaction) of the crashed binlog.
                        valid_pos must be non-NULL.

  After a crash, storage engines may contain transactions that are
  prepared but not committed (in theory any engine, in practice
  InnoDB).  This function uses the binary log as the source of truth
  to determine which of these transactions should be committed and
  which should be rolled back.

  The function collects the XIDs of all transactions that are
  completely written to the binary log into a hash, and passes this
  hash to the storage engines through the ha_recover function in the
  handler interface.  This tells the storage engines to commit all
  prepared transactions that are in the set, and to roll back all
  prepared transactions that are not in the set.

  To compute the hash, this function iterates over the last binary log
  only (i.e. it assumes that 'log' is the last binary log).  It
  instantiates each event.  For XID-events (i.e. commit to InnoDB), it
  extracts the xid from the event and stores it in the hash.

  It is enough to iterate over only the last binary log because when
  the binary log is rotated we force engines to commit (and we fsync
  the old binary log).

  @retval 0 Success
  @retval 1 Out of memory, or storage engine returns error.
*/
static int binlog_recover(Binlog_file_reader *binlog_file_reader,
                          my_off_t *valid_pos) {
  Log_event *ev;
  /*
    The flag is used for handling the case that a transaction
    is partially written to the binlog.
  */
  bool in_transaction = false;
  int memory_page_size = my_getpagesize();

  {
    MEM_ROOT mem_root(key_memory_binlog_recover_exec, memory_page_size);
    memroot_unordered_set<my_xid> xids(&mem_root);

    while ((ev = binlog_file_reader->read_event_object())) {
      if (ev->get_type_code() == binary_log::QUERY_EVENT &&
          !strcmp(((Query_log_event *)ev)->query, "BEGIN"))
        in_transaction = true;

      if (ev->get_type_code() == binary_log::QUERY_EVENT &&
          !strcmp(((Query_log_event *)ev)->query, "COMMIT")) {
        DBUG_ASSERT(in_transaction == true);
        in_transaction = false;
      } else if (ev->get_type_code() == binary_log::XID_EVENT ||
                 is_atomic_ddl_event(ev)) {
        my_xid xid;

        if (ev->get_type_code() == binary_log::XID_EVENT) {
          DBUG_ASSERT(in_transaction == true);
          in_transaction = false;
          Xid_log_event *xev = (Xid_log_event *)ev;
          xid = xev->xid;
        } else {
          xid = ((Query_log_event *)ev)->ddl_xid;
        }

        if (!xids.insert(xid).second) goto err1;
      }

      /*
        Recorded valid position for the crashed binlog file
        which did not contain incorrect events. The following
        positions increase the variable valid_pos:

        1 -
          ...
          <---> HERE IS VALID <--->
          GTID
          BEGIN
          ...
          COMMIT
          ...

        2 -
          ...
          <---> HERE IS VALID <--->
          GTID
          DDL/UTILITY
          ...

        In other words, the following positions do not increase
        the variable valid_pos:

        1 -
          GTID
          <---> HERE IS VALID <--->
          ...

        2 -
          GTID
          BEGIN
          <---> HERE IS VALID <--->
          ...
      */
      if (!in_transaction && !is_gtid_event(ev))
        *valid_pos = binlog_file_reader->position();

      delete ev;
    }

    /*
      Call ha_recover if and only if there is a registered engine that
      does 2PC, otherwise in DBUG builds calling ha_recover directly
      will result in an assert. (Production builds would be safe since
      ha_recover returns right away if total_ha_2pc <= opt_log_bin.)
     */
    if (total_ha_2pc > 1 && ha_recover(&xids)) goto err1;
  }

  return 0;

err1:
  LogErr(ERROR_LEVEL, ER_BINLOG_CRASH_RECOVERY_FAILED);
  return 1;
}

void MYSQL_BIN_LOG::report_missing_purged_gtids(
    const Gtid_set *slave_executed_gtid_set, const char **errmsg) {
  DBUG_TRACE;
  THD *thd = current_thd;
  Gtid_set gtid_missing(gtid_state->get_lost_gtids()->get_sid_map());
  gtid_missing.add_gtid_set(gtid_state->get_lost_gtids());
  gtid_missing.remove_gtid_set(slave_executed_gtid_set);

  String tmp_uuid;

  /* Protects thd->user_vars. */
  mysql_mutex_lock(&current_thd->LOCK_thd_data);
  const auto it = current_thd->user_vars.find("slave_uuid");
  if (it != current_thd->user_vars.end() && it->second->length() > 0) {
    tmp_uuid.copy(it->second->ptr(), it->second->length(), NULL);
  }
  mysql_mutex_unlock(&current_thd->LOCK_thd_data);

  char *missing_gtids = NULL;
  char *slave_executed_gtids = NULL;
  gtid_missing.to_string(&missing_gtids, NULL);
  slave_executed_gtid_set->to_string(&slave_executed_gtids, NULL);

  /*
     Log the information about the missing purged GTIDs to the error log.
  */
  std::ostringstream log_info;
  log_info << "The missing transactions are '" << missing_gtids << "'";

  LogErr(WARNING_LEVEL, ER_FOUND_MISSING_GTIDS, tmp_uuid.ptr(),
         log_info.str().c_str());

  /*
     Send the information about the slave executed GTIDs and missing
     purged GTIDs to slave if the message is less than MYSQL_ERRMSG_SIZE.
  */
  std::ostringstream gtid_info;
  gtid_info << "The GTID set sent by the slave is '" << slave_executed_gtids
            << "', and the missing transactions are '" << missing_gtids << "'";
  *errmsg = ER_THD(thd, ER_MASTER_HAS_PURGED_REQUIRED_GTIDS);

  /* Don't consider the "%s" in the format string. Subtract 2 from the
     total length */
  int total_length = (strlen(*errmsg) - 2 + gtid_info.str().length());

  DBUG_EXECUTE_IF("simulate_long_missing_gtids",
                  { total_length = MYSQL_ERRMSG_SIZE + 1; });

  if (total_length > MYSQL_ERRMSG_SIZE)
    gtid_info.str(
        "The GTID sets and the missing purged transactions are too"
        " long to print in this message. For more information,"
        " please see the master's error log or the manual for"
        " GTID_SUBTRACT");

  /* Buffer for formatting the message about the missing GTIDs. */
  static char buff[MYSQL_ERRMSG_SIZE];
  snprintf(buff, MYSQL_ERRMSG_SIZE, *errmsg, gtid_info.str().c_str());
  *errmsg = const_cast<const char *>(buff);

  my_free(missing_gtids);
  my_free(slave_executed_gtids);
}

void MYSQL_BIN_LOG::report_missing_gtids(
    const Gtid_set *previous_gtid_set, const Gtid_set *slave_executed_gtid_set,
    const char **errmsg) {
  DBUG_TRACE;
  THD *thd = current_thd;
  char *missing_gtids = NULL;
  char *slave_executed_gtids = NULL;
  Gtid_set gtid_missing(slave_executed_gtid_set->get_sid_map());
  gtid_missing.add_gtid_set(slave_executed_gtid_set);
  gtid_missing.remove_gtid_set(previous_gtid_set);
  gtid_missing.to_string(&missing_gtids, NULL);
  slave_executed_gtid_set->to_string(&slave_executed_gtids, NULL);

  String tmp_uuid;

  /* Protects thd->user_vars. */
  mysql_mutex_lock(&current_thd->LOCK_thd_data);
  const auto it = current_thd->user_vars.find("slave_uuid");
  if (it != current_thd->user_vars.end() && it->second->length() > 0) {
    tmp_uuid.copy(it->second->ptr(), it->second->length(), NULL);
  }
  mysql_mutex_unlock(&current_thd->LOCK_thd_data);

  /*
     Log the information about the missing purged GTIDs to the error log.
  */
  std::ostringstream log_info;
  log_info << "If the binary log files have been deleted from disk,"
              " check the consistency of 'GTID_PURGED' variable."
              " The missing transactions are '"
           << missing_gtids << "'";
  LogErr(WARNING_LEVEL, ER_FOUND_MISSING_GTIDS, tmp_uuid.ptr(),
         log_info.str().c_str());
  /*
     Send the information about the slave executed GTIDs and missing
     purged GTIDs to slave if the message is less than MYSQL_ERRMSG_SIZE.
  */
  std::ostringstream gtid_info;
  gtid_info << "The GTID set sent by the slave is '" << slave_executed_gtids
            << "', and the missing transactions are '" << missing_gtids << "'";
  *errmsg = ER_THD(thd, ER_MASTER_HAS_PURGED_REQUIRED_GTIDS);

  /* Don't consider the "%s" in the format string. Subtract 2 from the
     total length */
  if ((strlen(*errmsg) - 2 + gtid_info.str().length()) > MYSQL_ERRMSG_SIZE)
    gtid_info.str(
        "The GTID sets and the missing purged transactions are too"
        " long to print in this message. For more information,"
        " please see the master's error log or the manual for"
        " GTID_SUBTRACT");
  /* Buffer for formatting the message about the missing GTIDs. */
  static char buff[MYSQL_ERRMSG_SIZE];
  snprintf(buff, MYSQL_ERRMSG_SIZE, *errmsg, gtid_info.str().c_str());
  *errmsg = const_cast<const char *>(buff);
  my_free(missing_gtids);
  my_free(slave_executed_gtids);
}

void MYSQL_BIN_LOG::update_binlog_end_pos(bool need_lock) {
  if (need_lock)
    lock_binlog_end_pos();
  else
    mysql_mutex_assert_owner(&LOCK_binlog_end_pos);
  atomic_binlog_end_pos = m_binlog_file->position();
  signal_update();
  if (need_lock) unlock_binlog_end_pos();
}

inline void MYSQL_BIN_LOG::update_binlog_end_pos(const char *file,
                                                 my_off_t pos) {
  lock_binlog_end_pos();
  if (is_active(file) && (pos > atomic_binlog_end_pos))
    atomic_binlog_end_pos = pos;
  signal_update();
  unlock_binlog_end_pos();
}

bool THD::is_binlog_cache_empty(bool is_transactional) const {
  DBUG_TRACE;

  // If opt_bin_log==0, it is not safe to call thd_get_cache_mngr
  // because binlog_hton has not been completely set up.
  DBUG_ASSERT(opt_bin_log);
  binlog_cache_mngr *cache_mngr = thd_get_cache_mngr(this);

  // cache_mngr is NULL until we call thd->binlog_setup_trx_data, so
  // we assert that this has been done.
  DBUG_ASSERT(cache_mngr != nullptr);

  binlog_cache_data *cache_data =
      cache_mngr->get_binlog_cache_data(is_transactional);
  DBUG_ASSERT(cache_data != nullptr);

  return cache_data->is_binlog_empty();
}

/*
  These functions are placed in this file since they need access to
  binlog_hton, which has internal linkage.
*/

int THD::binlog_setup_trx_data() {
  DBUG_TRACE;
  binlog_cache_mngr *cache_mngr = thd_get_cache_mngr(this);

  if (cache_mngr) return 0;  // Already set up

  cache_mngr = (binlog_cache_mngr *)my_malloc(key_memory_binlog_cache_mngr,
                                              sizeof(binlog_cache_mngr),
                                              MYF(MY_ZEROFILL));
  if (!cache_mngr) {
    return 1;  // Didn't manage to set it up
  }

  cache_mngr = new (cache_mngr)
      binlog_cache_mngr(&binlog_stmt_cache_use, &binlog_stmt_cache_disk_use,
                        &binlog_cache_use, &binlog_cache_disk_use);
  if (cache_mngr->init()) {
    cache_mngr->~binlog_cache_mngr();
    my_free(cache_mngr);
    return 1;
  }

  DBUG_PRINT("debug", ("Set ha_data slot %d to 0x%llx", binlog_hton->slot,
                       (ulonglong)cache_mngr));
  thd_set_ha_data(this, binlog_hton, cache_mngr);

  return 0;
}

/**

*/
void register_binlog_handler(THD *thd, bool trx) {
  DBUG_TRACE;
  /*
    If this is the first call to this function while processing a statement,
    the transactional cache does not have a savepoint defined. So, in what
    follows:
      . an implicit savepoint is defined;
      . callbacks are registered;
      . binary log is set as read/write.

    The savepoint allows for truncating the trx-cache transactional changes
    fail. Callbacks are necessary to flush caches upon committing or rolling
    back a statement or a transaction. However, notifications do not happen
    if the binary log is set as read/write.
  */
  binlog_cache_mngr *cache_mngr = thd_get_cache_mngr(thd);
  if (cache_mngr->trx_cache.get_prev_position() == MY_OFF_T_UNDEF) {
    /*
      Set an implicit savepoint in order to be able to truncate a trx-cache.
    */
    my_off_t pos = 0;
    binlog_trans_log_savepos(thd, &pos);
    cache_mngr->trx_cache.set_prev_position(pos);

    /*
      Set callbacks in order to be able to call commmit or rollback.
    */
    if (trx) trans_register_ha(thd, true, binlog_hton, nullptr);
    trans_register_ha(thd, false, binlog_hton, nullptr);

    /*
      Set the binary log as read/write otherwise callbacks are not called.
    */
    thd->get_ha_data(binlog_hton->slot)->ha_info[0].set_trx_read_write();
  }
}

/**
  Function to start a statement and optionally a transaction for the
  binary log.

  This function does three things:
    - Starts a transaction if not in autocommit mode or if a BEGIN
      statement has been seen.

    - Start a statement transaction to allow us to truncate the cache.

    - Save the currrent binlog position so that we can roll back the
      statement by truncating the cache.

      We only update the saved position if the old one was undefined,
      the reason is that there are some cases (e.g., for CREATE-SELECT)
      where the position is saved twice (e.g., both in
      Query_result_create::prepare() and THD::binlog_write_table_map()), but
      we should use the first. This means that calls to this function
      can be used to start the statement before the first table map
      event, to include some extra events.

  Note however that IMMEDIATE_LOGGING implies that the statement is
  written without BEGIN/COMMIT.

  @param thd         Thread variable
  @param start_event The first event requested to be written into the
                     binary log
 */
static int binlog_start_trans_and_stmt(THD *thd, Log_event *start_event) {
  DBUG_TRACE;

  /*
    Initialize the cache manager if this was not done yet.
  */
  if (thd->binlog_setup_trx_data()) return 1;

  /*
    Retrieve the appropriated cache.
  */
  bool is_transactional = start_event->is_using_trans_cache();
  binlog_cache_mngr *cache_mngr = thd_get_cache_mngr(thd);
  binlog_cache_data *cache_data =
      cache_mngr->get_binlog_cache_data(is_transactional);

  /*
    If the event is requesting immediatly logging, there is no need to go
    further down and set savepoint and register callbacks.
  */
  if (start_event->is_using_immediate_logging()) return 0;

  register_binlog_handler(thd, thd->in_multi_stmt_transaction_mode());

  /* Transactional DDL is logged traditionally without BEGIN. */
  if (is_atomic_ddl_event(start_event)) return 0;

  /*
    If the cache is empty log "BEGIN" at the beginning of every transaction.
    Here, a transaction is either a BEGIN..COMMIT/ROLLBACK block or a single
    statement in autocommit mode.
  */
  if (cache_data->is_binlog_empty()) {
    static const char begin[] = "BEGIN";
    const char *query = nullptr;
    char buf[XID::ser_buf_size];
    char xa_start[sizeof("XA START") + 1 + sizeof(buf)];
    XID_STATE *xs = thd->get_transaction()->xid_state();
    int qlen = sizeof(begin) - 1;

    if (is_transactional && xs->has_state(XID_STATE::XA_ACTIVE)) {
      /*
        XA-prepare logging case.
      */
      qlen = sprintf(xa_start, "XA START %s", xs->get_xid()->serialize(buf));
      query = xa_start;
    } else {
      /*
        Regular transaction case.
      */
      query = begin;
    }

    Query_log_event qinfo(thd, query, qlen, is_transactional, false, true, 0,
                          true);
    if (cache_data->write_event(&qinfo)) return 1;
  }

  return 0;
}

/**
  This function writes a table map to the binary log.
  Note that in order to keep the signature uniform with related methods,
  we use a redundant parameter to indicate whether a transactional table
  was changed or not.
  Sometimes it will write a Rows_query_log_event into binary log before
  the table map too.

  @param table             a pointer to the table.
  @param is_transactional  @c true indicates a transactional table,
                           otherwise @c false a non-transactional.
  @param binlog_rows_query @c true indicates a Rows_query log event
                           will be binlogged before table map,
                           otherwise @c false indicates it will not
                           be binlogged.
  @return
    nonzero if an error pops up when writing the table map event
    or the Rows_query log event.
*/
int THD::binlog_write_table_map(TABLE *table, bool is_transactional,
                                bool binlog_rows_query) {
  int error;
  DBUG_TRACE;
  DBUG_PRINT("enter", ("table: %p (%s: #%llu)", table, table->s->table_name.str,
                       table->s->table_map_id.id()));

  /* Pre-conditions */
  DBUG_ASSERT(is_current_stmt_binlog_format_row() && mysql_bin_log.is_open());
  DBUG_ASSERT(table->s->table_map_id.is_valid());

  Table_map_log_event the_event(this, table, table->s->table_map_id,
                                is_transactional);

  binlog_start_trans_and_stmt(this, &the_event);

  binlog_cache_mngr *const cache_mngr = thd_get_cache_mngr(this);

  binlog_cache_data *cache_data =
      cache_mngr->get_binlog_cache_data(is_transactional);

  if (binlog_rows_query && this->query().str) {
    /* Write the Rows_query_log_event into binlog before the table map */
    Rows_query_log_event rows_query_ev(this, this->query().str,
                                       this->query().length);
    if ((error = cache_data->write_event(&rows_query_ev))) return error;
  }

  if ((error = cache_data->write_event(&the_event))) return error;

  binlog_table_maps++;
  return 0;
}

/**
  This function retrieves a pending row event from a cache which is
  specified through the parameter @c is_transactional. Respectively, when it
  is @c true, the pending event is returned from the transactional cache.
  Otherwise from the non-transactional cache.

  @param is_transactional  @c true indicates a transactional cache,
                           otherwise @c false a non-transactional.
  @return
    The row event if any.
*/
Rows_log_event *THD::binlog_get_pending_rows_event(
    bool is_transactional) const {
  Rows_log_event *rows = nullptr;
  binlog_cache_mngr *const cache_mngr = thd_get_cache_mngr(this);

  /*
    This is less than ideal, but here's the story: If there is no cache_mngr,
    prepare_pending_rows_event() has never been called (since the cache_mngr
    is set up there). In that case, we just return NULL.
   */
  if (cache_mngr) {
    binlog_cache_data *cache_data =
        cache_mngr->get_binlog_cache_data(is_transactional);

    rows = cache_data->pending();
  }
  return (rows);
}

/**
   @param db_param    db name c-string to be inserted into alphabetically sorted
                THD::binlog_accessed_db_names list.

                Note, that space for both the data and the node
                struct are allocated in THD::main_mem_root.
                The list lasts for the top-level query time and is reset
                in @c THD::cleanup_after_query().
*/
void THD::add_to_binlog_accessed_dbs(const char *db_param) {
  char *after_db;
  /*
    binlog_accessed_db_names list is to maintain the database
    names which are referenced in a given command.
    Prior to bug 17806014 fix, 'main_mem_root' memory root used
    to store this list. The 'main_mem_root' scope is till the end
    of the query. Hence it caused increasing memory consumption
    problem in big procedures like the ones mentioned below.
    Eg: CALL p1() where p1 is having 1,00,000 create and drop tables.
    'main_mem_root' is freed only at the end of the command CALL p1()'s
    execution. But binlog_accessed_db_names list scope is only till the
    individual statements specified the procedure(create/drop statements).
    Hence the memory allocated in 'main_mem_root' was left uncleared
    until the p1's completion, even though it is not required after
    completion of individual statements.

    Instead of using 'main_mem_root' whose scope is complete query execution,
    now the memroot is changed to use 'thd->mem_root' whose scope is until the
    individual statement in CALL p1(). 'thd->mem_root' is set to
    'execute_mem_root' in the context of procedure and it's scope is till the
    individual statement in CALL p1() and thd->memroot is equal to
    'main_mem_root' in the context of a normal 'top level query'.

    Eg: a) create table t1(i int); => If this function is called while
           processing this statement, thd->memroot is equal to &main_mem_root
           which will be freed immediately after executing this statement.
        b) CALL p1() -> p1 contains create table t1(i int); => If this function
           is called while processing create table statement which is inside
           a stored procedure, then thd->memroot is equal to 'execute_mem_root'
           which will be freed immediately after executing this statement.
    In both a and b case, thd->memroot will be freed immediately and will not
    increase memory consumption.

    A special case(stored functions/triggers):
    Consider the following example:
    create function f1(i int) returns int
    begin
      insert into db1.t1 values (1);
      insert into db2.t1 values (2);
    end;
    When we are processing SELECT f1(), the list should contain db1, db2 names.
    Since thd->mem_root contains 'execute_mem_root' in the context of
    stored function, the mem root will be freed after adding db1 in
    the list and when we are processing the second statement and when we try
    to add 'db2' in the db1's list, it will lead to crash as db1's memory
    is already freed. To handle this special case, if in_sub_stmt is set
    (which is true incase of stored functions/triggers), we use &main_mem_root,
    if not set we will use thd->memroot which changes it's value to
    'execute_mem_root' or '&main_mem_root' depends on the context.
   */
  MEM_ROOT *db_mem_root = in_sub_stmt ? &main_mem_root : mem_root;

  if (!binlog_accessed_db_names)
    binlog_accessed_db_names = new (db_mem_root) List<char>;

  if (binlog_accessed_db_names->elements > MAX_DBS_IN_EVENT_MTS) {
    push_warning_printf(
        this, Sql_condition::SL_WARNING, ER_MTS_UPDATED_DBS_GREATER_MAX,
        ER_THD(this, ER_MTS_UPDATED_DBS_GREATER_MAX), MAX_DBS_IN_EVENT_MTS);
    return;
  }

  after_db = strdup_root(db_mem_root, db_param);

  /*
     sorted insertion is implemented with first rearranging data
     (pointer to char*) of the links and final appending of the least
     ordered data to create a new link in the list.
  */
  if (binlog_accessed_db_names->elements != 0) {
    List_iterator<char> it(*get_binlog_accessed_db_names());

    while (it++) {
      char *swap = nullptr;
      char **ref_cur_db = it.ref();
      int cmp = strcmp(after_db, *ref_cur_db);

      DBUG_ASSERT(!swap || cmp < 0);

      if (cmp == 0) {
        after_db = nullptr; /* dup to ignore */
        break;
      } else if (swap || cmp > 0) {
        swap = *ref_cur_db;
        *ref_cur_db = after_db;
        after_db = swap;
      }
    }
  }
  if (after_db) binlog_accessed_db_names->push_back(after_db, db_mem_root);
}

/*
  Tells if two (or more) tables have auto_increment columns and we want to
  lock those tables with a write lock.

  SYNOPSIS
    has_two_write_locked_tables_with_auto_increment
      tables        Table list

  NOTES:
    Call this function only when you have established the list of all tables
    which you'll want to update (including stored functions, triggers, views
    inside your statement).
*/

static bool has_write_table_with_auto_increment(TABLE_LIST *tables) {
  for (TABLE_LIST *table = tables; table; table = table->next_global) {
    /* we must do preliminary checks as table->table may be NULL */
    if (!table->is_placeholder() && table->table->found_next_number_field &&
        (table->lock_descriptor().type >= TL_WRITE_ALLOW_WRITE))
      return true;
  }

  return false;
}

/*
   checks if we have select tables in the table list and write tables
   with auto-increment column.

  SYNOPSIS
   has_two_write_locked_tables_with_auto_increment_and_select
      tables        Table list

  RETURN VALUES

   -true if the table list has atleast one table with auto-increment column


         and atleast one table to select from.
   -false otherwise
*/

static bool has_write_table_with_auto_increment_and_select(TABLE_LIST *tables) {
  bool has_select = false;
  bool has_auto_increment_tables = has_write_table_with_auto_increment(tables);
  for (TABLE_LIST *table = tables; table; table = table->next_global) {
    if (!table->is_placeholder() &&
        (table->lock_descriptor().type <= TL_READ_NO_INSERT)) {
      has_select = true;
      break;
    }
  }
  return (has_select && has_auto_increment_tables);
}

/*
  Tells if there is a table whose auto_increment column is a part
  of a compound primary key while is not the first column in
  the table definition.

  @param tables Table list

  @return true if the table exists, fais if does not.
*/

static bool has_write_table_auto_increment_not_first_in_pk(TABLE_LIST *tables) {
  for (TABLE_LIST *table = tables; table; table = table->next_global) {
    /* we must do preliminary checks as table->table may be NULL */
    if (!table->is_placeholder() && table->table->found_next_number_field &&
        (table->lock_descriptor().type >= TL_WRITE_ALLOW_WRITE) &&
        table->table->s->next_number_keypart != 0)
      return true;
  }

  return false;
}

/**
  Checks if a table has a column with a non-deterministic DEFAULT expression.
*/
static bool has_nondeterministic_default(const TABLE *table) {
  return std::any_of(
      table->field, table->field + table->s->fields, [](const Field *field) {
        return field->m_default_val_expr != nullptr &&
               field->m_default_val_expr->get_stmt_unsafe_flags() != 0;
      });
}

/**
  Checks if a TABLE_LIST contains a table that has been opened for writing, and
  that has a column with a non-deterministic DEFAULT expression.
*/
static bool has_write_table_with_nondeterministic_default(
    const TABLE_LIST *tables) {
  for (const TABLE_LIST *table = tables; table != nullptr;
       table = table->next_global) {
    /* we must do preliminary checks as table->table may be NULL */
    if (!table->is_placeholder() &&
        table->lock_descriptor().type >= TL_WRITE_ALLOW_WRITE &&
        has_nondeterministic_default(table->table))
      return true;
  }
  return false;
}

/*
  Function to check whether the table in query uses a fulltext parser
  plugin or not.

  @param s - table share pointer.

  @retval true - The table uses fulltext parser plugin.
  @retval false - Otherwise.
*/
static bool inline fulltext_unsafe_set(TABLE_SHARE *s) {
  for (unsigned int i = 0; i < s->keys; i++) {
    if ((s->key_info[i].flags & HA_USES_PARSER) && s->keys_in_use.is_set(i))
      return true;
  }
  return false;
}
#ifndef DBUG_OFF
const char *get_locked_tables_mode_name(
    enum_locked_tables_mode locked_tables_mode) {
  switch (locked_tables_mode) {
    case LTM_NONE:
      return "LTM_NONE";
    case LTM_LOCK_TABLES:
      return "LTM_LOCK_TABLES";
    case LTM_PRELOCKED:
      return "LTM_PRELOCKED";
    case LTM_PRELOCKED_UNDER_LOCK_TABLES:
      return "LTM_PRELOCKED_UNDER_LOCK_TABLES";
    default:
      return "Unknown table lock mode";
  }
}
#endif

/**
  Decide on logging format to use for the statement and issue errors
  or warnings as needed.  The decision depends on the following
  parameters:

  - The logging mode, i.e., the value of binlog_format.  Can be
    statement, mixed, or row.

  - The type of statement.  There are three types of statements:
    "normal" safe statements; unsafe statements; and row injections.
    An unsafe statement is one that, if logged in statement format,
    might produce different results when replayed on the slave (e.g.,
    queries with a LIMIT clause).  A row injection is either a BINLOG
    statement, or a row event executed by the slave's SQL thread.

  - The capabilities of tables modified by the statement.  The
    *capabilities vector* for a table is a set of flags associated
    with the table.  Currently, it only includes two flags: *row
    capability flag* and *statement capability flag*.

    The row capability flag is set if and only if the engine can
    handle row-based logging. The statement capability flag is set if
    and only if the table can handle statement-based logging.

  Decision table for logging format
  ---------------------------------

  The following table summarizes how the format and generated
  warning/error depends on the tables' capabilities, the statement
  type, and the current binlog_format.

     Row capable        N NNNNNNNNN YYYYYYYYY YYYYYYYYY
     Statement capable  N YYYYYYYYY NNNNNNNNN YYYYYYYYY

     Statement type     * SSSUUUIII SSSUUUIII SSSUUUIII

     binlog_format      * SMRSMRSMR SMRSMRSMR SMRSMRSMR

     Logged format      - SS-S----- -RR-RR-RR SRRSRR-RR
     Warning/Error      1 --2732444 5--5--6-- ---7--6--

  Legend
  ------

  Row capable:    N - Some table not row-capable, Y - All tables row-capable
  Stmt capable:   N - Some table not stmt-capable, Y - All tables stmt-capable
  Statement type: (S)afe, (U)nsafe, or Row (I)njection
  binlog_format:  (S)TATEMENT, (M)IXED, or (R)OW
  Logged format:  (S)tatement or (R)ow
  Warning/Error:  Warnings and error messages are as follows:

  1. Error: Cannot execute statement: binlogging impossible since both
     row-incapable engines and statement-incapable engines are
     involved.

  2. Error: Cannot execute statement: binlogging impossible since
     BINLOG_FORMAT = ROW and at least one table uses a storage engine
     limited to statement-logging.

  3. Error: Cannot execute statement: binlogging of unsafe statement
     is impossible when storage engine is limited to statement-logging
     and BINLOG_FORMAT = MIXED.

  4. Error: Cannot execute row injection: binlogging impossible since
     at least one table uses a storage engine limited to
     statement-logging.

  5. Error: Cannot execute statement: binlogging impossible since
     BINLOG_FORMAT = STATEMENT and at least one table uses a storage
     engine limited to row-logging.

  6. Error: Cannot execute row injection: binlogging impossible since
     BINLOG_FORMAT = STATEMENT.

  7. Warning: Unsafe statement binlogged in statement format since
     BINLOG_FORMAT = STATEMENT.

  In addition, we can produce the following error (not depending on
  the variables of the decision diagram):

  8. Error: Cannot execute statement: binlogging impossible since more
     than one engine is involved and at least one engine is
     self-logging.

  9. Error: Do not allow users to modify a gtid_executed table
     explicitly by a XA transaction.

  For each error case above, the statement is prevented from being
  logged, we report an error, and roll back the statement.  For
  warnings, we set the thd->binlog_flags variable: the warning will be
  printed only if the statement is successfully logged.

  @see THD::binlog_query

  @param[in] tables Tables involved in the query

  @retval 0 No error; statement can be logged.
  @retval -1 One of the error conditions above applies (1, 2, 4, 5, 6 or 9).
*/

int THD::decide_logging_format(TABLE_LIST *tables) {
  DBUG_TRACE;
  DBUG_PRINT("info", ("query: %s", query().str));
  DBUG_PRINT("info", ("variables.binlog_format: %lu", variables.binlog_format));
  DBUG_PRINT("info", ("lex->get_stmt_unsafe_flags(): 0x%x",
                      lex->get_stmt_unsafe_flags()));

#if defined(ENABLED_DEBUG_SYNC)
  if (!is_attachable_ro_transaction_active())
    DEBUG_SYNC(this, "begin_decide_logging_format");
#endif

  reset_binlog_local_stmt_filter();

  /*
    We should not decide logging format if the binlog is closed or
    binlogging is off, or if the statement is filtered out from the
    binlog by filtering rules.
  */
  if (mysql_bin_log.is_open() && (variables.option_bits & OPTION_BIN_LOG) &&
      !(variables.binlog_format == BINLOG_FORMAT_STMT &&
        !binlog_filter->db_ok(m_db.str))) {
    /*
      Compute one bit field with the union of all the engine
      capabilities, and one with the intersection of all the engine
      capabilities.
    */
    handler::Table_flags flags_write_some_set = 0;
    handler::Table_flags flags_access_some_set = 0;
    handler::Table_flags flags_write_all_set =
        HA_BINLOG_ROW_CAPABLE | HA_BINLOG_STMT_CAPABLE;

    /*
       If different types of engines are about to be updated.
       For example: Innodb and Falcon; Innodb and MyIsam.
    */
    bool multi_write_engine = false;
    /*
       If different types of engines are about to be accessed
       and any of them is about to be updated. For example:
       Innodb and Falcon; Innodb and MyIsam.
    */
    bool multi_access_engine = false;
    /*
      Track if statement creates or drops a temporary table
      and log in ROW if it does.
*/
    bool is_create_drop_temp_table = false;
    /*
       Identifies if a table is changed.
    */
    bool is_write = false;
    /*
       A pointer to a previous table that was changed.
    */
    TABLE *prev_write_table = nullptr;
    /*
       A pointer to a previous table that was accessed.
    */
    TABLE *prev_access_table = nullptr;
    /*
      True if at least one table is transactional.
    */
    bool write_to_some_transactional_table = false;
    /*
      True if at least one table is non-transactional.
    */
    bool write_to_some_non_transactional_table = false;
    /*
       True if all non-transactional tables that has been updated
       are temporary.
    */
    bool write_all_non_transactional_are_tmp_tables = true;
    /**
      The number of tables used in the current statement,
      that should be replicated.
    */
    uint replicated_tables_count = 0;
    /**
      The number of tables written to in the current statement,
      that should not be replicated.
      A table should not be replicated when it is considered
      'local' to a MySQL instance.
      Currently, these tables are:
      - mysql.slow_log
      - mysql.general_log
      - mysql.slave_relay_log_info
      - mysql.slave_master_info
      - mysql.slave_worker_info
      - performance_schema.*
      - TODO: information_schema.*
      In practice, from this list, only performance_schema.* tables
      are written to by user queries.
    */
    uint non_replicated_tables_count = 0;
    /**
      Indicate whether we alreadly reported a warning
      on modifying gtid_executed table.
    */
    int warned_gtid_executed_table = 0;
#ifndef DBUG_OFF
    {
      DBUG_PRINT("debug", ("prelocked_mode: %s",
                           get_locked_tables_mode_name(locked_tables_mode)));
    }
#endif

    if (variables.binlog_format != BINLOG_FORMAT_ROW && tables) {
      /*
        DML statements that modify a table with an auto_increment column based
        on rows selected from a table are unsafe as the order in which the rows
        are fetched fron the select tables cannot be determined and may differ
        on master and slave.
       */
      if (has_write_table_with_auto_increment_and_select(tables))
        lex->set_stmt_unsafe(LEX::BINLOG_STMT_UNSAFE_WRITE_AUTOINC_SELECT);

      if (has_write_table_auto_increment_not_first_in_pk(tables))
        lex->set_stmt_unsafe(LEX::BINLOG_STMT_UNSAFE_AUTOINC_NOT_FIRST);

      /*
        A query that modifies autoinc column in sub-statement can make the
        master and slave inconsistent.
        We can solve these problems in mixed mode by switching to binlogging
        if at least one updated table is used by sub-statement
       */
      if (lex->requires_prelocking() &&
          has_write_table_with_auto_increment(lex->first_not_own_table()))
        lex->set_stmt_unsafe(LEX::BINLOG_STMT_UNSAFE_AUTOINC_COLUMNS);

      /*
        A query that modifies a table with a non-deterministic column default
        expression in a substatement, can make the master and the slave
        inconsistent. Switch to row logging in mixed mode, and raise a warning
        in statement mode.
      */
      if (lex->requires_prelocking() &&
          has_write_table_with_nondeterministic_default(
              lex->first_not_own_table()))
        lex->set_stmt_unsafe(
            LEX::BINLOG_STMT_UNSAFE_DEFAULT_EXPRESSION_IN_SUBSTATEMENT);
    }

    /*
      Get the capabilities vector for all involved storage engines and
      mask out the flags for the binary log.
    */
    for (TABLE_LIST *table = tables; table; table = table->next_global) {
      if (table->is_placeholder()) {
        /*
          Detect if this is a CREATE TEMPORARY or DROP of a
          temporary table. This will be used later in determining whether to
          log in ROW or STMT if MIXED replication is being used.
        */
        if (!is_create_drop_temp_table && !table->table &&
            ((lex->sql_command == SQLCOM_CREATE_TABLE &&
              (lex->create_info->options & HA_LEX_CREATE_TMP_TABLE)) ||
             ((lex->sql_command == SQLCOM_DROP_TABLE ||
               lex->sql_command == SQLCOM_TRUNCATE) &&
              find_temporary_table(this, table)))) {
          is_create_drop_temp_table = true;
        }
        continue;
      }
      handler::Table_flags const flags = table->table->file->ha_table_flags();

      DBUG_PRINT("info", ("table: %s; ha_table_flags: 0x%llx",
                          table->table_name, flags));

      if (table->table->no_replicate) {
        if (!warned_gtid_executed_table) {
          warned_gtid_executed_table =
              gtid_state->warn_or_err_on_modify_gtid_table(this, table);
          /*
            Do not allow users to modify the gtid_executed table
            explicitly by a XA transaction.
          */
          if (warned_gtid_executed_table == 2) return -1;
        }
        /*
          The statement uses a table that is not replicated.
          The following properties about the table:
          - persistent / transient
          - transactional / non transactional
          - temporary / permanent
          - read or write
          - multiple engines involved because of this table
          are not relevant, as this table is completely ignored.
          Because the statement uses a non replicated table,
          using STATEMENT format in the binlog is impossible.
          Either this statement will be discarded entirely,
          or it will be logged (possibly partially) in ROW format.
        */
        lex->set_stmt_unsafe(LEX::BINLOG_STMT_UNSAFE_SYSTEM_TABLE);

        if (table->lock_descriptor().type >= TL_WRITE_ALLOW_WRITE) {
          non_replicated_tables_count++;
          continue;
        }
      }

      replicated_tables_count++;

      bool trans = table->table->file->has_transactions();

      if (table->lock_descriptor().type >= TL_WRITE_ALLOW_WRITE) {
        write_to_some_transactional_table =
            write_to_some_transactional_table || trans;

        write_to_some_non_transactional_table =
            write_to_some_non_transactional_table || !trans;

        if (prev_write_table &&
            prev_write_table->file->ht != table->table->file->ht)
          multi_write_engine = true;

        if (table->table->s->tmp_table)
          lex->set_stmt_accessed_table(
              trans ? LEX::STMT_WRITES_TEMP_TRANS_TABLE
                    : LEX::STMT_WRITES_TEMP_NON_TRANS_TABLE);
        else
          lex->set_stmt_accessed_table(trans
                                           ? LEX::STMT_WRITES_TRANS_TABLE
                                           : LEX::STMT_WRITES_NON_TRANS_TABLE);

        /*
         Non-transactional updates are allowed when row binlog format is
         used and all non-transactional tables are temporary.
         Binlog format is checked on THD::is_dml_gtid_compatible() method.
        */
        if (!trans)
          write_all_non_transactional_are_tmp_tables =
              write_all_non_transactional_are_tmp_tables &&
              table->table->s->tmp_table;

        flags_write_all_set &= flags;
        flags_write_some_set |= flags;
        is_write = true;

        prev_write_table = table->table;

        /*
          It should be marked unsafe if a table which uses a fulltext parser
          plugin is modified. See also bug#48183.
        */
        if (!lex->is_stmt_unsafe(LEX::BINLOG_STMT_UNSAFE_FULLTEXT_PLUGIN)) {
          if (fulltext_unsafe_set(table->table->s))
            lex->set_stmt_unsafe(LEX::BINLOG_STMT_UNSAFE_FULLTEXT_PLUGIN);
        }
        /*
          INSERT...ON DUPLICATE KEY UPDATE on a table with more than one unique
          keys can be unsafe. Check for it if the flag is already not marked for
          the given statement.
        */
        if (!lex->is_stmt_unsafe(LEX::BINLOG_STMT_UNSAFE_INSERT_TWO_KEYS) &&
            lex->sql_command == SQLCOM_INSERT &&
            lex->duplicates == DUP_UPDATE) {
          uint keys = table->table->s->keys, i = 0, unique_keys = 0;
          for (KEY *keyinfo = table->table->s->key_info;
               i < keys && unique_keys <= 1; i++, keyinfo++) {
            if (keyinfo->flags & HA_NOSAME) unique_keys++;
          }
          if (unique_keys > 1)
            lex->set_stmt_unsafe(LEX::BINLOG_STMT_UNSAFE_INSERT_TWO_KEYS);
        }
      }
      if (lex->get_using_match()) {
        if (fulltext_unsafe_set(table->table->s))
          lex->set_stmt_unsafe(LEX::BINLOG_STMT_UNSAFE_FULLTEXT_PLUGIN);
      }

      flags_access_some_set |= flags;

      if (lex->sql_command != SQLCOM_CREATE_TABLE ||
          (lex->sql_command == SQLCOM_CREATE_TABLE &&
           ((lex->create_info->options & HA_LEX_CREATE_TMP_TABLE) ||
            (table->lock_descriptor().type < TL_WRITE_ALLOW_WRITE)))) {
        if (table->table->s->tmp_table)
          lex->set_stmt_accessed_table(
              trans ? LEX::STMT_READS_TEMP_TRANS_TABLE
                    : LEX::STMT_READS_TEMP_NON_TRANS_TABLE);
        else
          lex->set_stmt_accessed_table(trans ? LEX::STMT_READS_TRANS_TABLE
                                             : LEX::STMT_READS_NON_TRANS_TABLE);
      }

      if (prev_access_table &&
          prev_access_table->file->ht != table->table->file->ht)
        multi_access_engine = true;

      prev_access_table = table->table;
    }
    DBUG_ASSERT(!is_write || write_to_some_transactional_table ||
                write_to_some_non_transactional_table);
    /*
      write_all_non_transactional_are_tmp_tables may be true if any
      non-transactional table was not updated, so we fix its value here.
    */
    write_all_non_transactional_are_tmp_tables =
        write_all_non_transactional_are_tmp_tables &&
        write_to_some_non_transactional_table;

    DBUG_PRINT("info", ("flags_write_all_set: 0x%llx", flags_write_all_set));
    DBUG_PRINT("info", ("flags_write_some_set: 0x%llx", flags_write_some_set));
    DBUG_PRINT("info",
               ("flags_access_some_set: 0x%llx", flags_access_some_set));
    DBUG_PRINT("info", ("multi_write_engine: %d", multi_write_engine));
    DBUG_PRINT("info", ("multi_access_engine: %d", multi_access_engine));

    int error = 0;
    int unsafe_flags;

    /*
      With transactional data dictionary, CREATE TABLE runs as one statement
      in a multi-statement transaction internally. Revert this for the
      purposes of determining mixed statement safety.
    */
    const bool multi_stmt_trans = lex->sql_command != SQLCOM_CREATE_TABLE &&
                                  in_multi_stmt_transaction_mode();
    bool trans_table = trans_has_updated_trans_table(this);
    bool binlog_direct = variables.binlog_direct_non_trans_update;

    if (lex->is_mixed_stmt_unsafe(multi_stmt_trans, binlog_direct, trans_table,
                                  tx_isolation))
      lex->set_stmt_unsafe(LEX::BINLOG_STMT_UNSAFE_MIXED_STATEMENT);
    else if (multi_stmt_trans && trans_table && !binlog_direct &&
             lex->stmt_accessed_table(LEX::STMT_WRITES_NON_TRANS_TABLE))
      lex->set_stmt_unsafe(LEX::BINLOG_STMT_UNSAFE_NONTRANS_AFTER_TRANS);

    /*
      If more than one engine is involved in the statement and at
      least one is doing it's own logging (is *self-logging*), the
      statement cannot be logged atomically, so we generate an error
      rather than allowing the binlog to become corrupt.
    */
    if (multi_write_engine && (flags_write_some_set & HA_HAS_OWN_BINLOGGING))
      my_error((error = ER_BINLOG_MULTIPLE_ENGINES_AND_SELF_LOGGING_ENGINE),
               MYF(0));
    else if (multi_access_engine &&
             flags_access_some_set & HA_HAS_OWN_BINLOGGING)
      lex->set_stmt_unsafe(
          LEX::BINLOG_STMT_UNSAFE_MULTIPLE_ENGINES_AND_SELF_LOGGING_ENGINE);

    /* XA is unsafe for statements */
    if (is_write &&
        !get_transaction()->xid_state()->has_state(XID_STATE::XA_NOTR))
      lex->set_stmt_unsafe(LEX::BINLOG_STMT_UNSAFE_XA);

    DBUG_EXECUTE_IF("make_stmt_only_engines",
                    { flags_write_all_set = HA_BINLOG_STMT_CAPABLE; };);

    /* both statement-only and row-only engines involved */
    if ((flags_write_all_set &
         (HA_BINLOG_STMT_CAPABLE | HA_BINLOG_ROW_CAPABLE)) == 0) {
      /*
        1. Error: Binary logging impossible since both row-incapable
           engines and statement-incapable engines are involved
      */
      my_error((error = ER_BINLOG_ROW_ENGINE_AND_STMT_ENGINE), MYF(0));
    }
    /* statement-only engines involved */
    else if ((flags_write_all_set & HA_BINLOG_ROW_CAPABLE) == 0) {
      if (lex->is_stmt_row_injection()) {
        /*
          4. Error: Cannot execute row injection since table uses
             storage engine limited to statement-logging
        */
        my_error((error = ER_BINLOG_ROW_INJECTION_AND_STMT_ENGINE), MYF(0));
      } else if (variables.binlog_format == BINLOG_FORMAT_ROW &&
                 sqlcom_can_generate_row_events(this->lex->sql_command)) {
        /*
          2. Error: Cannot modify table that uses a storage engine
             limited to statement-logging when BINLOG_FORMAT = ROW
        */
        my_error((error = ER_BINLOG_ROW_MODE_AND_STMT_ENGINE), MYF(0));
      } else if (variables.binlog_format == BINLOG_FORMAT_MIXED &&
                 ((unsafe_flags = lex->get_stmt_unsafe_flags()) != 0)) {
        /*
          3. Error: Cannot execute statement: binlogging of unsafe
             statement is impossible when storage engine is limited to
             statement-logging and BINLOG_FORMAT = MIXED.
        */
        for (int unsafe_type = 0; unsafe_type < LEX::BINLOG_STMT_UNSAFE_COUNT;
             unsafe_type++)
          if (unsafe_flags & (1 << unsafe_type))
            my_error(
                (error = ER_BINLOG_UNSAFE_AND_STMT_ENGINE), MYF(0),
                ER_THD_NONCONST(current_thd,
                                LEX::binlog_stmt_unsafe_errcode[unsafe_type]));
      } else if (is_write &&
                 ((unsafe_flags = lex->get_stmt_unsafe_flags()) != 0)) {
        /*
          7. Warning: Unsafe statement logged as statement due to
             binlog_format = STATEMENT
        */
        binlog_unsafe_warning_flags |= unsafe_flags;
        DBUG_PRINT("info", ("Scheduling warning to be issued by "
                            "binlog_query: '%s'",
                            ER_THD(current_thd, ER_BINLOG_UNSAFE_STATEMENT)));
        DBUG_PRINT("info", ("binlog_unsafe_warning_flags: 0x%x",
                            binlog_unsafe_warning_flags));
      }
      /* log in statement format! */
    }
    /* no statement-only engines */
    else {
      /* binlog_format = STATEMENT */
      if (variables.binlog_format == BINLOG_FORMAT_STMT) {
        if (lex->is_stmt_row_injection()) {
          /*
            6. Error: Cannot execute row injection since
               BINLOG_FORMAT = STATEMENT
          */
          my_error((error = ER_BINLOG_ROW_INJECTION_AND_STMT_MODE), MYF(0));
        } else if ((flags_write_all_set & HA_BINLOG_STMT_CAPABLE) == 0 &&
                   sqlcom_can_generate_row_events(this->lex->sql_command)) {
          /*
            5. Error: Cannot modify table that uses a storage engine
               limited to row-logging when binlog_format = STATEMENT
          */
          my_error((error = ER_BINLOG_STMT_MODE_AND_ROW_ENGINE), MYF(0), "");
        } else if (is_write &&
                   (unsafe_flags = lex->get_stmt_unsafe_flags()) != 0) {
          /*
            7. Warning: Unsafe statement logged as statement due to
               binlog_format = STATEMENT
          */
          binlog_unsafe_warning_flags |= unsafe_flags;
          DBUG_PRINT("info", ("Scheduling warning to be issued by "
                              "binlog_query: '%s'",
                              ER_THD(current_thd, ER_BINLOG_UNSAFE_STATEMENT)));
          DBUG_PRINT("info", ("binlog_unsafe_warning_flags: 0x%x",
                              binlog_unsafe_warning_flags));
        }
        /* log in statement format! */
      }
      /* No statement-only engines and binlog_format != STATEMENT.
         I.e., nothing prevents us from row logging if needed. */
      else {
        if (lex->is_stmt_unsafe() || lex->is_stmt_row_injection() ||
            (flags_write_all_set & HA_BINLOG_STMT_CAPABLE) == 0 ||
            lex->stmt_accessed_table(LEX::STMT_READS_TEMP_TRANS_TABLE) ||
            lex->stmt_accessed_table(LEX::STMT_READS_TEMP_NON_TRANS_TABLE) ||
            is_create_drop_temp_table) {
#ifndef DBUG_OFF
          int flags = lex->get_stmt_unsafe_flags();
          DBUG_PRINT("info", ("setting row format for unsafe statement"));
          for (int i = 0; i < Query_tables_list::BINLOG_STMT_UNSAFE_COUNT;
               i++) {
            if (flags & (1 << i))
              DBUG_PRINT(
                  "info",
                  ("unsafe reason: %s",
                   ER_THD_NONCONST(
                       current_thd,
                       Query_tables_list::binlog_stmt_unsafe_errcode[i])));
          }
          DBUG_PRINT("info",
                     ("is_row_injection=%d", lex->is_stmt_row_injection()));
          DBUG_PRINT("info", ("stmt_capable=%llu",
                              (flags_write_all_set & HA_BINLOG_STMT_CAPABLE)));
#endif
          /* log in row format! */
          set_current_stmt_binlog_format_row_if_mixed();
        }
      }
    }

    if (non_replicated_tables_count > 0) {
      if ((replicated_tables_count == 0) || !is_write) {
        DBUG_PRINT("info",
                   ("decision: no logging, no replicated table affected"));
        set_binlog_local_stmt_filter();
      } else {
        if (!is_current_stmt_binlog_format_row()) {
          my_error((error = ER_BINLOG_STMT_MODE_AND_NO_REPL_TABLES), MYF(0));
        } else {
          clear_binlog_local_stmt_filter();
        }
      }
    } else {
      clear_binlog_local_stmt_filter();
    }

    if (!error &&
        !is_dml_gtid_compatible(write_to_some_transactional_table,
                                write_to_some_non_transactional_table,
                                write_all_non_transactional_are_tmp_tables))
      error = 1;

    if (error) {
      DBUG_PRINT("info", ("decision: no logging since an error was generated"));
      return -1;
    }

    if (is_write &&
        lex->sql_command != SQLCOM_END /* rows-event applying by slave */) {
      /*
        Master side of DML in the STMT format events parallelization.
        All involving table db:s are stored in a abc-ordered name list.
        In case the number of databases exceeds MAX_DBS_IN_EVENT_MTS maximum
        the list gathering breaks since it won't be sent to the slave.
      */
      for (TABLE_LIST *table = tables; table; table = table->next_global) {
        if (table->is_placeholder()) continue;

        DBUG_ASSERT(table->table);

        if (table->table->s->is_referenced_by_foreign_key()) {
          /*
             FK-referenced dbs can't be gathered currently. The following
             event will be marked for sequential execution on slave.
          */
          binlog_accessed_db_names = nullptr;
          add_to_binlog_accessed_dbs("");
          break;
        }
        if (!is_current_stmt_binlog_format_row())
          add_to_binlog_accessed_dbs(table->db);
      }
    }
    DBUG_PRINT("info",
               ("decision: logging in %s format",
                is_current_stmt_binlog_format_row() ? "ROW" : "STATEMENT"));

    if (variables.binlog_format == BINLOG_FORMAT_ROW &&
        (lex->sql_command == SQLCOM_UPDATE ||
         lex->sql_command == SQLCOM_UPDATE_MULTI ||
         lex->sql_command == SQLCOM_DELETE ||
         lex->sql_command == SQLCOM_DELETE_MULTI)) {
      String table_names;
      /*
        Generate a warning for UPDATE/DELETE statements that modify a
        BLACKHOLE table, as row events are not logged in row format.
      */
      for (TABLE_LIST *table = tables; table; table = table->next_global) {
        if (table->is_placeholder()) continue;
        if (table->table->file->ht->db_type == DB_TYPE_BLACKHOLE_DB &&
            table->lock_descriptor().type >= TL_WRITE_ALLOW_WRITE) {
          table_names.append(table->table_name);
          table_names.append(",");
        }
      }
      if (!table_names.is_empty()) {
        bool is_update = (lex->sql_command == SQLCOM_UPDATE ||
                          lex->sql_command == SQLCOM_UPDATE_MULTI);
        /*
          Replace the last ',' with '.' for table_names
        */
        table_names.replace(table_names.length() - 1, 1, ".", 1);
        push_warning_printf(
            this, Sql_condition::SL_WARNING, WARN_ON_BLOCKHOLE_IN_RBR,
            ER_THD(this, WARN_ON_BLOCKHOLE_IN_RBR),
            is_update ? "UPDATE" : "DELETE", table_names.c_ptr());
      }
    }
  } else {
    DBUG_PRINT(
        "info",
        ("decision: no logging since "
         "mysql_bin_log.is_open() = %d "
         "and (options & OPTION_BIN_LOG) = 0x%llx "
         "and binlog_format = %lu "
         "and binlog_filter->db_ok(db) = %d",
         mysql_bin_log.is_open(), (variables.option_bits & OPTION_BIN_LOG),
         variables.binlog_format, binlog_filter->db_ok(m_db.str)));

    for (TABLE_LIST *table = tables; table; table = table->next_global) {
      if (!table->is_placeholder() && table->table->no_replicate &&
          gtid_state->warn_or_err_on_modify_gtid_table(this, table))
        break;
    }
  }

#if defined(ENABLED_DEBUG_SYNC)
  if (!is_attachable_ro_transaction_active())
    DEBUG_SYNC(this, "end_decide_logging_format");
#endif

  return 0;
}

/**
  Given that a possible violation of gtid consistency has happened,
  checks if gtid-inconsistencies are forbidden by the current value of
  ENFORCE_GTID_CONSISTENCY and GTID_MODE. If forbidden, generates
  error or warning accordingly.

  @param thd The thread that has issued the GTID-violating statement.

  @param error_code The error code to use, if error or warning is to
  be generated.

  @param log_error_code The error code to use, if error message is to
  be logged.

  @retval false Error was generated.
  @retval true No error was generated (possibly a warning was generated).
*/
static bool handle_gtid_consistency_violation(THD *thd, int error_code,
                                              int log_error_code) {
  DBUG_TRACE;

  enum_gtid_type gtid_next_type = thd->variables.gtid_next.type;
  global_sid_lock->rdlock();
  enum_gtid_consistency_mode gtid_consistency_mode =
      get_gtid_consistency_mode();
  enum_gtid_mode gtid_mode = get_gtid_mode(GTID_MODE_LOCK_SID);

  DBUG_PRINT("info", ("gtid_next.type=%d gtid_mode=%s "
                      "gtid_consistency_mode=%d error=%d query=%s",
                      gtid_next_type, get_gtid_mode_string(gtid_mode),
                      gtid_consistency_mode, error_code, thd->query().str));

  /*
    GTID violations should generate error if:
    - GTID_MODE=ON or ON_PERMISSIVE and GTID_NEXT='AUTOMATIC' (since the
      transaction is expected to commit using a GTID), or
    - GTID_NEXT='UUID:NUMBER' (since the transaction is expected to
      commit usinga GTID), or
    - ENFORCE_GTID_CONSISTENCY=ON.
  */
  if ((gtid_next_type == AUTOMATIC_GTID &&
       gtid_mode >= GTID_MODE_ON_PERMISSIVE) ||
      gtid_next_type == ASSIGNED_GTID ||
      gtid_consistency_mode == GTID_CONSISTENCY_MODE_ON) {
    global_sid_lock->unlock();
    my_error(error_code, MYF(0));
    return false;
  } else {
    /*
      If we are not generating an error, we must increase the counter
      of GTID-violating transactions.  This will prevent a concurrent
      client from executing a SET GTID_MODE or SET
      ENFORCE_GTID_CONSISTENCY statement that would be incompatible
      with this transaction.

      If the transaction had already been accounted as a gtid violating
      transaction, then don't increment the counters, just issue the
      warning below. This prevents calling
      begin_automatic_gtid_violating_transaction or
      begin_anonymous_gtid_violating_transaction multiple times for the
      same transaction, which would make the counter go out of sync.
    */
    if (!thd->has_gtid_consistency_violation) {
      if (gtid_next_type == AUTOMATIC_GTID)
        gtid_state->begin_automatic_gtid_violating_transaction();
      else {
        DBUG_ASSERT(gtid_next_type == ANONYMOUS_GTID);
        gtid_state->begin_anonymous_gtid_violating_transaction();
      }

      /*
        If a transaction generates multiple GTID violation conditions,
        it must still only update the counters once.  Hence we use
        this per-thread flag to keep track of whether the thread has a
        consistency or not.  This function must only be called if the
        transaction does not already have a GTID violation.
      */
      thd->has_gtid_consistency_violation = true;
    }

    global_sid_lock->unlock();

    // Generate warning if ENFORCE_GTID_CONSISTENCY = WARN.
    if (gtid_consistency_mode == GTID_CONSISTENCY_MODE_WARN) {
      // Need to print to log so that replication admin knows when users
      // have adjusted their workloads.
      LogErr(WARNING_LEVEL, log_error_code);
      // Need to print to client so that users can adjust their workload.
      push_warning(thd, Sql_condition::SL_WARNING, error_code,
                   ER_THD_NONCONST(thd, error_code));
    }
    return true;
  }
}

bool THD::is_ddl_gtid_compatible() {
  DBUG_TRACE;

  // If @@session.sql_log_bin has been manually turned off (only
  // doable by SUPER), then no problem, we can execute any statement.
  if ((variables.option_bits & OPTION_BIN_LOG) == 0 ||
      mysql_bin_log.is_open() == false)
    return true;

  DBUG_PRINT("info",
             ("SQLCOM_CREATE:%d CREATE-TMP:%d SELECT:%d SQLCOM_DROP:%d "
              "DROP-TMP:%d trx:%d",
              lex->sql_command == SQLCOM_CREATE_TABLE,
              (lex->sql_command == SQLCOM_CREATE_TABLE &&
               (lex->create_info->options & HA_LEX_CREATE_TMP_TABLE)),
              lex->select_lex->item_list.elements,
              lex->sql_command == SQLCOM_DROP_TABLE,
              (lex->sql_command == SQLCOM_DROP_TABLE && lex->drop_temporary),
              in_multi_stmt_transaction_mode()));

  if (lex->sql_command == SQLCOM_CREATE_TABLE &&
      !(lex->create_info->options & HA_LEX_CREATE_TMP_TABLE) &&
      lex->select_lex->item_list.elements) {
    /*
      CREATE ... SELECT (without TEMPORARY) is unsafe because if
      binlog_format=row it will be logged as a CREATE TABLE followed
      by row events, re-executed non-atomically as two transactions,
      and then written to the slave's binary log as two separate
      transactions with the same GTID.
    */
    bool ret = handle_gtid_consistency_violation(
        this, ER_GTID_UNSAFE_CREATE_SELECT,
        ER_RPL_GTID_UNSAFE_STMT_CREATE_SELECT);
    return ret;
  } else if ((lex->sql_command == SQLCOM_CREATE_TABLE &&
              (lex->create_info->options & HA_LEX_CREATE_TMP_TABLE) != 0) ||
             (lex->sql_command == SQLCOM_DROP_TABLE && lex->drop_temporary)) {
    /*
      When @@session.binlog_format=statement, [CREATE|DROP] TEMPORARY TABLE
      is unsafe to execute inside a transaction or Procedure, because the
      [CREATE|DROP] statement on the temporary table will be executed and
      written into binary log with a GTID even if the transaction or
      Procedure is rolled back.
    */
    if (variables.binlog_format == BINLOG_FORMAT_STMT &&
        (in_multi_stmt_transaction_mode() || in_sub_stmt)) {
      bool ret = handle_gtid_consistency_violation(
          this, ER_CLIENT_GTID_UNSAFE_CREATE_DROP_TEMP_TABLE_IN_TRX_IN_SBR,
          ER_SERVER_GTID_UNSAFE_CREATE_DROP_TEMP_TABLE_IN_TRX_IN_SBR);
      return ret;
    }
  }
  return true;
}

bool THD::is_dml_gtid_compatible(bool some_transactional_table,
                                 bool some_non_transactional_table,
                                 bool non_transactional_tables_are_tmp) {
  DBUG_TRACE;

  // If @@session.sql_log_bin has been manually turned off (only
  // doable by SUPER), then no problem, we can execute any statement.
  if ((variables.option_bits & OPTION_BIN_LOG) == 0 ||
      mysql_bin_log.is_open() == false)
    return true;

  /*
    Single non-transactional updates are allowed when not mixed
    together with transactional statements within a transaction.
    Furthermore, writing to transactional and non-transactional
    engines in a single statement is also disallowed.
    Multi-statement transactions on non-transactional tables are
    split into single-statement transactions when
    GTID_NEXT = "AUTOMATIC".

    Non-transactional updates are allowed when row binlog format is
    used and all non-transactional tables are temporary.

    The debug symbol "allow_gtid_unsafe_non_transactional_updates"
    disables the error.  This is useful because it allows us to run
    old tests that were not written with the restrictions of GTIDs in
    mind.
  */
  DBUG_PRINT("info", ("some_non_transactional_table=%d "
                      "some_transactional_table=%d "
                      "trans_has_updated_trans_table=%d "
                      "non_transactional_tables_are_tmp=%d "
                      "is_current_stmt_binlog_format_row=%d",
                      some_non_transactional_table, some_transactional_table,
                      trans_has_updated_trans_table(this),
                      non_transactional_tables_are_tmp,
                      is_current_stmt_binlog_format_row()));
  if (some_non_transactional_table &&
      (some_transactional_table || trans_has_updated_trans_table(this)) &&
      !(non_transactional_tables_are_tmp &&
        is_current_stmt_binlog_format_row()) &&
      !DBUG_EVALUATE_IF("allow_gtid_unsafe_non_transactional_updates", 1, 0)) {
    return handle_gtid_consistency_violation(
        this, ER_GTID_UNSAFE_NON_TRANSACTIONAL_TABLE,
        ER_RPL_GTID_UNSAFE_STMT_ON_NON_TRANS_TABLE);
  }

  return true;
}

/*
  Implementation of interface to write rows to the binary log through the
  thread.  The thread is responsible for writing the rows it has
  inserted/updated/deleted.
*/

/*
  Template member function for ensuring that there is an rows log
  event of the apropriate type before proceeding.

  PRE CONDITION:
    - Events of type 'RowEventT' have the type code 'type_code'.

  POST CONDITION:
    If a non-NULL pointer is returned, the pending event for thread 'thd' will
    be an event of type 'RowEventT' (which have the type code 'type_code')
    will either empty or have enough space to hold 'needed' bytes.  In
    addition, the columns bitmap will be correct for the row, meaning that
    the pending event will be flushed if the columns in the event differ from
    the columns suppled to the function.

  RETURNS
    If no error, a non-NULL pending event (either one which already existed or
    the newly created one).
    If error, NULL.
 */

template <class RowsEventT>
Rows_log_event *THD::binlog_prepare_pending_rows_event(
    TABLE *table, uint32 serv_id, size_t needed, bool is_transactional,
    const unsigned char *extra_row_info, uint32 source_part_id) {
  DBUG_TRACE;

  /* Fetch the type code for the RowsEventT template parameter */
  int const general_type_code = RowsEventT::TYPE_CODE;

  partition_info *part_info = table->part_info;
  auto part_id = get_rpl_part_id(part_info);

  Rows_log_event *pending = binlog_get_pending_rows_event(is_transactional);

  if (unlikely(pending && !pending->is_valid())) return nullptr;

  /*
    Check if the current event is non-NULL and a write-rows
    event. Also check if the table provided is mapped: if it is not,
    then we have switched to writing to a new table.
    If there is no pending event, we need to create one. If there is a pending
    event, but it's not about the same table id, or not of the same type
    (between Write, Update and Delete), or not the same affected columns, or
    going to be too big, flush this event to disk and create a new pending
    event.

    We do not need to check that the pending event and the new event
    have the same setting for partial json updates, because
    partialness of json can only be changed outside transactions.
  */
  if (!pending || pending->server_id != serv_id ||
      pending->get_table_id() != table->s->table_map_id ||
      pending->get_general_type_code() != general_type_code ||
      pending->get_data_size() + needed > binlog_row_event_max_size ||
      pending->read_write_bitmaps_cmp(table) == false ||
      !(pending->m_extra_row_info.compare_extra_row_info(
          extra_row_info, part_id, source_part_id))) {
    /* Create a new RowsEventT... */
    Rows_log_event *const ev = new RowsEventT(
        this, table, table->s->table_map_id, is_transactional, extra_row_info);
    if (unlikely(!ev)) return nullptr;
    ev->server_id = serv_id;  // I don't like this, it's too easy to forget.
    /*
      flush the pending event and replace it with the newly created
      event...
    */
    if (unlikely(mysql_bin_log.flush_and_set_pending_rows_event(
            this, ev, is_transactional))) {
      delete ev;
      return nullptr;
    }

    return ev; /* This is the new pending event */
  }
  return pending; /* This is the current pending event */
}

/* Declare in unnamed namespace. */
namespace {

/**
   Class to handle temporary allocation of memory for row data.

   The responsibilities of the class is to provide memory for
   packing one or two rows of packed data (depending on what
   constructor is called).

   In order to make the allocation more efficient for rows without blobs,
   a pointer to the allocated memory is stored in the table structure
   for such rows.  If memory for a table containing a blob field
   is requested, only memory for that is allocated, and subsequently
   released when the object is destroyed.

 */
class Row_data_memory {
 public:
  /**
    Build an object to keep track of a block-local piece of memory
    for storing a row of data.

    @param table
    Table where the pre-allocated memory is stored.

    @param data
    Pointer to the table record.
   */
  Row_data_memory(TABLE *table, const uchar *data) : m_memory(0) {
#ifndef DBUG_OFF
    m_alloc_checked = false;
#endif
    allocate_memory(table, max_row_length(table, data));
    m_ptr[0] = has_memory() ? m_memory : 0;
    m_ptr[1] = 0;
  }

  Row_data_memory(TABLE *table, const uchar *data1, const uchar *data2,
                  ulonglong value_options = 0)
      : m_memory(0) {
#ifndef DBUG_OFF
    m_alloc_checked = false;
#endif
    size_t len1 = max_row_length(table, data1);
    size_t len2 = max_row_length(table, data2, value_options);
    allocate_memory(table, len1 + len2);
    m_ptr[0] = has_memory() ? m_memory : 0;
    m_ptr[1] = has_memory() ? m_memory + len1 : 0;
  }

  ~Row_data_memory() {
    if (m_memory != 0 && m_release_memory_on_destruction) my_free(m_memory);
  }

  /**
     Is there memory allocated?

     @retval true There is memory allocated
     @retval false Memory allocation failed
   */
  bool has_memory() const {
#ifndef DBUG_OFF
    m_alloc_checked = true;
#endif
    return m_memory != 0;
  }

  uchar *slot(uint s) {
    DBUG_ASSERT(s < sizeof(m_ptr) / sizeof(*m_ptr));
    DBUG_ASSERT(m_ptr[s] != 0);
    DBUG_ASSERT(m_alloc_checked == true);
    return m_ptr[s];
  }

 private:
  /**
    Compute an upper bound on the amount of memory needed.

    This may return an over-approximation.

    @param table The table
    @param data The server's row record.
    @param value_options The value of @@global.binlog_row_value_options
  */
  size_t max_row_length(TABLE *table, const uchar *data,
                        ulonglong value_options = 0) {
    TABLE_SHARE *table_s = table->s;
    Replicated_columns_view fields{table, Replicated_columns_view::OUTBOUND};
    /*
      The server stores rows using "records".  A record is a sequence of bytes
      which contains values or pointers to values for all fields (columns).  The
      server uses table_s->reclength bytes for a row record.

      The layout of a record is roughly:

      - N+1+B bits, packed into CEIL((N+1+B)/8) bytes, where N is the number of
        nullable columns in the table, and B is the sum of the number of bits of
        all BIT columns.

      - A sequence of serialized fields, each corresponding to a non-BIT,
        non-NULL column in the table.

        For variable-length columns, the first component of the serialized field
        is a length, stored using 1, 2, 3, or 4 bytes depending on the maximum
        length for the data type.

        For most data types, the next component of the serialized field is the
        actual data.  But for for VARCHAR, VARBINARY, TEXT, BLOB, and JSON, the
        next component of the serialized field is a serialized pointer,
        i.e. sizeof(pointer) bytes, which point to another memory area where the
        actual data is stored.

      The layout of a row image in the binary log is roughly:

      - If this is an after-image and partial JSON is enabled, 1 byte containing
        value_options.  If the PARTIAL_JSON bit of value_options is set, this is
        followed by P bits (the "partial_bits"), packed into CEIL(P) bytes,
        where P is the number of JSON columns in the table.

      - M bits (the "null_bits"), packed into CEIL(M) bytes, where M is the
        number of columns in the image.

      - A sequence of serialized fields, each corresponding to a non-NULL column
        in the row image.

        For variable-length columns, the first component of the serialized field
        is a length, stored using 1, 2, 3, or 4 bytes depending on the maximum
        length for the data type.

        For most data types, the next component of the serialized field is the
        actual field data.  But for JSON fields where the corresponding bit of
        the partial_bits is 1, this is a sequence of diffs instead.

      Now we try to use table_s->reclength to estimate how much memory to
      allocate for a row image in the binlog.  Due to the differences this will
      only be an upper bound.  Notice the differences:

      - The binlog may only include a subset of the fields (the row image),
        whereas reclength contains space for all fields.

      - BIT columns are not packed together with NULL bits in the binlog, so up
        to 1 more byte per BIT column may be needed.

      - The binlog has a null bit even for non-nullable fields, whereas the
        reclength only contains space nullable fields, so the binlog may need up
        to CEIL(table_s->fields/8) more bytes.

      - The binlog only has a null bit for fields in the image, whereas the
        reclength contains space for all fields.

      - The binlog contains the full blob whereas the record only contains
        sizeof(pointer) bytes.

      - The binlog contains value_options and partial_bits.  So this may use up
        to 1+CEIL(table_s->fields/8) more bytes.

      - The binlog may contain partial JSON.  This is guaranteed to be smaller
        than the size of the full value.

      - There may exist columns that, due to their nature, are not replicated,
        for instance, hidden generated columns used for functional indexes.

      For those data types that are not stored using a pointer, the size of the
      field in the binary log is at most 2 bytes more than what the field
      contributes to in table_s->reclength, because those data types use at most
      1 byte for the length and waste less than a byte on extra padding and
      extra bits in null_bits or BIT columns.

      For those data types that are stored using a pointer, the size of the
      field in the binary log is at most 2 bytes more than what the field
      contributes to in table_s->reclength, plus the size of the data.  The size
      of the pointer is at least 4 on all supported platforms, so it is bigger
      than what is used by partial_bits, value_format, or any waste due to extra
      padding and extra bits in null_bits.
    */
    size_t length = table_s->reclength + 2 * (fields.filtered_size());

    for (uint i = 0; i < table_s->blob_fields; i++) {
      if (fields.is_excluded(table_s->blob_field[i])) continue;

      Field *field = table->field[table_s->blob_field[i]];
      Field_blob *field_blob = down_cast<Field_blob *>(field);

      if (field_blob->type() == MYSQL_TYPE_JSON &&
          (value_options & PARTIAL_JSON_UPDATES) != 0) {
        Field_json *field_json = down_cast<Field_json *>(field_blob);
        length += field_json->get_diff_vector_and_length(value_options);
      } else
        length +=
            field_blob->get_length(data + field_blob->offset(table->record[0]));
    }
    return length;
  }

  void allocate_memory(TABLE *const table, const size_t total_length) {
    if (table->s->blob_fields == 0) {
      /*
        The maximum length of a packed record is less than this
        length. We use this value instead of the supplied length
        when allocating memory for records, since we don't know how
        the memory will be used in future allocations.

        Since table->s->reclength is for unpacked records, we have
        to add two bytes for each field, which can potentially be
        added to hold the length of a packed field.
      */
      size_t const maxlen = table->s->reclength + 2 * table->s->fields;

      /*
        Allocate memory for two records if memory hasn't been
        allocated. We allocate memory for two records so that it can
        be used when processing update rows as well.
      */
      if (table->write_row_record == 0)
        table->write_row_record = (uchar *)table->mem_root.Alloc(2 * maxlen);
      m_memory = table->write_row_record;
      m_release_memory_on_destruction = false;
    } else {
      m_memory = (uchar *)my_malloc(key_memory_Row_data_memory_memory,
                                    total_length, MYF(MY_WME));
      m_release_memory_on_destruction = true;
    }
  }

#ifndef DBUG_OFF
  mutable bool m_alloc_checked;
#endif
  bool m_release_memory_on_destruction;
  uchar *m_memory;
  uchar *m_ptr[2];
};

}  // namespace

int THD::binlog_write_row(TABLE *table, bool is_trans, uchar const *record,
                          const unsigned char *extra_row_info) {
  DBUG_ASSERT(is_current_stmt_binlog_format_row() && mysql_bin_log.is_open());

  /*
    Pack records into format for transfer. We are allocating more
    memory than needed, but that doesn't matter.
  */
  Row_data_memory memory(table, record);
  if (!memory.has_memory()) return HA_ERR_OUT_OF_MEM;

  uchar *row_data = memory.slot(0);

  size_t const len = pack_row(table, table->write_set, row_data, record,
                              enum_row_image_type::WRITE_AI);

  Rows_log_event *const ev =
      binlog_prepare_pending_rows_event<Write_rows_log_event>(
          table, server_id, len, is_trans, extra_row_info);

  if (unlikely(ev == 0)) return HA_ERR_OUT_OF_MEM;

  return ev->add_row_data(row_data, len);
}

int THD::binlog_update_row(TABLE *table, bool is_trans,
                           const uchar *before_record,
                           const uchar *after_record,
                           const unsigned char *extra_row_info) {
  DBUG_ASSERT(is_current_stmt_binlog_format_row() && mysql_bin_log.is_open());
  int error = 0;

  /**
    Save a reference to the original read and write set bitmaps.
    We will need this to restore the bitmaps at the end.
   */
  MY_BITMAP *old_read_set = table->read_set;
  MY_BITMAP *old_write_set = table->write_set;

  /**
     This will remove spurious fields required during execution but
     not needed for binlogging. This is done according to the:
     binlog-row-image option.
   */
  binlog_prepare_row_images(this, table);

  Row_data_memory row_data(table, before_record, after_record,
                           variables.binlog_row_value_options);
  if (!row_data.has_memory()) return HA_ERR_OUT_OF_MEM;

  uchar *before_row = row_data.slot(0);
  uchar *after_row = row_data.slot(1);

  size_t const before_size =
      pack_row(table, table->read_set, before_row, before_record,
               enum_row_image_type::UPDATE_BI);
  size_t const after_size = pack_row(
      table, table->write_set, after_row, after_record,
      enum_row_image_type::UPDATE_AI, variables.binlog_row_value_options);

  DBUG_DUMP("before_record", before_record, table->s->reclength);
  DBUG_DUMP("after_record", after_record, table->s->reclength);
  DBUG_DUMP("before_row", before_row, before_size);
  DBUG_DUMP("after_row", after_row, after_size);

  partition_info *part_info = table->part_info;
  uint32 source_part_id = binary_log::Rows_event::Extra_row_info::UNDEFINED;
  if (part_info) {
    uint32 new_part_id = binary_log::Rows_event::Extra_row_info::UNDEFINED;
    longlong func_value = 0;
    get_parts_for_update(before_record, after_record, table->record[0],
                         part_info, &source_part_id, &new_part_id, &func_value);
  }

  Rows_log_event *const ev =
      binlog_prepare_pending_rows_event<Update_rows_log_event>(
          table, server_id, before_size + after_size, is_trans, extra_row_info,
          source_part_id);

  if (part_info) {
    ev->m_extra_row_info.set_source_partition_id(source_part_id);
  }
  if (unlikely(ev == 0)) return HA_ERR_OUT_OF_MEM;

  error = ev->add_row_data(before_row, before_size) ||
          ev->add_row_data(after_row, after_size);

  /* restore read/write set for the rest of execution */
  table->column_bitmaps_set_no_signal(old_read_set, old_write_set);

  bitmap_clear_all(&table->tmp_set);

  return error;
}

int THD::binlog_delete_row(TABLE *table, bool is_trans, uchar const *record,
                           const unsigned char *extra_row_info) {
  DBUG_ASSERT(is_current_stmt_binlog_format_row() && mysql_bin_log.is_open());
  int error = 0;

  /**
    Save a reference to the original read and write set bitmaps.
    We will need this to restore the bitmaps at the end.
   */
  MY_BITMAP *old_read_set = table->read_set;
  MY_BITMAP *old_write_set = table->write_set;

  /**
     This will remove spurious fields required during execution but
     not needed for binlogging. This is done according to the:
     binlog-row-image option.
   */
  binlog_prepare_row_images(this, table);

  /*
     Pack records into format for transfer. We are allocating more
     memory than needed, but that doesn't matter.
  */
  Row_data_memory memory(table, record);
  if (unlikely(!memory.has_memory())) return HA_ERR_OUT_OF_MEM;

  uchar *row_data = memory.slot(0);

  DBUG_DUMP("table->read_set", (uchar *)table->read_set->bitmap,
            (table->s->fields + 7) / 8);
  size_t const len = pack_row(table, table->read_set, row_data, record,
                              enum_row_image_type::DELETE_BI);

  Rows_log_event *const ev =
      binlog_prepare_pending_rows_event<Delete_rows_log_event>(
          table, server_id, len, is_trans, extra_row_info);

  if (unlikely(ev == 0)) return HA_ERR_OUT_OF_MEM;

  error = ev->add_row_data(row_data, len);

  /* restore read/write set for the rest of execution */
  table->column_bitmaps_set_no_signal(old_read_set, old_write_set);

  bitmap_clear_all(&table->tmp_set);
  return error;
}

void binlog_prepare_row_images(const THD *thd, TABLE *table) {
  DBUG_TRACE;
  /**
    Remove from read_set spurious columns. The write_set has been
    handled before in table->mark_columns_needed_for_update.
   */

  DBUG_PRINT_BITSET("debug", "table->read_set (before preparing): %s",
                    table->read_set);

  /**
    if there is a primary key in the table (ie, user declared PK or a
    non-null unique index) and we dont want to ship the entire image,
    and the handler involved supports this.
   */
  if (table->s->primary_key < MAX_KEY &&
      (thd->variables.binlog_row_image < BINLOG_ROW_IMAGE_FULL) &&
      !ha_check_storage_engine_flag(table->s->db_type(),
                                    HTON_NO_BINLOG_ROW_OPT)) {
    /**
      Just to be sure that tmp_set is currently not in use as
      the read_set already.
    */
    DBUG_ASSERT(table->read_set != &table->tmp_set);
    // Verify it's not used
    DBUG_ASSERT(bitmap_is_clear_all(&table->tmp_set));

    switch (thd->variables.binlog_row_image) {
      case BINLOG_ROW_IMAGE_MINIMAL:
        /* MINIMAL: Mark only PK */
        table->mark_columns_used_by_index_no_reset(table->s->primary_key,
                                                   &table->tmp_set);
        break;
      case BINLOG_ROW_IMAGE_NOBLOB:
        /**
          NOBLOB: Remove unnecessary BLOB fields from read_set
                  (the ones that are not part of PK).
         */
        bitmap_union(&table->tmp_set, table->read_set);
        for (Field **ptr = table->field; *ptr; ptr++) {
          Field *field = (*ptr);
          if ((field->type() == MYSQL_TYPE_BLOB) &&
              !(field->flags & PRI_KEY_FLAG))
            bitmap_clear_bit(&table->tmp_set, field->field_index);
        }
        break;
      default:
        DBUG_ASSERT(0);  // impossible.
    }

    /* set the temporary read_set */
    table->column_bitmaps_set_no_signal(&table->tmp_set, table->write_set);
  }

  DBUG_PRINT_BITSET("debug", "table->read_set (after preparing): %s",
                    table->read_set);
}

int THD::binlog_flush_pending_rows_event(bool stmt_end, bool is_transactional) {
  DBUG_TRACE;
  /*
    We shall flush the pending event even if we are not in row-based
    mode: it might be the case that we left row-based mode before
    flushing anything (e.g., if we have explicitly locked tables).
   */
  if (!mysql_bin_log.is_open()) return 0;

  /*
    Mark the event as the last event of a statement if the stmt_end
    flag is set.
  */
  int error = 0;
  if (Rows_log_event *pending =
          binlog_get_pending_rows_event(is_transactional)) {
    if (stmt_end) {
      pending->set_flags(Rows_log_event::STMT_END_F);
      binlog_table_maps = 0;
    }

    error = mysql_bin_log.flush_and_set_pending_rows_event(this, 0,
                                                           is_transactional);
  }

  return error;
}

#if !defined(DBUG_OFF)
static const char *show_query_type(THD::enum_binlog_query_type qtype) {
  switch (qtype) {
    case THD::ROW_QUERY_TYPE:
      return "ROW";
    case THD::STMT_QUERY_TYPE:
      return "STMT";
    case THD::QUERY_TYPE_COUNT:
    default:
      DBUG_ASSERT(0 <= qtype && qtype < THD::QUERY_TYPE_COUNT);
  }
  static char buf[64];
  sprintf(buf, "UNKNOWN#%d", qtype);
  return buf;
}
#endif

/**
  Auxiliary function to reset the limit unsafety warning suppression.
*/
static void reset_binlog_unsafe_suppression() {
  DBUG_TRACE;
  unsafe_warning_suppression_is_activated = false;
  limit_unsafe_warning_count = 0;
  limit_unsafe_suppression_start_time = my_getsystime() / 10000000;
}

/**
  Auxiliary function to print warning in the error log.
*/
static void print_unsafe_warning_to_log(int unsafe_type, char *buf,
                                        const char *query) {
  DBUG_TRACE;
  sprintf(buf, ER_DEFAULT(ER_BINLOG_UNSAFE_STATEMENT),
          ER_DEFAULT_NONCONST(LEX::binlog_stmt_unsafe_errcode[unsafe_type]));
  LogErr(WARNING_LEVEL, ER_BINLOG_UNSAFE_MESSAGE_AND_STATEMENT, buf, query);
}

/**
  Auxiliary function to check if the warning for limit unsafety should be
  thrown or suppressed. Details of the implementation can be found in the
  comments inline.

  @param buf         Buffer to hold the warning message text
  @param unsafe_type The type of unsafety.
  @param query       The actual query statement.

  TODO: Remove this function and implement a general service for all warnings
  that would prevent flooding the error log. => switch to log_throttle class?
*/
static void do_unsafe_limit_checkout(char *buf, int unsafe_type,
                                     const char *query) {
  ulonglong now;
  DBUG_TRACE;
  DBUG_ASSERT(unsafe_type == LEX::BINLOG_STMT_UNSAFE_LIMIT);
  limit_unsafe_warning_count++;
  /*
    INITIALIZING:
    If this is the first time this function is called with log warning
    enabled, the monitoring the unsafe warnings should start.
  */
  if (limit_unsafe_suppression_start_time == 0) {
    limit_unsafe_suppression_start_time = my_getsystime() / 10000000;
    print_unsafe_warning_to_log(unsafe_type, buf, query);
  } else {
    if (!unsafe_warning_suppression_is_activated)
      print_unsafe_warning_to_log(unsafe_type, buf, query);

    if (limit_unsafe_warning_count >=
        LIMIT_UNSAFE_WARNING_ACTIVATION_THRESHOLD_COUNT) {
      now = my_getsystime() / 10000000;
      if (!unsafe_warning_suppression_is_activated) {
        /*
          ACTIVATION:
          We got LIMIT_UNSAFE_WARNING_ACTIVATION_THRESHOLD_COUNT warnings in
          less than LIMIT_UNSAFE_WARNING_ACTIVATION_TIMEOUT we activate the
          suppression.
        */
        if ((now - limit_unsafe_suppression_start_time) <=
            LIMIT_UNSAFE_WARNING_ACTIVATION_TIMEOUT) {
          unsafe_warning_suppression_is_activated = true;
          DBUG_PRINT("info", ("A warning flood has been detected and the limit \
unsafety warning suppression has been activated."));
        } else {
          /*
           there is no flooding till now, therefore we restart the monitoring
          */
          limit_unsafe_suppression_start_time = my_getsystime() / 10000000;
          limit_unsafe_warning_count = 0;
        }
      } else {
        /*
          Print the suppression note and the unsafe warning.
        */
        LogErr(INFORMATION_LEVEL, ER_BINLOG_WARNING_SUPPRESSED,
               limit_unsafe_warning_count,
               (int)(now - limit_unsafe_suppression_start_time));
        print_unsafe_warning_to_log(unsafe_type, buf, query);
        /*
          DEACTIVATION: We got LIMIT_UNSAFE_WARNING_ACTIVATION_THRESHOLD_COUNT
          warnings in more than  LIMIT_UNSAFE_WARNING_ACTIVATION_TIMEOUT, the
          suppression should be deactivated.
        */
        if ((now - limit_unsafe_suppression_start_time) >
            LIMIT_UNSAFE_WARNING_ACTIVATION_TIMEOUT) {
          reset_binlog_unsafe_suppression();
          DBUG_PRINT("info", ("The limit unsafety warning supression has been \
deactivated"));
        }
      }
      limit_unsafe_warning_count = 0;
    }
  }
}

/**
  Auxiliary method used by @c binlog_query() to raise warnings.

  The type of warning and the type of unsafeness is stored in
  THD::binlog_unsafe_warning_flags.
*/
void THD::issue_unsafe_warnings() {
  char buf[MYSQL_ERRMSG_SIZE * 2];
  DBUG_TRACE;
  /*
    Ensure that binlog_unsafe_warning_flags is big enough to hold all
    bits.  This is actually a constant expression.
  */
  DBUG_ASSERT(LEX::BINLOG_STMT_UNSAFE_COUNT <=
              sizeof(binlog_unsafe_warning_flags) * CHAR_BIT);

  uint32 unsafe_type_flags = binlog_unsafe_warning_flags;

  /*
    For each unsafe_type, check if the statement is unsafe in this way
    and issue a warning.
  */
  for (int unsafe_type = 0; unsafe_type < LEX::BINLOG_STMT_UNSAFE_COUNT;
       unsafe_type++) {
    if ((unsafe_type_flags & (1 << unsafe_type)) != 0) {
      push_warning_printf(
          this, Sql_condition::SL_NOTE, ER_BINLOG_UNSAFE_STATEMENT,
          ER_THD(this, ER_BINLOG_UNSAFE_STATEMENT),
          ER_THD_NONCONST(this, LEX::binlog_stmt_unsafe_errcode[unsafe_type]));
      if (log_error_verbosity > 1 && opt_log_unsafe_statements) {
        if (unsafe_type == LEX::BINLOG_STMT_UNSAFE_LIMIT)
          do_unsafe_limit_checkout(buf, unsafe_type, query().str);
        else  // cases other than LIMIT unsafety
          print_unsafe_warning_to_log(unsafe_type, buf, query().str);
      }
    }
  }
}

/**
  Log the current query.

  The query will be logged in either row format or statement format
  depending on the value of @c current_stmt_binlog_format_row field and
  the value of the @c qtype parameter.

  This function must be called:

  - After the all calls to ha_*_row() functions have been issued.

  - After any writes to system tables. Rationale: if system tables
    were written after a call to this function, and the master crashes
    after the call to this function and before writing the system
    tables, then the master and slave get out of sync.

  - Before tables are unlocked and closed.

  @see decide_logging_format

  @retval 0 Success

  @retval nonzero If there is a failure when writing the query (e.g.,
  write failure), then the error code is returned.
*/
int THD::binlog_query(THD::enum_binlog_query_type qtype, const char *query_arg,
                      size_t query_len, bool is_trans, bool direct,
                      bool suppress_use, int errcode) {
  DBUG_TRACE;
  DBUG_PRINT("enter",
             ("qtype: %s  query: '%s'", show_query_type(qtype), query_arg));
  DBUG_ASSERT(query_arg && mysql_bin_log.is_open());

  if (get_binlog_local_stmt_filter() == BINLOG_FILTER_SET) {
    /*
      The current statement is to be ignored, and not written to
      the binlog. Do not call issue_unsafe_warnings().
    */
    return 0;
  }

  /*
    If we are not in prelocked mode, mysql_unlock_tables() will be
    called after this binlog_query(), so we have to flush the pending
    rows event with the STMT_END_F set to unlock all tables at the
    slave side as well.

    If we are in prelocked mode, the flushing will be done inside the
    top-most close_thread_tables().
  */
  if (this->locked_tables_mode <= LTM_LOCK_TABLES)
    if (int error = binlog_flush_pending_rows_event(true, is_trans))
      return error;

  /*
    Warnings for unsafe statements logged in statement format are
    printed in three places instead of in decide_logging_format().
    This is because the warnings should be printed only if the statement
    is actually logged. When executing decide_logging_format(), we cannot
    know for sure if the statement will be logged:

    1 - sp_head::execute_procedure which prints out warnings for calls to
    stored procedures.

    2 - sp_head::execute_function which prints out warnings for calls
    involving functions.

    3 - THD::binlog_query (here) which prints warning for top level
    statements not covered by the two cases above: i.e., if not insided a
    procedure and a function.

    Besides, we should not try to print these warnings if it is not
    possible to write statements to the binary log as it happens when
    the execution is inside a function, or generaly speaking, when
    the variables.option_bits & OPTION_BIN_LOG is false.
  */
  if ((variables.option_bits & OPTION_BIN_LOG) && sp_runtime_ctx == nullptr &&
      !binlog_evt_union.do_union)
    issue_unsafe_warnings();

  switch (qtype) {
      /*
        ROW_QUERY_TYPE means that the statement may be logged either in
        row format or in statement format.  If
        current_stmt_binlog_format is row, it means that the
        statement has already been logged in row format and hence shall
        not be logged again.
      */
    case THD::ROW_QUERY_TYPE:
      DBUG_PRINT("debug", ("is_current_stmt_binlog_format_row: %d",
                           is_current_stmt_binlog_format_row()));
      if (is_current_stmt_binlog_format_row()) return 0;
      /* Fall through */

      /*
        STMT_QUERY_TYPE means that the query must be logged in statement
        format; it cannot be logged in row format.  This is typically
        used by DDL statements.  It is an error to use this query type
        if current_stmt_binlog_format_row is row.

        @todo Currently there are places that call this method with
        STMT_QUERY_TYPE and current_stmt_binlog_format is row.  Fix those
        places and add assert to ensure correct behavior. /Sven
      */
    case THD::STMT_QUERY_TYPE:
      /*
        The MYSQL_BIN_LOG::write() function will set the STMT_END_F flag and
        flush the pending rows event if necessary.
      */
      {
        Query_log_event qinfo(this, query_arg, query_len, is_trans, direct,
                              suppress_use, errcode);
        /*
          Binlog table maps will be irrelevant after a Query_log_event
          (they are just removed on the slave side) so after the query
          log event is written to the binary log, we pretend that no
          table maps were written.
         */
        int error = mysql_bin_log.write_event(&qinfo);
        binlog_table_maps = 0;
        return error;
      }
      break;

    case THD::QUERY_TYPE_COUNT:
    default:
      DBUG_ASSERT(0 <= qtype && qtype < QUERY_TYPE_COUNT);
  }
  return 0;
}

struct st_mysql_storage_engine binlog_storage_engine = {
    MYSQL_HANDLERTON_INTERFACE_VERSION};

/** @} */

mysql_declare_plugin(binlog){
    MYSQL_STORAGE_ENGINE_PLUGIN,
    &binlog_storage_engine,
    "binlog",
    "MySQL AB",
    "This is a pseudo storage engine to represent the binlog in a transaction",
    PLUGIN_LICENSE_GPL,
    binlog_init,   /* Plugin Init */
    nullptr,       /* Plugin Check uninstall */
    binlog_deinit, /* Plugin Deinit */
    0x0100 /* 1.0 */,
    nullptr, /* status variables                */
    nullptr, /* system variables                */
    nullptr, /* config options                  */
    0,
} mysql_declare_plugin_end;<|MERGE_RESOLUTION|>--- conflicted
+++ resolved
@@ -7027,11 +7027,7 @@
 
   if (!is_open()) return error;
 
-<<<<<<< HEAD
-  binlog_cache_mngr *const cache_mngr = thd_get_cache_mngr(thd);
-=======
-  // @todo make this work with the group log. /sven
-  binlog_cache_mngr *cache_mngr= thd_get_cache_mngr(thd);
+  binlog_cache_mngr *cache_mngr = thd_get_cache_mngr(thd);
 
   /*
     thd->cache_mngr may be uninitialized when first transaction resulted in an
@@ -7039,29 +7035,25 @@
     create one, so that a GTID is generated and is written prior to flushing
     the stmt_cache.
   */
-  if (cache_mngr == NULL)
-  {
+  if (cache_mngr == NULL ||
+      DBUG_EVALUATE_IF("simulate_cache_creation_failure", 1, 0)) {
     if (thd->binlog_setup_trx_data() ||
-        DBUG_EVALUATE_IF("simulate_cache_creation_failure", 1, 0))
-    {
-      enum_gtid_mode gtid_mode= get_gtid_mode(GTID_MODE_LOCK_NONE);
-      if (gtid_mode == GTID_MODE_ON || gtid_mode == GTID_MODE_ON_PERMISSIVE)
-      {
-        const char *mode= gtid_mode == GTID_MODE_ON ? "ON" : "ON_PERMISSIVE";
+        DBUG_EVALUATE_IF("simulate_cache_creation_failure", 1, 0)) {
+      enum_gtid_mode gtid_mode = get_gtid_mode(GTID_MODE_LOCK_NONE);
+      if (gtid_mode == GTID_MODE_ON || gtid_mode == GTID_MODE_ON_PERMISSIVE) {
+        const char *mode = gtid_mode == GTID_MODE_ON ? "ON" : "ON_PERMISSIVE";
         std::ostringstream message;
 
         message << "Could not create IO cache while writing an incident event "
-                   "to the binary log for query: '"<< thd->query().str <<
-                   "'. Since GTID_MODE= " << mode <<", server is unable "
-                   "to proceed with logging.";
+                   "to the binary log for query: '"
+                << thd->query().str << "'. Since GTID_MODE= " << mode
+                << ", server is unable to proceed with logging.";
         handle_binlog_flush_or_sync_error(thd, true, message.str().c_str());
-        DBUG_RETURN(true);
+        return true;
       }
-    }
-    else
-      cache_mngr= thd_get_cache_mngr(thd);
-  }
->>>>>>> f0c95ae7
+    } else
+      cache_mngr = thd_get_cache_mngr(thd);
+  }
 
 #ifndef DBUG_OFF
   if (DBUG_EVALUATE_IF("simulate_write_incident_event_into_binlog_directly", 1,
@@ -8451,38 +8443,22 @@
                        > Indicates false if LOCK_log is already acquired
                          by the thread (happens when we are handling flush
                          error)
-<<<<<<< HEAD
-*/
-void MYSQL_BIN_LOG::handle_binlog_flush_or_sync_error(THD *thd,
-                                                      bool need_lock_log) {
-  char errmsg[MYSQL_ERRMSG_SIZE];
-  sprintf(
-      errmsg,
-      "An error occurred during %s stage of the commit. "
-      "'binlog_error_action' is set to '%s'.",
-      thd->commit_error == THD::CE_FLUSH_ERROR ? "flush" : "sync",
-      binlog_error_action == ABORT_SERVER ? "ABORT_SERVER" : "IGNORE_ERROR");
-  if (binlog_error_action == ABORT_SERVER) {
-=======
   @param message Message stating the reason of the failure
-
-  @return void
 */
 void MYSQL_BIN_LOG::handle_binlog_flush_or_sync_error(THD *thd,
                                                       bool need_lock_log,
-                                                      const char* message)
-{
+                                                      const char *message) {
   char errmsg[MYSQL_ERRMSG_SIZE];
-  if (!message)
-    sprintf(errmsg, "An error occurred during %s stage of the commit. "
-            "'binlog_error_action' is set to '%s'.",
-            thd->commit_error== THD::CE_FLUSH_ERROR ? "flush" : "sync",
-            binlog_error_action == ABORT_SERVER ? "ABORT_SERVER" : "IGNORE_ERROR");
+  if (message == nullptr)
+    sprintf(
+        errmsg,
+        "An error occurred during %s stage of the commit. "
+        "'binlog_error_action' is set to '%s'.",
+        thd->commit_error == THD::CE_FLUSH_ERROR ? "flush" : "sync",
+        binlog_error_action == ABORT_SERVER ? "ABORT_SERVER" : "IGNORE_ERROR");
   else
-    strncpy(errmsg, message, MYSQL_ERRMSG_SIZE);
-  if (binlog_error_action == ABORT_SERVER)
-  {
->>>>>>> f0c95ae7
+    strncpy(errmsg, message, MYSQL_ERRMSG_SIZE - 1);
+  if (binlog_error_action == ABORT_SERVER) {
     char err_buff[MYSQL_ERRMSG_SIZE + 27];
     sprintf(err_buff, "%s Hence aborting the server.", errmsg);
     exec_binlog_error_action_abort(err_buff);
@@ -8509,7 +8485,9 @@
       binlog_error_action=IGNORE_ERROR, clear the error
       and allow the commit to happen in storage engine.
     */
-    if (check_write_error(thd)) thd->clear_error();
+    if (check_write_error(thd) &&
+        DBUG_EVALUATE_IF("simulate_cache_creation_failure", false, true))
+      thd->clear_error();
 
     if (need_lock_log) mysql_mutex_unlock(&LOCK_log);
     DEBUG_SYNC(thd, "after_binlog_closed_due_to_error");
@@ -8611,7 +8589,7 @@
     /*
       Handle flush error (if any) after leader finishes it's flush stage.
     */
-    handle_binlog_flush_or_sync_error(thd, false /* need_lock_log */, NULL);
+    handle_binlog_flush_or_sync_error(thd, false /* need_lock_log */, nullptr);
   }
 
   DEBUG_SYNC(thd, "bgc_after_flush_stage_before_sync_stage");
@@ -8734,7 +8712,7 @@
     Handle sync error after we release all locks in order to avoid deadlocks
   */
   if (sync_error)
-    handle_binlog_flush_or_sync_error(thd, true /* need_lock_log */, NULL);
+    handle_binlog_flush_or_sync_error(thd, true /* need_lock_log */, nullptr);
 
   DEBUG_SYNC(thd, "before_signal_done");
   /* Commit done so signal all waiting threads */

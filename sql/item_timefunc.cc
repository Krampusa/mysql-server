--- conflicted
+++ resolved
@@ -1636,22 +1636,12 @@
 bool Item_func_from_unixtime::get_date(TIME *ltime,
 				       uint fuzzy_date __attribute__((unused)))
 {
-<<<<<<< HEAD
-  longlong tmp= args[0]->val_int();
-
-  if ((null_value= (args[0]->null_value ||
-                    tmp < TIMESTAMP_MIN_VALUE ||
-                    tmp > TIMESTAMP_MAX_VALUE)))
-=======
-  struct tm tm_tmp;
-  time_t tmp;
-  ulonglong arg= (ulonglong)(args[0]->val_int());
+  ulonglong tmp= (ulonglong)(args[0]->val_int());
   /*
-    "arg > TIMESTAMP_MAX_VALUE" check also covers case of negative
-    from_unixtime() argument since arg is unsigned.
+    "tmp > TIMESTAMP_MAX_VALUE" check also covers case of negative
+    from_unixtime() argument since tmp is unsigned.
   */
-  if ((null_value= (args[0]->null_value || arg > TIMESTAMP_MAX_VALUE)))
->>>>>>> 2600fb3b
+  if ((null_value= (args[0]->null_value || tmp > TIMESTAMP_MAX_VALUE)))
     return 1;
 
   thd->variables.time_zone->gmt_sec_to_TIME(ltime, (my_time_t)tmp);

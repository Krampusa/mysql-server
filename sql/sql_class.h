--- conflicted
+++ resolved
@@ -1,9 +1,5 @@
-<<<<<<< HEAD
-/* Copyright (c) 2000, 2015, Oracle and/or its affiliates. All rights
+/* Copyright (c) 2000, 2016, Oracle and/or its affiliates. All rights
    reserved.
-=======
-/* Copyright (c) 2000, 2016, Oracle and/or its affiliates. All rights reserved.
->>>>>>> 29cc2c28
 
    This program is free software; you can redistribute it and/or modify
    it under the terms of the GNU General Public License as published by
@@ -2346,7 +2342,9 @@
                 current_stmt_binlog_format == BINLOG_FORMAT_ROW);
     return current_stmt_binlog_format == BINLOG_FORMAT_ROW;
   }
-<<<<<<< HEAD
+
+  bool is_current_stmt_binlog_disabled() const;
+
   /** Tells whether the given optimizer_switch flag is on */
   inline bool optimizer_switch_flag(ulonglong flag) const
   {
@@ -2380,19 +2378,6 @@
   inline binlog_filter_state get_binlog_local_stmt_filter()
   {
     return m_binlog_filter_state;
-=======
-  /**
-    Determine if binlogging is disabled for this session
-    @retval 0 if the current statement binlogging is disabled
-              (could be because of binlog closed/binlog option
-               is set to false).
-    @retval 1 if the current statement will be binlogged
-  */
-  inline bool is_current_stmt_binlog_disabled() const
-  {
-    return (!(variables.option_bits & OPTION_BIN_LOG) ||
-            !mysql_bin_log.is_open());
->>>>>>> 29cc2c28
   }
 
 private:

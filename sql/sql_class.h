--- conflicted
+++ resolved
@@ -12,13 +12,7 @@
    You should have received a copy of the GNU General Public License
    along with this program; if not, write to the Free Software
    Foundation, Inc., 59 Temple Place, Suite 330, Boston, MA  02111-1307  USA */
-<<<<<<< HEAD
-=======
-
->>>>>>> d64648d8
-
-#ifndef SQL_CLASS_INCLUDED
-#define SQL_CLASS_INCLUDED
+
 
 #ifndef SQL_CLASS_INCLUDED
 #define SQL_CLASS_INCLUDED
@@ -2804,9 +2798,6 @@
   {
     DBUG_ASSERT(locked_tables_mode == LTM_NONE);
 
-<<<<<<< HEAD
-    mdl_context.set_explicit_duration_for_all_locks();
-=======
     if (mode_arg == LTM_LOCK_TABLES)
     {
       /*
@@ -2820,7 +2811,6 @@
       mdl_context.set_explicit_duration_for_all_locks();
     }
 
->>>>>>> d64648d8
     locked_tables_mode= mode_arg;
   }
   void leave_locked_tables_mode();
@@ -3634,7 +3624,6 @@
   and that may end up in the binary log.
 */
 #define CF_CAN_GENERATE_ROW_EVENTS (1U << 9)
-<<<<<<< HEAD
 
 /* Bits in server_command_flags */
 
@@ -3645,18 +3634,6 @@
 */
 #define CF_SKIP_QUERY_ID        (1U << 0)
 
-=======
-
-/* Bits in server_command_flags */
-
-/**
-  Skip the increase of the global query id counter. Commonly set for
-  commands that are stateless (won't cause any change on the server
-  internal states).
-*/
-#define CF_SKIP_QUERY_ID        (1U << 0)
-
->>>>>>> d64648d8
 /**
   Skip the increase of the number of statements that clients have
   sent to the server. Commonly used for commands that will cause
@@ -3671,17 +3648,6 @@
                         STATUS_VAR *dec_var);
 void mark_transaction_to_rollback(THD *thd, bool all);
 
-<<<<<<< HEAD
-/*
-  This prototype is placed here instead of in item_func.h because it
-  depends on the definition of enum_sql_command, which is in this
-  file.
- */
-int get_var_with_binlog(THD *thd, enum_sql_command sql_command,
-                        LEX_STRING &name, user_var_entry **out_entry);
-
-=======
->>>>>>> d64648d8
 /* Inline functions */
 
 inline bool add_item_to_list(THD *thd, Item *item)

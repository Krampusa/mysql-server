--- conflicted
+++ resolved
@@ -54,17 +54,10 @@
                               const char *calling_func,
                               const char *calling_file,
                               const unsigned int calling_line);
-<<<<<<< HEAD
 
 #define thd_proc_info(thd, msg) \
   set_thd_proc_info(thd, msg, __func__, __FILE__, __LINE__)
 
-=======
-
-#define thd_proc_info(thd, msg) \
-  set_thd_proc_info(thd, msg, __func__, __FILE__, __LINE__)
-
->>>>>>> 7c0bc485
 extern "C"
 void set_thd_stage_info(void *thd,
                         const PSI_stage_info *new_stage,
@@ -1298,46 +1291,25 @@
   bool user_matches(Security_context *);
 };
 
+
 /**
   @class Log_throttle
-  @brief Used for rate-limiting a log (slow query log etc.)
+  @brief Base class for rate-limiting a log (slow query log etc.)
 */
 
 class Log_throttle
 {
-private:
-  /**
-    We're using our own (empty) security context during summary generation.
-    That way, the aggregate value of the suppressed queries isn't printed
-    with a specific user's name (i.e. the user who sent a query when or
-    after the time-window closes), as that would be misleading.
-  */
-  Security_context aggregate_sctx;
-  /**
-    Total of the execution times of queries in this time-window for which
-    we suppressed logging. For use in summary printing.
-  */
-  ulonglong total_exec_time;
-  /**
-    Total of the lock times of queries in this time-window for which
-    we suppressed logging. For use in summary printing.
-  */
-  ulonglong total_lock_time;
-
   /**
     When will/did current window end?
   */
   ulonglong window_end;
-  /**
-    A reference to the threshold ("no more than n log lines per ...").
-    References a (system-?) variable in the server.
-  */
-  ulong *rate;
+
   /**
     Log no more than rate lines of a given type per window_size
     (e.g. per minute, usually LOG_THROTTLE_WINDOW_SIZE).
   */
   const ulong window_size;
+
   /**
    There have been this many lines of this type in this window,
    including those that we suppressed. (We don't simply stop
@@ -1345,54 +1317,116 @@
    of the suppressed lines later.)
   */
   ulong count;
+
+protected:
   /**
     Template for the summary line. Should contain %lu as the only
     conversion specification.
   */
   const char *summary_template;
-  /**
-    Log_throttle is shared between THDs.
-  */
-  mysql_mutex_t *LOCK_log_throttle;
-  /**
-    The routine we call to actually log a line (i.e. our summary).
-    The signature miraculously coincides with slow_log_print().
-  */
-  bool (*log_summary)(THD *, const char *, uint);
-
-  /**
-    Lock this object as it's shared between THDs.
-  */
-  void lock_exclusive() { mysql_mutex_lock(LOCK_log_throttle); }
-  /**
-    Unlock this object.
-  */
-  void unlock() { mysql_mutex_unlock(LOCK_log_throttle); }
+
   /**
     Start a new window.
   */
   void new_window(ulonglong now);
-  /**
-    Increase count of queries of the type we're handling.
-    Returns the new value for the caller to compare against their limit.
-  */
-  ulong inc_queries() { return ++count; }
+
+  /**
+    Increase count of logs we're handling.
+
+    @param rate  Limit on records to be logged during the throttling window.
+
+    @retval true -  log rate limit is exceeded, so record should be supressed.
+    @retval false - log rate limit is not exceeded, record should be logged.
+  */
+  bool inc_log_count(ulong rate) { return (++count > rate); }
+
   /**
     Check whether we're still in the current window. (If not, the caller
     will want to print a summary (if the logging of any lines was suppressed),
     and start a new window.)
   */
   bool in_window(ulonglong now) const { return (now < window_end); };
+
   /**
     Prepare a summary of suppressed lines for logging.
-    (For now, to slow query log.)
     This function returns the number of queries that were qualified for
     inclusion in the log, but were not printed because of the rate-limiting.
     The summary will contain this count as well as the respective totals for
     lock and execution time.
     This function assumes that the caller already holds the necessary locks.
-  */
-  ulong prepare_summary(THD *thd);
+
+    @param rate  Limit on records logged during the throttling window.
+  */
+  ulong prepare_summary(ulong rate);
+
+  /**
+    @param window_usecs  ... in this many micro-seconds
+    @param msg           use this template containing %lu as only non-literal
+  */
+  Log_throttle(ulong window_usecs, const char *msg)
+              : window_end(0), window_size(window_usecs),
+                count(0), summary_template(msg)
+  {}
+
+public:
+  /**
+    We're rate-limiting messages per minute; 60,000,000 microsecs = 60s
+    Debugging is less tedious with a window in the region of 5000000
+  */
+  static const ulong LOG_THROTTLE_WINDOW_SIZE= 60000000;
+};
+
+
+/**
+  @class Slow_log_throttle
+  @brief Used for rate-limiting the slow query log.
+*/
+
+class Slow_log_throttle : public Log_throttle
+{
+private:
+  /**
+    We're using our own (empty) security context during summary generation.
+    That way, the aggregate value of the suppressed queries isn't printed
+    with a specific user's name (i.e. the user who sent a query when or
+    after the time-window closes), as that would be misleading.
+  */
+  Security_context aggregate_sctx;
+
+  /**
+    Total of the execution times of queries in this time-window for which
+    we suppressed logging. For use in summary printing.
+  */
+  ulonglong total_exec_time;
+
+  /**
+    Total of the lock times of queries in this time-window for which
+    we suppressed logging. For use in summary printing.
+  */
+  ulonglong total_lock_time;
+
+  /**
+    A reference to the threshold ("no more than n log lines per ...").
+    References a (system-?) variable in the server.
+  */
+  ulong *rate;
+
+  /**
+    The routine we call to actually log a line (i.e. our summary).
+    The signature miraculously coincides with slow_log_print().
+  */
+  bool (*log_summary)(THD *, const char *, uint);
+
+  /**
+    Slow_log_throttle is shared between THDs.
+  */
+  mysql_mutex_t *LOCK_log_throttle;
+
+  /**
+    Start a new window.
+  */
+  void new_window(ulonglong now);
+
   /**
     Actually print the prepared summary to log.
   */
@@ -1401,11 +1435,6 @@
                      ulonglong print_exec_time);
 
 public:
-  /**
-    We're rate-limiting messages per minute; 60,000,000 microsecs = 60s
-    Debugging is less tedious with a window in the region of 5000000
-  */
-  static const ulong LOG_THROTTLE_WINDOW_SIZE= 60000000;
 
   /**
     @param threshold     suppress after this many queries ...
@@ -1413,9 +1442,9 @@
     @param logger        call this function to log a single line (our summary)
     @param msg           use this template containing %lu as only non-literal
   */
-  Log_throttle(ulong *threshold, mysql_mutex_t *lock, ulong window_usecs,
-               bool (*logger)(THD *, const char *, uint),
-               const char *msg);
+  Slow_log_throttle(ulong *threshold, mysql_mutex_t *lock, ulong window_usecs,
+                    bool (*logger)(THD *, const char *, uint),
+                    const char *msg);
 
   /**
     Prepare and print a summary of suppressed lines to log.
@@ -1427,188 +1456,6 @@
     locking/unlocking.
 
     @param thd                 The THD that tries to log the statement.
-    @retval 0                  Logging was not supressed, no summary needed.
-    @retval false              Logging was supressed; a summary was printed.
-  */
-  bool flush(THD *thd);
-
-  /**
-    Top-level function.
-    @param thd                 The THD that tries to log the statement.
-    @param eligible            Is the statement of the type we might suppress?
-    @retval true               Logging should be supressed.
-    @retval false              Logging should not be supressed.
-  */
-  bool log(THD *thd, bool eligible);
-};
-
-extern Log_throttle log_throttle_qni;
-
-
-/**
-  @class Log_throttle
-  @brief Base class for rate-limiting a log (slow query log etc.)
-*/
-
-class Log_throttle
-{
-  /**
-    When will/did current window end?
-  */
-  ulonglong window_end;
-
-  /**
-    Log no more than rate lines of a given type per window_size
-    (e.g. per minute, usually LOG_THROTTLE_WINDOW_SIZE).
-  */
-  const ulong window_size;
-
-  /**
-   There have been this many lines of this type in this window,
-   including those that we suppressed. (We don't simply stop
-   counting once we reach the threshold as we'll write a summary
-   of the suppressed lines later.)
-  */
-  ulong count;
-
-protected:
-  /**
-    Template for the summary line. Should contain %lu as the only
-    conversion specification.
-  */
-  const char *summary_template;
-
-  /**
-    Start a new window.
-  */
-  void new_window(ulonglong now);
-
-  /**
-    Increase count of logs we're handling.
-
-    @param rate  Limit on records to be logged during the throttling window.
-
-    @retval true -  log rate limit is exceeded, so record should be supressed.
-    @retval false - log rate limit is not exceeded, record should be logged.
-  */
-  bool inc_log_count(ulong rate) { return (++count > rate); }
-
-  /**
-    Check whether we're still in the current window. (If not, the caller
-    will want to print a summary (if the logging of any lines was suppressed),
-    and start a new window.)
-  */
-  bool in_window(ulonglong now) const { return (now < window_end); };
-
-  /**
-    Prepare a summary of suppressed lines for logging.
-    This function returns the number of queries that were qualified for
-    inclusion in the log, but were not printed because of the rate-limiting.
-    The summary will contain this count as well as the respective totals for
-    lock and execution time.
-    This function assumes that the caller already holds the necessary locks.
-
-    @param rate  Limit on records logged during the throttling window.
-  */
-  ulong prepare_summary(ulong rate);
-
-  /**
-    @param window_usecs  ... in this many micro-seconds
-    @param msg           use this template containing %lu as only non-literal
-  */
-  Log_throttle(ulong window_usecs, const char *msg)
-              : window_end(0), window_size(window_usecs),
-                count(0), summary_template(msg)
-  {}
-
-public:
-  /**
-    We're rate-limiting messages per minute; 60,000,000 microsecs = 60s
-    Debugging is less tedious with a window in the region of 5000000
-  */
-  static const ulong LOG_THROTTLE_WINDOW_SIZE= 60000000;
-};
-
-
-/**
-  @class Slow_log_throttle
-  @brief Used for rate-limiting the slow query log.
-*/
-
-class Slow_log_throttle : public Log_throttle
-{
-private:
-  /**
-    We're using our own (empty) security context during summary generation.
-    That way, the aggregate value of the suppressed queries isn't printed
-    with a specific user's name (i.e. the user who sent a query when or
-    after the time-window closes), as that would be misleading.
-  */
-  Security_context aggregate_sctx;
-
-  /**
-    Total of the execution times of queries in this time-window for which
-    we suppressed logging. For use in summary printing.
-  */
-  ulonglong total_exec_time;
-
-  /**
-    Total of the lock times of queries in this time-window for which
-    we suppressed logging. For use in summary printing.
-  */
-  ulonglong total_lock_time;
-
-  /**
-    A reference to the threshold ("no more than n log lines per ...").
-    References a (system-?) variable in the server.
-  */
-  ulong *rate;
-
-  /**
-    The routine we call to actually log a line (i.e. our summary).
-    The signature miraculously coincides with slow_log_print().
-  */
-  bool (*log_summary)(THD *, const char *, uint);
-
-  /**
-    Slow_log_throttle is shared between THDs.
-  */
-  mysql_mutex_t *LOCK_log_throttle;
-
-  /**
-    Start a new window.
-  */
-  void new_window(ulonglong now);
-
-  /**
-    Actually print the prepared summary to log.
-  */
-  void print_summary(THD *thd, ulong suppressed,
-                     ulonglong print_lock_time,
-                     ulonglong print_exec_time);
-
-public:
-
-  /**
-    @param threshold     suppress after this many queries ...
-    @param window_usecs  ... in this many micro-seconds
-    @param logger        call this function to log a single line (our summary)
-    @param msg           use this template containing %lu as only non-literal
-  */
-  Slow_log_throttle(ulong *threshold, mysql_mutex_t *lock, ulong window_usecs,
-                    bool (*logger)(THD *, const char *, uint),
-                    const char *msg);
-
-  /**
-    Prepare and print a summary of suppressed lines to log.
-    (For now, slow query log.)
-    The summary states the number of queries that were qualified for
-    inclusion in the log, but were not printed because of the rate-limiting,
-    and their respective totals for lock and execution time.
-    This wrapper for prepare_summary() and print_summary() handles the
-    locking/unlocking.
-
-    @param thd                 The THD that tries to log the statement.
     @retval false              Logging was not supressed, no summary needed.
     @retval true               Logging was supressed; a summary was printed.
   */
@@ -1755,17 +1602,10 @@
 
   void push_reprepare_observer(Reprepare_observer *o)
   { m_reprepare_observers.append(o); }
-<<<<<<< HEAD
 
   Reprepare_observer *pop_reprepare_observer()
   { return m_reprepare_observers.pop(); }
 
-=======
-
-  Reprepare_observer *pop_reprepare_observer()
-  { return m_reprepare_observers.pop(); }
-
->>>>>>> 7c0bc485
   void reset_reprepare_observers()
   { m_reprepare_observers.clear(); }
 
@@ -3425,7 +3265,6 @@
     enter_stage(stage, NULL, src_function, src_file, src_line);
     mysql_mutex_unlock(&mysys_var->mutex);
     DBUG_VOID_RETURN;
-<<<<<<< HEAD
   }
 
   virtual int is_killed() { return killed; }
@@ -3469,51 +3308,6 @@
     return test(variables.sql_mode & (MODE_STRICT_TRANS_TABLES |
                                       MODE_STRICT_ALL_TABLES));
   }
-=======
-  }
-
-  virtual int is_killed() { return killed; }
-  virtual THD* get_thd() { return this; }
-
-  /**
-    A callback to the server internals that is used to address
-    special cases of the locking protocol.
-    Invoked when acquiring an exclusive lock, for each thread that
-    has a conflicting shared metadata lock.
-
-    This function:
-    - aborts waiting of the thread on a data lock, to make it notice
-      the pending exclusive lock and back off.
-    - if the thread is an INSERT DELAYED thread, sends it a KILL
-      signal to terminate it.
-
-    @note This function does not wait for the thread to give away its
-          locks. Waiting is done outside for all threads at once.
-
-    @param ctx_in_use           The MDL context owner (thread) to wake up.
-    @param needs_thr_lock_abort Indicates that to wake up thread
-                                this call needs to abort its waiting
-                                on table-level lock.
-
-    @retval  TRUE  if the thread was woken up
-    @retval  FALSE otherwise.
-   */
-  virtual bool notify_shared_lock(MDL_context_owner *ctx_in_use,
-                                  bool needs_thr_lock_abort);
-
-  // End implementation of MDL_context_owner interface.
-
-  inline sql_mode_t datetime_flags() const
-  {
-    return variables.sql_mode &
-      (MODE_NO_ZERO_IN_DATE | MODE_NO_ZERO_DATE | MODE_INVALID_DATES);
-  }
-  inline bool is_strict_mode() const
-  {
-    return test(variables.sql_mode & (MODE_STRICT_TRANS_TABLES |
-                                      MODE_STRICT_ALL_TABLES));
-  }
->>>>>>> 7c0bc485
   inline Time_zone *time_zone()
   {
     time_zone_used= 1;
@@ -3979,15 +3773,12 @@
   bool set_db(const char *new_db, size_t new_db_len)
   {
     bool result;
-<<<<<<< HEAD
-=======
     /*
       Acquiring mutex LOCK_thd_data as we either free the memory allocated
       for the database and reallocating the memory for the new db or memcpy
       the new_db to the db.
     */
     mysql_mutex_lock(&LOCK_thd_data);
->>>>>>> 7c0bc485
     /* Do not reallocate memory if current chunk is big enough. */
     if (db && new_db && db_length >= new_db_len)
       memcpy(db, new_db, new_db_len+1);
@@ -4000,10 +3791,7 @@
         db= NULL;
     }
     db_length= db ? new_db_len : 0;
-<<<<<<< HEAD
-=======
     mysql_mutex_unlock(&LOCK_thd_data);
->>>>>>> 7c0bc485
     result= new_db && !db;
 #ifdef HAVE_PSI_THREAD_INTERFACE
     if (result)
@@ -5132,7 +4920,6 @@
     Set value to NULL
     @param type  Data type.
   */
-<<<<<<< HEAD
 
   void set_null_value(Item_result type)
   {
@@ -5170,45 +4957,6 @@
     my_free(this); // Free the instance itself
   }
 
-=======
-
-  void set_null_value(Item_result type)
-  {
-    free_value();
-    reset_value();
-    set_type(type);
-  }
-
-  /**
-    Allocate and initialize a user variable instance.
-    @param namec  Name of the variable.
-    @return
-    @retval  Address of the allocated and initialized user_var_entry instance.
-    @retval  NULL on allocation error.
-  */
-  static user_var_entry *create(const Name_string &name)
-  {
-    user_var_entry *entry;
-    uint size= ALIGN_SIZE(sizeof(user_var_entry)) +
-               (name.length() + 1) + extra_size;
-    if (!(entry= (user_var_entry*) my_malloc(size, MYF(MY_WME |
-                                                       ME_FATALERROR))))
-      return NULL;
-    entry->init(name);
-    return entry;
-  }
-
-  /**
-    Free all memory used by a user_var_entry instance
-    previously created by create().
-  */
-  void destroy()
-  {
-    free_value();  // Free the external value buffer
-    my_free(this); // Free the instance itself
-  }
-
->>>>>>> 7c0bc485
   /* Routines to access the value and its type */
   const char *ptr() const { return m_ptr; }
   ulong length() const { return m_length; }

/* Copyright (C) 2000-2003 MySQL AB

  This program is free software; you can redistribute it and/or modify
  it under the terms of the GNU General Public License as published by
  the Free Software Foundation; version 2 of the License.

  This program is distributed in the hope that it will be useful,
  but WITHOUT ANY WARRANTY; without even the implied warranty of
  MERCHANTABILITY or FITNESS FOR A PARTICULAR PURPOSE.  See the
  GNU General Public License for more details.

  You should have received a copy of the GNU General Public License
  along with this program; if not, write to the Free Software
  Foundation, Inc., 59 Temple Place, Suite 330, Boston, MA  02111-1307  USA
*/

/*
  This file defines the NDB Cluster handler: the interface between MySQL and
  NDB Cluster
*/

#ifdef USE_PRAGMA_IMPLEMENTATION
#pragma implementation				// gcc: Class implementation
#endif

#include "mysql_priv.h"

#ifdef HAVE_NDBCLUSTER_DB
#include <my_dir.h>
#include "ha_ndbcluster.h"
#include <ndbapi/NdbApi.hpp>
#include <ndbapi/NdbScanFilter.hpp>

// options from from mysqld.cc
extern my_bool opt_ndb_optimized_node_selection;
extern const char *opt_ndbcluster_connectstring;
extern ulong opt_ndb_cache_check_time;

// Default value for parallelism
static const int parallelism= 0;

// Default value for max number of transactions
// createable against NDB from this handler
static const int max_transactions= 2;

static const char *ha_ndb_ext=".ndb";

static int ndbcluster_close_connection(THD *thd);
static int ndbcluster_commit(THD *thd, bool all);
static int ndbcluster_rollback(THD *thd, bool all);

handlerton ndbcluster_hton = {
  "ndbcluster",
  SHOW_OPTION_YES,
  "Clustered, fault-tolerant, memory-based tables", 
  DB_TYPE_NDBCLUSTER,
  ndbcluster_init,
  0, /* slot */
  0, /* savepoint size */
  ndbcluster_close_connection,
  NULL, /* savepoint_set */
  NULL, /* savepoint_rollback */
  NULL, /* savepoint_release */
  ndbcluster_commit,
  ndbcluster_rollback,
  NULL, /* prepare */
  NULL, /* recover */
  NULL, /* commit_by_xid */
  NULL, /* rollback_by_xid */
  NULL, /* create_cursor_read_view */
  NULL, /* set_cursor_read_view */
  NULL, /* close_cursor_read_view */
  HTON_CAN_RECREATE
};

#define NDB_AUTO_INCREMENT_RETRIES 10

#define NDB_INVALID_SCHEMA_OBJECT 241

#define ERR_PRINT(err) \
  DBUG_PRINT("error", ("%d  message: %s", err.code, err.message))

#define ERR_RETURN(err)                  \
{                                        \
  const NdbError& tmp= err;              \
  ERR_PRINT(tmp);                        \
  DBUG_RETURN(ndb_to_mysql_error(&tmp)); \
}

// Typedefs for long names
typedef NdbDictionary::Column NDBCOL;
typedef NdbDictionary::Table NDBTAB;
typedef NdbDictionary::Index  NDBINDEX;
typedef NdbDictionary::Dictionary  NDBDICT;

bool ndbcluster_inited= FALSE;

static Ndb* g_ndb= NULL;
static Ndb_cluster_connection* g_ndb_cluster_connection= NULL;

// Handler synchronization
pthread_mutex_t ndbcluster_mutex;

// Table lock handling
static HASH ndbcluster_open_tables;

static byte *ndbcluster_get_key(NDB_SHARE *share,uint *length,
                                my_bool not_used __attribute__((unused)));
static NDB_SHARE *get_share(const char *table_name);
static void free_share(NDB_SHARE *share);

static int packfrm(const void *data, uint len, const void **pack_data, uint *pack_len);
static int unpackfrm(const void **data, uint *len,
                     const void* pack_data);

static int ndb_get_table_statistics(ha_ndbcluster*, bool, Ndb*, const char *,
                                    struct Ndb_statistics *);

// Util thread variables
static pthread_t ndb_util_thread;
pthread_mutex_t LOCK_ndb_util_thread;
pthread_cond_t COND_ndb_util_thread;
pthread_handler_t ndb_util_thread_func(void *arg);
ulong ndb_cache_check_time;

/*
  Dummy buffer to read zero pack_length fields
  which are mapped to 1 char
*/
static uint32 dummy_buf;

/*
  Stats that can be retrieved from ndb
*/

struct Ndb_statistics {
  Uint64 row_count;
  Uint64 commit_count;
  Uint64 row_size;
  Uint64 fragment_memory;
};

/* Status variables shown with 'show status like 'Ndb%' */

static long ndb_cluster_node_id= 0;
static const char * ndb_connected_host= 0;
static long ndb_connected_port= 0;
static long ndb_number_of_replicas= 0;
static long ndb_number_of_data_nodes= 0;

static int update_status_variables(Ndb_cluster_connection *c)
{
  ndb_cluster_node_id=         c->node_id();
  ndb_connected_port=          c->get_connected_port();
  ndb_connected_host=          c->get_connected_host();
  ndb_number_of_replicas=      0;
  ndb_number_of_data_nodes= c->no_db_nodes();
  return 0;
}

struct show_var_st ndb_status_variables[]= {
  {"cluster_node_id",        (char*) &ndb_cluster_node_id,         SHOW_LONG},
  {"config_from_host",         (char*) &ndb_connected_host,      SHOW_CHAR_PTR},
  {"config_from_port",         (char*) &ndb_connected_port,          SHOW_LONG},
//  {"number_of_replicas",     (char*) &ndb_number_of_replicas,      SHOW_LONG},
  {"number_of_data_nodes",(char*) &ndb_number_of_data_nodes, SHOW_LONG},
  {NullS, NullS, SHOW_LONG}
};

/*
  Error handling functions
*/

struct err_code_mapping
{
  int ndb_err;
  int my_err;
  int show_warning;
};

static const err_code_mapping err_map[]= 
{
  { 626, HA_ERR_KEY_NOT_FOUND, 0 },
  { 630, HA_ERR_FOUND_DUPP_KEY, 0 },
  { 893, HA_ERR_FOUND_DUPP_KEY, 0 },
  { 721, HA_ERR_TABLE_EXIST, 1 },
  { 4244, HA_ERR_TABLE_EXIST, 1 },

  { 709, HA_ERR_NO_SUCH_TABLE, 0 },

  { 266, HA_ERR_LOCK_WAIT_TIMEOUT, 1 },
  { 274, HA_ERR_LOCK_WAIT_TIMEOUT, 1 },
  { 296, HA_ERR_LOCK_WAIT_TIMEOUT, 1 },
  { 297, HA_ERR_LOCK_WAIT_TIMEOUT, 1 },
  { 237, HA_ERR_LOCK_WAIT_TIMEOUT, 1 },

  { 623, HA_ERR_RECORD_FILE_FULL, 1 },
  { 624, HA_ERR_RECORD_FILE_FULL, 1 },
  { 625, HA_ERR_RECORD_FILE_FULL, 1 },
  { 826, HA_ERR_RECORD_FILE_FULL, 1 },
  { 827, HA_ERR_RECORD_FILE_FULL, 1 },
  { 832, HA_ERR_RECORD_FILE_FULL, 1 },

  { 284, HA_ERR_TABLE_DEF_CHANGED, 0 },

  { 0, 1, 0 },

  { -1, -1, 1 }
};


static int ndb_to_mysql_error(const NdbError *err)
{
  uint i;
  for (i=0; err_map[i].ndb_err != err->code && err_map[i].my_err != -1; i++);
  if (err_map[i].show_warning)
  {
    // Push the NDB error message as warning
    push_warning_printf(current_thd, MYSQL_ERROR::WARN_LEVEL_ERROR,
                        ER_GET_ERRMSG, ER(ER_GET_ERRMSG),
                        err->code, err->message, "NDB");
  }
  if (err_map[i].my_err == -1)
    return err->code;
  return err_map[i].my_err;
}



inline
int execute_no_commit(ha_ndbcluster *h, NdbTransaction *trans,
		      bool force_release)
{
#ifdef NOT_USED
  int m_batch_execute= 0;
  if (m_batch_execute)
    return 0;
#endif
  h->release_completed_operations(trans, force_release);
  return trans->execute(NdbTransaction::NoCommit,
                        NdbTransaction::AbortOnError,
                        h->m_force_send);
}

inline
int execute_commit(ha_ndbcluster *h, NdbTransaction *trans)
{
#ifdef NOT_USED
  int m_batch_execute= 0;
  if (m_batch_execute)
    return 0;
#endif
  return trans->execute(NdbTransaction::Commit,
                        NdbTransaction::AbortOnError,
                        h->m_force_send);
}

inline
int execute_commit(THD *thd, NdbTransaction *trans)
{
#ifdef NOT_USED
  int m_batch_execute= 0;
  if (m_batch_execute)
    return 0;
#endif
  return trans->execute(NdbTransaction::Commit,
                        NdbTransaction::AbortOnError,
                        thd->variables.ndb_force_send);
}

inline
int execute_no_commit_ie(ha_ndbcluster *h, NdbTransaction *trans,
			 bool force_release)
{
#ifdef NOT_USED
  int m_batch_execute= 0;
  if (m_batch_execute)
    return 0;
#endif
  h->release_completed_operations(trans, force_release);
  return trans->execute(NdbTransaction::NoCommit,
                        NdbTransaction::AO_IgnoreError,
                        h->m_force_send);
}

/*
  Place holder for ha_ndbcluster thread specific data
*/
Thd_ndb::Thd_ndb()
{
  ndb= new Ndb(g_ndb_cluster_connection, "");
  lock_count= 0;
  count= 0;
  all= NULL;
  stmt= NULL;
  error= 0;
  query_state&= NDB_QUERY_NORMAL;
}

Thd_ndb::~Thd_ndb()
{
  if (ndb)
  {
#ifndef DBUG_OFF
    Ndb::Free_list_usage tmp;
    tmp.m_name= 0;
    while (ndb->get_free_list_usage(&tmp))
    {
      uint leaked= (uint) tmp.m_created - tmp.m_free;
      if (leaked)
        fprintf(stderr, "NDB: Found %u %s%s that %s not been released\n",
                leaked, tmp.m_name,
                (leaked == 1)?"":"'s",
                (leaked == 1)?"has":"have");
    }
#endif
    delete ndb;
    ndb= NULL;
  }
  changed_tables.empty();
}

inline
Thd_ndb *
get_thd_ndb(THD *thd) { return (Thd_ndb *) thd->ha_data[ndbcluster_hton.slot]; }

inline
void
set_thd_ndb(THD *thd, Thd_ndb *thd_ndb) { thd->ha_data[ndbcluster_hton.slot]= thd_ndb; }

inline
Ndb *ha_ndbcluster::get_ndb()
{
  return get_thd_ndb(current_thd)->ndb;
}

/*
 * manage uncommitted insert/deletes during transactio to get records correct
 */

struct Ndb_local_table_statistics {
  int no_uncommitted_rows_count;
  ulong last_count;
  ha_rows records;
};

void ha_ndbcluster::set_rec_per_key()
{
  DBUG_ENTER("ha_ndbcluster::get_status_const");
  for (uint i=0 ; i < table->s->keys ; i++)
  {
    table->key_info[i].rec_per_key[table->key_info[i].key_parts-1]= 1;
  }
  DBUG_VOID_RETURN;
}

int ha_ndbcluster::records_update()
{
  if (m_ha_not_exact_count)
    return 0;
  DBUG_ENTER("ha_ndbcluster::records_update");
  int result= 0;

  struct Ndb_local_table_statistics *local_info= 
    (struct Ndb_local_table_statistics *)m_table_info;
  DBUG_PRINT("info", ("id=%d, no_uncommitted_rows_count=%d",
                      ((const NDBTAB *)m_table)->getTableId(),
                      local_info->no_uncommitted_rows_count));
  //  if (info->records == ~(ha_rows)0)
  {
    Ndb *ndb= get_ndb();
    struct Ndb_statistics stat;
    ndb->setDatabaseName(m_dbname);
    result= ndb_get_table_statistics(this, true, ndb, m_tabname, &stat);
    if (result == 0)
    {
      mean_rec_length= stat.row_size;
      data_file_length= stat.fragment_memory;
      local_info->records= stat.row_count;
    }
  }
  {
    THD *thd= current_thd;
    if (get_thd_ndb(thd)->error)
      local_info->no_uncommitted_rows_count= 0;
  }
  if(result==0)
    records= local_info->records+ local_info->no_uncommitted_rows_count;
  DBUG_RETURN(result);
}

void ha_ndbcluster::no_uncommitted_rows_execute_failure()
{
  if (m_ha_not_exact_count)
    return;
  DBUG_ENTER("ha_ndbcluster::no_uncommitted_rows_execute_failure");
  get_thd_ndb(current_thd)->error= 1;
  DBUG_VOID_RETURN;
}

void ha_ndbcluster::no_uncommitted_rows_init(THD *thd)
{
  if (m_ha_not_exact_count)
    return;
  DBUG_ENTER("ha_ndbcluster::no_uncommitted_rows_init");
  struct Ndb_local_table_statistics *local_info= 
    (struct Ndb_local_table_statistics *)m_table_info;
  Thd_ndb *thd_ndb= get_thd_ndb(thd);
  if (local_info->last_count != thd_ndb->count)
  {
    local_info->last_count= thd_ndb->count;
    local_info->no_uncommitted_rows_count= 0;
    local_info->records= ~(ha_rows)0;
    DBUG_PRINT("info", ("id=%d, no_uncommitted_rows_count=%d",
                        ((const NDBTAB *)m_table)->getTableId(),
                        local_info->no_uncommitted_rows_count));
  }
  DBUG_VOID_RETURN;
}

void ha_ndbcluster::no_uncommitted_rows_update(int c)
{
  if (m_ha_not_exact_count)
    return;
  DBUG_ENTER("ha_ndbcluster::no_uncommitted_rows_update");
  struct Ndb_local_table_statistics *local_info=
    (struct Ndb_local_table_statistics *)m_table_info;
  local_info->no_uncommitted_rows_count+= c;
  DBUG_PRINT("info", ("id=%d, no_uncommitted_rows_count=%d",
                      ((const NDBTAB *)m_table)->getTableId(),
                      local_info->no_uncommitted_rows_count));
  DBUG_VOID_RETURN;
}

void ha_ndbcluster::no_uncommitted_rows_reset(THD *thd)
{
  if (m_ha_not_exact_count)
    return;
  DBUG_ENTER("ha_ndbcluster::no_uncommitted_rows_reset");
  Thd_ndb *thd_ndb= get_thd_ndb(thd);
  thd_ndb->count++;
  thd_ndb->error= 0;
  DBUG_VOID_RETURN;
}

/*
  Take care of the error that occured in NDB

  RETURN
    0   No error
    #   The mapped error code
*/

void ha_ndbcluster::invalidate_dictionary_cache(bool global)
{
  NDBDICT *dict= get_ndb()->getDictionary();
  DBUG_ENTER("invalidate_dictionary_cache");
  DBUG_PRINT("info", ("invalidating %s", m_tabname));

  if (global)
  {
    const NDBTAB *tab= dict->getTable(m_tabname);
    if (!tab)
      DBUG_VOID_RETURN;
    if (tab->getObjectStatus() == NdbDictionary::Object::Invalid)
    {
      // Global cache has already been invalidated
      dict->removeCachedTable(m_tabname);
      global= FALSE;
    }
    else
      dict->invalidateTable(m_tabname);
  }
  else
    dict->removeCachedTable(m_tabname);
  table->s->version=0L;			/* Free when thread is ready */
  /* Invalidate indexes */
  for (uint i= 0; i < table->s->keys; i++)
  {
    NDBINDEX *index = (NDBINDEX *) m_index[i].index;
    NDBINDEX *unique_index = (NDBINDEX *) m_index[i].unique_index;
    NDB_INDEX_TYPE idx_type= m_index[i].type;

    switch (idx_type) {
    case PRIMARY_KEY_ORDERED_INDEX:
    case ORDERED_INDEX:
      if (global)
        dict->invalidateIndex(index->getName(), m_tabname);
      else
        dict->removeCachedIndex(index->getName(), m_tabname);
      break;
    case UNIQUE_ORDERED_INDEX:
      if (global)
        dict->invalidateIndex(index->getName(), m_tabname);
      else
        dict->removeCachedIndex(index->getName(), m_tabname);
    case UNIQUE_INDEX:
      if (global)
        dict->invalidateIndex(unique_index->getName(), m_tabname);
      else
        dict->removeCachedIndex(unique_index->getName(), m_tabname);
      break;
    case PRIMARY_KEY_INDEX:
    case UNDEFINED_INDEX:
      break;
    }
  }
  DBUG_VOID_RETURN;
}

int ha_ndbcluster::ndb_err(NdbTransaction *trans)
{
  int res;
  NdbError err= trans->getNdbError();
  DBUG_ENTER("ndb_err");
  
  ERR_PRINT(err);
  switch (err.classification) {
  case NdbError::SchemaError:
  {
    /* Close other open handlers not used by any thread */
    TABLE_LIST table_list;
    bzero((char*) &table_list,sizeof(table_list));
    table_list.db= m_dbname;
    table_list.alias= table_list.table_name= m_tabname;
    close_cached_tables(current_thd, 0, &table_list);

    invalidate_dictionary_cache(TRUE);

    if (err.code==284)
    {
      /*
         Check if the table is _really_ gone or if the table has
         been alterend and thus changed table id
       */
      NDBDICT *dict= get_ndb()->getDictionary();
      DBUG_PRINT("info", ("Check if table %s is really gone", m_tabname));
      if (!(dict->getTable(m_tabname)))
      {
        err= dict->getNdbError();
        DBUG_PRINT("info", ("Table not found, error: %d", err.code));
        if (err.code != 709)
          DBUG_RETURN(1);
      }
      DBUG_PRINT("info", ("Table exists but must have changed"));
    }
    break;
  }
  default:
    break;
  }
  res= ndb_to_mysql_error(&err);
  DBUG_PRINT("info", ("transformed ndbcluster error %d to mysql error %d", 
                      err.code, res));
  if (res == HA_ERR_FOUND_DUPP_KEY)
  {
    if (m_rows_to_insert == 1)
    {
      /*
	We can only distinguish between primary and non-primary
	violations here, so we need to return MAX_KEY for non-primary
	to signal that key is unknown
      */
      m_dupkey= err.code == 630 ? table->s->primary_key : MAX_KEY; 
    }
    else
    {
      /* We are batching inserts, offending key is not available */
      m_dupkey= (uint) -1;
    }
  }
  DBUG_RETURN(res);
}


/*
  Override the default get_error_message in order to add the 
  error message of NDB 
 */

bool ha_ndbcluster::get_error_message(int error, 
                                      String *buf)
{
  DBUG_ENTER("ha_ndbcluster::get_error_message");
  DBUG_PRINT("enter", ("error: %d", error));

  Ndb *ndb= get_ndb();
  if (!ndb)
    DBUG_RETURN(FALSE);

  const NdbError err= ndb->getNdbError(error);
  bool temporary= err.status==NdbError::TemporaryError;
  buf->set(err.message, strlen(err.message), &my_charset_bin);
  DBUG_PRINT("exit", ("message: %s, temporary: %d", buf->ptr(), temporary));
  DBUG_RETURN(temporary);
}


#ifndef DBUG_OFF
/*
  Check if type is supported by NDB.
*/

static bool ndb_supported_type(enum_field_types type)
{
  switch (type) {
  case MYSQL_TYPE_TINY:        
  case MYSQL_TYPE_SHORT:
  case MYSQL_TYPE_LONG:
  case MYSQL_TYPE_INT24:       
  case MYSQL_TYPE_LONGLONG:
  case MYSQL_TYPE_FLOAT:
  case MYSQL_TYPE_DOUBLE:
  case MYSQL_TYPE_DECIMAL:    
  case MYSQL_TYPE_NEWDECIMAL:
  case MYSQL_TYPE_TIMESTAMP:
  case MYSQL_TYPE_DATETIME:    
  case MYSQL_TYPE_DATE:
  case MYSQL_TYPE_NEWDATE:
  case MYSQL_TYPE_TIME:        
  case MYSQL_TYPE_YEAR:        
  case MYSQL_TYPE_STRING:      
  case MYSQL_TYPE_VAR_STRING:
  case MYSQL_TYPE_VARCHAR:
  case MYSQL_TYPE_TINY_BLOB:
  case MYSQL_TYPE_BLOB:    
  case MYSQL_TYPE_MEDIUM_BLOB:   
  case MYSQL_TYPE_LONG_BLOB:  
  case MYSQL_TYPE_ENUM:
  case MYSQL_TYPE_SET:         
  case MYSQL_TYPE_BIT:
  case MYSQL_TYPE_GEOMETRY:
    return TRUE;
  case MYSQL_TYPE_NULL:   
    break;
  }
  return FALSE;
}
#endif /* !DBUG_OFF */


/*
  Instruct NDB to set the value of the hidden primary key
*/

bool ha_ndbcluster::set_hidden_key(NdbOperation *ndb_op,
                                   uint fieldnr, const byte *field_ptr)
{
  DBUG_ENTER("set_hidden_key");
  DBUG_RETURN(ndb_op->equal(fieldnr, (char*)field_ptr,
                            NDB_HIDDEN_PRIMARY_KEY_LENGTH) != 0);
}


/*
  Instruct NDB to set the value of one primary key attribute
*/

int ha_ndbcluster::set_ndb_key(NdbOperation *ndb_op, Field *field,
                               uint fieldnr, const byte *field_ptr)
{
  uint32 pack_len= field->pack_length();
  DBUG_ENTER("set_ndb_key");
  DBUG_PRINT("enter", ("%d: %s, ndb_type: %u, len=%d", 
                       fieldnr, field->field_name, field->type(),
                       pack_len));
  DBUG_DUMP("key", (char*)field_ptr, pack_len);
  
  DBUG_ASSERT(ndb_supported_type(field->type()));
  DBUG_ASSERT(! (field->flags & BLOB_FLAG));
  // Common implementation for most field types
  DBUG_RETURN(ndb_op->equal(fieldnr, (char*) field_ptr, pack_len) != 0);
}


/*
 Instruct NDB to set the value of one attribute
*/

int ha_ndbcluster::set_ndb_value(NdbOperation *ndb_op, Field *field, 
                                 uint fieldnr, bool *set_blob_value)
{
  const byte* field_ptr= field->ptr;
  uint32 pack_len=  field->pack_length();
  DBUG_ENTER("set_ndb_value");
  DBUG_PRINT("enter", ("%d: %s, type: %u, len=%d, is_null=%s", 
                       fieldnr, field->field_name, field->type(), 
                       pack_len, field->is_null()?"Y":"N"));
  DBUG_DUMP("value", (char*) field_ptr, pack_len);

  DBUG_ASSERT(ndb_supported_type(field->type()));
  {
    // ndb currently does not support size 0
    uint32 empty_field;
    if (pack_len == 0)
    {
      pack_len= sizeof(empty_field);
      field_ptr= (byte *)&empty_field;
      if (field->is_null())
        empty_field= 0;
      else
        empty_field= 1;
    }
    if (! (field->flags & BLOB_FLAG))
    {
      if (field->type() != MYSQL_TYPE_BIT)
      {
        if (field->is_null())
          // Set value to NULL
          DBUG_RETURN((ndb_op->setValue(fieldnr, 
                                        (char*)NULL, pack_len) != 0));
        // Common implementation for most field types
        DBUG_RETURN(ndb_op->setValue(fieldnr, 
                                     (char*)field_ptr, pack_len) != 0);
      }
      else // if (field->type() == MYSQL_TYPE_BIT)
      {
        longlong bits= field->val_int();
 
        // Round up bit field length to nearest word boundry
        pack_len= ((pack_len + 3) >> 2) << 2;
        DBUG_ASSERT(pack_len <= 8);
        if (field->is_null())
          // Set value to NULL
          DBUG_RETURN((ndb_op->setValue(fieldnr, (char*)NULL, pack_len) != 0));
        DBUG_PRINT("info", ("bit field"));
        DBUG_DUMP("value", (char*)&bits, pack_len);
#ifdef WORDS_BIGENDIAN
        if (pack_len < 5)
        {
          DBUG_RETURN(ndb_op->setValue(fieldnr, 
                                       ((char*)&bits)+4, pack_len) != 0);
        }
#endif
        DBUG_RETURN(ndb_op->setValue(fieldnr, (char*)&bits, pack_len) != 0);
      }
    }
    // Blob type
    NdbBlob *ndb_blob= ndb_op->getBlobHandle(fieldnr);
    if (ndb_blob != NULL)
    {
      if (field->is_null())
        DBUG_RETURN(ndb_blob->setNull() != 0);

      Field_blob *field_blob= (Field_blob*)field;

      // Get length and pointer to data
      uint32 blob_len= field_blob->get_length(field_ptr);
      char* blob_ptr= NULL;
      field_blob->get_ptr(&blob_ptr);

      // Looks like NULL ptr signals length 0 blob
      if (blob_ptr == NULL) {
        DBUG_ASSERT(blob_len == 0);
        blob_ptr= (char*)"";
      }

      DBUG_PRINT("value", ("set blob ptr=%p len=%u",
                           blob_ptr, blob_len));
      DBUG_DUMP("value", (char*)blob_ptr, min(blob_len, 26));

      if (set_blob_value)
        *set_blob_value= TRUE;
      // No callback needed to write value
      DBUG_RETURN(ndb_blob->setValue(blob_ptr, blob_len) != 0);
    }
    DBUG_RETURN(1);
  }
}


/*
  Callback to read all blob values.
  - not done in unpack_record because unpack_record is valid
    after execute(Commit) but reading blobs is not
  - may only generate read operations; they have to be executed
    somewhere before the data is available
  - due to single buffer for all blobs, we let the last blob
    process all blobs (last so that all are active)
  - null bit is still set in unpack_record
  - TODO allocate blob part aligned buffers
*/

NdbBlob::ActiveHook g_get_ndb_blobs_value;

int g_get_ndb_blobs_value(NdbBlob *ndb_blob, void *arg)
{
  DBUG_ENTER("g_get_ndb_blobs_value");
  if (ndb_blob->blobsNextBlob() != NULL)
    DBUG_RETURN(0);
  ha_ndbcluster *ha= (ha_ndbcluster *)arg;
  DBUG_RETURN(ha->get_ndb_blobs_value(ndb_blob, ha->m_blobs_offset));
}

int ha_ndbcluster::get_ndb_blobs_value(NdbBlob *last_ndb_blob,
				       my_ptrdiff_t ptrdiff)
{
  DBUG_ENTER("get_ndb_blobs_value");

  // Field has no field number so cannot use TABLE blob_field
  // Loop twice, first only counting total buffer size
  for (int loop= 0; loop <= 1; loop++)
  {
    uint32 offset= 0;
    for (uint i= 0; i < table->s->fields; i++)
    {
      Field *field= table->field[i];
      NdbValue value= m_value[i];
      if (value.ptr != NULL && (field->flags & BLOB_FLAG))
      {
        Field_blob *field_blob= (Field_blob *)field;
        NdbBlob *ndb_blob= value.blob;
        Uint64 blob_len= 0;
        if (ndb_blob->getLength(blob_len) != 0)
          DBUG_RETURN(-1);
        // Align to Uint64
        uint32 blob_size= blob_len;
        if (blob_size % 8 != 0)
          blob_size+= 8 - blob_size % 8;
        if (loop == 1)
        {
          char *buf= m_blobs_buffer + offset;
          uint32 len= 0xffffffff;  // Max uint32
          DBUG_PRINT("value", ("read blob ptr: 0x%lx  len: %u",
<<<<<<< HEAD
                               (long)buf, (uint)blob_len));
=======
                               (ulong)buf, (uint)blob_len));
>>>>>>> e12ad391
          if (ndb_blob->readData(buf, len) != 0)
            DBUG_RETURN(-1);
          DBUG_ASSERT(len == blob_len);
          // Ugly hack assumes only ptr needs to be changed
          field_blob->ptr+= ptrdiff;
          field_blob->set_ptr(len, buf);
          field_blob->ptr-= ptrdiff;
        }
        offset+= blob_size;
      }
    }
    if (loop == 0 && offset > m_blobs_buffer_size)
    {
      my_free(m_blobs_buffer, MYF(MY_ALLOW_ZERO_PTR));
      m_blobs_buffer_size= 0;
      DBUG_PRINT("value", ("allocate blobs buffer size %u", offset));
      m_blobs_buffer= my_malloc(offset, MYF(MY_WME));
      if (m_blobs_buffer == NULL)
        DBUG_RETURN(-1);
      m_blobs_buffer_size= offset;
    }
  }
  DBUG_RETURN(0);
}


/*
  Instruct NDB to fetch one field
  - data is read directly into buffer provided by field
    if field is NULL, data is read into memory provided by NDBAPI
*/

int ha_ndbcluster::get_ndb_value(NdbOperation *ndb_op, Field *field,
                                 uint fieldnr, byte* buf)
{
  DBUG_ENTER("get_ndb_value");
  DBUG_PRINT("enter", ("fieldnr: %d flags: %o", fieldnr,
                       (int)(field != NULL ? field->flags : 0)));

  if (field != NULL)
  {
      DBUG_ASSERT(buf);
      DBUG_ASSERT(ndb_supported_type(field->type()));
      DBUG_ASSERT(field->ptr != NULL);
      if (! (field->flags & BLOB_FLAG))
      { 
        if (field->type() != MYSQL_TYPE_BIT)
        {
          byte *field_buf;
          if (field->pack_length() != 0)
            field_buf= buf + (field->ptr - table->record[0]);
          else
            field_buf= (byte *)&dummy_buf;
          m_value[fieldnr].rec= ndb_op->getValue(fieldnr, 
                                                 field_buf);
        }
        else // if (field->type() == MYSQL_TYPE_BIT)
        {
          m_value[fieldnr].rec= ndb_op->getValue(fieldnr);
        }
        DBUG_RETURN(m_value[fieldnr].rec == NULL);
      }

      // Blob type
      NdbBlob *ndb_blob= ndb_op->getBlobHandle(fieldnr);
      m_value[fieldnr].blob= ndb_blob;
      if (ndb_blob != NULL)
      {
        // Set callback
	m_blobs_offset= buf - (byte*) table->record[0];
        void *arg= (void *)this;
        DBUG_RETURN(ndb_blob->setActiveHook(g_get_ndb_blobs_value, arg) != 0);
      }
      DBUG_RETURN(1);
  }

  // Used for hidden key only
  m_value[fieldnr].rec= ndb_op->getValue(fieldnr, m_ref);
  DBUG_RETURN(m_value[fieldnr].rec == NULL);
}


/*
  Check if any set or get of blob value in current query.
*/
bool ha_ndbcluster::uses_blob_value(bool all_fields)
{
  if (table->s->blob_fields == 0)
    return FALSE;
  if (all_fields)
    return TRUE;
  {
    uint no_fields= table->s->fields;
    int i;
    THD *thd= current_thd;
    // They always put blobs at the end..
    for (i= no_fields - 1; i >= 0; i--)
    {
      Field *field= table->field[i];
      if (thd->query_id == field->query_id)
      {
        return TRUE;
      }
    }
  }
  return FALSE;
}


/*
  Get metadata for this table from NDB 

  IMPLEMENTATION
    - check that frm-file on disk is equal to frm-file
      of table accessed in NDB
*/

int ha_ndbcluster::get_metadata(const char *path)
{
  Ndb *ndb= get_ndb();
  NDBDICT *dict= ndb->getDictionary();
  const NDBTAB *tab;
  int error;
  bool invalidating_ndb_table= FALSE;

  DBUG_ENTER("get_metadata");
  DBUG_PRINT("enter", ("m_tabname: %s, path: %s", m_tabname, path));

  do {
    const void *data= NULL, *pack_data= NULL;
    uint length, pack_length;

    if (!(tab= dict->getTable(m_tabname)))
      ERR_RETURN(dict->getNdbError());
    // Check if thread has stale local cache
    if (tab->getObjectStatus() == NdbDictionary::Object::Invalid)
    {
      invalidate_dictionary_cache(FALSE);
      if (!(tab= dict->getTable(m_tabname)))
         ERR_RETURN(dict->getNdbError());
      DBUG_PRINT("info", ("Table schema version: %d", tab->getObjectVersion()));
    }
    /*
      Compare FrmData in NDB with frm file from disk.
    */
    error= 0;
    if (readfrm(path, &data, &length) ||
        packfrm(data, length, &pack_data, &pack_length))
    {
      my_free((char*)data, MYF(MY_ALLOW_ZERO_PTR));
      my_free((char*)pack_data, MYF(MY_ALLOW_ZERO_PTR));
      DBUG_RETURN(1);
    }
    
    if ((pack_length != tab->getFrmLength()) || 
        (memcmp(pack_data, tab->getFrmData(), pack_length)))
    {
      if (!invalidating_ndb_table)
      {
        DBUG_PRINT("info", ("Invalidating table"));
        invalidate_dictionary_cache(TRUE);
        invalidating_ndb_table= TRUE;
      }
      else
      {
        DBUG_PRINT("error", 
                   ("metadata, pack_length: %d getFrmLength: %d memcmp: %d", 
                    pack_length, tab->getFrmLength(),
                    memcmp(pack_data, tab->getFrmData(), pack_length)));      
        DBUG_DUMP("pack_data", (char*)pack_data, pack_length);
        DBUG_DUMP("frm", (char*)tab->getFrmData(), tab->getFrmLength());
        error= 3;
        invalidating_ndb_table= FALSE;
      }
    }
    else
    {
      invalidating_ndb_table= FALSE;
    }
    my_free((char*)data, MYF(0));
    my_free((char*)pack_data, MYF(0));
  } while (invalidating_ndb_table);

  if (error)
    DBUG_RETURN(error);
  
  m_table_version= tab->getObjectVersion();
  m_table= (void *)tab; 
  m_table_info= NULL; // Set in external lock
  
  DBUG_RETURN(build_index_list(ndb, table, ILBP_OPEN));
}

static int fix_unique_index_attr_order(NDB_INDEX_DATA &data,
                                       const NDBINDEX *index,
                                       KEY *key_info)
{
  DBUG_ENTER("fix_unique_index_attr_order");
  unsigned sz= index->getNoOfIndexColumns();

  if (data.unique_index_attrid_map)
    my_free((char*)data.unique_index_attrid_map, MYF(0));
  data.unique_index_attrid_map= (unsigned char*)my_malloc(sz,MYF(MY_WME));

  KEY_PART_INFO* key_part= key_info->key_part;
  KEY_PART_INFO* end= key_part+key_info->key_parts;
  DBUG_ASSERT(key_info->key_parts == sz);
  for (unsigned i= 0; key_part != end; key_part++, i++) 
  {
    const char *field_name= key_part->field->field_name;
#ifndef DBUG_OFF
   data.unique_index_attrid_map[i]= 255;
#endif
    for (unsigned j= 0; j < sz; j++)
    {
      const NDBCOL *c= index->getColumn(j);
      if (strcmp(field_name, c->getName()) == 0)
      {
        data.unique_index_attrid_map[i]= j;
        break;
      }
    }
    DBUG_ASSERT(data.unique_index_attrid_map[i] != 255);
  }
  DBUG_RETURN(0);
}



int ha_ndbcluster::build_index_list(Ndb *ndb, TABLE *tab, enum ILBP phase)
{
  uint i;
  int error= 0;
  const char *index_name;
  char unique_index_name[FN_LEN];
  bool null_in_unique_index= false;
  static const char* unique_suffix= "$unique";
  KEY* key_info= tab->key_info;
  const char **key_name= tab->s->keynames.type_names;
  NDBDICT *dict= ndb->getDictionary();
  DBUG_ENTER("ha_ndbcluster::build_index_list");
  
  m_has_unique_index= FALSE;
  // Save information about all known indexes
  for (i= 0; i < tab->s->keys; i++, key_info++, key_name++)
  {
    index_name= *key_name;
    NDB_INDEX_TYPE idx_type= get_index_type_from_table(i);
    m_index[i].type= idx_type;
    if (idx_type == UNIQUE_ORDERED_INDEX || idx_type == UNIQUE_INDEX)
    {
      m_has_unique_index= TRUE;
      strxnmov(unique_index_name, FN_LEN, index_name, unique_suffix, NullS);
      DBUG_PRINT("info", ("Created unique index name \'%s\' for index %d",
                          unique_index_name, i));
    }
    // Create secondary indexes if in create phase
    if (phase == ILBP_CREATE)
    {
      DBUG_PRINT("info", ("Creating index %u: %s", i, index_name));      
      switch (idx_type){
        
      case PRIMARY_KEY_INDEX:
        // Do nothing, already created
        break;
      case PRIMARY_KEY_ORDERED_INDEX:
        error= create_ordered_index(index_name, key_info);
        break;
      case UNIQUE_ORDERED_INDEX:
        if (!(error= create_ordered_index(index_name, key_info)))
          error= create_unique_index(unique_index_name, key_info);
        break;
      case UNIQUE_INDEX:
	if (check_index_fields_not_null(i))
	{
	  push_warning_printf(current_thd, MYSQL_ERROR::WARN_LEVEL_WARN,
			      ER_NULL_COLUMN_IN_INDEX,
			      "Ndb does not support unique index on NULL valued attributes, index access with NULL value will become full table scan");
	  null_in_unique_index= true;
	}
	error= create_unique_index(unique_index_name, key_info);
        break;
      case ORDERED_INDEX:
	if (key_info->algorithm == HA_KEY_ALG_HASH)
	{
	  push_warning_printf(current_thd, MYSQL_ERROR::WARN_LEVEL_ERROR,
			      ER_UNSUPPORTED_EXTENSION,
			      ER(ER_UNSUPPORTED_EXTENSION),
			      "Ndb does not support non-unique "
			      "hash based indexes");
	  error= HA_ERR_UNSUPPORTED;
	  break;
	}
        error= create_ordered_index(index_name, key_info);
        break;
      default:
        DBUG_ASSERT(FALSE);
        break;
      }
      if (error)
      {
        DBUG_PRINT("error", ("Failed to create index %u", i));
        drop_table();
        break;
      }
    }
    // Add handles to index objects
    if (idx_type != PRIMARY_KEY_INDEX && idx_type != UNIQUE_INDEX)
    {
      DBUG_PRINT("info", ("Get handle to index %s", index_name));
      const NDBINDEX *index= dict->getIndex(index_name, m_tabname);
      if (!index) DBUG_RETURN(1);
      m_index[i].index= (void *) index;
    }
    if (idx_type == UNIQUE_ORDERED_INDEX || idx_type == UNIQUE_INDEX)
    {
      DBUG_PRINT("info", ("Get handle to unique_index %s", unique_index_name));
      const NDBINDEX *index= dict->getIndex(unique_index_name, m_tabname);
      if (!index) DBUG_RETURN(1);
      m_index[i].unique_index= (void *) index;
      error= fix_unique_index_attr_order(m_index[i], index, key_info);
    }
    if (idx_type == UNIQUE_INDEX && 
	phase != ILBP_CREATE &&
	check_index_fields_not_null(i))
      null_in_unique_index= true;
    m_index[i].null_in_unique_index= null_in_unique_index;
  }
  
  DBUG_RETURN(error);
}


/*
  Decode the type of an index from information 
  provided in table object
*/
NDB_INDEX_TYPE ha_ndbcluster::get_index_type_from_table(uint inx) const
{
  bool is_hash_index=  (table->key_info[inx].algorithm == HA_KEY_ALG_HASH);
  if (inx == table->s->primary_key)
    return is_hash_index ? PRIMARY_KEY_INDEX : PRIMARY_KEY_ORDERED_INDEX;

  return ((table->key_info[inx].flags & HA_NOSAME) ? 
          (is_hash_index ? UNIQUE_INDEX : UNIQUE_ORDERED_INDEX) :
          ORDERED_INDEX);
} 

bool ha_ndbcluster::check_index_fields_not_null(uint inx)
{
  KEY* key_info= table->key_info + inx;
  KEY_PART_INFO* key_part= key_info->key_part;
  KEY_PART_INFO* end= key_part+key_info->key_parts;
  DBUG_ENTER("ha_ndbcluster::check_index_fields_not_null");
  
  for (; key_part != end; key_part++) 
    {
      Field* field= key_part->field;
      if (field->maybe_null())
        DBUG_RETURN(true);
    }
  
  DBUG_RETURN(false);
}

void ha_ndbcluster::release_metadata()
{
  uint i;

  DBUG_ENTER("release_metadata");
  DBUG_PRINT("enter", ("m_tabname: %s", m_tabname));

  m_table= NULL;
  m_table_info= NULL;

  // Release index list 
  for (i= 0; i < MAX_KEY; i++)
  {
    m_index[i].unique_index= NULL;      
    m_index[i].index= NULL;      
    if (m_index[i].unique_index_attrid_map)
    {
      my_free((char *)m_index[i].unique_index_attrid_map, MYF(0));
      m_index[i].unique_index_attrid_map= NULL;
    }
  }

  DBUG_VOID_RETURN;
}

int ha_ndbcluster::get_ndb_lock_type(enum thr_lock_type type)
{
  DBUG_ENTER("ha_ndbcluster::get_ndb_lock_type");
  if (type >= TL_WRITE_ALLOW_WRITE)
  {
    DBUG_PRINT("info", ("Using exclusive lock"));
    DBUG_RETURN(NdbOperation::LM_Exclusive);
  }
  else if (type ==  TL_READ_WITH_SHARED_LOCKS ||
	   uses_blob_value(m_retrieve_all_fields))
  {
    DBUG_PRINT("info", ("Using read lock"));
    DBUG_RETURN(NdbOperation::LM_Read);
  }
  else
  {
    DBUG_PRINT("info", ("Using committed read"));
    DBUG_RETURN(NdbOperation::LM_CommittedRead);
  }
}

static const ulong index_type_flags[]=
{
  /* UNDEFINED_INDEX */
  0,                         

  /* PRIMARY_KEY_INDEX */
  HA_ONLY_WHOLE_INDEX, 

  /* PRIMARY_KEY_ORDERED_INDEX */
  /* 
     Enable HA_KEYREAD_ONLY when "sorted" indexes are supported, 
     thus ORDERD BY clauses can be optimized by reading directly 
     through the index.
  */
  // HA_KEYREAD_ONLY | 
  HA_READ_NEXT |
  HA_READ_PREV |
  HA_READ_RANGE |
  HA_READ_ORDER,

  /* UNIQUE_INDEX */
  HA_ONLY_WHOLE_INDEX,

  /* UNIQUE_ORDERED_INDEX */
  HA_READ_NEXT |
  HA_READ_PREV |
  HA_READ_RANGE |
  HA_READ_ORDER,

  /* ORDERED_INDEX */
  HA_READ_NEXT |
  HA_READ_PREV |
  HA_READ_RANGE |
  HA_READ_ORDER
};

static const int index_flags_size= sizeof(index_type_flags)/sizeof(ulong);

inline NDB_INDEX_TYPE ha_ndbcluster::get_index_type(uint idx_no) const
{
  DBUG_ASSERT(idx_no < MAX_KEY);
  return m_index[idx_no].type;
}

inline bool ha_ndbcluster::has_null_in_unique_index(uint idx_no) const
{
  DBUG_ASSERT(idx_no < MAX_KEY);
  return m_index[idx_no].null_in_unique_index;
}


/*
  Get the flags for an index

  RETURN
    flags depending on the type of the index.
*/

inline ulong ha_ndbcluster::index_flags(uint idx_no, uint part,
                                        bool all_parts) const 
{ 
  DBUG_ENTER("ha_ndbcluster::index_flags");
  DBUG_PRINT("info", ("idx_no: %d", idx_no));
  DBUG_ASSERT(get_index_type_from_table(idx_no) < index_flags_size);
  DBUG_RETURN(index_type_flags[get_index_type_from_table(idx_no)] | 
              HA_KEY_SCAN_NOT_ROR);
}

static void shrink_varchar(Field* field, const byte* & ptr, char* buf)
{
  if (field->type() == MYSQL_TYPE_VARCHAR && ptr != NULL) {
    Field_varstring* f= (Field_varstring*)field;
    if (f->length_bytes == 1) {
      uint pack_len= field->pack_length();
      DBUG_ASSERT(1 <= pack_len && pack_len <= 256);
      if (ptr[1] == 0) {
        buf[0]= ptr[0];
      } else {
        DBUG_ASSERT(FALSE);
        buf[0]= 255;
      }
      memmove(buf + 1, ptr + 2, pack_len - 1);
      ptr= buf;
    }
  }
}

int ha_ndbcluster::set_primary_key(NdbOperation *op, const byte *key)
{
  KEY* key_info= table->key_info + table->s->primary_key;
  KEY_PART_INFO* key_part= key_info->key_part;
  KEY_PART_INFO* end= key_part+key_info->key_parts;
  DBUG_ENTER("set_primary_key");

  for (; key_part != end; key_part++) 
  {
    Field* field= key_part->field;
    const byte* ptr= key;
    char buf[256];
    shrink_varchar(field, ptr, buf);
    if (set_ndb_key(op, field, 
                    key_part->fieldnr-1, ptr))
      ERR_RETURN(op->getNdbError());
    key += key_part->store_length;
  }
  DBUG_RETURN(0);
}


int ha_ndbcluster::set_primary_key_from_record(NdbOperation *op, const byte *record)
{
  KEY* key_info= table->key_info + table->s->primary_key;
  KEY_PART_INFO* key_part= key_info->key_part;
  KEY_PART_INFO* end= key_part+key_info->key_parts;
  DBUG_ENTER("set_primary_key_from_record");

  for (; key_part != end; key_part++) 
  {
    Field* field= key_part->field;
    if (set_ndb_key(op, field, 
		    key_part->fieldnr-1, record+key_part->offset))
      ERR_RETURN(op->getNdbError());
  }
  DBUG_RETURN(0);
}

int ha_ndbcluster::set_index_key_from_record(NdbOperation *op, const byte *record, uint keyno)
{
  KEY* key_info= table->key_info + keyno;
  KEY_PART_INFO* key_part= key_info->key_part;
  KEY_PART_INFO* end= key_part+key_info->key_parts;
  uint i;
  DBUG_ENTER("set_index_key_from_record");
                                                                                
  for (i= 0; key_part != end; key_part++, i++)
  {
    Field* field= key_part->field;
    if (set_ndb_key(op, field, m_index[keyno].unique_index_attrid_map[i],
                    record+key_part->offset))
      ERR_RETURN(m_active_trans->getNdbError());
  }
  DBUG_RETURN(0);
}

int 
ha_ndbcluster::set_index_key(NdbOperation *op, 
                             const KEY *key_info, 
                             const byte * key_ptr)
{
  DBUG_ENTER("ha_ndbcluster::set_index_key");
  uint i;
  KEY_PART_INFO* key_part= key_info->key_part;
  KEY_PART_INFO* end= key_part+key_info->key_parts;
  
  for (i= 0; key_part != end; key_part++, i++) 
  {
    Field* field= key_part->field;
    const byte* ptr= key_part->null_bit ? key_ptr + 1 : key_ptr;
    char buf[256];
    shrink_varchar(field, ptr, buf);
    if (set_ndb_key(op, field, m_index[active_index].unique_index_attrid_map[i], ptr))
      ERR_RETURN(m_active_trans->getNdbError());
    key_ptr+= key_part->store_length;
  }
  DBUG_RETURN(0);
}

inline 
int ha_ndbcluster::define_read_attrs(byte* buf, NdbOperation* op)
{
  uint i;
  THD *thd= current_thd;

  DBUG_ENTER("define_read_attrs");  

  // Define attributes to read
  for (i= 0; i < table->s->fields; i++) 
  {
    Field *field= table->field[i];
    if ((thd->query_id == field->query_id) ||
        ((field->flags & PRI_KEY_FLAG)) || 
        m_retrieve_all_fields)
    {      
      if (get_ndb_value(op, field, i, buf))
        ERR_RETURN(op->getNdbError());
    } 
    else 
    {
      m_value[i].ptr= NULL;
    }
  }
    
  if (table->s->primary_key == MAX_KEY) 
  {
    DBUG_PRINT("info", ("Getting hidden key"));
    // Scanning table with no primary key
    int hidden_no= table->s->fields;      
#ifndef DBUG_OFF
    const NDBTAB *tab= (const NDBTAB *) m_table;    
    if (!tab->getColumn(hidden_no))
      DBUG_RETURN(1);
#endif
    if (get_ndb_value(op, NULL, hidden_no, NULL))
      ERR_RETURN(op->getNdbError());
  }
  DBUG_RETURN(0);
} 

/*
  Read one record from NDB using primary key
*/

int ha_ndbcluster::pk_read(const byte *key, uint key_len, byte *buf) 
{
  uint no_fields= table->s->fields;
  NdbConnection *trans= m_active_trans;
  NdbOperation *op;

  int res;
  DBUG_ENTER("pk_read");
  DBUG_PRINT("enter", ("key_len: %u", key_len));
  DBUG_DUMP("key", (char*)key, key_len);

  NdbOperation::LockMode lm=
    (NdbOperation::LockMode)get_ndb_lock_type(m_lock.type);
  if (!(op= trans->getNdbOperation((const NDBTAB *) m_table)) || 
      op->readTuple(lm) != 0)
    ERR_RETURN(trans->getNdbError());
  
  if (table->s->primary_key == MAX_KEY) 
  {
    // This table has no primary key, use "hidden" primary key
    DBUG_PRINT("info", ("Using hidden key"));
    DBUG_DUMP("key", (char*)key, 8);    
    if (set_hidden_key(op, no_fields, key))
      ERR_RETURN(trans->getNdbError());
    
    // Read key at the same time, for future reference
    if (get_ndb_value(op, NULL, no_fields, NULL))
      ERR_RETURN(trans->getNdbError());
  } 
  else 
  {
    if ((res= set_primary_key(op, key)))
      return res;
  }
  
  if ((res= define_read_attrs(buf, op)))
    DBUG_RETURN(res);
  
  if (execute_no_commit_ie(this,trans,false) != 0) 
  {
    table->status= STATUS_NOT_FOUND;
    DBUG_RETURN(ndb_err(trans));
  }

  // The value have now been fetched from NDB  
  unpack_record(buf);
  table->status= 0;     
  DBUG_RETURN(0);
}

/*
  Read one complementing record from NDB using primary key from old_data
*/

int ha_ndbcluster::complemented_pk_read(const byte *old_data, byte *new_data)
{
  uint no_fields= table->s->fields, i;
  NdbTransaction *trans= m_active_trans;
  NdbOperation *op;
  THD *thd= current_thd;
  DBUG_ENTER("complemented_pk_read");

  if (m_retrieve_all_fields)
    // We have allready retrieved all fields, nothing to complement
    DBUG_RETURN(0);

  NdbOperation::LockMode lm=
    (NdbOperation::LockMode)get_ndb_lock_type(m_lock.type);
  if (!(op= trans->getNdbOperation((const NDBTAB *) m_table)) || 
      op->readTuple(lm) != 0)
    ERR_RETURN(trans->getNdbError());
  int res;
  if ((res= set_primary_key_from_record(op, old_data)))
    ERR_RETURN(trans->getNdbError());
  // Read all unreferenced non-key field(s)
  for (i= 0; i < no_fields; i++) 
  {
    Field *field= table->field[i];
    if (!((field->flags & PRI_KEY_FLAG) ||
          (thd->query_id == field->query_id)))
    {
      if (get_ndb_value(op, field, i, new_data))
        ERR_RETURN(trans->getNdbError());
    }
  }
  if (execute_no_commit(this,trans,false) != 0) 
  {
    table->status= STATUS_NOT_FOUND;
    DBUG_RETURN(ndb_err(trans));
  }

  // The value have now been fetched from NDB  
  unpack_record(new_data);
  table->status= 0;     

  /**
   * restore m_value
   */
  for (i= 0; i < no_fields; i++) 
  {
    Field *field= table->field[i];
    if (!((field->flags & PRI_KEY_FLAG) ||
          (thd->query_id == field->query_id)))
    {
      m_value[i].ptr= NULL;
    }
  }
  
  DBUG_RETURN(0);
}

/*
 * Check that all operations between first and last all
 * have gotten the errcode
 * If checking for HA_ERR_KEY_NOT_FOUND then update m_dupkey
 * for all succeeding operations
 */
bool ha_ndbcluster::check_all_operations_for_error(NdbTransaction *trans,
                                                   const NdbOperation *first,
                                                   const NdbOperation *last,
                                                   uint errcode)
{
  const NdbOperation *op= first;
  DBUG_ENTER("ha_ndbcluster::check_all_operations_for_error");

  while(op)
  {
    NdbError err= op->getNdbError();
    if (err.status != NdbError::Success)
    {
      if (ndb_to_mysql_error(&err) != (int) errcode)
        DBUG_RETURN(false);
      if (op == last) break;
      op= trans->getNextCompletedOperation(op);
    }
    else
    {
      // We found a duplicate
      if (op->getType() == NdbOperation::UniqueIndexAccess)
      {
        if (errcode == HA_ERR_KEY_NOT_FOUND)
        {
          NdbIndexOperation *iop= (NdbIndexOperation *) op;
          const NDBINDEX *index= iop->getIndex();
          // Find the key_no of the index
          for(uint i= 0; i<table->s->keys; i++)
          {
            if (m_index[i].unique_index == index)
            {
              m_dupkey= i;
              break;
            }
          }
        }
      }
      else
      {
        // Must have been primary key access
        DBUG_ASSERT(op->getType() == NdbOperation::PrimaryKeyAccess);
        if (errcode == HA_ERR_KEY_NOT_FOUND)
          m_dupkey= table->s->primary_key;
      }
      DBUG_RETURN(false);      
    }
  }
  DBUG_RETURN(true);
}

/*
 * Peek to check if any rows already exist with conflicting
 * primary key or unique index values
*/

int ha_ndbcluster::peek_indexed_rows(const byte *record, bool check_pk)
{
  NdbTransaction *trans= m_active_trans;
  NdbOperation *op;
  const NdbOperation *first, *last;
  uint i;
  int res;
  DBUG_ENTER("peek_indexed_rows");

  NdbOperation::LockMode lm=
    (NdbOperation::LockMode)get_ndb_lock_type(m_lock.type);
  
  first= NULL;
  if (check_pk && table->s->primary_key != MAX_KEY)
  {
    /*
     * Fetch any row with colliding primary key
     */
    if (!(op= trans->getNdbOperation((const NDBTAB *) m_table)) ||
        op->readTuple(lm) != 0)
      ERR_RETURN(trans->getNdbError());
    
    first= op;
    if ((res= set_primary_key_from_record(op, record)))
      ERR_RETURN(trans->getNdbError());
  }
  /*
   * Fetch any rows with colliding unique indexes
   */
  KEY* key_info;
  KEY_PART_INFO *key_part, *end;
  for (i= 0, key_info= table->key_info; i < table->s->keys; i++, key_info++)
  {
    if (i != table->s->primary_key &&
        key_info->flags & HA_NOSAME)
    {
      // A unique index is defined on table
      NdbIndexOperation *iop;
      NDBINDEX *unique_index = (NDBINDEX *) m_index[i].unique_index;
      key_part= key_info->key_part;
      end= key_part + key_info->key_parts;
      if (!(iop= trans->getNdbIndexOperation(unique_index,
                                             (const NDBTAB *) m_table)) ||
          iop->readTuple(lm) != 0)
        ERR_RETURN(trans->getNdbError());

      if (!first)
        first= iop;
      if ((res= set_index_key_from_record(iop, record, i)))
        ERR_RETURN(trans->getNdbError());
    }
  }
  last= trans->getLastDefinedOperation();
  if (first)
    res= execute_no_commit_ie(this,trans,false);
  else
  {
    // Table has no keys
    table->status= STATUS_NOT_FOUND;
    DBUG_RETURN(HA_ERR_KEY_NOT_FOUND);
  }
  if (check_all_operations_for_error(trans, first, last, 
                                     HA_ERR_KEY_NOT_FOUND))
  {
    table->status= STATUS_NOT_FOUND;
    DBUG_RETURN(ndb_err(trans));
  } 
  else
  {
    DBUG_PRINT("info", ("m_dupkey %d", m_dupkey));
  }
  DBUG_RETURN(0);
}

/*
  Read one record from NDB using unique secondary index
*/

int ha_ndbcluster::unique_index_read(const byte *key,
                                     uint key_len, byte *buf)
{
  int res;
  NdbTransaction *trans= m_active_trans;
  NdbIndexOperation *op;
  DBUG_ENTER("ha_ndbcluster::unique_index_read");
  DBUG_PRINT("enter", ("key_len: %u, index: %u", key_len, active_index));
  DBUG_DUMP("key", (char*)key, key_len);
  
  NdbOperation::LockMode lm=
    (NdbOperation::LockMode)get_ndb_lock_type(m_lock.type);
  if (!(op= trans->getNdbIndexOperation((NDBINDEX *) 
                                        m_index[active_index].unique_index, 
                                        (const NDBTAB *) m_table)) ||
      op->readTuple(lm) != 0)
    ERR_RETURN(trans->getNdbError());
  
  // Set secondary index key(s)
  if ((res= set_index_key(op, table->key_info + active_index, key)))
    DBUG_RETURN(res);
  
  if ((res= define_read_attrs(buf, op)))
    DBUG_RETURN(res);

  if (execute_no_commit_ie(this,trans,false) != 0) 
  {
    table->status= STATUS_NOT_FOUND;
    DBUG_RETURN(ndb_err(trans));
  }
  // The value have now been fetched from NDB
  unpack_record(buf);
  table->status= 0;
  DBUG_RETURN(0);
}

inline int ha_ndbcluster::fetch_next(NdbScanOperation* cursor)
{
  DBUG_ENTER("fetch_next");
  int local_check;
  NdbTransaction *trans= m_active_trans;
  
    if (m_lock_tuple)
  {
    /*
      Lock level m_lock.type either TL_WRITE_ALLOW_WRITE
      (SELECT FOR UPDATE) or TL_READ_WITH_SHARED_LOCKS (SELECT
      LOCK WITH SHARE MODE) and row was not explictly unlocked 
      with unlock_row() call
    */
      NdbConnection *con_trans= m_active_trans;
      NdbOperation *op;
      // Lock row
      DBUG_PRINT("info", ("Keeping lock on scanned row"));
      
      if (!(op= m_active_cursor->lockCurrentTuple()))
      {
        /* purecov: begin inspected */
	m_lock_tuple= false;
	ERR_RETURN(con_trans->getNdbError());
        /* purecov: end */    
      }
      m_ops_pending++;
  }
  m_lock_tuple= false;

  bool contact_ndb= m_lock.type < TL_WRITE_ALLOW_WRITE &&
                    m_lock.type != TL_READ_WITH_SHARED_LOCKS;
  do {
    DBUG_PRINT("info", ("Call nextResult, contact_ndb: %d", contact_ndb));
    /*
      We can only handle one tuple with blobs at a time.
    */
    if (m_ops_pending && m_blobs_pending)
    {
      if (execute_no_commit(this,trans,false) != 0)
        DBUG_RETURN(ndb_err(trans));
      m_ops_pending= 0;
      m_blobs_pending= FALSE;
    }
    
    if ((local_check= cursor->nextResult(contact_ndb, m_force_send)) == 0)
    {
      /*
	Explicitly lock tuple if "select for update" or
	"select lock in share mode"
      */
      m_lock_tuple= (m_lock.type == TL_WRITE_ALLOW_WRITE
		     || 
		     m_lock.type == TL_READ_WITH_SHARED_LOCKS);
      DBUG_RETURN(0);
    } 
    else if (local_check == 1 || local_check == 2)
    {
      // 1: No more records
      // 2: No more cached records
      
      /*
        Before fetching more rows and releasing lock(s),
        all pending update or delete operations should 
        be sent to NDB
      */
<<<<<<< HEAD
      DBUG_PRINT("info", ("ops_pending: %ld", (long) m_ops_pending));    
=======
      DBUG_PRINT("info", ("ops_pending: %lu", (ulong) m_ops_pending));
>>>>>>> e12ad391
      if (m_ops_pending)
      {
        if (m_transaction_on)
        {
          if (execute_no_commit(this,trans,false) != 0)
            DBUG_RETURN(-1);
        }
        else
        {
          if  (execute_commit(this,trans) != 0)
            DBUG_RETURN(-1);
          if (trans->restart() != 0)
          {
            DBUG_ASSERT(0);
            DBUG_RETURN(-1);
          }
        }
        m_ops_pending= 0;
      }
      contact_ndb= (local_check == 2);
    }
    else
    {
      DBUG_RETURN(-1);
    }
  } while (local_check == 2);

  DBUG_RETURN(1);
}

/*
  Get the next record of a started scan. Try to fetch
  it locally from NdbApi cached records if possible, 
  otherwise ask NDB for more.

  NOTE
  If this is a update/delete make sure to not contact 
  NDB before any pending ops have been sent to NDB.

*/

inline int ha_ndbcluster::next_result(byte *buf)
{  
  int res;
  DBUG_ENTER("next_result");
    
  if (!m_active_cursor)
    DBUG_RETURN(HA_ERR_END_OF_FILE);
  
  if ((res= fetch_next(m_active_cursor)) == 0)
  {
    DBUG_PRINT("info", ("One more record found"));    
    
    unpack_record(buf);
    table->status= 0;
    DBUG_RETURN(0);
  }
  else if (res == 1)
  {
    // No more records
    table->status= STATUS_NOT_FOUND;
    
    DBUG_PRINT("info", ("No more records"));
    DBUG_RETURN(HA_ERR_END_OF_FILE);
  }
  else
  {
    DBUG_RETURN(ndb_err(m_active_trans));
  }
}

/*
  Set bounds for ordered index scan.
*/

int ha_ndbcluster::set_bounds(NdbIndexScanOperation *op,
                              const key_range *keys[2],
                              uint range_no)
{
  const KEY *const key_info= table->key_info + active_index;
  const uint key_parts= key_info->key_parts;
  uint key_tot_len[2];
  uint tot_len;
  uint i, j;

  DBUG_ENTER("set_bounds");
  DBUG_PRINT("info", ("key_parts=%d", key_parts));

  for (j= 0; j <= 1; j++)
  {
    const key_range *key= keys[j];
    if (key != NULL)
    {
      // for key->flag see ha_rkey_function
      DBUG_PRINT("info", ("key %d length=%d flag=%d",
                          j, key->length, key->flag));
      key_tot_len[j]= key->length;
    }
    else
    {
      DBUG_PRINT("info", ("key %d not present", j));
      key_tot_len[j]= 0;
    }
  }
  tot_len= 0;

  for (i= 0; i < key_parts; i++)
  {
    KEY_PART_INFO *key_part= &key_info->key_part[i];
    Field *field= key_part->field;
#ifndef DBUG_OFF
    uint part_len= key_part->length;
#endif
    uint part_store_len= key_part->store_length;
    // Info about each key part
    struct part_st {
      bool part_last;
      const key_range *key;
      const byte *part_ptr;
      bool part_null;
      int bound_type;
      const char* bound_ptr;
    };
    struct part_st part[2];

    for (j= 0; j <= 1; j++)
    {
      struct part_st &p= part[j];
      p.key= NULL;
      p.bound_type= -1;
      if (tot_len < key_tot_len[j])
      {
        p.part_last= (tot_len + part_store_len >= key_tot_len[j]);
        p.key= keys[j];
        p.part_ptr= &p.key->key[tot_len];
        p.part_null= key_part->null_bit && *p.part_ptr;
        p.bound_ptr= (const char *)
          p.part_null ? 0 : key_part->null_bit ? p.part_ptr + 1 : p.part_ptr;

        if (j == 0)
        {
          switch (p.key->flag)
          {
            case HA_READ_KEY_EXACT:
              p.bound_type= NdbIndexScanOperation::BoundEQ;
              break;
            // ascending
            case HA_READ_KEY_OR_NEXT:
              p.bound_type= NdbIndexScanOperation::BoundLE;
              break;
            case HA_READ_AFTER_KEY:
              if (! p.part_last)
                p.bound_type= NdbIndexScanOperation::BoundLE;
              else
                p.bound_type= NdbIndexScanOperation::BoundLT;
              break;
            // descending
            case HA_READ_PREFIX_LAST:           // weird
              p.bound_type= NdbIndexScanOperation::BoundEQ;
              break;
            case HA_READ_PREFIX_LAST_OR_PREV:   // weird
              p.bound_type= NdbIndexScanOperation::BoundGE;
              break;
            case HA_READ_BEFORE_KEY:
              if (! p.part_last)
                p.bound_type= NdbIndexScanOperation::BoundGE;
              else
                p.bound_type= NdbIndexScanOperation::BoundGT;
              break;
            default:
              break;
          }
        }
        if (j == 1) {
          switch (p.key->flag)
          {
            // ascending
            case HA_READ_BEFORE_KEY:
              if (! p.part_last)
                p.bound_type= NdbIndexScanOperation::BoundGE;
              else
                p.bound_type= NdbIndexScanOperation::BoundGT;
              break;
            case HA_READ_AFTER_KEY:     // weird
              p.bound_type= NdbIndexScanOperation::BoundGE;
              break;
            default:
              break;
            // descending strangely sets no end key
          }
        }

        if (p.bound_type == -1)
        {
          DBUG_PRINT("error", ("key %d unknown flag %d", j, p.key->flag));
          DBUG_ASSERT(FALSE);
          // Stop setting bounds but continue with what we have
          DBUG_RETURN(op->end_of_bound(range_no));
        }
      }
    }

    // Seen with e.g. b = 1 and c > 1
    if (part[0].bound_type == NdbIndexScanOperation::BoundLE &&
        part[1].bound_type == NdbIndexScanOperation::BoundGE &&
        memcmp(part[0].part_ptr, part[1].part_ptr, part_store_len) == 0)
    {
      DBUG_PRINT("info", ("replace LE/GE pair by EQ"));
      part[0].bound_type= NdbIndexScanOperation::BoundEQ;
      part[1].bound_type= -1;
    }
    // Not seen but was in previous version
    if (part[0].bound_type == NdbIndexScanOperation::BoundEQ &&
        part[1].bound_type == NdbIndexScanOperation::BoundGE &&
        memcmp(part[0].part_ptr, part[1].part_ptr, part_store_len) == 0)
    {
      DBUG_PRINT("info", ("remove GE from EQ/GE pair"));
      part[1].bound_type= -1;
    }

    for (j= 0; j <= 1; j++)
    {
      struct part_st &p= part[j];
      // Set bound if not done with this key
      if (p.key != NULL)
      {
        DBUG_PRINT("info", ("key %d:%d offset=%d length=%d last=%d bound=%d",
                            j, i, tot_len, part_len, p.part_last, p.bound_type));
        DBUG_DUMP("info", (const char*)p.part_ptr, part_store_len);

        // Set bound if not cancelled via type -1
        if (p.bound_type != -1)
        {
          const char* ptr= p.bound_ptr;
          char buf[256];
          shrink_varchar(field, ptr, buf);
          if (op->setBound(i, p.bound_type, ptr))
            ERR_RETURN(op->getNdbError());
        }
      }
    }

    tot_len+= part_store_len;
  }
  DBUG_RETURN(op->end_of_bound(range_no));
}

/*
  Start ordered index scan in NDB
*/

int ha_ndbcluster::ordered_index_scan(const key_range *start_key,
                                      const key_range *end_key,
                                      bool sorted, bool descending, byte* buf)
{  
  int res;
  bool restart;
  NdbTransaction *trans= m_active_trans;
  NdbIndexScanOperation *op;

  DBUG_ENTER("ha_ndbcluster::ordered_index_scan");
  DBUG_PRINT("enter", ("index: %u, sorted: %d, descending: %d",
             active_index, sorted, descending));  
  DBUG_PRINT("enter", ("Starting new ordered scan on %s", m_tabname));

  // Check that sorted seems to be initialised
  DBUG_ASSERT(sorted == 0 || sorted == 1);
  
  if (m_active_cursor == 0)
  {
    restart= FALSE;
    NdbOperation::LockMode lm=
      (NdbOperation::LockMode)get_ndb_lock_type(m_lock.type);
    bool need_pk = (lm == NdbOperation::LM_Read);
    if (!(op= trans->getNdbIndexScanOperation((NDBINDEX *)
                                              m_index[active_index].index, 
                                              (const NDBTAB *) m_table)) ||
        op->readTuples(lm, 0, parallelism, sorted, descending, false, need_pk))
      ERR_RETURN(trans->getNdbError());
    m_active_cursor= op;
  } else {
    restart= TRUE;
    op= (NdbIndexScanOperation*)m_active_cursor;
    
    DBUG_ASSERT(op->getSorted() == sorted);
    DBUG_ASSERT(op->getLockMode() == 
                (NdbOperation::LockMode)get_ndb_lock_type(m_lock.type));
    if (op->reset_bounds(m_force_send))
      DBUG_RETURN(ndb_err(m_active_trans));
  }
  
  {
    const key_range *keys[2]= { start_key, end_key };
    res= set_bounds(op, keys);
    if (res)
      DBUG_RETURN(res);
  }

  if (!restart && generate_scan_filter(m_cond_stack, op))
    DBUG_RETURN(ndb_err(trans));
  
  if (!restart && (res= define_read_attrs(buf, op)))
  {
    DBUG_RETURN(res);
  }

  if (execute_no_commit(this,trans,false) != 0)
    DBUG_RETURN(ndb_err(trans));
  
  DBUG_RETURN(next_result(buf));
}

/*
  Unique index scan in NDB (full table scan with scan filter)
 */

int ha_ndbcluster::unique_index_scan(const KEY* key_info, 
				     const byte *key, 
				     uint key_len,
				     byte *buf)
{
  int res;
  NdbScanOperation *op;
  NdbTransaction *trans= m_active_trans;

  DBUG_ENTER("unique_index_scan");  
  DBUG_PRINT("enter", ("Starting new scan on %s", m_tabname));

  NdbOperation::LockMode lm=
    (NdbOperation::LockMode)get_ndb_lock_type(m_lock.type);
  bool need_pk = (lm == NdbOperation::LM_Read);
  if (!(op=trans->getNdbScanOperation((const NDBTAB *) m_table)) ||
      op->readTuples(lm, 
		     (need_pk)?NdbScanOperation::SF_KeyInfo:0, 
		     parallelism))
    ERR_RETURN(trans->getNdbError());
  m_active_cursor= op;
  if (generate_scan_filter_from_key(op, key_info, key, key_len, buf))
    DBUG_RETURN(ndb_err(trans));
  if ((res= define_read_attrs(buf, op)))
    DBUG_RETURN(res);

  if (execute_no_commit(this,trans,false) != 0)
    DBUG_RETURN(ndb_err(trans));
  DBUG_PRINT("exit", ("Scan started successfully"));
  DBUG_RETURN(next_result(buf));
}

/*
  Start full table scan in NDB
 */

int ha_ndbcluster::full_table_scan(byte *buf)
{
  int res;
  NdbScanOperation *op;
  NdbTransaction *trans= m_active_trans;

  DBUG_ENTER("full_table_scan");  
  DBUG_PRINT("enter", ("Starting new scan on %s", m_tabname));

  NdbOperation::LockMode lm=
    (NdbOperation::LockMode)get_ndb_lock_type(m_lock.type);
  bool need_pk = (lm == NdbOperation::LM_Read);
  if (!(op=trans->getNdbScanOperation((const NDBTAB *) m_table)) ||
      op->readTuples(lm, 
		     (need_pk)?NdbScanOperation::SF_KeyInfo:0, 
		     parallelism))
    ERR_RETURN(trans->getNdbError());
  m_active_cursor= op;
  if (generate_scan_filter(m_cond_stack, op))
    DBUG_RETURN(ndb_err(trans));
  if ((res= define_read_attrs(buf, op)))
    DBUG_RETURN(res);

  if (execute_no_commit(this,trans,false) != 0)
    DBUG_RETURN(ndb_err(trans));
  DBUG_PRINT("exit", ("Scan started successfully"));
  DBUG_RETURN(next_result(buf));
}

/*
  Insert one record into NDB
*/
int ha_ndbcluster::write_row(byte *record)
{
  bool has_auto_increment;
  uint i;
  NdbTransaction *trans= m_active_trans;
  NdbOperation *op;
  int res;
  THD *thd= table->in_use;
  DBUG_ENTER("write_row");

  has_auto_increment= (table->next_number_field && record == table->record[0]);
  if (table->s->primary_key != MAX_KEY)
  {
    /*
     * Increase any auto_incremented primary key
     */
    if (has_auto_increment) 
    {
      int error;
      
      m_skip_auto_increment= FALSE;
      if ((error= update_auto_increment()))
        DBUG_RETURN(error);
      /* Ensure that handler is always called for auto_increment values */
      thd->next_insert_id= 0;
      m_skip_auto_increment= !auto_increment_column_changed;
    }
  }
  
  /*
   * If IGNORE the ignore constraint violations on primary and unique keys
   */
  if (!m_use_write && m_ignore_dup_key)
  {
    /*
      compare if expression with that in start_bulk_insert()
      start_bulk_insert will set parameters to ensure that each
      write_row is committed individually
    */
    int peek_res= peek_indexed_rows(record, true);
    
    if (!peek_res) 
    {
      DBUG_RETURN(HA_ERR_FOUND_DUPP_KEY);
    }
    if (peek_res != HA_ERR_KEY_NOT_FOUND)
      DBUG_RETURN(peek_res);
  }

  statistic_increment(thd->status_var.ha_write_count, &LOCK_status);
  if (table->timestamp_field_type & TIMESTAMP_AUTO_SET_ON_INSERT)
    table->timestamp_field->set_time();

  if (!(op= trans->getNdbOperation((const NDBTAB *) m_table)))
    ERR_RETURN(trans->getNdbError());

  res= (m_use_write) ? op->writeTuple() :op->insertTuple(); 
  if (res != 0)
    ERR_RETURN(trans->getNdbError());  
 
  if (table->s->primary_key == MAX_KEY) 
  {
    // Table has hidden primary key
    Ndb *ndb= get_ndb();
    int ret;
    Uint64 auto_value;
    uint retries= NDB_AUTO_INCREMENT_RETRIES;
    do {
      ret= ndb->getAutoIncrementValue((const NDBTAB *) m_table, auto_value, 1);
    } while (ret == -1 && 
             --retries &&
             ndb->getNdbError().status == NdbError::TemporaryError);
    if (ret == -1)
      ERR_RETURN(ndb->getNdbError());
    if (set_hidden_key(op, table->s->fields, (const byte*)&auto_value))
      ERR_RETURN(op->getNdbError());
  } 
  else 
  {
    if ((res= set_primary_key_from_record(op, record)))
      return res;  
  }

  // Set non-key attribute(s)
  bool set_blob_value= FALSE;
  for (i= 0; i < table->s->fields; i++) 
  {
    Field *field= table->field[i];
    if (!(field->flags & PRI_KEY_FLAG) &&
        set_ndb_value(op, field, i, &set_blob_value))
    {
      m_skip_auto_increment= TRUE;
      ERR_RETURN(op->getNdbError());
    }
  }

  m_rows_changed++;

  /*
    Execute write operation
    NOTE When doing inserts with many values in 
    each INSERT statement it should not be necessary
    to NoCommit the transaction between each row.
    Find out how this is detected!
  */
  m_rows_inserted++;
  no_uncommitted_rows_update(1);
  m_bulk_insert_not_flushed= TRUE;
  if ((m_rows_to_insert == (ha_rows) 1) || 
      ((m_rows_inserted % m_bulk_insert_rows) == 0) ||
      m_primary_key_update ||
      set_blob_value)
  {
    // Send rows to NDB
    DBUG_PRINT("info", ("Sending inserts to NDB, "\
                        "rows_inserted:%d, bulk_insert_rows: %d", 
                        (int)m_rows_inserted, (int)m_bulk_insert_rows));

    m_bulk_insert_not_flushed= FALSE;
    if (m_transaction_on)
    {
      if (execute_no_commit(this,trans,false) != 0)
      {
        m_skip_auto_increment= TRUE;
        no_uncommitted_rows_execute_failure();
        DBUG_RETURN(ndb_err(trans));
      }
    }
    else
    {
      if (execute_commit(this,trans) != 0)
      {
        m_skip_auto_increment= TRUE;
        no_uncommitted_rows_execute_failure();
        DBUG_RETURN(ndb_err(trans));
      }
      if (trans->restart() != 0)
      {
        DBUG_ASSERT(0);
        DBUG_RETURN(-1);
      }
    }
  }
  if ((has_auto_increment) && (m_skip_auto_increment))
  {
    Ndb *ndb= get_ndb();
    Uint64 next_val= (Uint64) table->next_number_field->val_int() + 1;
#ifndef DBUG_OFF
    char buff[22];
    DBUG_PRINT("info", 
<<<<<<< HEAD
               ("Trying to set next auto increment value to %s",
                llstr(next_val, buff)));
#endif
    if (ndb->setAutoIncrementValue((const NDBTAB *) m_table, next_val, TRUE)
        == -1)
      ERR_RETURN(ndb->getNdbError());
=======
	       ("Trying to set next auto increment value to %lu",
                (ulong) next_val));
    if (ndb->setAutoIncrementValue((const NDBTAB *) m_table, next_val, TRUE))
      DBUG_PRINT("info", 
		 ("Setting next auto increment value to %u", (uint) next_val));
>>>>>>> e12ad391
  }
  m_skip_auto_increment= TRUE;

  DBUG_RETURN(0);
}


/* Compare if a key in a row has changed */

int ha_ndbcluster::key_cmp(uint keynr, const byte * old_row,
                           const byte * new_row)
{
  KEY_PART_INFO *key_part=table->key_info[keynr].key_part;
  KEY_PART_INFO *end=key_part+table->key_info[keynr].key_parts;

  for (; key_part != end ; key_part++)
  {
    if (key_part->null_bit)
    {
      if ((old_row[key_part->null_offset] & key_part->null_bit) !=
          (new_row[key_part->null_offset] & key_part->null_bit))
        return 1;
    }
    if (key_part->key_part_flag & (HA_BLOB_PART | HA_VAR_LENGTH_PART))
    {

      if (key_part->field->cmp_binary((char*) (old_row + key_part->offset),
                                      (char*) (new_row + key_part->offset),
                                      (ulong) key_part->length))
        return 1;
    }
    else
    {
      if (memcmp(old_row+key_part->offset, new_row+key_part->offset,
                 key_part->length))
        return 1;
    }
  }
  return 0;
}

/*
  Update one record in NDB using primary key
*/

int ha_ndbcluster::update_row(const byte *old_data, byte *new_data)
{
  THD *thd= current_thd;
  NdbTransaction *trans= m_active_trans;
  NdbScanOperation* cursor= m_active_cursor;
  NdbOperation *op;
  uint i;
  bool pk_update= (table->s->primary_key != MAX_KEY &&
		   key_cmp(table->s->primary_key, old_data, new_data));
  DBUG_ENTER("update_row");
  
  /*
   * If IGNORE the ignore constraint violations on primary and unique keys,
   * but check that it is not part of INSERT ... ON DUPLICATE KEY UPDATE
   */
  if (m_ignore_dup_key && thd->lex->sql_command == SQLCOM_UPDATE)
  {
    int peek_res= peek_indexed_rows(new_data, pk_update);
    
    if (!peek_res) 
    {
      DBUG_RETURN(HA_ERR_FOUND_DUPP_KEY);
    }
    if (peek_res != HA_ERR_KEY_NOT_FOUND)
      DBUG_RETURN(peek_res);
  }

  statistic_increment(thd->status_var.ha_update_count, &LOCK_status);
  if (table->timestamp_field_type & TIMESTAMP_AUTO_SET_ON_UPDATE)
  {
    table->timestamp_field->set_time();
    // Set query_id so that field is really updated
    table->timestamp_field->query_id= thd->query_id;
  }

  /* Check for update of primary key for special handling */  
  if (pk_update)
  {
    int read_res, insert_res, delete_res, undo_res;

    DBUG_PRINT("info", ("primary key update, doing pk read+delete+insert"));
    // Get all old fields, since we optimize away fields not in query
    read_res= complemented_pk_read(old_data, new_data);
    if (read_res)
    {
      DBUG_PRINT("info", ("pk read failed"));
      DBUG_RETURN(read_res);
    }
    // Delete old row
    m_primary_key_update= TRUE;
    delete_res= delete_row(old_data);
    m_primary_key_update= FALSE;
    if (delete_res)
    {
      DBUG_PRINT("info", ("delete failed"));
      DBUG_RETURN(delete_res);
    }     
    // Insert new row
    DBUG_PRINT("info", ("delete succeded"));
    m_primary_key_update= TRUE;
    insert_res= write_row(new_data);
    m_primary_key_update= FALSE;
    if (insert_res)
    {
      DBUG_PRINT("info", ("insert failed"));
      if (trans->commitStatus() == NdbConnection::Started)
      {
        // Undo delete_row(old_data)
        m_primary_key_update= TRUE;
        undo_res= write_row((byte *)old_data);
        if (undo_res)
          push_warning(current_thd, 
                       MYSQL_ERROR::WARN_LEVEL_WARN, 
                       undo_res, 
                       "NDB failed undoing delete at primary key update");
        m_primary_key_update= FALSE;
      }
      DBUG_RETURN(insert_res);
    }
    DBUG_PRINT("info", ("delete+insert succeeded"));
    DBUG_RETURN(0);
  }

  if (cursor)
  {
    /*
      We are scanning records and want to update the record
      that was just found, call updateTuple on the cursor 
      to take over the lock to a new update operation
      And thus setting the primary key of the record from 
      the active record in cursor
    */
    DBUG_PRINT("info", ("Calling updateTuple on cursor"));
    if (!(op= cursor->updateCurrentTuple()))
      ERR_RETURN(trans->getNdbError());
    m_lock_tuple= false;
    m_ops_pending++;
    if (uses_blob_value(FALSE))
      m_blobs_pending= TRUE;
  }
  else
  {  
    if (!(op= trans->getNdbOperation((const NDBTAB *) m_table)) ||
        op->updateTuple() != 0)
      ERR_RETURN(trans->getNdbError());  
    
    if (table->s->primary_key == MAX_KEY) 
    {
      // This table has no primary key, use "hidden" primary key
      DBUG_PRINT("info", ("Using hidden key"));
      
      // Require that the PK for this record has previously been 
      // read into m_ref
      DBUG_DUMP("key", m_ref, NDB_HIDDEN_PRIMARY_KEY_LENGTH);
      
      if (set_hidden_key(op, table->s->fields, m_ref))
        ERR_RETURN(op->getNdbError());
    } 
    else 
    {
      int res;
      if ((res= set_primary_key_from_record(op, old_data)))
        DBUG_RETURN(res);
    }
  }

  m_rows_changed++;

  // Set non-key attribute(s)
  for (i= 0; i < table->s->fields; i++) 
  {
    Field *field= table->field[i];
    if (((thd->query_id == field->query_id) || m_retrieve_all_fields) &&
        (!(field->flags & PRI_KEY_FLAG)) &&
        set_ndb_value(op, field, i))
      ERR_RETURN(op->getNdbError());
  }

  // Execute update operation
  if (!cursor && execute_no_commit(this,trans,false) != 0) {
    no_uncommitted_rows_execute_failure();
    DBUG_RETURN(ndb_err(trans));
  }
  
  DBUG_RETURN(0);
}


/*
  Delete one record from NDB, using primary key 
*/

int ha_ndbcluster::delete_row(const byte *record)
{
  THD *thd= current_thd;
  NdbTransaction *trans= m_active_trans;
  NdbScanOperation* cursor= m_active_cursor;
  NdbOperation *op;
  DBUG_ENTER("delete_row");

  statistic_increment(thd->status_var.ha_delete_count,&LOCK_status);
  m_rows_changed++;

  if (cursor)
  {
    /*
      We are scanning records and want to delete the record
      that was just found, call deleteTuple on the cursor 
      to take over the lock to a new delete operation
      And thus setting the primary key of the record from 
      the active record in cursor
    */
    DBUG_PRINT("info", ("Calling deleteTuple on cursor"));
    if (cursor->deleteCurrentTuple() != 0)
      ERR_RETURN(trans->getNdbError());     
    m_lock_tuple= false;
    m_ops_pending++;

    no_uncommitted_rows_update(-1);

    if (!m_primary_key_update)
      // If deleting from cursor, NoCommit will be handled in next_result
      DBUG_RETURN(0);
  }
  else
  {
    
    if (!(op=trans->getNdbOperation((const NDBTAB *) m_table)) || 
        op->deleteTuple() != 0)
      ERR_RETURN(trans->getNdbError());
    
    no_uncommitted_rows_update(-1);
    
    if (table->s->primary_key == MAX_KEY) 
    {
      // This table has no primary key, use "hidden" primary key
      DBUG_PRINT("info", ("Using hidden key"));
      
      if (set_hidden_key(op, table->s->fields, m_ref))
        ERR_RETURN(op->getNdbError());
    } 
    else 
    {
      int res;
      if ((res= set_primary_key_from_record(op, record)))
        return res;  
    }
  }

  // Execute delete operation
  if (execute_no_commit(this,trans,false) != 0) {
    no_uncommitted_rows_execute_failure();
    DBUG_RETURN(ndb_err(trans));
  }
  DBUG_RETURN(0);
}
  
/*
  Unpack a record read from NDB 

  SYNOPSIS
    unpack_record()
    buf                 Buffer to store read row

  NOTE
    The data for each row is read directly into the
    destination buffer. This function is primarily 
    called in order to check if any fields should be 
    set to null.
*/

void ha_ndbcluster::unpack_record(byte* buf)
{
  uint row_offset= (uint) (buf - table->record[0]);
  Field **field, **end;
  NdbValue *value= m_value;
  DBUG_ENTER("unpack_record");

  end= table->field + table->s->fields;
  
  // Set null flag(s)
  bzero(buf, table->s->null_bytes);
  for (field= table->field;
       field < end;
       field++, value++)
  {
    if ((*value).ptr)
    {
      if (! ((*field)->flags & BLOB_FLAG))
      {
        if ((*value).rec->isNULL())
         (*field)->set_null(row_offset);
        else if ((*field)->type() == MYSQL_TYPE_BIT)
        {
          uint pack_len= (*field)->pack_length();
          if (pack_len < 5)
          {
            DBUG_PRINT("info", ("bit field H'%.8X", 
                                (*value).rec->u_32_value()));
            ((Field_bit *) *field)->store((longlong) 
                                          (*value).rec->u_32_value(),
                                          FALSE);
          }
          else
          {
            DBUG_PRINT("info", ("bit field H'%.8X%.8X",
                                *(Uint32 *)(*value).rec->aRef(),
                                *((Uint32 *)(*value).rec->aRef()+1)));
            ((Field_bit *) *field)->store((longlong)
                                          (*value).rec->u_64_value(), TRUE);
          }
        }
      }
      else
      {
        NdbBlob* ndb_blob= (*value).blob;
        bool isNull= TRUE;
#ifndef DBUG_OFF
        int ret= 
#endif
          ndb_blob->getNull(isNull);
        DBUG_ASSERT(ret == 0);
        if (isNull)
          (*field)->set_null(row_offset);
      }
    }
  }
  
#ifndef DBUG_OFF
  // Read and print all values that was fetched
  if (table->s->primary_key == MAX_KEY)
  {
    // Table with hidden primary key
    int hidden_no= table->s->fields;
    char buff[22];
    const NDBTAB *tab= (const NDBTAB *) m_table;
    const NDBCOL *hidden_col= tab->getColumn(hidden_no);
    const NdbRecAttr* rec= m_value[hidden_no].rec;
    DBUG_ASSERT(rec);
    DBUG_PRINT("hidden", ("%d: %s \"%s\"", hidden_no, 
			  hidden_col->getName(),
                          llstr(rec->u_64_value(), buff)));
  }
  print_results();
#endif
  DBUG_VOID_RETURN;
}

/*
  Utility function to print/dump the fetched field
 */

void ha_ndbcluster::print_results()
{
  DBUG_ENTER("print_results");

#ifndef DBUG_OFF
  if (!_db_on_)
    DBUG_VOID_RETURN;

  char buf_type[MAX_FIELD_WIDTH], buf_val[MAX_FIELD_WIDTH];
  String type(buf_type, sizeof(buf_type), &my_charset_bin);
  String val(buf_val, sizeof(buf_val), &my_charset_bin);
  for (uint f= 0; f < table->s->fields; f++)
  {
    /* Use DBUG_PRINT since DBUG_FILE cannot be filtered out */
    char buf[2000];
    Field *field;
    void* ptr;
    NdbValue value;

    buf[0]= 0;
    field= table->field[f];
    if (!(value= m_value[f]).ptr)
    {
      strmov(buf, "not read");
      goto print_value;
    }

    ptr= field->ptr;

    if (! (field->flags & BLOB_FLAG))
    {
      if (value.rec->isNULL())
      {
        strmov(buf, "NULL");
        goto print_value;
      }
      type.length(0);
      val.length(0);
      field->sql_type(type);
      field->val_str(&val);
      my_snprintf(buf, sizeof(buf), "%s %s", type.c_ptr(), val.c_ptr());
    }
    else
    {
      NdbBlob *ndb_blob= value.blob;
      bool isNull= TRUE;
      ndb_blob->getNull(isNull);
      if (isNull)
        strmov(buf, "NULL");
    }

<<<<<<< HEAD
print_value:
    DBUG_PRINT("value", ("%u,%s: %s", f, field->field_name, buf));
=======
    switch (col->getType()) {
    case NdbDictionary::Column::Tinyint: {
      char value= *field->ptr;
      fprintf(DBUG_FILE, "Tinyint\t%d", value);
      break;
    }
    case NdbDictionary::Column::Tinyunsigned: {
      unsigned char value= *field->ptr;
      fprintf(DBUG_FILE, "Tinyunsigned\t%u", value);
      break;
    }
    case NdbDictionary::Column::Smallint: {
      short value= *field->ptr;
      fprintf(DBUG_FILE, "Smallint\t%d", value);
      break;
    }
    case NdbDictionary::Column::Smallunsigned: {
      unsigned short value= *field->ptr;
      fprintf(DBUG_FILE, "Smallunsigned\t%u", value);
      break;
    }
    case NdbDictionary::Column::Mediumint: {
      byte value[3];
      memcpy(value, field->ptr, 3);
      fprintf(DBUG_FILE, "Mediumint\t%d,%d,%d", value[0], value[1], value[2]);
      break;
    }
    case NdbDictionary::Column::Mediumunsigned: {
      byte value[3];
      memcpy(value, field->ptr, 3);
      fprintf(DBUG_FILE, "Mediumunsigned\t%u,%u,%u", value[0], value[1], value[2]);
      break;
    }
    case NdbDictionary::Column::Int: {
      fprintf(DBUG_FILE, "Int\t%ld", (long) field->val_int());
      break;
    }
    case NdbDictionary::Column::Unsigned: {
      Uint32 value= (Uint32) *field->ptr;
      fprintf(DBUG_FILE, "Unsigned\t%u", value);
      break;
    }
    case NdbDictionary::Column::Bigint: {
      Int64 value= (Int64) *field->ptr;
      fprintf(DBUG_FILE, "Bigint\t%lld", value);
      break;
    }
    case NdbDictionary::Column::Bigunsigned: {
      Uint64 value= (Uint64) *field->ptr;
      fprintf(DBUG_FILE, "Bigunsigned\t%llu", value);
      break;
    }
    case NdbDictionary::Column::Float: {
      float value= (float) *field->ptr;
      fprintf(DBUG_FILE, "Float\t%f", value);
      break;
    }
    case NdbDictionary::Column::Double: {
      double value= (double) *field->ptr;
      fprintf(DBUG_FILE, "Double\t%f", value);
      break;
    }
    case NdbDictionary::Column::Olddecimal: {
      char *value= field->ptr;
      fprintf(DBUG_FILE, "Olddecimal\t'%-*s'", field->pack_length(), value);
      break;
    }
    case NdbDictionary::Column::Olddecimalunsigned: {
      char *value= field->ptr;
      fprintf(DBUG_FILE, "Olddecimalunsigned\t'%-*s'", field->pack_length(), value);
      break;
    }
    case NdbDictionary::Column::Char:{
      const char *value= (char *) field->ptr;
      fprintf(DBUG_FILE, "Char\t'%.*s'", field->pack_length(), value);
      break;
    }
    case NdbDictionary::Column::Varchar:
    case NdbDictionary::Column::Binary:
    case NdbDictionary::Column::Varbinary: {
      const char *value= (char *) field->ptr;
      fprintf(DBUG_FILE, "Var\t'%.*s'", field->pack_length(), value);
      break;
    }
    case NdbDictionary::Column::Datetime: {
      Uint64 value= (Uint64) *field->ptr;
      fprintf(DBUG_FILE, "Datetime\t%llu", value);
      break;
    }
    case NdbDictionary::Column::Date: {
      Uint64 value= (Uint64) *field->ptr;
      fprintf(DBUG_FILE, "Date\t%llu", value);
      break;
    }
    case NdbDictionary::Column::Time: {
      Uint64 value= (Uint64) *field->ptr;
      fprintf(DBUG_FILE, "Time\t%llu", value);
      break;
    }
    case NdbDictionary::Column::Blob: {
      Uint64 len= 0;
      ndb_blob->getLength(len);
      fprintf(DBUG_FILE, "Blob\t[len=%u]", (unsigned)len);
      break;
    }
    case NdbDictionary::Column::Text: {
      Uint64 len= 0;
      ndb_blob->getLength(len);
      fprintf(DBUG_FILE, "Text\t[len=%u]", (unsigned)len);
      break;
    }
    case NdbDictionary::Column::Undefined:
    default:
      fprintf(DBUG_FILE, "Unknown type: %d", col->getType());
      break;
    }
    fprintf(DBUG_FILE, "\n");
    
>>>>>>> e12ad391
  }
#endif
  DBUG_VOID_RETURN;
}


int ha_ndbcluster::index_init(uint index)
{
  DBUG_ENTER("ha_ndbcluster::index_init");
  DBUG_PRINT("enter", ("index: %u", index));
 /*
    Locks are are explicitly released in scan
    unless m_lock.type == TL_READ_HIGH_PRIORITY
    and no sub-sequent call to unlock_row()
   */
  m_lock_tuple= false;
  DBUG_RETURN(handler::index_init(index));
}


int ha_ndbcluster::index_end()
{
  DBUG_ENTER("ha_ndbcluster::index_end");
  DBUG_RETURN(close_scan());
}

/**
 * Check if key contains null
 */
static
int
check_null_in_key(const KEY* key_info, const byte *key, uint key_len)
{
  KEY_PART_INFO *curr_part, *end_part;
  const byte* end_ptr= key + key_len;
  curr_part= key_info->key_part;
  end_part= curr_part + key_info->key_parts;
  

  for (; curr_part != end_part && key < end_ptr; curr_part++)
  {
    if (curr_part->null_bit && *key)
      return 1;

    key += curr_part->store_length;
  }
  return 0;
}

int ha_ndbcluster::index_read(byte *buf,
                              const byte *key, uint key_len, 
                              enum ha_rkey_function find_flag)
{
  DBUG_ENTER("ha_ndbcluster::index_read");
  DBUG_PRINT("enter", ("active_index: %u, key_len: %u, find_flag: %d", 
                       active_index, key_len, find_flag));

  int error;
  ndb_index_type type= get_index_type(active_index);
  const KEY* key_info= table->key_info+active_index;
  switch (type){
  case PRIMARY_KEY_ORDERED_INDEX:
  case PRIMARY_KEY_INDEX:
    if (find_flag == HA_READ_KEY_EXACT && key_info->key_length == key_len)
    {
      if (m_active_cursor && (error= close_scan()))
        DBUG_RETURN(error);
      DBUG_RETURN(pk_read(key, key_len, buf));
    }
    else if (type == PRIMARY_KEY_INDEX)
    {
      DBUG_RETURN(1);
    }
    break;
  case UNIQUE_ORDERED_INDEX:
  case UNIQUE_INDEX:
    if (find_flag == HA_READ_KEY_EXACT && key_info->key_length == key_len &&
        !check_null_in_key(key_info, key, key_len))
    {
      if (m_active_cursor && (error= close_scan()))
        DBUG_RETURN(error);
      DBUG_RETURN(unique_index_read(key, key_len, buf));
    }
    else if (type == UNIQUE_INDEX)
    {
      DBUG_RETURN(unique_index_scan(key_info, key, key_len, buf));
    }
    break;
  case ORDERED_INDEX:
    break;
  default:
  case UNDEFINED_INDEX:
    DBUG_ASSERT(FALSE);
    DBUG_RETURN(1);
    break;
  }
  
  key_range start_key;
  start_key.key= key;
  start_key.length= key_len;
  start_key.flag= find_flag;
  bool descending= FALSE;
  switch (find_flag) {
  case HA_READ_KEY_OR_PREV:
  case HA_READ_BEFORE_KEY:
  case HA_READ_PREFIX_LAST:
  case HA_READ_PREFIX_LAST_OR_PREV:
    descending= TRUE;
    break;
  default:
    break;
  }
  error= ordered_index_scan(&start_key, 0, TRUE, descending, buf);  
  DBUG_RETURN(error == HA_ERR_END_OF_FILE ? HA_ERR_KEY_NOT_FOUND : error);
}


int ha_ndbcluster::index_read_idx(byte *buf, uint index_no, 
                              const byte *key, uint key_len, 
                              enum ha_rkey_function find_flag)
{
  statistic_increment(current_thd->status_var.ha_read_key_count, &LOCK_status);
  DBUG_ENTER("ha_ndbcluster::index_read_idx");
  DBUG_PRINT("enter", ("index_no: %u, key_len: %u", index_no, key_len));  
  index_init(index_no);  
  DBUG_RETURN(index_read(buf, key, key_len, find_flag));
}


int ha_ndbcluster::index_next(byte *buf)
{
  DBUG_ENTER("ha_ndbcluster::index_next");
  statistic_increment(current_thd->status_var.ha_read_next_count,
                      &LOCK_status);
  DBUG_RETURN(next_result(buf));
}


int ha_ndbcluster::index_prev(byte *buf)
{
  DBUG_ENTER("ha_ndbcluster::index_prev");
  statistic_increment(current_thd->status_var.ha_read_prev_count,
                      &LOCK_status);
  DBUG_RETURN(next_result(buf));
}


int ha_ndbcluster::index_first(byte *buf)
{
  DBUG_ENTER("ha_ndbcluster::index_first");
  statistic_increment(current_thd->status_var.ha_read_first_count,
                      &LOCK_status);
  // Start the ordered index scan and fetch the first row

  // Only HA_READ_ORDER indexes get called by index_first
  DBUG_RETURN(ordered_index_scan(0, 0, TRUE, FALSE, buf));
}


int ha_ndbcluster::index_last(byte *buf)
{
  DBUG_ENTER("ha_ndbcluster::index_last");
  statistic_increment(current_thd->status_var.ha_read_last_count,&LOCK_status);
  DBUG_RETURN(ordered_index_scan(0, 0, TRUE, TRUE, buf));
}

int ha_ndbcluster::index_read_last(byte * buf, const byte * key, uint key_len)
{
  DBUG_ENTER("ha_ndbcluster::index_read_last");
  DBUG_RETURN(index_read(buf, key, key_len, HA_READ_PREFIX_LAST));
}

inline
int ha_ndbcluster::read_range_first_to_buf(const key_range *start_key,
                                           const key_range *end_key,
                                           bool eq_r, bool sorted,
                                           byte* buf)
{
   ndb_index_type type= get_index_type(active_index);
KEY* key_info;
  int error= 1; 
  DBUG_ENTER("ha_ndbcluster::read_range_first_to_buf");
  DBUG_PRINT("info", ("eq_r: %d, sorted: %d", eq_r, sorted));

  switch (type){
  case PRIMARY_KEY_ORDERED_INDEX:
  case PRIMARY_KEY_INDEX:
    key_info= table->key_info + active_index;
    if (start_key && 
        start_key->length == key_info->key_length &&
        start_key->flag == HA_READ_KEY_EXACT)
    {
      if (m_active_cursor && (error= close_scan()))
        DBUG_RETURN(error);
      error= pk_read(start_key->key, start_key->length, buf);      
      DBUG_RETURN(error == HA_ERR_KEY_NOT_FOUND ? HA_ERR_END_OF_FILE : error);
    }
    break;
  case UNIQUE_ORDERED_INDEX:
  case UNIQUE_INDEX:
    key_info= table->key_info + active_index;
    if (start_key && start_key->length == key_info->key_length &&
        start_key->flag == HA_READ_KEY_EXACT && 
        !check_null_in_key(key_info, start_key->key, start_key->length))
    {
      if (m_active_cursor && (error= close_scan()))
        DBUG_RETURN(error);
      error= unique_index_read(start_key->key, start_key->length, buf);
      DBUG_RETURN(error == HA_ERR_KEY_NOT_FOUND ? HA_ERR_END_OF_FILE : error);
    }
    else if (type == UNIQUE_INDEX)
      DBUG_RETURN(unique_index_scan(key_info, 
				    start_key->key, 
				    start_key->length, 
				    buf));
    break;
  default:
    break;
  }

  // Start the ordered index scan and fetch the first row
  error= ordered_index_scan(start_key, end_key, sorted, FALSE, buf);
  DBUG_RETURN(error);
}


int ha_ndbcluster::read_range_first(const key_range *start_key,
                                    const key_range *end_key,
                                    bool eq_r, bool sorted)
{
  byte* buf= table->record[0];
  DBUG_ENTER("ha_ndbcluster::read_range_first");
  
  DBUG_RETURN(read_range_first_to_buf(start_key,
                                      end_key,
                                      eq_r, 
                                      sorted,
                                      buf));
}

int ha_ndbcluster::read_range_next()
{
  DBUG_ENTER("ha_ndbcluster::read_range_next");
  DBUG_RETURN(next_result(table->record[0]));
}


int ha_ndbcluster::rnd_init(bool scan)
{
  NdbScanOperation *cursor= m_active_cursor;
  DBUG_ENTER("rnd_init");
  DBUG_PRINT("enter", ("scan: %d", scan));
  // Check if scan is to be restarted
  if (cursor)
  {
    if (!scan)
      DBUG_RETURN(1);
    if (cursor->restart(m_force_send) != 0)
    {
      DBUG_ASSERT(0);
      DBUG_RETURN(-1);
    }
  }
  index_init(table->s->primary_key);
  DBUG_RETURN(0);
}

int ha_ndbcluster::close_scan()
{
  NdbTransaction *trans= m_active_trans;
  DBUG_ENTER("close_scan");

  m_multi_cursor= 0;
  if (!m_active_cursor && !m_multi_cursor)
    DBUG_RETURN(1);

  NdbScanOperation *cursor= m_active_cursor ? m_active_cursor : m_multi_cursor;
  
  if (m_lock_tuple)
  {
    /*
      Lock level m_lock.type either TL_WRITE_ALLOW_WRITE
      (SELECT FOR UPDATE) or TL_READ_WITH_SHARED_LOCKS (SELECT
      LOCK WITH SHARE MODE) and row was not explictly unlocked 
      with unlock_row() call
    */
      NdbOperation *op;
      // Lock row
      DBUG_PRINT("info", ("Keeping lock on scanned row"));
      
      if (!(op= cursor->lockCurrentTuple()))
      {
	m_lock_tuple= false;
	ERR_RETURN(trans->getNdbError());
      }
      m_ops_pending++;      
  }
  m_lock_tuple= false;
  if (m_ops_pending)
  {
    /*
      Take over any pending transactions to the 
      deleteing/updating transaction before closing the scan    
    */
<<<<<<< HEAD
    DBUG_PRINT("info", ("ops_pending: %ld", (long) m_ops_pending));    
    if (execute_no_commit(this,trans,false) != 0) {
=======
    DBUG_PRINT("info", ("ops_pending: %lu", (ulong) m_ops_pending));    
    if (execute_no_commit(this,trans) != 0) {
>>>>>>> e12ad391
      no_uncommitted_rows_execute_failure();
      DBUG_RETURN(ndb_err(trans));
    }
    m_ops_pending= 0;
  }
  
  cursor->close(m_force_send, TRUE);
  m_active_cursor= m_multi_cursor= NULL;
  DBUG_RETURN(0);
}

int ha_ndbcluster::rnd_end()
{
  DBUG_ENTER("rnd_end");
  DBUG_RETURN(close_scan());
}


int ha_ndbcluster::rnd_next(byte *buf)
{
  DBUG_ENTER("rnd_next");
  statistic_increment(current_thd->status_var.ha_read_rnd_next_count,
                      &LOCK_status);

  if (!m_active_cursor)
    DBUG_RETURN(full_table_scan(buf));
  DBUG_RETURN(next_result(buf));
}


/*
  An "interesting" record has been found and it's pk 
  retrieved by calling position
  Now it's time to read the record from db once 
  again
*/

int ha_ndbcluster::rnd_pos(byte *buf, byte *pos)
{
  DBUG_ENTER("rnd_pos");
  statistic_increment(current_thd->status_var.ha_read_rnd_count,
                      &LOCK_status);
  // The primary key for the record is stored in pos
  // Perform a pk_read using primary key "index"
  DBUG_RETURN(pk_read(pos, ref_length, buf));  
}


/*
  Store the primary key of this record in ref 
  variable, so that the row can be retrieved again later
  using "reference" in rnd_pos
*/

void ha_ndbcluster::position(const byte *record)
{
  KEY *key_info;
  KEY_PART_INFO *key_part;
  KEY_PART_INFO *end;
  byte *buff;
  DBUG_ENTER("position");

  if (table->s->primary_key != MAX_KEY) 
  {
    key_info= table->key_info + table->s->primary_key;
    key_part= key_info->key_part;
    end= key_part + key_info->key_parts;
    buff= ref;
    
    for (; key_part != end; key_part++) 
    {
      if (key_part->null_bit) {
        /* Store 0 if the key part is a NULL part */      
        if (record[key_part->null_offset]
            & key_part->null_bit) {
          *buff++= 1;
          continue;
        }      
        *buff++= 0;
      }

      size_t len = key_part->length;
      const byte * ptr = record + key_part->offset;
      Field *field = key_part->field;
      if (field->type() ==  MYSQL_TYPE_VARCHAR)
      {
        if (((Field_varstring*)field)->length_bytes == 1)
        {
          /**
           * Keys always use 2 bytes length
           */
          buff[0] = ptr[0];
          buff[1] = 0;
          memcpy(buff+2, ptr + 1, len);
        }
        else
        {
          memcpy(buff, ptr, len + 2);
        }
        len += 2;
      }
      else
      {
        memcpy(buff, ptr, len);
      }
      buff += len;
    }
  } 
  else 
  {
    // No primary key, get hidden key
    DBUG_PRINT("info", ("Getting hidden key"));
#ifndef DBUG_OFF
    int hidden_no= table->s->fields;
    const NDBTAB *tab= (const NDBTAB *) m_table;  
    const NDBCOL *hidden_col= tab->getColumn(hidden_no);
    DBUG_ASSERT(hidden_col->getPrimaryKey() && 
                hidden_col->getAutoIncrement() &&
                ref_length == NDB_HIDDEN_PRIMARY_KEY_LENGTH);
#endif
    memcpy(ref, m_ref, ref_length);
  }
  
  DBUG_DUMP("ref", (char*)ref, ref_length);
  DBUG_VOID_RETURN;
}


int ha_ndbcluster::info(uint flag)
{
  int result= 0;
  DBUG_ENTER("info");
  DBUG_PRINT("enter", ("flag: %d", flag));
  
  if (flag & HA_STATUS_POS)
    DBUG_PRINT("info", ("HA_STATUS_POS"));
  if (flag & HA_STATUS_NO_LOCK)
    DBUG_PRINT("info", ("HA_STATUS_NO_LOCK"));
  if (flag & HA_STATUS_TIME)
    DBUG_PRINT("info", ("HA_STATUS_TIME"));
  if (flag & HA_STATUS_VARIABLE)
  {
    DBUG_PRINT("info", ("HA_STATUS_VARIABLE"));
    if (m_table_info)
    {
      if (m_ha_not_exact_count)
        records= 100;
      else
	result= records_update();
    }
    else
    {
      if ((my_errno= check_ndb_connection()))
        DBUG_RETURN(my_errno);
      Ndb *ndb= get_ndb();
      struct Ndb_statistics stat;
      ndb->setDatabaseName(m_dbname);
      if (current_thd->variables.ndb_use_exact_count &&
          (result= ndb_get_table_statistics(this, true, ndb, m_tabname, &stat))
          == 0)
      {
        mean_rec_length= stat.row_size;
        data_file_length= stat.fragment_memory;
        records= stat.row_count;
      }
      else
      {
        mean_rec_length= 0;
        records= 100;
      }
    }
  }
  if (flag & HA_STATUS_CONST)
  {
    DBUG_PRINT("info", ("HA_STATUS_CONST"));
    set_rec_per_key();
  }
  if (flag & HA_STATUS_ERRKEY)
  {
    DBUG_PRINT("info", ("HA_STATUS_ERRKEY"));
    errkey= m_dupkey;
  }
  if (flag & HA_STATUS_AUTO)
  {
    DBUG_PRINT("info", ("HA_STATUS_AUTO"));
    if (m_table && table->found_next_number_field)
    {
      Ndb *ndb= get_ndb();
      
      Uint64 auto_increment_value64;
      if (ndb->readAutoIncrementValue((const NDBTAB *) m_table,
                                      auto_increment_value64) == -1)
      {
        const NdbError err= ndb->getNdbError();
        sql_print_error("Error %lu in readAutoIncrementValue(): %s",
                        (ulong) err.code, err.message);
        auto_increment_value= ~(Uint64)0;
      }
      else
        auto_increment_value= (ulonglong)auto_increment_value64;
    }
  }

  if(result == -1)
    result= HA_ERR_NO_CONNECTION;

  DBUG_RETURN(result);
}


int ha_ndbcluster::extra(enum ha_extra_function operation)
{
  DBUG_ENTER("extra");
  switch (operation) {
  case HA_EXTRA_NORMAL:              /* Optimize for space (def) */
    DBUG_PRINT("info", ("HA_EXTRA_NORMAL"));
    break;
  case HA_EXTRA_QUICK:                 /* Optimize for speed */
    DBUG_PRINT("info", ("HA_EXTRA_QUICK"));
    break;
  case HA_EXTRA_RESET:                 /* Reset database to after open */
    DBUG_PRINT("info", ("HA_EXTRA_RESET"));
    DBUG_PRINT("info", ("Clearing condition stack"));
    cond_clear();
    break;
  case HA_EXTRA_CACHE:                 /* Cash record in HA_rrnd() */
    DBUG_PRINT("info", ("HA_EXTRA_CACHE"));
    break;
  case HA_EXTRA_NO_CACHE:              /* End cacheing of records (def) */
    DBUG_PRINT("info", ("HA_EXTRA_NO_CACHE"));
    break;
  case HA_EXTRA_NO_READCHECK:          /* No readcheck on update */
    DBUG_PRINT("info", ("HA_EXTRA_NO_READCHECK"));
    break;
  case HA_EXTRA_READCHECK:             /* Use readcheck (def) */
    DBUG_PRINT("info", ("HA_EXTRA_READCHECK"));
    break;
  case HA_EXTRA_KEYREAD:               /* Read only key to database */
    DBUG_PRINT("info", ("HA_EXTRA_KEYREAD"));
    break;
  case HA_EXTRA_NO_KEYREAD:            /* Normal read of records (def) */
    DBUG_PRINT("info", ("HA_EXTRA_NO_KEYREAD"));
    break;
  case HA_EXTRA_NO_USER_CHANGE:        /* No user is allowed to write */
    DBUG_PRINT("info", ("HA_EXTRA_NO_USER_CHANGE"));
    break;
  case HA_EXTRA_KEY_CACHE:
    DBUG_PRINT("info", ("HA_EXTRA_KEY_CACHE"));
    break;
  case HA_EXTRA_NO_KEY_CACHE:
    DBUG_PRINT("info", ("HA_EXTRA_NO_KEY_CACHE"));
    break;
  case HA_EXTRA_WAIT_LOCK:            /* Wait until file is avalably (def) */
    DBUG_PRINT("info", ("HA_EXTRA_WAIT_LOCK"));
    break;
  case HA_EXTRA_NO_WAIT_LOCK:         /* If file is locked, return quickly */
    DBUG_PRINT("info", ("HA_EXTRA_NO_WAIT_LOCK"));
    break;
  case HA_EXTRA_WRITE_CACHE:           /* Use write cache in ha_write() */
    DBUG_PRINT("info", ("HA_EXTRA_WRITE_CACHE"));
    break;
  case HA_EXTRA_FLUSH_CACHE:           /* flush write_record_cache */
    DBUG_PRINT("info", ("HA_EXTRA_FLUSH_CACHE"));
    break;
  case HA_EXTRA_NO_KEYS:               /* Remove all update of keys */
    DBUG_PRINT("info", ("HA_EXTRA_NO_KEYS"));
    break;
  case HA_EXTRA_KEYREAD_CHANGE_POS:         /* Keyread, but change pos */
    DBUG_PRINT("info", ("HA_EXTRA_KEYREAD_CHANGE_POS")); /* xxxxchk -r must be used */
    break;                                  
  case HA_EXTRA_REMEMBER_POS:          /* Remember pos for next/prev */
    DBUG_PRINT("info", ("HA_EXTRA_REMEMBER_POS"));
    break;
  case HA_EXTRA_RESTORE_POS:
    DBUG_PRINT("info", ("HA_EXTRA_RESTORE_POS"));
    break;
  case HA_EXTRA_REINIT_CACHE:          /* init cache from current record */
    DBUG_PRINT("info", ("HA_EXTRA_REINIT_CACHE"));
    break;
  case HA_EXTRA_FORCE_REOPEN:          /* Datafile have changed on disk */
    DBUG_PRINT("info", ("HA_EXTRA_FORCE_REOPEN"));
    break;
  case HA_EXTRA_FLUSH:                 /* Flush tables to disk */
    DBUG_PRINT("info", ("HA_EXTRA_FLUSH"));
    break;
  case HA_EXTRA_NO_ROWS:               /* Don't write rows */
    DBUG_PRINT("info", ("HA_EXTRA_NO_ROWS"));
    break;
  case HA_EXTRA_RESET_STATE:           /* Reset positions */
    DBUG_PRINT("info", ("HA_EXTRA_RESET_STATE"));
    break;
  case HA_EXTRA_IGNORE_DUP_KEY:       /* Dup keys don't rollback everything*/
    DBUG_PRINT("info", ("HA_EXTRA_IGNORE_DUP_KEY"));
    DBUG_PRINT("info", ("Ignoring duplicate key"));
    m_ignore_dup_key= TRUE;
    break;
  case HA_EXTRA_NO_IGNORE_DUP_KEY:
    DBUG_PRINT("info", ("HA_EXTRA_NO_IGNORE_DUP_KEY"));
    m_ignore_dup_key= FALSE;
    break;
  case HA_EXTRA_RETRIEVE_ALL_COLS:    /* Retrieve all columns, not just those
                                         where field->query_id is the same as
                                         the current query id */
    DBUG_PRINT("info", ("HA_EXTRA_RETRIEVE_ALL_COLS"));
    m_retrieve_all_fields= TRUE;
    break;
  case HA_EXTRA_PREPARE_FOR_DELETE:
    DBUG_PRINT("info", ("HA_EXTRA_PREPARE_FOR_DELETE"));
    break;
  case HA_EXTRA_PREPARE_FOR_UPDATE:     /* Remove read cache if problems */
    DBUG_PRINT("info", ("HA_EXTRA_PREPARE_FOR_UPDATE"));
    break;
  case HA_EXTRA_PRELOAD_BUFFER_SIZE: 
    DBUG_PRINT("info", ("HA_EXTRA_PRELOAD_BUFFER_SIZE"));
    break;
  case HA_EXTRA_RETRIEVE_PRIMARY_KEY: 
    DBUG_PRINT("info", ("HA_EXTRA_RETRIEVE_PRIMARY_KEY"));
    m_retrieve_primary_key= TRUE;
    break;
  case HA_EXTRA_CHANGE_KEY_TO_UNIQUE: 
    DBUG_PRINT("info", ("HA_EXTRA_CHANGE_KEY_TO_UNIQUE"));
    break;
  case HA_EXTRA_CHANGE_KEY_TO_DUP: 
    DBUG_PRINT("info", ("HA_EXTRA_CHANGE_KEY_TO_DUP"));
  case HA_EXTRA_KEYREAD_PRESERVE_FIELDS:
    DBUG_PRINT("info", ("HA_EXTRA_KEYREAD_PRESERVE_FIELDS"));
    break;
  case HA_EXTRA_WRITE_CAN_REPLACE:
    DBUG_PRINT("info", ("HA_EXTRA_WRITE_CAN_REPLACE"));
    if (!m_has_unique_index)
    {
      DBUG_PRINT("info", ("Turning ON use of write instead of insert"));
      m_use_write= TRUE;
    }
    break;
  case HA_EXTRA_WRITE_CANNOT_REPLACE:
    DBUG_PRINT("info", ("HA_EXTRA_WRITE_CANNOT_REPLACE"));
    DBUG_PRINT("info", ("Turning OFF use of write instead of insert"));
    m_use_write= FALSE;
    break;
  }
  
  DBUG_RETURN(0);
}

/* 
   Start of an insert, remember number of rows to be inserted, it will
   be used in write_row and get_autoincrement to send an optimal number
   of rows in each roundtrip to the server

   SYNOPSIS
   rows     number of rows to insert, 0 if unknown

*/

void ha_ndbcluster::start_bulk_insert(ha_rows rows)
{
  int bytes, batch;
  const NDBTAB *tab= (const NDBTAB *) m_table;    

  DBUG_ENTER("start_bulk_insert");
  DBUG_PRINT("enter", ("rows: %d", (int)rows));
  
  m_rows_inserted= (ha_rows) 0;
  if (!m_use_write && m_ignore_dup_key)
  {
    /*
      compare if expression with that in write_row
      we have a situation where peek_indexed_rows() will be called
      so we cannot batch
    */
    DBUG_PRINT("info", ("Batching turned off as duplicate key is "
                        "ignored by using peek_row"));
    m_rows_to_insert= 1;
    m_bulk_insert_rows= 1;
    DBUG_VOID_RETURN;
  }
  if (rows == (ha_rows) 0)
  {
    /* We don't know how many will be inserted, guess */
    m_rows_to_insert= m_autoincrement_prefetch;
  }
  else
    m_rows_to_insert= rows; 

  /* 
    Calculate how many rows that should be inserted
    per roundtrip to NDB. This is done in order to minimize the 
    number of roundtrips as much as possible. However performance will 
    degrade if too many bytes are inserted, thus it's limited by this 
    calculation.   
  */
  const int bytesperbatch= 8192;
  bytes= 12 + tab->getRowSizeInBytes() + 4 * tab->getNoOfColumns();
  batch= bytesperbatch/bytes;
  batch= batch == 0 ? 1 : batch;
  DBUG_PRINT("info", ("batch: %d, bytes: %d", batch, bytes));
  m_bulk_insert_rows= batch;

  DBUG_VOID_RETURN;
}

/*
  End of an insert
 */
int ha_ndbcluster::end_bulk_insert()
{
  int error= 0;

  DBUG_ENTER("end_bulk_insert");
  // Check if last inserts need to be flushed
  if (m_bulk_insert_not_flushed)
  {
    NdbTransaction *trans= m_active_trans;
    // Send rows to NDB
    DBUG_PRINT("info", ("Sending inserts to NDB, "\
                        "rows_inserted:%d, bulk_insert_rows: %d", 
                        (int) m_rows_inserted, (int) m_bulk_insert_rows)); 
    m_bulk_insert_not_flushed= FALSE;
    if (m_transaction_on)
    {
      if (execute_no_commit(this, trans,false) != 0)
      {
        no_uncommitted_rows_execute_failure();
        my_errno= error= ndb_err(trans);
      }
    }
    else
    {
      if (execute_commit(this, trans) != 0)
      {
        no_uncommitted_rows_execute_failure();
        my_errno= error= ndb_err(trans);
      }
      else
      {
        IF_DBUG(int res=) trans->restart();
        DBUG_ASSERT(res == 0);
      }
    }
  }

  m_rows_inserted= (ha_rows) 0;
  m_rows_to_insert= (ha_rows) 1;
  DBUG_RETURN(error);
}


int ha_ndbcluster::extra_opt(enum ha_extra_function operation, ulong cache_size)
{
  DBUG_ENTER("extra_opt");
  DBUG_PRINT("enter", ("cache_size: %lu", cache_size));
  DBUG_RETURN(extra(operation));
}

static const char *ha_ndbcluster_exts[] = {
 ha_ndb_ext,
 NullS
};

const char** ha_ndbcluster::bas_ext() const
{
  return ha_ndbcluster_exts;
}

/*
  How many seeks it will take to read through the table
  This is to be comparable to the number returned by records_in_range so
  that we can decide if we should scan the table or use keys.
*/

double ha_ndbcluster::scan_time()
{
  DBUG_ENTER("ha_ndbcluster::scan_time()");
  double res= rows2double(records*1000);
  DBUG_PRINT("exit", ("table: %s value: %f", 
                      m_tabname, res));
  DBUG_RETURN(res);
}

/*
  Convert MySQL table locks into locks supported by Ndb Cluster.
  Note that MySQL Cluster does currently not support distributed
  table locks, so to be safe one should set cluster in Single
  User Mode, before relying on table locks when updating tables
  from several MySQL servers
*/

THR_LOCK_DATA **ha_ndbcluster::store_lock(THD *thd,
                                          THR_LOCK_DATA **to,
                                          enum thr_lock_type lock_type)
{
  DBUG_ENTER("store_lock");
  if (lock_type != TL_IGNORE && m_lock.type == TL_UNLOCK) 
  {

    /* If we are not doing a LOCK TABLE, then allow multiple
       writers */
    
    /* Since NDB does not currently have table locks
       this is treated as a ordinary lock */

    if ((lock_type >= TL_WRITE_CONCURRENT_INSERT &&
         lock_type <= TL_WRITE) && !thd->in_lock_tables)      
      lock_type= TL_WRITE_ALLOW_WRITE;
    
    /* In queries of type INSERT INTO t1 SELECT ... FROM t2 ...
       MySQL would use the lock TL_READ_NO_INSERT on t2, and that
       would conflict with TL_WRITE_ALLOW_WRITE, blocking all inserts
       to t2. Convert the lock to a normal read lock to allow
       concurrent inserts to t2. */
    
    if (lock_type == TL_READ_NO_INSERT && !thd->in_lock_tables)
      lock_type= TL_READ;
    
    m_lock.type=lock_type;
  }
  *to++= &m_lock;

  DBUG_PRINT("exit", ("lock_type: %d", lock_type));
  
  DBUG_RETURN(to);
}

#ifndef DBUG_OFF
#define PRINT_OPTION_FLAGS(t) { \
      if (t->options & OPTION_NOT_AUTOCOMMIT) \
        DBUG_PRINT("thd->options", ("OPTION_NOT_AUTOCOMMIT")); \
      if (t->options & OPTION_BEGIN) \
        DBUG_PRINT("thd->options", ("OPTION_BEGIN")); \
      if (t->options & OPTION_TABLE_LOCK) \
        DBUG_PRINT("thd->options", ("OPTION_TABLE_LOCK")); \
}
#else
#define PRINT_OPTION_FLAGS(t)
#endif


/*
  As MySQL will execute an external lock for every new table it uses
  we can use this to start the transactions.
  If we are in auto_commit mode we just need to start a transaction
  for the statement, this will be stored in thd_ndb.stmt.
  If not, we have to start a master transaction if there doesn't exist
  one from before, this will be stored in thd_ndb.all
 
  When a table lock is held one transaction will be started which holds
  the table lock and for each statement a hupp transaction will be started  
  If we are locking the table then:
  - save the NdbDictionary::Table for easy access
  - save reference to table statistics
  - refresh list of the indexes for the table if needed (if altered)
 */

int ha_ndbcluster::external_lock(THD *thd, int lock_type)
{
  int error=0;
  NdbTransaction* trans= NULL;

  DBUG_ENTER("external_lock");
  /*
    Check that this handler instance has a connection
    set up to the Ndb object of thd
   */
  if (check_ndb_connection(thd))
    DBUG_RETURN(1);

  Thd_ndb *thd_ndb= get_thd_ndb(thd);
  Ndb *ndb= thd_ndb->ndb;

  DBUG_PRINT("enter", ("thd: 0x%lx  thd_ndb: 0x%lx  thd_ndb->lock_count: %d",
                       (long) thd, (long) thd_ndb, thd_ndb->lock_count));

  if (lock_type != F_UNLCK)
  {
    DBUG_PRINT("info", ("lock_type != F_UNLCK"));
    if (thd->lex->sql_command == SQLCOM_LOAD)
    {
      m_transaction_on= FALSE;
      /* Would be simpler if has_transactions() didn't always say "yes" */
      thd->no_trans_update.all= thd->no_trans_update.stmt= TRUE;
    }
    else if (!thd->transaction.on)
      m_transaction_on= FALSE;
    else
      m_transaction_on= thd->variables.ndb_use_transactions;
    if (!thd_ndb->lock_count++)
    {
      PRINT_OPTION_FLAGS(thd);
      if (!(thd->options & (OPTION_NOT_AUTOCOMMIT | OPTION_BEGIN))) 
      {
        // Autocommit transaction
        DBUG_ASSERT(!thd_ndb->stmt);
        DBUG_PRINT("trans",("Starting transaction stmt"));      

        trans= ndb->startTransaction();
        if (trans == NULL)
          ERR_RETURN(ndb->getNdbError());
        no_uncommitted_rows_reset(thd);
        thd_ndb->stmt= trans;
	thd_ndb->query_state&= NDB_QUERY_NORMAL;
        trans_register_ha(thd, FALSE, &ndbcluster_hton);
      } 
      else 
      { 
        if (!thd_ndb->all)
        {
          // Not autocommit transaction
          // A "master" transaction ha not been started yet
          DBUG_PRINT("trans",("starting transaction, all"));
          
          trans= ndb->startTransaction();
          if (trans == NULL)
            ERR_RETURN(ndb->getNdbError());
          no_uncommitted_rows_reset(thd);
          thd_ndb->all= trans; 
	  thd_ndb->query_state&= NDB_QUERY_NORMAL;
          trans_register_ha(thd, TRUE, &ndbcluster_hton);

          /*
            If this is the start of a LOCK TABLE, a table look 
            should be taken on the table in NDB
           
            Check if it should be read or write lock
           */
          if (thd->options & (OPTION_TABLE_LOCK))
          {
            //lockThisTable();
            DBUG_PRINT("info", ("Locking the table..." ));
          }

        }
      }
    }
    /*
      This is the place to make sure this handler instance
      has a started transaction.
     
      The transaction is started by the first handler on which 
      MySQL Server calls external lock
     
      Other handlers in the same stmt or transaction should use 
      the same NDB transaction. This is done by setting up the m_active_trans
      pointer to point to the NDB transaction. 
     */

    // store thread specific data first to set the right context
    m_force_send=          thd->variables.ndb_force_send;
    m_ha_not_exact_count= !thd->variables.ndb_use_exact_count;
    m_autoincrement_prefetch= 
      (ha_rows) thd->variables.ndb_autoincrement_prefetch_sz;

    m_active_trans= thd_ndb->all ? thd_ndb->all : thd_ndb->stmt;
    DBUG_ASSERT(m_active_trans);
    // Start of transaction
    m_rows_changed= 0;
    m_retrieve_all_fields= FALSE;
    m_retrieve_primary_key= FALSE;
    m_ops_pending= 0;
    {
      NDBDICT *dict= ndb->getDictionary();
      const NDBTAB *tab;
      void *tab_info;
      if (!(tab= dict->getTable(m_tabname, &tab_info)))
        ERR_RETURN(dict->getNdbError());
      DBUG_PRINT("info", ("Table schema version: %d", 
                          tab->getObjectVersion()));
      // Check if thread has stale local cache
      // New transaction must not use old tables... (trans != 0)
      // Running might...
      if ((trans && tab->getObjectStatus() != NdbDictionary::Object::Retrieved)
	  || tab->getObjectStatus() == NdbDictionary::Object::Invalid)
      {
        invalidate_dictionary_cache(FALSE);
        if (!(tab= dict->getTable(m_tabname, &tab_info)))
          ERR_RETURN(dict->getNdbError());
        DBUG_PRINT("info", ("Table schema version: %d", 
                            tab->getObjectVersion()));
      }
      if (m_table_version < tab->getObjectVersion())
      {
        /*
          The table has been altered, caller has to retry
        */
        NdbError err= ndb->getNdbError(NDB_INVALID_SCHEMA_OBJECT);
        DBUG_RETURN(ndb_to_mysql_error(&err));
      }
      if (m_table != (void *)tab)
      {
        m_table= (void *)tab;
        m_table_version = tab->getObjectVersion();
        if ((my_errno= build_index_list(ndb, table, ILBP_OPEN)))
          DBUG_RETURN(my_errno);

        const void *data= NULL, *pack_data= NULL;
        uint length, pack_length;
        if (readfrm(table->s->path, &data, &length) ||
            packfrm(data, length, &pack_data, &pack_length) ||
            pack_length != tab->getFrmLength() ||
            memcmp(pack_data, tab->getFrmData(), pack_length))
        {
          my_free((char*)data, MYF(MY_ALLOW_ZERO_PTR));
          my_free((char*)pack_data, MYF(MY_ALLOW_ZERO_PTR));
          NdbError err= ndb->getNdbError(NDB_INVALID_SCHEMA_OBJECT);
          DBUG_RETURN(ndb_to_mysql_error(&err));
        }
        my_free((char*)data, MYF(MY_ALLOW_ZERO_PTR));
        my_free((char*)pack_data, MYF(MY_ALLOW_ZERO_PTR));
      }
      m_table_info= tab_info;
    }
    no_uncommitted_rows_init(thd);
  }
  else
  {
    DBUG_PRINT("info", ("lock_type == F_UNLCK"));

    if (ndb_cache_check_time && m_rows_changed)
    {
      DBUG_PRINT("info", ("Rows has changed and util thread is running"));
      if (thd->options & (OPTION_NOT_AUTOCOMMIT | OPTION_BEGIN))
      {
        DBUG_PRINT("info", ("Add share to list of tables to be invalidated"));
        /* NOTE push_back allocates memory using transactions mem_root! */
        thd_ndb->changed_tables.push_back(m_share, &thd->transaction.mem_root);
      }

      pthread_mutex_lock(&m_share->mutex);
      DBUG_PRINT("info", ("Invalidating commit_count"));
      m_share->commit_count= 0;
      m_share->commit_count_lock++;
      pthread_mutex_unlock(&m_share->mutex);
    }

    if (!--thd_ndb->lock_count)
    {
      DBUG_PRINT("trans", ("Last external_lock"));
      PRINT_OPTION_FLAGS(thd);

      if (thd_ndb->stmt)
      {
        /*
          Unlock is done without a transaction commit / rollback.
          This happens if the thread didn't update any rows
          We must in this case close the transaction to release resources
        */
        DBUG_PRINT("trans",("ending non-updating transaction"));
        ndb->closeTransaction(m_active_trans);
        thd_ndb->stmt= NULL;
      }
    }
    m_table_info= NULL;

    /*
      This is the place to make sure this handler instance
      no longer are connected to the active transaction.

      And since the handler is no longer part of the transaction 
      it can't have open cursors, ops or blobs pending.
    */
    m_active_trans= NULL;    

    if (m_active_cursor)
      DBUG_PRINT("warning", ("m_active_cursor != NULL"));
    m_active_cursor= NULL;

    if (m_multi_cursor)
      DBUG_PRINT("warning", ("m_multi_cursor != NULL"));
    m_multi_cursor= NULL;
    
    if (m_blobs_pending)
      DBUG_PRINT("warning", ("blobs_pending != 0"));
    m_blobs_pending= 0;
    
    if (m_ops_pending)
      DBUG_PRINT("warning", ("ops_pending != 0L"));
    m_ops_pending= 0;
  }
  DBUG_RETURN(error);
}

/*
  Unlock the last row read in an open scan.
  Rows are unlocked by default in ndb, but
  for SELECT FOR UPDATE and SELECT LOCK WIT SHARE MODE
  locks are kept if unlock_row() is not called.
*/

void ha_ndbcluster::unlock_row() 
{
  DBUG_ENTER("unlock_row");

  DBUG_PRINT("info", ("Unlocking row"));
  m_lock_tuple= false;
  DBUG_VOID_RETURN;
}

/*
  Start a transaction for running a statement if one is not
  already running in a transaction. This will be the case in
  a BEGIN; COMMIT; block
  When using LOCK TABLE's external_lock will start a transaction
  since ndb does not currently does not support table locking
*/

int ha_ndbcluster::start_stmt(THD *thd, thr_lock_type lock_type)
{
  int error=0;
  DBUG_ENTER("start_stmt");
  PRINT_OPTION_FLAGS(thd);

  Thd_ndb *thd_ndb= get_thd_ndb(thd);
  NdbTransaction *trans= (thd_ndb->stmt)?thd_ndb->stmt:thd_ndb->all;
  if (!trans){
    Ndb *ndb= thd_ndb->ndb;
    DBUG_PRINT("trans",("Starting transaction stmt"));  
    trans= ndb->startTransaction();
    if (trans == NULL)
      ERR_RETURN(ndb->getNdbError());
    no_uncommitted_rows_reset(thd);
    thd_ndb->stmt= trans;
    thd_ndb->query_state&= NDB_QUERY_NORMAL;
    trans_register_ha(thd, FALSE, &ndbcluster_hton);
  }
  m_active_trans= trans;
  // Start of statement
  m_retrieve_all_fields= FALSE;
  m_retrieve_primary_key= FALSE;
  m_ops_pending= 0;    
  
  DBUG_RETURN(error);
}


/*
  Commit a transaction started in NDB
 */

int ndbcluster_commit(THD *thd, bool all)
{
  int res= 0;
  Thd_ndb *thd_ndb= get_thd_ndb(thd);
  Ndb *ndb= thd_ndb->ndb;
  NdbTransaction *trans= all ? thd_ndb->all : thd_ndb->stmt;

  DBUG_ENTER("ndbcluster_commit");
  DBUG_PRINT("transaction",("%s",
                            trans == thd_ndb->stmt ?
                            "stmt" : "all"));
  DBUG_ASSERT(ndb && trans);

  if (execute_commit(thd,trans) != 0)
  {
    const NdbError err= trans->getNdbError();
    const NdbOperation *error_op= trans->getNdbErrorOperation();
    ERR_PRINT(err);
    res= ndb_to_mysql_error(&err);
    if (res != -1)
      ndbcluster_print_error(res, error_op);
  }
  ndb->closeTransaction(trans);

  if (all)
    thd_ndb->all= NULL;
  else
    thd_ndb->stmt= NULL;

  /* Clear commit_count for tables changed by transaction */
  NDB_SHARE* share;
  List_iterator_fast<NDB_SHARE> it(thd_ndb->changed_tables);
  while ((share= it++))
  {
    pthread_mutex_lock(&share->mutex);
    DBUG_PRINT("info", ("Invalidate commit_count for %s, share->commit_count: %lu",
                        share->table_name, (ulong) share->commit_count));
    share->commit_count= 0;
    share->commit_count_lock++;
    pthread_mutex_unlock(&share->mutex);
  }
  thd_ndb->changed_tables.empty();

  DBUG_RETURN(res);
}


/*
  Rollback a transaction started in NDB
 */

int ndbcluster_rollback(THD *thd, bool all)
{
  int res= 0;
  Thd_ndb *thd_ndb= get_thd_ndb(thd);
  Ndb *ndb= thd_ndb->ndb;
  NdbTransaction *trans= all ? thd_ndb->all : thd_ndb->stmt;

  DBUG_ENTER("ndbcluster_rollback");
  DBUG_PRINT("transaction",("%s",
                            trans == thd_ndb->stmt ? 
                            "stmt" : "all"));
  DBUG_ASSERT(ndb && trans);

  if (trans->execute(NdbTransaction::Rollback) != 0)
  {
    const NdbError err= trans->getNdbError();
    const NdbOperation *error_op= trans->getNdbErrorOperation();
    ERR_PRINT(err);     
    res= ndb_to_mysql_error(&err);
    if (res != -1) 
      ndbcluster_print_error(res, error_op);
  }
  ndb->closeTransaction(trans);

  if (all)
    thd_ndb->all= NULL;
  else
    thd_ndb->stmt= NULL;

  /* Clear list of tables changed by transaction */
  thd_ndb->changed_tables.empty();

  DBUG_RETURN(res);
}


/*
  Define NDB column based on Field.
  Returns 0 or mysql error code.
  Not member of ha_ndbcluster because NDBCOL cannot be declared.

  MySQL text types with character set "binary" are mapped to true
  NDB binary types without a character set.  This may change.
 */

static int create_ndb_column(NDBCOL &col,
                             Field *field,
                             HA_CREATE_INFO *info)
{
  // Set name
  col.setName(field->field_name);
  // Get char set
  CHARSET_INFO *cs= field->charset();
  // Set type and sizes
  const enum enum_field_types mysql_type= field->real_type();
  switch (mysql_type) {
  // Numeric types
  case MYSQL_TYPE_TINY:        
    if (field->flags & UNSIGNED_FLAG)
      col.setType(NDBCOL::Tinyunsigned);
    else
      col.setType(NDBCOL::Tinyint);
    col.setLength(1);
    break;
  case MYSQL_TYPE_SHORT:
    if (field->flags & UNSIGNED_FLAG)
      col.setType(NDBCOL::Smallunsigned);
    else
      col.setType(NDBCOL::Smallint);
    col.setLength(1);
    break;
  case MYSQL_TYPE_LONG:
    if (field->flags & UNSIGNED_FLAG)
      col.setType(NDBCOL::Unsigned);
    else
      col.setType(NDBCOL::Int);
    col.setLength(1);
    break;
  case MYSQL_TYPE_INT24:       
    if (field->flags & UNSIGNED_FLAG)
      col.setType(NDBCOL::Mediumunsigned);
    else
      col.setType(NDBCOL::Mediumint);
    col.setLength(1);
    break;
  case MYSQL_TYPE_LONGLONG:
    if (field->flags & UNSIGNED_FLAG)
      col.setType(NDBCOL::Bigunsigned);
    else
      col.setType(NDBCOL::Bigint);
    col.setLength(1);
    break;
  case MYSQL_TYPE_FLOAT:
    col.setType(NDBCOL::Float);
    col.setLength(1);
    break;
  case MYSQL_TYPE_DOUBLE:
    col.setType(NDBCOL::Double);
    col.setLength(1);
    break;
  case MYSQL_TYPE_DECIMAL:    
    {
      Field_decimal *f= (Field_decimal*)field;
      uint precision= f->pack_length();
      uint scale= f->decimals();
      if (field->flags & UNSIGNED_FLAG)
      {
        col.setType(NDBCOL::Olddecimalunsigned);
        precision-= (scale > 0);
      }
      else
      {
        col.setType(NDBCOL::Olddecimal);
        precision-= 1 + (scale > 0);
      }
      col.setPrecision(precision);
      col.setScale(scale);
      col.setLength(1);
    }
    break;
  case MYSQL_TYPE_NEWDECIMAL:    
    {
      Field_new_decimal *f= (Field_new_decimal*)field;
      uint precision= f->precision;
      uint scale= f->decimals();
      if (field->flags & UNSIGNED_FLAG)
      {
        col.setType(NDBCOL::Decimalunsigned);
      }
      else
      {
        col.setType(NDBCOL::Decimal);
      }
      col.setPrecision(precision);
      col.setScale(scale);
      col.setLength(1);
    }
    break;
  // Date types
  case MYSQL_TYPE_DATETIME:    
    col.setType(NDBCOL::Datetime);
    col.setLength(1);
    break;
  case MYSQL_TYPE_DATE: // ?
    col.setType(NDBCOL::Char);
    col.setLength(field->pack_length());
    break;
  case MYSQL_TYPE_NEWDATE:
    col.setType(NDBCOL::Date);
    col.setLength(1);
    break;
  case MYSQL_TYPE_TIME:        
    col.setType(NDBCOL::Time);
    col.setLength(1);
    break;
  case MYSQL_TYPE_YEAR:
    col.setType(NDBCOL::Year);
    col.setLength(1);
    break;
  case MYSQL_TYPE_TIMESTAMP:
    col.setType(NDBCOL::Timestamp);
    col.setLength(1);
    break;
  // Char types
  case MYSQL_TYPE_STRING:      
    if (field->pack_length() == 0)
    {
      col.setType(NDBCOL::Bit);
      col.setLength(1);
    }
    else if ((field->flags & BINARY_FLAG) && cs == &my_charset_bin)
    {
      col.setType(NDBCOL::Binary);
      col.setLength(field->pack_length());
    }
    else
    {
      col.setType(NDBCOL::Char);
      col.setCharset(cs);
      col.setLength(field->pack_length());
    }
    break;
  case MYSQL_TYPE_VAR_STRING: // ?
  case MYSQL_TYPE_VARCHAR:
    {
      Field_varstring* f= (Field_varstring*)field;
      if (f->length_bytes == 1)
      {
        if ((field->flags & BINARY_FLAG) && cs == &my_charset_bin)
          col.setType(NDBCOL::Varbinary);
        else {
          col.setType(NDBCOL::Varchar);
          col.setCharset(cs);
        }
      }
      else if (f->length_bytes == 2)
      {
        if ((field->flags & BINARY_FLAG) && cs == &my_charset_bin)
          col.setType(NDBCOL::Longvarbinary);
        else {
          col.setType(NDBCOL::Longvarchar);
          col.setCharset(cs);
        }
      }
      else
      {
        return HA_ERR_UNSUPPORTED;
      }
      col.setLength(field->field_length);
    }
    break;
  // Blob types (all come in as MYSQL_TYPE_BLOB)
  mysql_type_tiny_blob:
  case MYSQL_TYPE_TINY_BLOB:
    if ((field->flags & BINARY_FLAG) && cs == &my_charset_bin)
      col.setType(NDBCOL::Blob);
    else {
      col.setType(NDBCOL::Text);
      col.setCharset(cs);
    }
    col.setInlineSize(256);
    // No parts
    col.setPartSize(0);
    col.setStripeSize(0);
    break;
  //mysql_type_blob:
  case MYSQL_TYPE_GEOMETRY:
  case MYSQL_TYPE_BLOB:    
    if ((field->flags & BINARY_FLAG) && cs == &my_charset_bin)
      col.setType(NDBCOL::Blob);
    else {
      col.setType(NDBCOL::Text);
      col.setCharset(cs);
    }
    {
      Field_blob *field_blob= (Field_blob *)field;
      /*
       * max_data_length is 2^8-1, 2^16-1, 2^24-1 for tiny, blob, medium.
       * Tinyblob gets no blob parts.  The other cases are just a crude
       * way to control part size and striping.
       *
       * In mysql blob(256) is promoted to blob(65535) so it does not
       * in fact fit "inline" in NDB.
       */
      if (field_blob->max_data_length() < (1 << 8))
        goto mysql_type_tiny_blob;
      else if (field_blob->max_data_length() < (1 << 16))
      {
        col.setInlineSize(256);
        col.setPartSize(2000);
        col.setStripeSize(16);
      }
      else if (field_blob->max_data_length() < (1 << 24))
        goto mysql_type_medium_blob;
      else
        goto mysql_type_long_blob;
    }
    break;
  mysql_type_medium_blob:
  case MYSQL_TYPE_MEDIUM_BLOB:   
    if ((field->flags & BINARY_FLAG) && cs == &my_charset_bin)
      col.setType(NDBCOL::Blob);
    else {
      col.setType(NDBCOL::Text);
      col.setCharset(cs);
    }
    col.setInlineSize(256);
    col.setPartSize(4000);
    col.setStripeSize(8);
    break;
  mysql_type_long_blob:
  case MYSQL_TYPE_LONG_BLOB:  
    if ((field->flags & BINARY_FLAG) && cs == &my_charset_bin)
      col.setType(NDBCOL::Blob);
    else {
      col.setType(NDBCOL::Text);
      col.setCharset(cs);
    }
    col.setInlineSize(256);
    col.setPartSize(8000);
    col.setStripeSize(4);
    break;
  // Other types
  case MYSQL_TYPE_ENUM:
    col.setType(NDBCOL::Char);
    col.setLength(field->pack_length());
    break;
  case MYSQL_TYPE_SET:         
    col.setType(NDBCOL::Char);
    col.setLength(field->pack_length());
    break;
  case MYSQL_TYPE_BIT:
  {
    int no_of_bits= field->field_length;
    col.setType(NDBCOL::Bit);
    if (!no_of_bits)
      col.setLength(1);
      else
        col.setLength(no_of_bits);
    break;
  }
  case MYSQL_TYPE_NULL:        
    goto mysql_type_unsupported;
  mysql_type_unsupported:
  default:
    return HA_ERR_UNSUPPORTED;
  }
  // Set nullable and pk
  col.setNullable(field->maybe_null());
  col.setPrimaryKey(field->flags & PRI_KEY_FLAG);
  // Set autoincrement
  if (field->flags & AUTO_INCREMENT_FLAG) 
  {
#ifndef DBUG_OFF
    char buff[22];
#endif
    col.setAutoIncrement(TRUE);
    ulonglong value= info->auto_increment_value ?
      info->auto_increment_value : (ulonglong) 1;
<<<<<<< HEAD
    DBUG_PRINT("info", ("Autoincrement key, initial: %s", llstr(value, buff)));
=======
    DBUG_PRINT("info", ("Autoincrement key, initial: %lu", (ulong) value));
>>>>>>> e12ad391
    col.setAutoIncrementInitialValue(value);
  }
  else
    col.setAutoIncrement(FALSE);
  return 0;
}

/*
  Create a table in NDB Cluster
 */

static void ndb_set_fragmentation(NDBTAB &tab, TABLE *form, uint pk_length)
{
  ha_rows max_rows= form->s->max_rows;
  ha_rows min_rows= form->s->min_rows;
  if (max_rows < min_rows)
    max_rows= min_rows;
  if (max_rows == (ha_rows)0) /* default setting, don't set fragmentation */
    return;
  /**
   * get the number of fragments right
   */
  uint no_fragments;
  {
#if MYSQL_VERSION_ID >= 50000
    uint acc_row_size= 25 + /*safety margin*/ 2;
#else
    uint acc_row_size= pk_length*4;
    /* add acc overhead */
    if (pk_length <= 8)  /* main page will set the limit */
      acc_row_size+= 25 + /*safety margin*/ 2;
    else                /* overflow page will set the limit */
      acc_row_size+= 4 + /*safety margin*/ 4;
#endif
    ulonglong acc_fragment_size= 512*1024*1024;
    /*
     * if not --with-big-tables then max_rows is ulong
     * the warning in this case is misleading though
     */
    ulonglong big_max_rows = (ulonglong)max_rows;
#if MYSQL_VERSION_ID >= 50100
    no_fragments= (big_max_rows*acc_row_size)/acc_fragment_size+1;
#else
    no_fragments= ((big_max_rows*acc_row_size)/acc_fragment_size+1
                   +1/*correct rounding*/)/2;
#endif
  }
  {
    uint no_nodes= g_ndb_cluster_connection->no_db_nodes();
    NDBTAB::FragmentType ftype;
    if (no_fragments > 2*no_nodes)
    {
      ftype= NDBTAB::FragAllLarge;
      if (no_fragments > 4*no_nodes)
        push_warning(current_thd, MYSQL_ERROR::WARN_LEVEL_WARN, ER_UNKNOWN_ERROR,
                     "Ndb might have problems storing the max amount of rows specified");
    }
    else if (no_fragments > no_nodes)
      ftype= NDBTAB::FragAllMedium;
    else
      ftype= NDBTAB::FragAllSmall;
    tab.setFragmentType(ftype);
  }
  tab.setMaxRows(max_rows);
  tab.setMinRows(min_rows);
}

int ha_ndbcluster::create(const char *name, 
                          TABLE *form, 
                          HA_CREATE_INFO *create_info)
{
  NDBTAB tab;
  NDBCOL col;
  uint pack_length, length, i, pk_length= 0;
  const void *data= NULL, *pack_data= NULL;
  char name2[FN_HEADLEN];
  bool create_from_engine= (create_info->table_options & HA_OPTION_CREATE_FROM_ENGINE);

  DBUG_ENTER("ha_ndbcluster::create");
  DBUG_PRINT("enter", ("name: %s", name));
  fn_format(name2, name, "", "",2);       // Remove the .frm extension
  set_dbname(name2);
  set_tabname(name2);    

  if (current_thd->lex->sql_command == SQLCOM_TRUNCATE)
  {
    DBUG_PRINT("info", ("Dropping and re-creating table for TRUNCATE"));
    if ((my_errno= delete_table(name)))
      DBUG_RETURN(my_errno);
  }
  if (create_from_engine)
  {
    /*
      Table alreay exists in NDB and frm file has been created by 
      caller.
      Do Ndb specific stuff, such as create a .ndb file
    */
    my_errno= write_ndb_file();
    DBUG_RETURN(my_errno);
  }

  DBUG_PRINT("table", ("name: %s", m_tabname));  
  tab.setName(m_tabname);
  tab.setLogging(!(create_info->options & HA_LEX_CREATE_TMP_TABLE));    
   
  // Save frm data for this table
  if (readfrm(name, &data, &length))
    DBUG_RETURN(1);
  if (packfrm(data, length, &pack_data, &pack_length))
  {
    my_free((char*)data, MYF(0));
    DBUG_RETURN(2);
<<<<<<< HEAD
  }

  DBUG_PRINT("info", ("setFrm data: 0x%lx  len: %d", (long) pack_data, pack_length));
=======
  
  DBUG_PRINT("info", ("setFrm data: 0x%lx  len: %u", (ulong) pack_data,
                      pack_length));
>>>>>>> e12ad391
  tab.setFrm(pack_data, pack_length);      
  my_free((char*)data, MYF(0));
  my_free((char*)pack_data, MYF(0));
  
  for (i= 0; i < form->s->fields; i++) 
  {
    Field *field= form->field[i];
    DBUG_PRINT("info", ("name: %s  type: %u  pack_length: %d", 
                        field->field_name, field->real_type(),
                        field->pack_length()));
    if ((my_errno= create_ndb_column(col, field, create_info)))
      DBUG_RETURN(my_errno);
    tab.addColumn(col);
    if (col.getPrimaryKey())
      pk_length += (field->pack_length() + 3) / 4;
  }
  
  // No primary key, create shadow key as 64 bit, auto increment  
  if (form->s->primary_key == MAX_KEY) 
  {
    DBUG_PRINT("info", ("Generating shadow key"));
    col.setName("$PK");
    col.setType(NdbDictionary::Column::Bigunsigned);
    col.setLength(1);
    col.setNullable(FALSE);
    col.setPrimaryKey(TRUE);
    col.setAutoIncrement(TRUE);
    tab.addColumn(col);
    pk_length += 2;
  }
  
  // Make sure that blob tables don't have to big part size
  for (i= 0; i < form->s->fields; i++) 
  {
    /**
     * The extra +7 concists
     * 2 - words from pk in blob table
     * 5 - from extra words added by tup/dict??
     */
    switch (form->field[i]->real_type()) {
    case MYSQL_TYPE_GEOMETRY:
    case MYSQL_TYPE_BLOB:    
    case MYSQL_TYPE_MEDIUM_BLOB:   
    case MYSQL_TYPE_LONG_BLOB: 
    {
      NdbDictionary::Column * column= tab.getColumn(i);
      int size= pk_length + (column->getPartSize()+3)/4 + 7;
      if (size > NDB_MAX_TUPLE_SIZE_IN_WORDS && 
         (pk_length+7) < NDB_MAX_TUPLE_SIZE_IN_WORDS)
      {
        size= NDB_MAX_TUPLE_SIZE_IN_WORDS - pk_length - 7;
        column->setPartSize(4*size);
      }
      /**
       * If size > NDB_MAX and pk_length+7 >= NDB_MAX
       *   then the table can't be created anyway, so skip
       *   changing part size, and have error later
       */ 
    }
    default:
      break;
    }
  }

  ndb_set_fragmentation(tab, form, pk_length);

  if ((my_errno= check_ndb_connection()))
    DBUG_RETURN(my_errno);
  
  // Create the table in NDB     
  Ndb *ndb= get_ndb();
  NDBDICT *dict= ndb->getDictionary();
  if (dict->createTable(tab) != 0) 
  {
    const NdbError err= dict->getNdbError();
    ERR_PRINT(err);
    my_errno= ndb_to_mysql_error(&err);
    DBUG_RETURN(my_errno);
  }
  DBUG_PRINT("info", ("Table %s/%s created successfully", 
                      m_dbname, m_tabname));

  // Create secondary indexes
  my_errno= build_index_list(ndb, form, ILBP_CREATE);

  if (!my_errno)
    my_errno= write_ndb_file();

  DBUG_RETURN(my_errno);
}


int ha_ndbcluster::create_ordered_index(const char *name, 
                                        KEY *key_info)
{
  DBUG_ENTER("ha_ndbcluster::create_ordered_index");
  DBUG_RETURN(create_index(name, key_info, FALSE));
}

int ha_ndbcluster::create_unique_index(const char *name, 
                                       KEY *key_info)
{

  DBUG_ENTER("ha_ndbcluster::create_unique_index");
  DBUG_RETURN(create_index(name, key_info, TRUE));
}


/*
  Create an index in NDB Cluster
 */

int ha_ndbcluster::create_index(const char *name, 
                                KEY *key_info,
                                bool unique)
{
  Ndb *ndb= get_ndb();
  NdbDictionary::Dictionary *dict= ndb->getDictionary();
  KEY_PART_INFO *key_part= key_info->key_part;
  KEY_PART_INFO *end= key_part + key_info->key_parts;
  
  DBUG_ENTER("ha_ndbcluster::create_index");
  DBUG_PRINT("enter", ("name: %s ", name));

  NdbDictionary::Index ndb_index(name);
  if (unique)
    ndb_index.setType(NdbDictionary::Index::UniqueHashIndex);
  else 
  {
    ndb_index.setType(NdbDictionary::Index::OrderedIndex);
    // TODO Only temporary ordered indexes supported
    ndb_index.setLogging(FALSE); 
  }
  ndb_index.setTable(m_tabname);

  for (; key_part != end; key_part++) 
  {
    Field *field= key_part->field;
    DBUG_PRINT("info", ("attr: %s", field->field_name));
    ndb_index.addColumnName(field->field_name);
  }
  
  if (dict->createIndex(ndb_index))
    ERR_RETURN(dict->getNdbError());

  // Success
  DBUG_PRINT("info", ("Created index %s", name));
  DBUG_RETURN(0);  
}

/*
  Rename a table in NDB Cluster
*/

int ha_ndbcluster::rename_table(const char *from, const char *to)
{
  NDBDICT *dict;
  char new_tabname[FN_HEADLEN];
  char new_dbname[FN_HEADLEN];
  const NDBTAB *orig_tab;
  int result;
  bool recreate_indexes= FALSE;
  NDBDICT::List index_list;

  DBUG_ENTER("ha_ndbcluster::rename_table");
  DBUG_PRINT("info", ("Renaming %s to %s", from, to));
  set_dbname(from);
  set_dbname(to, new_dbname);
  set_tabname(from);
  set_tabname(to, new_tabname);

  if (check_ndb_connection())
    DBUG_RETURN(my_errno= HA_ERR_NO_CONNECTION);

  Ndb *ndb= get_ndb();
  dict= ndb->getDictionary();
  if (!(orig_tab= dict->getTable(m_tabname)))
    ERR_RETURN(dict->getNdbError());
  // Check if thread has stale local cache
  if (orig_tab->getObjectStatus() == NdbDictionary::Object::Invalid)
  {
    dict->removeCachedTable(m_tabname);
    if (!(orig_tab= dict->getTable(m_tabname)))
      ERR_RETURN(dict->getNdbError());
  }
  if (my_strcasecmp(system_charset_info, new_dbname, m_dbname))
  {
    dict->listIndexes(index_list, m_tabname);
    recreate_indexes= TRUE;
  }

  m_table= (void *)orig_tab;
  // Change current database to that of target table
  set_dbname(to);
  ndb->setDatabaseName(m_dbname);
  if (!(result= alter_table_name(new_tabname)))
  {
    // Rename .ndb file
    result= handler::rename_table(from, to);
  }

  // If we are moving tables between databases, we need to recreate
  // indexes
  if (recreate_indexes)
  {
    const NDBTAB *new_tab;
    set_tabname(to);
    if (!(new_tab= dict->getTable(m_tabname)))
      ERR_RETURN(dict->getNdbError());

    for (unsigned i = 0; i < index_list.count; i++) {
        NDBDICT::List::Element& index_el = index_list.elements[i];
	set_dbname(from);
	ndb->setDatabaseName(m_dbname);
	const NDBINDEX * index= dict->getIndex(index_el.name,  *new_tab);
	set_dbname(to);
	ndb->setDatabaseName(m_dbname);
	DBUG_PRINT("info", ("Creating index %s/%s", 
			    m_dbname, index->getName()));
	dict->createIndex(*index);
        DBUG_PRINT("info", ("Dropping index %s/%s", 
			    m_dbname, index->getName()));
	
	set_dbname(from);
	ndb->setDatabaseName(m_dbname);
	dict->dropIndex(*index);
    }
  }

  DBUG_RETURN(result);
}


/*
  Rename a table in NDB Cluster using alter table
 */

int ha_ndbcluster::alter_table_name(const char *to)
{
  Ndb *ndb= get_ndb();
  NDBDICT *dict= ndb->getDictionary();
  const NDBTAB *orig_tab= (const NDBTAB *) m_table;
  DBUG_ENTER("alter_table_name_table");

  NdbDictionary::Table new_tab= *orig_tab;
  new_tab.setName(to);
  if (dict->alterTable(new_tab) != 0)
    ERR_RETURN(dict->getNdbError());

  m_table= NULL;
  m_table_info= NULL;
                                                                             
  DBUG_RETURN(0);
}


/*
  Delete table from NDB Cluster

 */

int ha_ndbcluster::delete_table(const char *name)
{
  DBUG_ENTER("ha_ndbcluster::delete_table");
  DBUG_PRINT("enter", ("name: %s", name));
  set_dbname(name);
  set_tabname(name);

  if (check_ndb_connection())
    DBUG_RETURN(HA_ERR_NO_CONNECTION);

  /* Call ancestor function to delete .ndb file */
  handler::delete_table(name);
  
  /* Drop the table from NDB */
  DBUG_RETURN(drop_table());
}


/*
  Drop table in NDB Cluster
 */

int ha_ndbcluster::drop_table()
{
  THD *thd= current_thd;
  Ndb *ndb= get_ndb();
  NdbDictionary::Dictionary *dict= ndb->getDictionary();

  DBUG_ENTER("drop_table");
  DBUG_PRINT("enter", ("Deleting %s", m_tabname));
  
  release_metadata();
  while (dict->dropTable(m_tabname)) 
  {
    const NdbError err= dict->getNdbError();
    switch (err.status)
    {
      case NdbError::TemporaryError:
        if (!thd->killed)
          continue; // retry indefinitly
        break;
      default:
        break;
    }
    ERR_RETURN(dict->getNdbError());
  }

  DBUG_RETURN(0);
}


ulonglong ha_ndbcluster::get_auto_increment()
{  
  int cache_size;
  Uint64 auto_value;
  DBUG_ENTER("get_auto_increment");
  DBUG_PRINT("enter", ("m_tabname: %s", m_tabname));
  Ndb *ndb= get_ndb();
   
  if (m_rows_inserted > m_rows_to_insert)
  {
    /* We guessed too low */
    m_rows_to_insert+= m_autoincrement_prefetch;
  }
  cache_size= 
    (int) ((m_rows_to_insert - m_rows_inserted < m_autoincrement_prefetch) ?
           m_rows_to_insert - m_rows_inserted :
           ((m_rows_to_insert > m_autoincrement_prefetch) ?
            m_rows_to_insert : m_autoincrement_prefetch));
  int ret;
  uint retries= NDB_AUTO_INCREMENT_RETRIES;
  do {
    ret=
      m_skip_auto_increment ? 
      ndb->readAutoIncrementValue((const NDBTAB *) m_table, auto_value) :
      ndb->getAutoIncrementValue((const NDBTAB *) m_table, auto_value, cache_size);
  } while (ret == -1 && 
           --retries &&
           ndb->getNdbError().status == NdbError::TemporaryError);
  if (ret == -1)
  {
    const NdbError err= ndb->getNdbError();
    sql_print_error("Error %lu in ::get_auto_increment(): %s",
                    (ulong) err.code, err.message);
    DBUG_RETURN(~(ulonglong) 0);
  }
  DBUG_RETURN((longlong)auto_value);
}


/*
  Constructor for the NDB Cluster table handler 
 */

ha_ndbcluster::ha_ndbcluster(TABLE *table_arg):
  handler(&ndbcluster_hton, table_arg),
  m_active_trans(NULL),
  m_active_cursor(NULL),
  m_table(NULL),
  m_table_version(-1),
  m_table_info(NULL),
  m_table_flags(HA_REC_NOT_IN_SEQ |
                HA_NULL_IN_KEY |
                HA_AUTO_PART_KEY |
                HA_NO_PREFIX_CHAR_KEYS |
                HA_NEED_READ_RANGE_BUFFER |
                HA_CAN_GEOMETRY |
                HA_CAN_BIT_FIELD |
                HA_PARTIAL_COLUMN_READ),
  m_share(0),
  m_use_write(FALSE),
  m_ignore_dup_key(FALSE),
  m_has_unique_index(FALSE),
  m_primary_key_update(FALSE),
  m_retrieve_all_fields(FALSE),
  m_retrieve_primary_key(FALSE),
  m_rows_to_insert((ha_rows) 1),
  m_rows_inserted((ha_rows) 0),
  m_bulk_insert_rows((ha_rows) 1024),
  m_rows_changed((ha_rows) 0),
  m_bulk_insert_not_flushed(FALSE),
  m_ops_pending(0),
  m_skip_auto_increment(TRUE),
  m_blobs_pending(0),
  m_blobs_offset(0),
  m_blobs_buffer(0),
  m_blobs_buffer_size(0),
  m_dupkey((uint) -1),
  m_ha_not_exact_count(FALSE),
  m_force_send(TRUE),
  m_autoincrement_prefetch((ha_rows) 32),
  m_transaction_on(TRUE),
  m_cond_stack(NULL),
  m_multi_cursor(NULL)
{
  int i;
 
  DBUG_ENTER("ha_ndbcluster");

  m_tabname[0]= '\0';
  m_dbname[0]= '\0';

  records= ~(ha_rows)0; // uninitialized
  block_size= 1024;

  for (i= 0; i < MAX_KEY; i++)
  {
    m_index[i].type= UNDEFINED_INDEX;
    m_index[i].unique_index= NULL;
    m_index[i].index= NULL;
    m_index[i].unique_index_attrid_map= NULL;
  }

  DBUG_VOID_RETURN;
}


/*
  Destructor for NDB Cluster table handler
 */

ha_ndbcluster::~ha_ndbcluster() 
{
  DBUG_ENTER("~ha_ndbcluster");

  if (m_share)
    free_share(m_share);
  release_metadata();
  my_free(m_blobs_buffer, MYF(MY_ALLOW_ZERO_PTR));
  m_blobs_buffer= 0;

  // Check for open cursor/transaction
  if (m_active_cursor) {
  }
  DBUG_ASSERT(m_active_cursor == NULL);
  if (m_active_trans) {
  }
  DBUG_ASSERT(m_active_trans == NULL);

  // Discard the condition stack
  DBUG_PRINT("info", ("Clearing condition stack"));
  cond_clear();

  DBUG_VOID_RETURN;
}



/*
  Open a table for further use
  - fetch metadata for this table from NDB
  - check that table exists
*/

int ha_ndbcluster::open(const char *name, int mode, uint test_if_locked)
{
  int res;
  KEY *key;
  DBUG_ENTER("open");
  DBUG_PRINT("enter", ("name: %s mode: %d test_if_locked: %d",
                       name, mode, test_if_locked));
  
  // Setup ref_length to make room for the whole 
  // primary key to be written in the ref variable
  
  if (table->s->primary_key != MAX_KEY) 
  {
    key= table->key_info+table->s->primary_key;
    ref_length= key->key_length;
    DBUG_PRINT("info", (" ref_length: %d", ref_length));
  }
  // Init table lock structure 
  if (!(m_share=get_share(name)))
    DBUG_RETURN(1);
  thr_lock_data_init(&m_share->lock,&m_lock,(void*) 0);
  
  set_dbname(name);
  set_tabname(name);
  
  if (check_ndb_connection()) {
    free_share(m_share); m_share= 0;
    DBUG_RETURN(HA_ERR_NO_CONNECTION);
  }
  
  res= get_metadata(name);
  if (!res)
  {
    Ndb *ndb= get_ndb();
    ndb->setDatabaseName(m_dbname);
    struct Ndb_statistics stat;
    res= ndb_get_table_statistics(NULL, false, ndb, m_tabname, &stat);
    records= stat.row_count;
    if(!res)
      res= info(HA_STATUS_CONST);
  }

  DBUG_RETURN(res);
}


/*
  Close the table
  - release resources setup by open()
 */

int ha_ndbcluster::close(void)
{
  DBUG_ENTER("close");  
  free_share(m_share); m_share= 0;
  release_metadata();
  DBUG_RETURN(0);
}


Thd_ndb* ha_ndbcluster::seize_thd_ndb()
{
  Thd_ndb *thd_ndb;
  DBUG_ENTER("seize_thd_ndb");

  thd_ndb= new Thd_ndb();
  thd_ndb->ndb->getDictionary()->set_local_table_data_size(
    sizeof(Ndb_local_table_statistics)
    );
  if (thd_ndb->ndb->init(max_transactions) != 0)
  {
    ERR_PRINT(thd_ndb->ndb->getNdbError());
    /*
      TODO 
      Alt.1 If init fails because to many allocated Ndb 
      wait on condition for a Ndb object to be released.
      Alt.2 Seize/release from pool, wait until next release 
    */
    delete thd_ndb;
    thd_ndb= NULL;
  }
  DBUG_RETURN(thd_ndb);
}


void ha_ndbcluster::release_thd_ndb(Thd_ndb* thd_ndb)
{
  DBUG_ENTER("release_thd_ndb");
  delete thd_ndb;
  DBUG_VOID_RETURN;
}


/*
  If this thread already has a Thd_ndb object allocated
  in current THD, reuse it. Otherwise
  seize a Thd_ndb object, assign it to current THD and use it.
 
*/

Ndb* check_ndb_in_thd(THD* thd)
{
  Thd_ndb *thd_ndb= get_thd_ndb(thd);
  if (!thd_ndb)
  {
    if (!(thd_ndb= ha_ndbcluster::seize_thd_ndb()))
      return NULL;
    set_thd_ndb(thd, thd_ndb);
  }
  return thd_ndb->ndb;
}



int ha_ndbcluster::check_ndb_connection(THD* thd)
{
  Ndb *ndb;
  DBUG_ENTER("check_ndb_connection");
  
  if (!(ndb= check_ndb_in_thd(thd)))
    DBUG_RETURN(HA_ERR_NO_CONNECTION);
  ndb->setDatabaseName(m_dbname);
  DBUG_RETURN(0);
}


int ndbcluster_close_connection(THD *thd)
{
  Thd_ndb *thd_ndb= get_thd_ndb(thd);
  DBUG_ENTER("ndbcluster_close_connection");
  if (thd_ndb)
  {
    ha_ndbcluster::release_thd_ndb(thd_ndb);
    set_thd_ndb(thd, NULL); // not strictly required but does not hurt either
  }
  DBUG_RETURN(0);
}


/*
  Try to discover one table from NDB
 */

int ndbcluster_discover(THD* thd, const char *db, const char *name,
                        const void** frmblob, uint* frmlen)
{
  uint len;
  const void* data;
  const NDBTAB* tab;
  Ndb* ndb;
  DBUG_ENTER("ndbcluster_discover");
  DBUG_PRINT("enter", ("db: %s, name: %s", db, name)); 

  if (!(ndb= check_ndb_in_thd(thd)))
    DBUG_RETURN(HA_ERR_NO_CONNECTION);  
  ndb->setDatabaseName(db);

  NDBDICT* dict= ndb->getDictionary();
  dict->set_local_table_data_size(sizeof(Ndb_local_table_statistics));
  dict->invalidateTable(name);
  if (!(tab= dict->getTable(name)))
  {    
    const NdbError err= dict->getNdbError();
    if (err.code == 709)
      DBUG_RETURN(-1);
    ERR_RETURN(err);
  }
  DBUG_PRINT("info", ("Found table %s", tab->getName()));
  
  len= tab->getFrmLength();  
  if (len == 0 || tab->getFrmData() == NULL)
  {
    DBUG_PRINT("error", ("No frm data found."));
    DBUG_RETURN(1);
  }
  
  if (unpackfrm(&data, &len, tab->getFrmData()))
  {
    DBUG_PRINT("error", ("Could not unpack table"));
    DBUG_RETURN(1);
  }

  *frmlen= len;
  *frmblob= data;
  
  DBUG_RETURN(0);
}

/*
  Check if a table exists in NDB

 */

int ndbcluster_table_exists_in_engine(THD* thd, const char *db, const char *name)
{
  const NDBTAB* tab;
  Ndb* ndb;
  DBUG_ENTER("ndbcluster_table_exists_in_engine");
  DBUG_PRINT("enter", ("db: %s, name: %s", db, name));

  if (!(ndb= check_ndb_in_thd(thd)))
    DBUG_RETURN(HA_ERR_NO_CONNECTION);
  ndb->setDatabaseName(db);

  NDBDICT* dict= ndb->getDictionary();
  dict->set_local_table_data_size(sizeof(Ndb_local_table_statistics));
  dict->invalidateTable(name);
  if (!(tab= dict->getTable(name)))
  {
    const NdbError err= dict->getNdbError();
    if (err.code == 709)
      DBUG_RETURN(0);
    ERR_RETURN(err);
  }

  DBUG_PRINT("info", ("Found table %s", tab->getName()));
  DBUG_RETURN(1);
}



extern "C" byte* tables_get_key(const char *entry, uint *length,
                                my_bool not_used __attribute__((unused)))
{
  *length= strlen(entry);
  return (byte*) entry;
}


/*
  Drop a database in NDB Cluster
 */

int ndbcluster_drop_database(const char *path)
{
  DBUG_ENTER("ndbcluster_drop_database");
  THD *thd= current_thd;
  char dbname[FN_HEADLEN];
  Ndb* ndb;
  NdbDictionary::Dictionary::List list;
  uint i;
  char *tabname;
  List<char> drop_list;
  int ret= 0;
  ha_ndbcluster::set_dbname(path, (char *)&dbname);
  DBUG_PRINT("enter", ("db: %s", dbname));
  
  if (!(ndb= check_ndb_in_thd(thd)))
    DBUG_RETURN(HA_ERR_NO_CONNECTION);
  
  // List tables in NDB
  NDBDICT *dict= ndb->getDictionary();
  if (dict->listObjects(list, 
                        NdbDictionary::Object::UserTable) != 0)
    ERR_RETURN(dict->getNdbError());
  for (i= 0 ; i < list.count ; i++)
  {
    NdbDictionary::Dictionary::List::Element& t= list.elements[i];
    DBUG_PRINT("info", ("Found %s/%s in NDB", t.database, t.name));     
    
    // Add only tables that belongs to db
    if (my_strcasecmp(system_charset_info, t.database, dbname))
      continue;
    DBUG_PRINT("info", ("%s must be dropped", t.name));     
    drop_list.push_back(thd->strdup(t.name));
  }
  // Drop any tables belonging to database
  ndb->setDatabaseName(dbname);
  List_iterator_fast<char> it(drop_list);
  while ((tabname=it++))
  {
    while (dict->dropTable(tabname))
    {
      const NdbError err= dict->getNdbError();
      switch (err.status)
      {
        case NdbError::TemporaryError:
          if (!thd->killed)
            continue; // retry indefinitly
          break;
        default:
          break;
      }
      if (err.code != 709) // 709: No such table existed
      {
        ERR_PRINT(err);
        ret= ndb_to_mysql_error(&err);
      }
      break;
    }
  }
  DBUG_RETURN(ret);      
}


int ndbcluster_find_files(THD *thd,const char *db,const char *path,
                          const char *wild, bool dir, List<char> *files)
{
  DBUG_ENTER("ndbcluster_find_files");
  DBUG_PRINT("enter", ("db: %s", db));
  { // extra bracket to avoid gcc 2.95.3 warning
  uint i;
  Ndb* ndb;
  char name[FN_REFLEN];
  HASH ndb_tables, ok_tables;
  NdbDictionary::Dictionary::List list;

  if (!(ndb= check_ndb_in_thd(thd)))
    DBUG_RETURN(HA_ERR_NO_CONNECTION);

  if (dir)
    DBUG_RETURN(0); // Discover of databases not yet supported

  // List tables in NDB
  NDBDICT *dict= ndb->getDictionary();
  if (dict->listObjects(list, 
                        NdbDictionary::Object::UserTable) != 0)
    ERR_RETURN(dict->getNdbError());

  if (hash_init(&ndb_tables, system_charset_info,list.count,0,0,
                (hash_get_key)tables_get_key,0,0))
  {
    DBUG_PRINT("error", ("Failed to init HASH ndb_tables"));
    DBUG_RETURN(-1);
  }

  if (hash_init(&ok_tables, system_charset_info,32,0,0,
                (hash_get_key)tables_get_key,0,0))
  {
    DBUG_PRINT("error", ("Failed to init HASH ok_tables"));
    hash_free(&ndb_tables);
    DBUG_RETURN(-1);
  }  

  for (i= 0 ; i < list.count ; i++)
  {
    NdbDictionary::Dictionary::List::Element& t= list.elements[i];
    DBUG_PRINT("info", ("Found %s/%s in NDB", t.database, t.name));     

    // Add only tables that belongs to db
    if (my_strcasecmp(system_charset_info, t.database, db))
      continue;

    // Apply wildcard to list of tables in NDB
    if (wild)
    {
      if (lower_case_table_names)
      {
        if (wild_case_compare(files_charset_info, t.name, wild))
          continue;
      }
      else if (wild_compare(t.name,wild,0))
        continue;
    }
    DBUG_PRINT("info", ("Inserting %s into ndb_tables hash", t.name));     
    my_hash_insert(&ndb_tables, (byte*)thd->strdup(t.name));
  }

  char *file_name;
  List_iterator<char> it(*files);
  List<char> delete_list;
  while ((file_name=it++))
  {
    bool file_on_disk= false;
    DBUG_PRINT("info", ("%s", file_name));     
    if (hash_search(&ndb_tables, file_name, strlen(file_name)))
    {
      DBUG_PRINT("info", ("%s existed in NDB _and_ on disk ", file_name));
      file_on_disk= true;
    }
    
    // Check for .ndb file with this name
    (void)strxnmov(name, FN_REFLEN, 
                   mysql_data_home,"/",db,"/",file_name,ha_ndb_ext,NullS);
    DBUG_PRINT("info", ("Check access for %s", name));
    if (access(name, F_OK))
    {
      DBUG_PRINT("info", ("%s did not exist on disk", name));     
      // .ndb file did not exist on disk, another table type
      if (file_on_disk)
      {
	// Ignore this ndb table
	gptr record=  hash_search(&ndb_tables, file_name, strlen(file_name));
	DBUG_ASSERT(record);
	hash_delete(&ndb_tables, record);
	push_warning_printf(current_thd, MYSQL_ERROR::WARN_LEVEL_WARN,
			    ER_TABLE_EXISTS_ERROR,
			    "Local table %s.%s shadows ndb table",
			    db, file_name);
      }
      continue;
    }
    if (file_on_disk) 
    {
      // File existed in NDB and as frm file, put in ok_tables list
      my_hash_insert(&ok_tables, (byte*)file_name);
      continue;
    }
    DBUG_PRINT("info", ("%s existed on disk", name));     
    // The .ndb file exists on disk, but it's not in list of tables in ndb
    // Verify that handler agrees table is gone.
    if (ndbcluster_table_exists_in_engine(thd, db, file_name) == 0)    
    {
      DBUG_PRINT("info", ("NDB says %s does not exists", file_name));     
      it.remove();
      // Put in list of tables to remove from disk
      delete_list.push_back(thd->strdup(file_name));
    }
  }

  // Check for new files to discover
  DBUG_PRINT("info", ("Checking for new files to discover"));       
  List<char> create_list;
  for (i= 0 ; i < ndb_tables.records ; i++)
  {
    file_name= hash_element(&ndb_tables, i);
    if (!hash_search(&ok_tables, file_name, strlen(file_name)))
    {
      DBUG_PRINT("info", ("%s must be discovered", file_name));       
      // File is in list of ndb tables and not in ok_tables
      // This table need to be created
      create_list.push_back(thd->strdup(file_name));
    }
  }

  // Lock mutex before deleting and creating frm files
  pthread_mutex_lock(&LOCK_open);

  if (!global_read_lock)
  {
    // Delete old files
    List_iterator_fast<char> it3(delete_list);
    while ((file_name=it3++))
    {
      DBUG_PRINT("info", ("Remove table %s/%s", db, file_name));
      // Delete the table and all related files
      TABLE_LIST table_list;
      bzero((char*) &table_list,sizeof(table_list));
      table_list.db= (char*) db;
      table_list.alias= table_list.table_name= (char*)file_name;
      (void)mysql_rm_table_part2(thd, &table_list,
                                                                 /* if_exists */ FALSE,
                                                                 /* drop_temporary */ FALSE,
                                                                 /* drop_view */ FALSE,
                                                                 /* dont_log_query*/ TRUE);
      /* Clear error message that is returned when table is deleted */
      thd->clear_error();
    }
  }

  // Create new files
  List_iterator_fast<char> it2(create_list);
  while ((file_name=it2++))
  {  
    DBUG_PRINT("info", ("Table %s need discovery", file_name));
    if (ha_create_table_from_engine(thd, db, file_name) == 0)
      files->push_back(thd->strdup(file_name)); 
  }

  pthread_mutex_unlock(&LOCK_open);      
  
  hash_free(&ok_tables);
  hash_free(&ndb_tables);
  } // extra bracket to avoid gcc 2.95.3 warning
  DBUG_RETURN(0);    
}


/*
  Initialise all gloal variables before creating 
  a NDB Cluster table handler
 */

/* Call back after cluster connect */
static int connect_callback()
{
  update_status_variables(g_ndb_cluster_connection);
  return 0;
}

bool ndbcluster_init()
{
  int res;
  DBUG_ENTER("ndbcluster_init");

  if (have_ndbcluster != SHOW_OPTION_YES)
    goto ndbcluster_init_error;

  // Set connectstring if specified
  if (opt_ndbcluster_connectstring != 0)
    DBUG_PRINT("connectstring", ("%s", opt_ndbcluster_connectstring));     
  if ((g_ndb_cluster_connection=
       new Ndb_cluster_connection(opt_ndbcluster_connectstring)) == 0)
  {
    DBUG_PRINT("error",("Ndb_cluster_connection(%s)",
                        opt_ndbcluster_connectstring));
    goto ndbcluster_init_error;
  }
  {
    char buf[128];
    my_snprintf(buf, sizeof(buf), "mysqld --server-id=%lu", server_id);
    g_ndb_cluster_connection->set_name(buf);
  }
  g_ndb_cluster_connection->set_optimized_node_selection
    (opt_ndb_optimized_node_selection);

  // Create a Ndb object to open the connection  to NDB
  if ( (g_ndb= new Ndb(g_ndb_cluster_connection, "sys")) == 0 )
  {
    DBUG_PRINT("error", ("failed to create global ndb object"));
    goto ndbcluster_init_error;
  }
  g_ndb->getDictionary()->set_local_table_data_size(sizeof(Ndb_local_table_statistics));
  if (g_ndb->init() != 0)
  {
    ERR_PRINT (g_ndb->getNdbError());
    goto ndbcluster_init_error;
  }

  if ((res= g_ndb_cluster_connection->connect(0,0,0)) == 0)
  {
    connect_callback();
    DBUG_PRINT("info",("NDBCLUSTER storage engine at %s on port %d",
                       g_ndb_cluster_connection->get_connected_host(),
                       g_ndb_cluster_connection->get_connected_port()));
    g_ndb_cluster_connection->wait_until_ready(10,3);
  } 
  else if (res == 1)
  {
    if (g_ndb_cluster_connection->start_connect_thread(connect_callback)) 
    {
      DBUG_PRINT("error", ("g_ndb_cluster_connection->start_connect_thread()"));
      goto ndbcluster_init_error;
    }
#ifndef DBUG_OFF
    {
      char buf[1024];
      DBUG_PRINT("info",
                 ("NDBCLUSTER storage engine not started, "
                  "will connect using %s",
                  g_ndb_cluster_connection->
                  get_connectstring(buf,sizeof(buf))));
    }
#endif
  }
  else
  {
    DBUG_ASSERT(res == -1);
    DBUG_PRINT("error", ("permanent error"));
    goto ndbcluster_init_error;
  }
  
  (void) hash_init(&ndbcluster_open_tables,system_charset_info,32,0,0,
                   (hash_get_key) ndbcluster_get_key,0,0);
  pthread_mutex_init(&ndbcluster_mutex,MY_MUTEX_INIT_FAST);
  pthread_mutex_init(&LOCK_ndb_util_thread, MY_MUTEX_INIT_FAST);
  pthread_cond_init(&COND_ndb_util_thread, NULL);


  ndb_cache_check_time = opt_ndb_cache_check_time;
  // Create utility thread
  pthread_t tmp;
  if (pthread_create(&tmp, &connection_attrib, ndb_util_thread_func, 0))
  {
    DBUG_PRINT("error", ("Could not create ndb utility thread"));
    hash_free(&ndbcluster_open_tables);
    pthread_mutex_destroy(&ndbcluster_mutex);
    pthread_mutex_destroy(&LOCK_ndb_util_thread);
    pthread_cond_destroy(&COND_ndb_util_thread);
    goto ndbcluster_init_error;
  }
  
  ndbcluster_inited= 1;
  DBUG_RETURN(FALSE);

ndbcluster_init_error:
  if (g_ndb)
    delete g_ndb;
  g_ndb= NULL;
  if (g_ndb_cluster_connection)
    delete g_ndb_cluster_connection;
  g_ndb_cluster_connection= NULL;
  have_ndbcluster= SHOW_OPTION_DISABLED;	// If we couldn't use handler
  DBUG_RETURN(TRUE);
}


/*
  End use of the NDB Cluster table handler
  - free all global variables allocated by 
    ndbcluster_init()
*/

bool ndbcluster_end()
{
  DBUG_ENTER("ndbcluster_end");

  if (!ndbcluster_inited)
    DBUG_RETURN(0);

  // Kill ndb utility thread
  (void) pthread_mutex_lock(&LOCK_ndb_util_thread);  
  DBUG_PRINT("exit",("killing ndb util thread: %lx", ndb_util_thread));
  (void) pthread_cond_signal(&COND_ndb_util_thread);
  (void) pthread_mutex_unlock(&LOCK_ndb_util_thread);

  if (g_ndb)
  {
#ifndef DBUG_OFF
    Ndb::Free_list_usage tmp;
    tmp.m_name= 0;
    while (g_ndb->get_free_list_usage(&tmp))
    {
      uint leaked= (uint) tmp.m_created - tmp.m_free;
      if (leaked)
        fprintf(stderr, "NDB: Found %u %s%s that %s not been released\n",
                leaked, tmp.m_name,
                (leaked == 1)?"":"'s",
                (leaked == 1)?"has":"have");
    }
#endif
    delete g_ndb;
    g_ndb= NULL;
  }
  delete g_ndb_cluster_connection;
  g_ndb_cluster_connection= NULL;

  hash_free(&ndbcluster_open_tables);
  pthread_mutex_destroy(&ndbcluster_mutex);
  pthread_mutex_destroy(&LOCK_ndb_util_thread);
  pthread_cond_destroy(&COND_ndb_util_thread);
  ndbcluster_inited= 0;
  DBUG_RETURN(0);
}

/*
  Static error print function called from
  static handler method ndbcluster_commit
  and ndbcluster_rollback
*/

void ndbcluster_print_error(int error, const NdbOperation *error_op)
{
  DBUG_ENTER("ndbcluster_print_error");
  TABLE tab;
  const char *tab_name= (error_op) ? error_op->getTableName() : "";
  tab.alias= (char *) tab_name;
  ha_ndbcluster error_handler(&tab);
  tab.file= &error_handler;
  error_handler.print_error(error, MYF(0));
  DBUG_VOID_RETURN;
}

/**
 * Set a given location from full pathname to database name
 *
 */
void ha_ndbcluster::set_dbname(const char *path_name, char *dbname)
{
  char *end, *ptr;
  
  /* Scan name from the end */
  ptr= strend(path_name)-1;
  while (ptr >= path_name && *ptr != '\\' && *ptr != '/') {
    ptr--;
  }
  ptr--;
  end= ptr;
  while (ptr >= path_name && *ptr != '\\' && *ptr != '/') {
    ptr--;
  }
  uint name_len= end - ptr;
  memcpy(dbname, ptr + 1, name_len);
  dbname[name_len]= '\0';
#ifdef __WIN__
  /* Put to lower case */
  
  ptr= dbname;
  
  while (*ptr != '\0') {
    *ptr= tolower(*ptr);
    ptr++;
  }
#endif
}

/*
  Set m_dbname from full pathname to table file
 */

void ha_ndbcluster::set_dbname(const char *path_name)
{
  set_dbname(path_name, m_dbname);
}

/**
 * Set a given location from full pathname to table file
 *
 */
void
ha_ndbcluster::set_tabname(const char *path_name, char * tabname)
{
  char *end, *ptr;
  
  /* Scan name from the end */
  end= strend(path_name)-1;
  ptr= end;
  while (ptr >= path_name && *ptr != '\\' && *ptr != '/') {
    ptr--;
  }
  uint name_len= end - ptr;
  memcpy(tabname, ptr + 1, end - ptr);
  tabname[name_len]= '\0';
#ifdef __WIN__
  /* Put to lower case */
  ptr= tabname;
  
  while (*ptr != '\0') {
    *ptr= tolower(*ptr);
    ptr++;
  }
#endif
}

/*
  Set m_tabname from full pathname to table file 
 */

void ha_ndbcluster::set_tabname(const char *path_name)
{
  set_tabname(path_name, m_tabname);
}


ha_rows 
ha_ndbcluster::records_in_range(uint inx, key_range *min_key,
                                key_range *max_key)
{
  KEY *key_info= table->key_info + inx;
  uint key_length= key_info->key_length;
  NDB_INDEX_TYPE idx_type= get_index_type(inx);  

  DBUG_ENTER("records_in_range");
  // Prevent partial read of hash indexes by returning HA_POS_ERROR
  if ((idx_type == UNIQUE_INDEX || idx_type == PRIMARY_KEY_INDEX) &&
      ((min_key && min_key->length < key_length) ||
       (max_key && max_key->length < key_length)))
    DBUG_RETURN(HA_POS_ERROR);
  
  // Read from hash index with full key
  // This is a "const" table which returns only one record!      
  if ((idx_type != ORDERED_INDEX) &&
      ((min_key && min_key->length == key_length) || 
       (max_key && max_key->length == key_length)))
    DBUG_RETURN(1);
  
  DBUG_RETURN(10); /* Good guess when you don't know anything */
}

ulong ha_ndbcluster::table_flags(void) const
{
  if (m_ha_not_exact_count)
    return m_table_flags | HA_NOT_EXACT_COUNT;
  else
    return m_table_flags;
}
const char * ha_ndbcluster::table_type() const 
{
  return("ndbcluster");
}
uint ha_ndbcluster::max_supported_record_length() const
{ 
  return NDB_MAX_TUPLE_SIZE;
}
uint ha_ndbcluster::max_supported_keys() const
{
  return MAX_KEY;
}
uint ha_ndbcluster::max_supported_key_parts() const 
{
  return NDB_MAX_NO_OF_ATTRIBUTES_IN_KEY;
}
uint ha_ndbcluster::max_supported_key_length() const
{
  return NDB_MAX_KEY_SIZE;
}
uint ha_ndbcluster::max_supported_key_part_length() const
{
  return NDB_MAX_KEY_SIZE;
}
bool ha_ndbcluster::low_byte_first() const
{ 
#ifdef WORDS_BIGENDIAN
  return FALSE;
#else
  return TRUE;
#endif
}
bool ha_ndbcluster::has_transactions()
{
  return TRUE;
}
const char* ha_ndbcluster::index_type(uint key_number)
{
  switch (get_index_type(key_number)) {
  case ORDERED_INDEX:
  case UNIQUE_ORDERED_INDEX:
  case PRIMARY_KEY_ORDERED_INDEX:
    return "BTREE";
  case UNIQUE_INDEX:
  case PRIMARY_KEY_INDEX:
  default:
    return "HASH";
  }
}

uint8 ha_ndbcluster::table_cache_type()
{
  DBUG_ENTER("ha_ndbcluster::table_cache_type=HA_CACHE_TBL_ASKTRANSACT");
  DBUG_RETURN(HA_CACHE_TBL_ASKTRANSACT);
}


uint ndb_get_commitcount(THD *thd, char *dbname, char *tabname,
                         Uint64 *commit_count)
{
  DBUG_ENTER("ndb_get_commitcount");

  char name[FN_REFLEN];
  NDB_SHARE *share;
  (void)strxnmov(name, FN_REFLEN, "./",dbname,"/",tabname,NullS);
  DBUG_PRINT("enter", ("name: %s", name));
  pthread_mutex_lock(&ndbcluster_mutex);
  if (!(share=(NDB_SHARE*) hash_search(&ndbcluster_open_tables,
                                       (byte*) name,
                                       strlen(name))))
  {
    pthread_mutex_unlock(&ndbcluster_mutex);
    DBUG_PRINT("info", ("Table %s not found in ndbcluster_open_tables",
                        name));
    DBUG_RETURN(1);
  }
  share->use_count++;
  pthread_mutex_unlock(&ndbcluster_mutex);

  pthread_mutex_lock(&share->mutex);
  if (ndb_cache_check_time > 0)
  {
    if (share->commit_count != 0)
    {
      *commit_count= share->commit_count;
#ifndef DBUG_OFF
      char buff[22];
#endif
      DBUG_PRINT("info", ("Getting commit_count: %s from share",
                          llstr(share->commit_count, buff)));
      pthread_mutex_unlock(&share->mutex);
      free_share(share);
      DBUG_RETURN(0);
    }
  }
  DBUG_PRINT("info", ("Get commit_count from NDB"));
  Ndb *ndb;
  if (!(ndb= check_ndb_in_thd(thd)))
    DBUG_RETURN(1);
  ndb->setDatabaseName(dbname);
  uint lock= share->commit_count_lock;
  pthread_mutex_unlock(&share->mutex);

  struct Ndb_statistics stat;
  if (ndb_get_table_statistics(NULL, false, ndb, tabname, &stat))
  {
    free_share(share);
    DBUG_RETURN(1);
  }

  pthread_mutex_lock(&share->mutex);
  if (share->commit_count_lock == lock)
  {
#ifndef DBUG_OFF
    char buff[22];
#endif
    DBUG_PRINT("info", ("Setting commit_count to %s",
                        llstr(stat.commit_count, buff)));
    share->commit_count= stat.commit_count;
    *commit_count= stat.commit_count;
  }
  else
  {
    DBUG_PRINT("info", ("Discarding commit_count, comit_count_lock changed"));
    *commit_count= 0;
  }
  pthread_mutex_unlock(&share->mutex);
  free_share(share);
  DBUG_RETURN(0);
}


/*
  Check if a cached query can be used.
  This is done by comparing the supplied engine_data to commit_count of
  the table.
  The commit_count is either retrieved from the share for the table, where
  it has been cached by the util thread. If the util thread is not started,
  NDB has to be contacetd to retrieve the commit_count, this will introduce
  a small delay while waiting for NDB to answer.


  SYNOPSIS
  ndbcluster_cache_retrieval_allowed
    thd            thread handle
    full_name      concatenation of database name,
                   the null character '\0', and the table
                   name
    full_name_len  length of the full name,
                   i.e. len(dbname) + len(tablename) + 1

    engine_data    parameter retrieved when query was first inserted into
                   the cache. If the value of engine_data is changed,
                   all queries for this table should be invalidated.

  RETURN VALUE
    TRUE  Yes, use the query from cache
    FALSE No, don't use the cached query, and if engine_data
          has changed, all queries for this table should be invalidated

*/

static my_bool
ndbcluster_cache_retrieval_allowed(THD *thd,
                                   char *full_name, uint full_name_len,
                                   ulonglong *engine_data)
{
  Uint64 commit_count;
  bool is_autocommit= !(thd->options & (OPTION_NOT_AUTOCOMMIT | OPTION_BEGIN));
  char *dbname= full_name;
  char *tabname= dbname+strlen(dbname)+1;
#ifndef DBUG_OFF
  char buff[22], buff2[22];
#endif
  DBUG_ENTER("ndbcluster_cache_retrieval_allowed");
  DBUG_PRINT("enter", ("dbname: %s, tabname: %s, is_autocommit: %d",
                       dbname, tabname, is_autocommit));

  if (!is_autocommit)
  {
    DBUG_PRINT("exit", ("No, don't use cache in transaction"));
    DBUG_RETURN(FALSE);
  }

  if (ndb_get_commitcount(thd, dbname, tabname, &commit_count))
  {
    *engine_data= 0; /* invalidate */
    DBUG_PRINT("exit", ("No, could not retrieve commit_count"));
    DBUG_RETURN(FALSE);
  }
  DBUG_PRINT("info", ("*engine_data: %s, commit_count: %s",
                      llstr(*engine_data, buff), llstr(commit_count, buff2)));
  if (commit_count == 0)
  {
    *engine_data= 0; /* invalidate */
    DBUG_PRINT("exit", ("No, local commit has been performed"));
    DBUG_RETURN(FALSE);
  }
  else if (*engine_data != commit_count)
  {
    *engine_data= commit_count; /* invalidate */
     DBUG_PRINT("exit", ("No, commit_count has changed"));
     DBUG_RETURN(FALSE);
   }

  DBUG_PRINT("exit", ("OK to use cache, engine_data: %s",
                      llstr(*engine_data, buff)));
  DBUG_RETURN(TRUE);
}


/**
   Register a table for use in the query cache. Fetch the commit_count
   for the table and return it in engine_data, this will later be used
   to check if the table has changed, before the cached query is reused.

   SYNOPSIS
   ha_ndbcluster::can_query_cache_table
    thd            thread handle
    full_name      concatenation of database name,
                   the null character '\0', and the table
                   name
    full_name_len  length of the full name,
                   i.e. len(dbname) + len(tablename) + 1
    qc_engine_callback  function to be called before using cache on this table
    engine_data    out, commit_count for this table

  RETURN VALUE
    TRUE  Yes, it's ok to cahce this query
    FALSE No, don't cach the query

*/

my_bool
ha_ndbcluster::register_query_cache_table(THD *thd,
                                          char *full_name, uint full_name_len,
                                          qc_engine_callback *engine_callback,
                                          ulonglong *engine_data)
{
  Uint64 commit_count;
#ifndef DBUG_OFF
  char buff[22];
#endif
  bool is_autocommit= !(thd->options & (OPTION_NOT_AUTOCOMMIT | OPTION_BEGIN));
  DBUG_ENTER("ha_ndbcluster::register_query_cache_table");
  DBUG_PRINT("enter",("dbname: %s, tabname: %s, is_autocommit: %d",
		      m_dbname, m_tabname, is_autocommit));

  if (!is_autocommit)
  {
    DBUG_PRINT("exit", ("Can't register table during transaction"))
    DBUG_RETURN(FALSE);
  }

  if (ndb_get_commitcount(thd, m_dbname, m_tabname, &commit_count))
  {
    *engine_data= 0;
    DBUG_PRINT("exit", ("Error, could not get commitcount"))
    DBUG_RETURN(FALSE);
  }
  *engine_data= commit_count;
  *engine_callback= ndbcluster_cache_retrieval_allowed;
  DBUG_PRINT("exit", ("commit_count: %s", llstr(commit_count, buff)));
  DBUG_RETURN(commit_count > 0);
}


/*
  Handling the shared NDB_SHARE structure that is needed to
  provide table locking.
  It's also used for sharing data with other NDB handlers
  in the same MySQL Server. There is currently not much
  data we want to or can share.
 */

static byte* ndbcluster_get_key(NDB_SHARE *share,uint *length,
                                my_bool not_used __attribute__((unused)))
{
  *length=share->table_name_length;
  return (byte*) share->table_name;
}

static NDB_SHARE* get_share(const char *table_name)
{
  NDB_SHARE *share;
  pthread_mutex_lock(&ndbcluster_mutex);
  uint length=(uint) strlen(table_name);
  if (!(share=(NDB_SHARE*) hash_search(&ndbcluster_open_tables,
                                       (byte*) table_name,
                                       length)))
  {
    if ((share=(NDB_SHARE *) my_malloc(sizeof(*share)+length+1,
                                       MYF(MY_WME | MY_ZEROFILL))))
    {
      share->table_name_length=length;
      share->table_name=(char*) (share+1);
      strmov(share->table_name,table_name);
      if (my_hash_insert(&ndbcluster_open_tables, (byte*) share))
      {
        pthread_mutex_unlock(&ndbcluster_mutex);
        my_free((gptr) share,0);
        return 0;
      }
      thr_lock_init(&share->lock);
      pthread_mutex_init(&share->mutex,MY_MUTEX_INIT_FAST);
      share->commit_count= 0;
      share->commit_count_lock= 0;
    }
    else
    {
      DBUG_PRINT("error", ("Failed to alloc share"));
      pthread_mutex_unlock(&ndbcluster_mutex);
      return 0;
    }
  }
  share->use_count++;

  DBUG_PRINT("share",
	     ("table_name: %s  length: %d  use_count: %d  commit_count: %lu",
	      share->table_name, share->table_name_length, share->use_count,
	      (ulong) share->commit_count));
  pthread_mutex_unlock(&ndbcluster_mutex);
  return share;
}


static void free_share(NDB_SHARE *share)
{
  pthread_mutex_lock(&ndbcluster_mutex);
  if (!--share->use_count)
  {
     hash_delete(&ndbcluster_open_tables, (byte*) share);
    thr_lock_delete(&share->lock);
    pthread_mutex_destroy(&share->mutex);
    my_free((gptr) share, MYF(0));
  }
  pthread_mutex_unlock(&ndbcluster_mutex);
}



/*
  Internal representation of the frm blob
   
*/

struct frm_blob_struct 
{
  struct frm_blob_header 
  {
    uint ver;      // Version of header
    uint orglen;   // Original length of compressed data
    uint complen;  // Compressed length of data, 0=uncompressed
  } head;
  char data[1];  
};



static int packfrm(const void *data, uint len, 
                   const void **pack_data, uint *pack_len)
{
  int error;
  ulong org_len, comp_len;
  uint blob_len;
  frm_blob_struct* blob;
  DBUG_ENTER("packfrm");
<<<<<<< HEAD
  DBUG_PRINT("enter", ("data: 0x%lx, len: %d", (long) data, len));
=======
  DBUG_PRINT("enter", ("data: 0x%lx  len: %u", (ulong) data, len));
>>>>>>> e12ad391
  
  error= 1;
  org_len= len;
  if (my_compress((byte*)data, &org_len, &comp_len))
    goto err;
  
  DBUG_PRINT("info", ("org_len: %lu  comp_len: %lu", org_len, comp_len));
  DBUG_DUMP("compressed", (char*)data, org_len);
  
  error= 2;
  blob_len= sizeof(frm_blob_struct::frm_blob_header)+org_len;
  if (!(blob= (frm_blob_struct*) my_malloc(blob_len,MYF(MY_WME))))
    goto err;
  
  // Store compressed blob in machine independent format
  int4store((char*)(&blob->head.ver), 1);
  int4store((char*)(&blob->head.orglen), comp_len);
  int4store((char*)(&blob->head.complen), org_len);
  
  // Copy frm data into blob, already in machine independent format
  memcpy(blob->data, data, org_len);  
  
  *pack_data= blob;
  *pack_len= blob_len;
  error= 0;
  
<<<<<<< HEAD
  DBUG_PRINT("exit", ("pack_data: 0x%lx, pack_len: %d", (long) *pack_data, *pack_len));
=======
  DBUG_PRINT("exit", ("pack_data: 0x%lx  pack_len: %u", (ulong) *pack_data,
                      *pack_len));
>>>>>>> e12ad391
err:
  DBUG_RETURN(error);
  
}


static int unpackfrm(const void **unpack_data, uint *unpack_len,
                    const void *pack_data)
{
   const frm_blob_struct *blob= (frm_blob_struct*)pack_data;
   byte *data;
   ulong complen, orglen, ver;
   DBUG_ENTER("unpackfrm");
<<<<<<< HEAD
   DBUG_PRINT("enter", ("pack_data: 0x%lx", (long) pack_data));
=======
   DBUG_PRINT("enter", ("pack_data: 0x%lx", (ulong) pack_data));
>>>>>>> e12ad391

   complen=     uint4korr((char*)&blob->head.complen);
   orglen=      uint4korr((char*)&blob->head.orglen);
   ver=         uint4korr((char*)&blob->head.ver);
 
   DBUG_PRINT("blob",("ver: %lu  complen: %lu  orglen: %lu",
<<<<<<< HEAD
                     ver,complen,orglen));
=======
 		     ver,complen,orglen));
>>>>>>> e12ad391
   DBUG_DUMP("blob->data", (char*) blob->data, complen);
 
   if (ver != 1)
     DBUG_RETURN(1);
   if (!(data= my_malloc(max(orglen, complen), MYF(MY_WME))))
     DBUG_RETURN(2);
   memcpy(data, blob->data, complen);
 
   if (my_uncompress(data, &complen, &orglen))
   {
     my_free((char*)data, MYF(0));
     DBUG_RETURN(3);
   }

   *unpack_data= data;
   *unpack_len= complen;

<<<<<<< HEAD
   DBUG_PRINT("exit", ("frmdata: 0x%lx, len: %d", (long) *unpack_data, *unpack_len));
=======
   DBUG_PRINT("exit", ("frmdata: 0x%lx  len: %u", (ulong) *unpack_data,
                       *unpack_len));
>>>>>>> e12ad391

   DBUG_RETURN(0);
}

static 
int
ndb_get_table_statistics(ha_ndbcluster* file, bool report_error, Ndb* ndb,
                         const char* table,
                         struct Ndb_statistics * ndbstat)
{
  NdbTransaction* pTrans;
  NdbError error;
  int retries= 10;
  int reterr= 0;
  int retry_sleep= 30 * 1000; /* 30 milliseconds */
#ifndef DBUG_OFF
  char buff[22], buff2[22], buff3[22], buff4[22];
#endif
  DBUG_ENTER("ndb_get_table_statistics");
  DBUG_PRINT("enter", ("table: %s", table));

  do
  {
    Uint64 rows, commits, mem;
    Uint32 size;
    Uint32 count= 0;
    Uint64 sum_rows= 0;
    Uint64 sum_commits= 0;
    Uint64 sum_row_size= 0;
    Uint64 sum_mem= 0;
    NdbScanOperation*pOp;
    int check;

    if ((pTrans= ndb->startTransaction()) == NULL)
    {
      error= ndb->getNdbError();
      goto retry;
    }
      
    if ((pOp= pTrans->getNdbScanOperation(table)) == NULL)
    {
      error= pTrans->getNdbError();
      goto retry;
    }
    
    if (pOp->readTuples(NdbOperation::LM_CommittedRead))
    {
      error= pOp->getNdbError();
      goto retry;
    }
    
    if (pOp->interpret_exit_last_row() == -1)
    {
      error= pOp->getNdbError();
      goto retry;
    }
    
    pOp->getValue(NdbDictionary::Column::ROW_COUNT, (char*)&rows);
    pOp->getValue(NdbDictionary::Column::COMMIT_COUNT, (char*)&commits);
    pOp->getValue(NdbDictionary::Column::ROW_SIZE, (char*)&size);
    pOp->getValue(NdbDictionary::Column::FRAGMENT_MEMORY, (char*)&mem);
    
    if (pTrans->execute(NdbTransaction::NoCommit,
                        NdbTransaction::AbortOnError,
                        TRUE) == -1)
    {
      error= pTrans->getNdbError();
      goto retry;
    }
    
    while ((check= pOp->nextResult(TRUE, TRUE)) == 0)
    {
      sum_rows+= rows;
      sum_commits+= commits;
      if (sum_row_size < size)
        sum_row_size= size;
      sum_mem+= mem;
      count++;
    }
    
    if (check == -1)
    {
      error= pOp->getNdbError();
      goto retry;
    }

    pOp->close(TRUE);

    ndb->closeTransaction(pTrans);
<<<<<<< HEAD
=======
    if(row_count)
      * row_count= sum_rows;
    if(commit_count)
      * commit_count= sum_commits;
    DBUG_PRINT("exit", ("records: %u  commits: %u", (uint) sum_rows,
                        (uint) sum_commits));
    DBUG_RETURN(0);
>>>>>>> e12ad391

    ndbstat->row_count= sum_rows;
    ndbstat->commit_count= sum_commits;
    ndbstat->row_size= sum_row_size;
    ndbstat->fragment_memory= sum_mem;

    DBUG_PRINT("exit", ("records: %s  commits: %s "
                        "row_size: %s  mem: %s count: %u",
			llstr(sum_rows, buff),
                        llstr(sum_commits, buff2),
                        llstr(sum_row_size, buff3),
                        llstr(sum_mem, buff4),
                        count));

    DBUG_RETURN(0);
retry:
    if(report_error)
    {
      if (file && pTrans)
      {
        reterr= file->ndb_err(pTrans);
      }
      else
      {
        const NdbError& tmp= error;
        ERR_PRINT(tmp);
        reterr= ndb_to_mysql_error(&tmp);
      }
    }
    else
      reterr= error.code;

    if (pTrans)
    {
      ndb->closeTransaction(pTrans);
      pTrans= NULL;
    }
    if (error.status == NdbError::TemporaryError && retries--)
    {
      my_sleep(retry_sleep);
      continue;
    }
    break;
  } while(1);
  DBUG_PRINT("exit", ("failed, reterr: %u, NdbError %u(%s)", reterr,
                      error.code, error.message));
  DBUG_RETURN(reterr);
}

/*
  Create a .ndb file to serve as a placeholder indicating 
  that the table with this name is a ndb table
*/

int ha_ndbcluster::write_ndb_file()
{
  File file;
  bool error=1;
  char path[FN_REFLEN];
  
  DBUG_ENTER("write_ndb_file");
  DBUG_PRINT("enter", ("db: %s, name: %s", m_dbname, m_tabname));

  (void)strxnmov(path, FN_REFLEN, 
                 mysql_data_home,"/",m_dbname,"/",m_tabname,ha_ndb_ext,NullS);

  if ((file=my_create(path, CREATE_MODE,O_RDWR | O_TRUNC,MYF(MY_WME))) >= 0)
  {
    // It's an empty file
    error=0;
    my_close(file,MYF(0));
  }
  DBUG_RETURN(error);
}

void 
ha_ndbcluster::release_completed_operations(NdbTransaction *trans,
					    bool force_release)
{
  if (trans->hasBlobOperation())
  {
    /* We are reading/writing BLOB fields, 
       releasing operation records is unsafe
    */
    return;
  }
  if (!force_release)
  {
    if (get_thd_ndb(current_thd)->query_state & NDB_QUERY_MULTI_READ_RANGE)
    {
      /* We are batching reads and have not consumed all fetched
	 rows yet, releasing operation records is unsafe 
      */
      return;
    }
  }
  trans->releaseCompletedOperations();
}

bool 
ha_ndbcluster::null_value_index_search(KEY_MULTI_RANGE *ranges,
				       KEY_MULTI_RANGE *end_range,
				       HANDLER_BUFFER *buffer)
{
  DBUG_ENTER("null_value_index_search");
  KEY* key_info= table->key_info + active_index;
  KEY_MULTI_RANGE *range= ranges;
  ulong reclength= table->s->reclength;
  byte *curr= (byte*)buffer->buffer;
  byte *end_of_buffer= (byte*)buffer->buffer_end;
  
  for (; range<end_range && curr+reclength <= end_of_buffer; 
       range++)
  {
    const byte *key= range->start_key.key;
    uint key_len= range->start_key.length;
    if (check_null_in_key(key_info, key, key_len))
      DBUG_RETURN(true);
    curr += reclength;
  }
  DBUG_RETURN(false);
}

int
ha_ndbcluster::read_multi_range_first(KEY_MULTI_RANGE **found_range_p,
                                      KEY_MULTI_RANGE *ranges, 
                                      uint range_count,
                                      bool sorted, 
                                      HANDLER_BUFFER *buffer)
{
  int res;
  KEY* key_info= table->key_info + active_index;
  NDB_INDEX_TYPE cur_index_type= get_index_type(active_index);
  ulong reclength= table->s->reclength;
  NdbOperation* op;
  Thd_ndb *thd_ndb= get_thd_ndb(current_thd);
  DBUG_ENTER("ha_ndbcluster::read_multi_range_first");

  /**
   * blobs and unique hash index with NULL can't be batched currently
   */
  if (uses_blob_value(m_retrieve_all_fields) ||
      (cur_index_type == UNIQUE_INDEX &&
       has_null_in_unique_index(active_index) &&
       null_value_index_search(ranges, ranges+range_count, buffer)))
  {
    m_disable_multi_read= TRUE;
    DBUG_RETURN(handler::read_multi_range_first(found_range_p, 
                                                ranges, 
                                                range_count,
                                                sorted, 
                                                buffer));
  }
  thd_ndb->query_state|= NDB_QUERY_MULTI_READ_RANGE;
  m_disable_multi_read= FALSE;

  /**
   * Copy arguments into member variables
   */
  m_multi_ranges= ranges;
  multi_range_curr= ranges;
  multi_range_end= ranges+range_count;
  multi_range_sorted= sorted;
  multi_range_buffer= buffer;

  /**
   * read multi range will read ranges as follows (if not ordered)
   *
   * input    read order
   * ======   ==========
   * pk-op 1  pk-op 1
   * pk-op 2  pk-op 2
   * range 3  range (3,5) NOTE result rows will be intermixed
   * pk-op 4  pk-op 4
   * range 5
   * pk-op 6  pk-ok 6
   */   

  /**
   * Variables for loop
   */
  byte *curr= (byte*)buffer->buffer;
  byte *end_of_buffer= (byte*)buffer->buffer_end;
  NdbOperation::LockMode lm= 
    (NdbOperation::LockMode)get_ndb_lock_type(m_lock.type);
  bool need_pk = (lm == NdbOperation::LM_Read);
  const NDBTAB *tab= (const NDBTAB *) m_table;
  const NDBINDEX *unique_idx= (NDBINDEX *) m_index[active_index].unique_index;
  const NDBINDEX *idx= (NDBINDEX *) m_index[active_index].index; 
  const NdbOperation* lastOp= m_active_trans->getLastDefinedOperation();
  NdbIndexScanOperation* scanOp= 0;
  for (; multi_range_curr<multi_range_end && curr+reclength <= end_of_buffer; 
       multi_range_curr++)
  {
    switch (cur_index_type) {
    case PRIMARY_KEY_ORDERED_INDEX:
      if (!(multi_range_curr->start_key.length == key_info->key_length &&
            multi_range_curr->start_key.flag == HA_READ_KEY_EXACT))
      goto range;
      /* fall through */
    case PRIMARY_KEY_INDEX:
      multi_range_curr->range_flag |= UNIQUE_RANGE;
      if ((op= m_active_trans->getNdbOperation(tab)) && 
          !op->readTuple(lm) && 
          !set_primary_key(op, multi_range_curr->start_key.key) &&
          !define_read_attrs(curr, op) &&
          (op->setAbortOption(AO_IgnoreError), TRUE))
        curr += reclength;
      else
        ERR_RETURN(op ? op->getNdbError() : m_active_trans->getNdbError());
      break;
    case UNIQUE_ORDERED_INDEX:
      if (!(multi_range_curr->start_key.length == key_info->key_length &&
            multi_range_curr->start_key.flag == HA_READ_KEY_EXACT &&
            !check_null_in_key(key_info, multi_range_curr->start_key.key,
                               multi_range_curr->start_key.length)))
      goto range;
      /* fall through */
    case UNIQUE_INDEX:
      multi_range_curr->range_flag |= UNIQUE_RANGE;
      if ((op= m_active_trans->getNdbIndexOperation(unique_idx, tab)) && 
	  !op->readTuple(lm) && 
	  !set_index_key(op, key_info, multi_range_curr->start_key.key) &&
	  !define_read_attrs(curr, op) &&
	  (op->setAbortOption(AO_IgnoreError), TRUE))
	curr += reclength;
      else
	ERR_RETURN(op ? op->getNdbError() : m_active_trans->getNdbError());
      break;
    case ORDERED_INDEX:
    {
  range:
      multi_range_curr->range_flag &= ~(uint)UNIQUE_RANGE;
      if (scanOp == 0)
      {
        if (m_multi_cursor)
        {
          scanOp= m_multi_cursor;
          DBUG_ASSERT(scanOp->getSorted() == sorted);
          DBUG_ASSERT(scanOp->getLockMode() == 
                      (NdbOperation::LockMode)get_ndb_lock_type(m_lock.type));
          if (scanOp->reset_bounds(m_force_send))
            DBUG_RETURN(ndb_err(m_active_trans));
          
          end_of_buffer -= reclength;
        }
        else if ((scanOp= m_active_trans->getNdbIndexScanOperation(idx, tab)) 
                 &&!scanOp->readTuples(lm, 0, parallelism, sorted, 
				       FALSE, TRUE, need_pk, TRUE)
                 &&!generate_scan_filter(m_cond_stack, scanOp)
                 &&!define_read_attrs(end_of_buffer-reclength, scanOp))
        {
          m_multi_cursor= scanOp;
          m_multi_range_cursor_result_ptr= end_of_buffer-reclength;
        }
        else
        {
          ERR_RETURN(scanOp ? scanOp->getNdbError() : 
                     m_active_trans->getNdbError());
        }
      }

      const key_range *keys[2]= { &multi_range_curr->start_key, 
                                  &multi_range_curr->end_key };
      if ((res= set_bounds(scanOp, keys, multi_range_curr-ranges)))
        DBUG_RETURN(res);
      break;
    }
    case UNDEFINED_INDEX:
      DBUG_ASSERT(FALSE);
      DBUG_RETURN(1);
      break;
    }
  }
  
  if (multi_range_curr != multi_range_end)
  {
    /**
     * Mark that we're using entire buffer (even if might not) as
     *   we haven't read all ranges for some reason
     * This as we don't want mysqld to reuse the buffer when we read
     *   the remaining ranges
     */
    buffer->end_of_used_area= (byte*)buffer->buffer_end;
  }
  else
  {
    buffer->end_of_used_area= curr;
  }
  
  /**
   * Set first operation in multi range
   */
  m_current_multi_operation= 
    lastOp ? lastOp->next() : m_active_trans->getFirstDefinedOperation();
  if (!(res= execute_no_commit_ie(this, m_active_trans, true)))
  {
    m_multi_range_defined= multi_range_curr;
    multi_range_curr= ranges;
    m_multi_range_result_ptr= (byte*)buffer->buffer;
    DBUG_RETURN(read_multi_range_next(found_range_p));
  }
  ERR_RETURN(m_active_trans->getNdbError());
}

#if 0
#define DBUG_MULTI_RANGE(x) printf("read_multi_range_next: case %d\n", x);
#else
#define DBUG_MULTI_RANGE(x)
#endif

int
ha_ndbcluster::read_multi_range_next(KEY_MULTI_RANGE ** multi_range_found_p)
{
  DBUG_ENTER("ha_ndbcluster::read_multi_range_next");
  if (m_disable_multi_read)
  {
    DBUG_RETURN(handler::read_multi_range_next(multi_range_found_p));
  }
  
  int res;
  int range_no;
  ulong reclength= table->s->reclength;
  const NdbOperation* op= m_current_multi_operation;
  for (;multi_range_curr < m_multi_range_defined; multi_range_curr++)
  {
    if (multi_range_curr->range_flag & UNIQUE_RANGE)
    {
      if (op->getNdbError().code == 0)
        goto found_next;
      
      op= m_active_trans->getNextCompletedOperation(op);
      m_multi_range_result_ptr += reclength;
      continue;
    } 
    else if (m_multi_cursor && !multi_range_sorted)
    {
      DBUG_MULTI_RANGE(1);
      if ((res= fetch_next(m_multi_cursor)) == 0)
      {
        DBUG_MULTI_RANGE(2);
        range_no= m_multi_cursor->get_range_no();
        goto found;
      } 
      else
      {
        goto close_scan;
      }
    }
    else if (m_multi_cursor && multi_range_sorted)
    {
      if (m_active_cursor && (res= fetch_next(m_multi_cursor)))
      {
        DBUG_MULTI_RANGE(3);
        goto close_scan;
      }
      
      range_no= m_multi_cursor->get_range_no();
      uint current_range_no= multi_range_curr - m_multi_ranges;
      if ((uint) range_no == current_range_no)
      {
        DBUG_MULTI_RANGE(4);
        // return current row
        goto found;
      }
      else if (range_no > (int)current_range_no)
      {
        DBUG_MULTI_RANGE(5);
        // wait with current row
        m_active_cursor= 0;
        continue;
      }
      else 
      {
        DBUG_MULTI_RANGE(6);
        // First fetch from cursor
        DBUG_ASSERT(range_no == -1);
        if ((res= m_multi_cursor->nextResult(true)))
        {
          goto close_scan;
        }
        multi_range_curr--; // Will be increased in for-loop
        continue;
      }
    }
    else /** m_multi_cursor == 0 */
    {
      DBUG_MULTI_RANGE(7);
      /**
       * Corresponds to range 5 in example in read_multi_range_first
       */
      (void)1;
      continue;
    }
    
    DBUG_ASSERT(FALSE); // Should only get here via goto's
close_scan:
    if (res == 1)
    {
      m_multi_cursor->close(FALSE, TRUE);
      m_active_cursor= m_multi_cursor= 0;
      DBUG_MULTI_RANGE(8);
      continue;
    } 
    else 
    {
      DBUG_RETURN(ndb_err(m_active_trans));
    }
  }
  
  if (multi_range_curr == multi_range_end)
  {
    Thd_ndb *thd_ndb= get_thd_ndb(current_thd);
    thd_ndb->query_state&= NDB_QUERY_NORMAL;
    DBUG_RETURN(HA_ERR_END_OF_FILE);
  }
  
  /**
   * Read remaining ranges
   */
  DBUG_RETURN(read_multi_range_first(multi_range_found_p, 
                                     multi_range_curr,
                                     multi_range_end - multi_range_curr, 
                                     multi_range_sorted,
                                     multi_range_buffer));
  
found:
  /**
   * Found a record belonging to a scan
   */
  m_active_cursor= m_multi_cursor;
  * multi_range_found_p= m_multi_ranges + range_no;
  memcpy(table->record[0], m_multi_range_cursor_result_ptr, reclength);
  setup_recattr(m_active_cursor->getFirstRecAttr());
  unpack_record(table->record[0]);
  table->status= 0;     
  DBUG_RETURN(0);
  
found_next:
  /**
   * Found a record belonging to a pk/index op,
   *   copy result and move to next to prepare for next call
   */
  * multi_range_found_p= multi_range_curr;
  memcpy(table->record[0], m_multi_range_result_ptr, reclength);
  setup_recattr(op->getFirstRecAttr());
  unpack_record(table->record[0]);
  table->status= 0;
  
  multi_range_curr++;
  m_current_multi_operation= m_active_trans->getNextCompletedOperation(op);
  m_multi_range_result_ptr += reclength;
  DBUG_RETURN(0);
}

int
ha_ndbcluster::setup_recattr(const NdbRecAttr* curr)
{
  DBUG_ENTER("setup_recattr");

  Field **field, **end;
  NdbValue *value= m_value;
  
  end= table->field + table->s->fields;
  
  for (field= table->field; field < end; field++, value++)
  {
    if ((* value).ptr)
    {
      DBUG_ASSERT(curr != 0);
      NdbValue* val= m_value + curr->getColumn()->getColumnNo();
      DBUG_ASSERT(val->ptr);
      val->rec= curr;
      curr= curr->next();
    }
  }
  
  DBUG_RETURN(0);
}

char*
ha_ndbcluster::update_table_comment(
                                /* out: table comment + additional */
        const char*     comment)/* in:  table comment defined by user */
{
  uint length= strlen(comment);
  if (length > 64000 - 3)
  {
    return((char*)comment); /* string too long */
  }

  Ndb* ndb;
  if (!(ndb= get_ndb()))
  {
    return((char*)comment);
  }

  ndb->setDatabaseName(m_dbname);
  NDBDICT* dict= ndb->getDictionary();
  const NDBTAB* tab;
  if (!(tab= dict->getTable(m_tabname)))
  {
    return((char*)comment);
  }

  char *str;
  const char *fmt="%s%snumber_of_replicas: %d";
  const unsigned fmt_len_plus_extra= length + strlen(fmt);
  if ((str= my_malloc(fmt_len_plus_extra, MYF(0))) == NULL)
  {
    return (char*)comment;
  }

  my_snprintf(str,fmt_len_plus_extra,fmt,comment,
              length > 0 ? " ":"",
              tab->getReplicaCount());
  return str;
}


// Utility thread main loop
pthread_handler_t ndb_util_thread_func(void *arg __attribute__((unused)))
{
  THD *thd; /* needs to be first for thread_stack */
  Ndb* ndb;
  struct timespec abstime;

  my_thread_init();
  DBUG_ENTER("ndb_util_thread");
  DBUG_PRINT("enter", ("ndb_cache_check_time: %lu", ndb_cache_check_time));

  thd= new THD; /* note that contructor of THD uses DBUG_ */
  THD_CHECK_SENTRY(thd);
  ndb= new Ndb(g_ndb_cluster_connection, "");

  pthread_detach_this_thread();
  ndb_util_thread= pthread_self();

  thd->thread_stack= (char*)&thd; /* remember where our stack is */
  if (thd->store_globals() || (ndb->init() != 0))
  {
    thd->cleanup();
    delete thd;
    delete ndb;
    DBUG_RETURN(NULL);
  }

  List<NDB_SHARE> util_open_tables;
  set_timespec(abstime, 0);
  for (;;)
  {

    if (abort_loop)
      break; /* Shutting down server */

    pthread_mutex_lock(&LOCK_ndb_util_thread);
    pthread_cond_timedwait(&COND_ndb_util_thread,
                           &LOCK_ndb_util_thread,
                           &abstime);
    pthread_mutex_unlock(&LOCK_ndb_util_thread);

    DBUG_PRINT("ndb_util_thread", ("Started, ndb_cache_check_time: %lu",
                                   ndb_cache_check_time));

    if (abort_loop)
      break; /* Shutting down server */

    if (ndb_cache_check_time == 0)
    {
      /* Wake up in 1 second to check if value has changed */
      set_timespec(abstime, 1);
      continue;
    }

    /* Lock mutex and fill list with pointers to all open tables */
    NDB_SHARE *share;
    pthread_mutex_lock(&ndbcluster_mutex);
    for (uint i= 0; i < ndbcluster_open_tables.records; i++)
    {
      share= (NDB_SHARE *)hash_element(&ndbcluster_open_tables, i);
      share->use_count++; /* Make sure the table can't be closed */
      DBUG_PRINT("ndb_util_thread",
                 ("Found open table[%d]: %s, use_count: %d",
                  i, share->table_name, share->use_count));

      /* Store pointer to table */
      util_open_tables.push_back(share);
    }
    pthread_mutex_unlock(&ndbcluster_mutex);

    /* Iterate through the  open files list */
    List_iterator_fast<NDB_SHARE> it(util_open_tables);
    while ((share= it++))
    {
      /* Split tab- and dbname */
      char buf[FN_REFLEN];
      char *tabname, *db;
      uint length= dirname_length(share->table_name);
      tabname= share->table_name+length;
      memcpy(buf, share->table_name, length-1);
      buf[length-1]= 0;
      db= buf+dirname_length(buf);
      DBUG_PRINT("ndb_util_thread",
                 ("Fetching commit count for: %s",
                  share->table_name));

      /* Contact NDB to get commit count for table */
      ndb->setDatabaseName(db);
      struct Ndb_statistics stat;

      uint lock;
      pthread_mutex_lock(&share->mutex);
      lock= share->commit_count_lock;
      pthread_mutex_unlock(&share->mutex);

      if (ndb_get_table_statistics(NULL, false, ndb, tabname, &stat) == 0)
      {
#ifndef DBUG_OFF
        char buff[22], buff2[22];
#endif
        DBUG_PRINT("ndb_util_thread",
                   ("Table: %s  commit_count: %s  rows: %s",
                    share->table_name,
                    llstr(stat.commit_count, buff),
                    llstr(stat.row_count, buff2)));
      }
      else
      {
        DBUG_PRINT("ndb_util_thread",
                   ("Error: Could not get commit count for table %s",
                    share->table_name));
        stat.commit_count= 0;
      }

      pthread_mutex_lock(&share->mutex);
      if (share->commit_count_lock == lock)
        share->commit_count= stat.commit_count;
      pthread_mutex_unlock(&share->mutex);

      /* Decrease the use count and possibly free share */
      free_share(share);
    }

    /* Clear the list of open tables */
    util_open_tables.empty();

    /* Calculate new time to wake up */
    int secs= 0;
    int msecs= ndb_cache_check_time;

    struct timeval tick_time;
    gettimeofday(&tick_time, 0);
    abstime.tv_sec=  tick_time.tv_sec;
    abstime.tv_nsec= tick_time.tv_usec * 1000;

    if (msecs >= 1000){
      secs=  msecs / 1000;
      msecs= msecs % 1000;
    }

    abstime.tv_sec+=  secs;
    abstime.tv_nsec+= msecs * 1000000;
    if (abstime.tv_nsec >= 1000000000) {
      abstime.tv_sec+=  1;
      abstime.tv_nsec-= 1000000000;
    }
  }

  thd->cleanup();
  delete thd;
  delete ndb;
  DBUG_PRINT("exit", ("ndb_util_thread"));
  my_thread_end();
  pthread_exit(0);
  DBUG_RETURN(NULL);
}

/*
  Condition pushdown
*/
/*
  Push a condition to ndbcluster storage engine for evaluation 
  during table   and index scans. The conditions will be stored on a stack
  for possibly storing several conditions. The stack can be popped
  by calling cond_pop, handler::extra(HA_EXTRA_RESET) (handler::reset())
  will clear the stack.
  The current implementation supports arbitrary AND/OR nested conditions
  with comparisons between columns and constants (including constant
  expressions and function calls) and the following comparison operators:
  =, !=, >, >=, <, <=, "is null", and "is not null".
  
  RETURN
    NULL The condition was supported and will be evaluated for each 
    row found during the scan
    cond The condition was not supported and all rows will be returned from
         the scan for evaluation (and thus not saved on stack)
*/
const 
COND* 
ha_ndbcluster::cond_push(const COND *cond) 
{ 
  DBUG_ENTER("cond_push");
  Ndb_cond_stack *ndb_cond = new Ndb_cond_stack();
  DBUG_EXECUTE("where",print_where((COND *)cond, m_tabname););
  if (m_cond_stack)
    ndb_cond->next= m_cond_stack;
  else
    ndb_cond->next= NULL;
  m_cond_stack= ndb_cond;
  
  if (serialize_cond(cond, ndb_cond))
  {
    DBUG_RETURN(NULL);
  }
  else
  {
    cond_pop();
  }
  DBUG_RETURN(cond); 
}

/*
  Pop the top condition from the condition stack of the handler instance.
*/
void 
ha_ndbcluster::cond_pop() 
{ 
  Ndb_cond_stack *ndb_cond_stack= m_cond_stack;  
  if (ndb_cond_stack)
  {
    m_cond_stack= ndb_cond_stack->next;
    delete ndb_cond_stack;
  }
}

/*
  Clear the condition stack
*/
void
ha_ndbcluster::cond_clear()
{
  DBUG_ENTER("cond_clear");
  while (m_cond_stack)
    cond_pop();

  DBUG_VOID_RETURN;
}

/*
  Serialize the item tree into a linked list represented by Ndb_cond
  for fast generation of NbdScanFilter. Adds information such as
  position of fields that is not directly available in the Item tree.
  Also checks if condition is supported.
*/
void ndb_serialize_cond(const Item *item, void *arg)
{
  Ndb_cond_traverse_context *context= (Ndb_cond_traverse_context *) arg;
  DBUG_ENTER("ndb_serialize_cond");  

  // Check if we are skipping arguments to a function to be evaluated
  if (context->skip)
  {
    DBUG_PRINT("info", ("Skiping argument %d", context->skip));
    context->skip--;
    switch (item->type()) {
    case Item::FUNC_ITEM:
    {
      Item_func *func_item= (Item_func *) item;
      context->skip+= func_item->argument_count();
      break;
    }
    case Item::INT_ITEM:
    case Item::REAL_ITEM:
    case Item::STRING_ITEM:
    case Item::VARBIN_ITEM:
    case Item::DECIMAL_ITEM:
      break;
    default:
      context->supported= FALSE;
      break;
    }
    
    DBUG_VOID_RETURN;
  }
  
  if (context->supported)
  {
    Ndb_rewrite_context *rewrite_context2= context->rewrite_stack;
    const Item_func *rewrite_func_item;
    // Check if we are rewriting some unsupported function call
    if (rewrite_context2 &&
        (rewrite_func_item= rewrite_context2->func_item) &&
        rewrite_context2->count++ == 0)
    {
      switch (rewrite_func_item->functype()) {
      case Item_func::BETWEEN:
        /*
          Rewrite 
          <field>|<const> BETWEEN <const1>|<field1> AND <const2>|<field2>
          to <field>|<const> > <const1>|<field1> AND 
          <field>|<const> < <const2>|<field2>
          or actually in prefix format
          BEGIN(AND) GT(<field>|<const>, <const1>|<field1>), 
          LT(<field>|<const>, <const2>|<field2>), END()
        */
      case Item_func::IN_FUNC:
      {
        /*
          Rewrite <field>|<const> IN(<const1>|<field1>, <const2>|<field2>,..)
          to <field>|<const> = <const1>|<field1> OR 
          <field> = <const2>|<field2> ...
          or actually in prefix format
          BEGIN(OR) EQ(<field>|<const>, <const1><field1>), 
          EQ(<field>|<const>, <const2>|<field2>), ... END()
          Each part of the disjunction is added for each call
          to ndb_serialize_cond and end of rewrite statement 
          is wrapped in end of ndb_serialize_cond
        */
        if (context->expecting(item->type()))
        {
          // This is the <field>|<const> item, save it in the rewrite context
          rewrite_context2->left_hand_item= item;
          if (item->type() == Item::FUNC_ITEM)
          {
            Item_func *func_item= (Item_func *) item;
            if (func_item->functype() == Item_func::UNKNOWN_FUNC &&
                func_item->const_item())
            {
              // Skip any arguments since we will evaluate function instead
              DBUG_PRINT("info", ("Skip until end of arguments marker"));
              context->skip= func_item->argument_count();
            }
            else
            {
              DBUG_PRINT("info", ("Found unsupported functional expression in BETWEEN|IN"));
              context->supported= FALSE;
              DBUG_VOID_RETURN;
              
            }
          }
        }
        else
        {
          // Non-supported BETWEEN|IN expression
          DBUG_PRINT("info", ("Found unexpected item of type %u in BETWEEN|IN",
                              item->type()));
          context->supported= FALSE;
          DBUG_VOID_RETURN;
        }
        break;
      }
      default:
        context->supported= FALSE;
        break;
      }
      DBUG_VOID_RETURN;
    }
    else
    {
      Ndb_cond_stack *ndb_stack= context->stack_ptr;
      Ndb_cond *prev_cond= context->cond_ptr;
      Ndb_cond *curr_cond= context->cond_ptr= new Ndb_cond();
      if (!ndb_stack->ndb_cond)
        ndb_stack->ndb_cond= curr_cond;
      curr_cond->prev= prev_cond;
      if (prev_cond) prev_cond->next= curr_cond;
    // Check if we are rewriting some unsupported function call
      if (context->rewrite_stack)
      {
        Ndb_rewrite_context *rewrite_context= context->rewrite_stack;
        const Item_func *func_item= rewrite_context->func_item;
        switch (func_item->functype()) {
        case Item_func::BETWEEN:
        {
          /*
            Rewrite 
            <field>|<const> BETWEEN <const1>|<field1> AND <const2>|<field2>
            to <field>|<const> > <const1>|<field1> AND 
            <field>|<const> < <const2>|<field2>
            or actually in prefix format
            BEGIN(AND) GT(<field>|<const>, <const1>|<field1>), 
            LT(<field>|<const>, <const2>|<field2>), END()
          */
          if (rewrite_context->count == 2)
          {
            // Lower limit of BETWEEN
            DBUG_PRINT("info", ("GE_FUNC"));      
            curr_cond->ndb_item= new Ndb_item(Item_func::GE_FUNC, 2);
          }
          else if (rewrite_context->count == 3)
          {
            // Upper limit of BETWEEN
            DBUG_PRINT("info", ("LE_FUNC"));      
            curr_cond->ndb_item= new Ndb_item(Item_func::LE_FUNC, 2);
          }
          else
          {
            // Illegal BETWEEN expression
            DBUG_PRINT("info", ("Illegal BETWEEN expression"));
            context->supported= FALSE;
            DBUG_VOID_RETURN;
          }
          break;
        }
        case Item_func::IN_FUNC:
        {
          /*
            Rewrite <field>|<const> IN(<const1>|<field1>, <const2>|<field2>,..)
            to <field>|<const> = <const1>|<field1> OR 
            <field> = <const2>|<field2> ...
            or actually in prefix format
            BEGIN(OR) EQ(<field>|<const>, <const1><field1>), 
            EQ(<field>|<const>, <const2>|<field2>), ... END()
            Each part of the disjunction is added for each call
            to ndb_serialize_cond and end of rewrite statement 
            is wrapped in end of ndb_serialize_cond
          */
          DBUG_PRINT("info", ("EQ_FUNC"));      
          curr_cond->ndb_item= new Ndb_item(Item_func::EQ_FUNC, 2);
          break;
        }
        default:
          context->supported= FALSE;
        }
        // Handle left hand <field>|<const>
        context->rewrite_stack= NULL; // Disable rewrite mode
        context->expect_only(Item::FIELD_ITEM);
        context->expect_field_result(STRING_RESULT);
        context->expect_field_result(REAL_RESULT);
        context->expect_field_result(INT_RESULT);
        context->expect_field_result(DECIMAL_RESULT);
        context->expect(Item::INT_ITEM);
        context->expect(Item::STRING_ITEM);
        context->expect(Item::VARBIN_ITEM);
        context->expect(Item::FUNC_ITEM);
        ndb_serialize_cond(rewrite_context->left_hand_item, arg);
        context->skip= 0; // Any FUNC_ITEM expression has already been parsed
        context->rewrite_stack= rewrite_context; // Enable rewrite mode
        if (!context->supported)
          DBUG_VOID_RETURN;

        prev_cond= context->cond_ptr;
        curr_cond= context->cond_ptr= new Ndb_cond();
        prev_cond->next= curr_cond;
      }
      
      // Check for end of AND/OR expression
      if (!item)
      {
        // End marker for condition group
        DBUG_PRINT("info", ("End of condition group"));
        curr_cond->ndb_item= new Ndb_item(NDB_END_COND);
      }
      else
      {
        switch (item->type()) {
        case Item::FIELD_ITEM:
        {
          Item_field *field_item= (Item_field *) item;
          Field *field= field_item->field;
          enum_field_types type= field->type();
          /*
            Check that the field is part of the table of the handler
            instance and that we expect a field with of this result type.
          */
          if (context->table == field->table)
          {       
            const NDBTAB *tab= (const NDBTAB *) context->ndb_table;
            DBUG_PRINT("info", ("FIELD_ITEM"));
            DBUG_PRINT("info", ("table %s", tab->getName()));
            DBUG_PRINT("info", ("column %s", field->field_name));
            DBUG_PRINT("info", ("type %d", field->type()));
            DBUG_PRINT("info", ("result type %d", field->result_type()));
            
            // Check that we are expecting a field and with the correct
            // result type
            if (context->expecting(Item::FIELD_ITEM) &&
                context->expecting_field_type(field->type()) &&
                (context->expecting_field_result(field->result_type()) ||
                 // Date and year can be written as string or int
                 ((type == MYSQL_TYPE_TIME ||
                   type == MYSQL_TYPE_DATE || 
                   type == MYSQL_TYPE_YEAR ||
                   type == MYSQL_TYPE_DATETIME)
                  ? (context->expecting_field_result(STRING_RESULT) ||
                     context->expecting_field_result(INT_RESULT))
                  : true)) &&
                // Bit fields no yet supported in scan filter
                type != MYSQL_TYPE_BIT &&
                // No BLOB support in scan filter
                type != MYSQL_TYPE_TINY_BLOB &&
                type != MYSQL_TYPE_MEDIUM_BLOB &&
                type != MYSQL_TYPE_LONG_BLOB &&
                type != MYSQL_TYPE_BLOB)
            {
              const NDBCOL *col= tab->getColumn(field->field_name);
              DBUG_ASSERT(col);
              curr_cond->ndb_item= new Ndb_item(field, col->getColumnNo());
              context->dont_expect(Item::FIELD_ITEM);
              context->expect_no_field_result();
              if (! context->expecting_nothing())
              {
                // We have not seen second argument yet
                if (type == MYSQL_TYPE_TIME ||
                    type == MYSQL_TYPE_DATE || 
                    type == MYSQL_TYPE_YEAR ||
                    type == MYSQL_TYPE_DATETIME)
                {
                  context->expect_only(Item::STRING_ITEM);
                  context->expect(Item::INT_ITEM);
                }
                else
                  switch (field->result_type()) {
                  case STRING_RESULT:
                    // Expect char string or binary string
                    context->expect_only(Item::STRING_ITEM);
                    context->expect(Item::VARBIN_ITEM);
                    context->expect_collation(field_item->collation.collation);
                    break;
                  case REAL_RESULT:
                    context->expect_only(Item::REAL_ITEM);
                    context->expect(Item::DECIMAL_ITEM);
                    context->expect(Item::INT_ITEM);
                    break;
                  case INT_RESULT:
                    context->expect_only(Item::INT_ITEM);
                    context->expect(Item::VARBIN_ITEM);
                    break;
                  case DECIMAL_RESULT:
                    context->expect_only(Item::DECIMAL_ITEM);
                    context->expect(Item::REAL_ITEM);
                    context->expect(Item::INT_ITEM);
                    break;
                  default:
                    break;
                  }    
              }
              else
              {
                // Expect another logical expression
                context->expect_only(Item::FUNC_ITEM);
                context->expect(Item::COND_ITEM);
                // Check that field and string constant collations are the same
                if ((field->result_type() == STRING_RESULT) &&
                    !context->expecting_collation(item->collation.collation)
                    && type != MYSQL_TYPE_TIME
                    && type != MYSQL_TYPE_DATE
                    && type != MYSQL_TYPE_YEAR
                    && type != MYSQL_TYPE_DATETIME)
                {
                  DBUG_PRINT("info", ("Found non-matching collation %s",  
                                      item->collation.collation->name)); 
                  context->supported= FALSE;                
                }
              }
              break;
            }
            else
            {
              DBUG_PRINT("info", ("Was not expecting field of type %u(%u)",
                                  field->result_type(), type));
              context->supported= FALSE;
            }
          }
          else
          {
            DBUG_PRINT("info", ("Was not expecting field from table %s(%s)",
                                context->table->s->table_name, 
                                field->table->s->table_name));
            context->supported= FALSE;
          }
          break;
        }
        case Item::FUNC_ITEM:
        {
          Item_func *func_item= (Item_func *) item;
          // Check that we expect a function or functional expression here
          if (context->expecting(Item::FUNC_ITEM) || 
              func_item->functype() == Item_func::UNKNOWN_FUNC)
            context->expect_nothing();
          else
          {
            // Did not expect function here
            context->supported= FALSE;
            break;
          }
          
          switch (func_item->functype()) {
          case Item_func::EQ_FUNC:
          {
            DBUG_PRINT("info", ("EQ_FUNC"));      
            curr_cond->ndb_item= new Ndb_item(func_item->functype(), 
                                              func_item);      
            context->expect(Item::STRING_ITEM);
            context->expect(Item::INT_ITEM);
            context->expect(Item::REAL_ITEM);
            context->expect(Item::DECIMAL_ITEM);
            context->expect(Item::VARBIN_ITEM);
            context->expect(Item::FIELD_ITEM);
            context->expect_field_result(STRING_RESULT);
            context->expect_field_result(REAL_RESULT);
            context->expect_field_result(INT_RESULT);
            context->expect_field_result(DECIMAL_RESULT);
            break;
          }
          case Item_func::NE_FUNC:
          {
            DBUG_PRINT("info", ("NE_FUNC"));      
            curr_cond->ndb_item= new Ndb_item(func_item->functype(),
                                              func_item);      
            context->expect(Item::STRING_ITEM);
            context->expect(Item::INT_ITEM);
            context->expect(Item::REAL_ITEM);
            context->expect(Item::DECIMAL_ITEM);
            context->expect(Item::VARBIN_ITEM);
            context->expect(Item::FIELD_ITEM);
            context->expect_field_result(STRING_RESULT);
            context->expect_field_result(REAL_RESULT);
            context->expect_field_result(INT_RESULT);
            context->expect_field_result(DECIMAL_RESULT);
            break;
          }
          case Item_func::LT_FUNC:
          {
            DBUG_PRINT("info", ("LT_FUNC"));      
            curr_cond->ndb_item= new Ndb_item(func_item->functype(),
                                              func_item);      
            context->expect(Item::STRING_ITEM);
            context->expect(Item::INT_ITEM);
            context->expect(Item::REAL_ITEM);
            context->expect(Item::DECIMAL_ITEM);
            context->expect(Item::VARBIN_ITEM);
            context->expect(Item::FIELD_ITEM);
            context->expect_field_result(STRING_RESULT);
            context->expect_field_result(REAL_RESULT);
            context->expect_field_result(INT_RESULT);
            context->expect_field_result(DECIMAL_RESULT);
            break;
          }
          case Item_func::LE_FUNC:
          {
            DBUG_PRINT("info", ("LE_FUNC"));      
            curr_cond->ndb_item= new Ndb_item(func_item->functype(),
                                              func_item);      
            context->expect(Item::STRING_ITEM);
            context->expect(Item::INT_ITEM);
            context->expect(Item::REAL_ITEM);
            context->expect(Item::DECIMAL_ITEM);
            context->expect(Item::VARBIN_ITEM);
            context->expect(Item::FIELD_ITEM);
            context->expect_field_result(STRING_RESULT);
            context->expect_field_result(REAL_RESULT);
            context->expect_field_result(INT_RESULT);
            context->expect_field_result(DECIMAL_RESULT);
            break;
          }
          case Item_func::GE_FUNC:
          {
            DBUG_PRINT("info", ("GE_FUNC"));      
            curr_cond->ndb_item= new Ndb_item(func_item->functype(),
                                              func_item);      
            context->expect(Item::STRING_ITEM);
            context->expect(Item::INT_ITEM);
            context->expect(Item::REAL_ITEM);
            context->expect(Item::DECIMAL_ITEM);
            context->expect(Item::VARBIN_ITEM);
            context->expect(Item::FIELD_ITEM);
            context->expect_field_result(STRING_RESULT);
            context->expect_field_result(REAL_RESULT);
            context->expect_field_result(INT_RESULT);
            context->expect_field_result(DECIMAL_RESULT);
            break;
          }
          case Item_func::GT_FUNC:
          {
            DBUG_PRINT("info", ("GT_FUNC"));      
            curr_cond->ndb_item= new Ndb_item(func_item->functype(),
                                              func_item);      
            context->expect(Item::STRING_ITEM);
            context->expect(Item::REAL_ITEM);
            context->expect(Item::DECIMAL_ITEM);
            context->expect(Item::INT_ITEM);
            context->expect(Item::VARBIN_ITEM);
            context->expect(Item::FIELD_ITEM);
            context->expect_field_result(STRING_RESULT);
            context->expect_field_result(REAL_RESULT);
            context->expect_field_result(INT_RESULT);
            context->expect_field_result(DECIMAL_RESULT);
            break;
          }
          case Item_func::LIKE_FUNC:
          {
            DBUG_PRINT("info", ("LIKE_FUNC"));      
            curr_cond->ndb_item= new Ndb_item(func_item->functype(),
                                              func_item);      
            context->expect(Item::STRING_ITEM);
            context->expect(Item::FIELD_ITEM);
            context->expect_only_field_type(MYSQL_TYPE_STRING);
            context->expect_field_type(MYSQL_TYPE_VAR_STRING);
            context->expect_field_type(MYSQL_TYPE_VARCHAR);
            context->expect_field_result(STRING_RESULT);
            context->expect(Item::FUNC_ITEM);
            break;
          }
          case Item_func::ISNULL_FUNC:
          {
            DBUG_PRINT("info", ("ISNULL_FUNC"));      
            curr_cond->ndb_item= new Ndb_item(func_item->functype(),
                                              func_item);      
            context->expect(Item::FIELD_ITEM);
            context->expect_field_result(STRING_RESULT);
            context->expect_field_result(REAL_RESULT);
            context->expect_field_result(INT_RESULT);
            context->expect_field_result(DECIMAL_RESULT);
            break;
          }
          case Item_func::ISNOTNULL_FUNC:
          {
            DBUG_PRINT("info", ("ISNOTNULL_FUNC"));      
            curr_cond->ndb_item= new Ndb_item(func_item->functype(),
                                              func_item);     
            context->expect(Item::FIELD_ITEM);
            context->expect_field_result(STRING_RESULT);
            context->expect_field_result(REAL_RESULT);
            context->expect_field_result(INT_RESULT);
            context->expect_field_result(DECIMAL_RESULT);
            break;
          }
          case Item_func::NOT_FUNC:
          {
            DBUG_PRINT("info", ("NOT_FUNC"));      
            curr_cond->ndb_item= new Ndb_item(func_item->functype(),
                                              func_item);     
            context->expect(Item::FUNC_ITEM);
            context->expect(Item::COND_ITEM);
            break;
          }
          case Item_func::BETWEEN:
          {
            DBUG_PRINT("info", ("BETWEEN, rewriting using AND"));
            Item_func_between *between_func= (Item_func_between *) func_item;
            Ndb_rewrite_context *rewrite_context= 
              new Ndb_rewrite_context(func_item);
            rewrite_context->next= context->rewrite_stack;
            context->rewrite_stack= rewrite_context;
            if (between_func->negated)
            {
              DBUG_PRINT("info", ("NOT_FUNC"));
              curr_cond->ndb_item= new Ndb_item(Item_func::NOT_FUNC, 1);
              prev_cond= curr_cond;
              curr_cond= context->cond_ptr= new Ndb_cond();
              curr_cond->prev= prev_cond;
              prev_cond->next= curr_cond;
            }
            DBUG_PRINT("info", ("COND_AND_FUNC"));
            curr_cond->ndb_item= 
              new Ndb_item(Item_func::COND_AND_FUNC, 
                           func_item->argument_count() - 1);
            context->expect_only(Item::FIELD_ITEM);
            context->expect(Item::INT_ITEM);
            context->expect(Item::STRING_ITEM);
            context->expect(Item::VARBIN_ITEM);
            context->expect(Item::FUNC_ITEM);
            break;
          }
          case Item_func::IN_FUNC:
          {
            DBUG_PRINT("info", ("IN_FUNC, rewriting using OR"));
            Item_func_in *in_func= (Item_func_in *) func_item;
            Ndb_rewrite_context *rewrite_context= 
              new Ndb_rewrite_context(func_item);
            rewrite_context->next= context->rewrite_stack;
            context->rewrite_stack= rewrite_context;
            if (in_func->negated)
            {
              DBUG_PRINT("info", ("NOT_FUNC"));
              curr_cond->ndb_item= new Ndb_item(Item_func::NOT_FUNC, 1);
              prev_cond= curr_cond;
              curr_cond= context->cond_ptr= new Ndb_cond();
              curr_cond->prev= prev_cond;
              prev_cond->next= curr_cond;
            }
            DBUG_PRINT("info", ("COND_OR_FUNC"));
            curr_cond->ndb_item= new Ndb_item(Item_func::COND_OR_FUNC, 
                                              func_item->argument_count() - 1);
            context->expect_only(Item::FIELD_ITEM);
            context->expect(Item::INT_ITEM);
            context->expect(Item::STRING_ITEM);
            context->expect(Item::VARBIN_ITEM);
            context->expect(Item::FUNC_ITEM);
            break;
          }
          case Item_func::UNKNOWN_FUNC:
          {
            DBUG_PRINT("info", ("UNKNOWN_FUNC %s", 
                                func_item->const_item()?"const":""));  
            DBUG_PRINT("info", ("result type %d", func_item->result_type()));
            if (func_item->const_item())
            {
              switch (func_item->result_type()) {
              case STRING_RESULT:
              {
                NDB_ITEM_QUALIFICATION q;
                q.value_type= Item::STRING_ITEM;
                curr_cond->ndb_item= new Ndb_item(NDB_VALUE, q, item); 
                if (! context->expecting_no_field_result())
                {
                  // We have not seen the field argument yet
                  context->expect_only(Item::FIELD_ITEM);
                  context->expect_only_field_result(STRING_RESULT);
                  context->expect_collation(func_item->collation.collation);
                }
                else
                {
                  // Expect another logical expression
                  context->expect_only(Item::FUNC_ITEM);
                  context->expect(Item::COND_ITEM);
                  // Check that string result have correct collation
                  if (!context->expecting_collation(item->collation.collation))
                  {
                    DBUG_PRINT("info", ("Found non-matching collation %s",  
                                        item->collation.collation->name));
                    context->supported= FALSE;
                  }
                }
                // Skip any arguments since we will evaluate function instead
                DBUG_PRINT("info", ("Skip until end of arguments marker"));
                context->skip= func_item->argument_count();
                break;
              }
              case REAL_RESULT:
              {
                NDB_ITEM_QUALIFICATION q;
                q.value_type= Item::REAL_ITEM;
                curr_cond->ndb_item= new Ndb_item(NDB_VALUE, q, item);
                if (! context->expecting_no_field_result()) 
                {
                  // We have not seen the field argument yet
                  context->expect_only(Item::FIELD_ITEM);
                  context->expect_only_field_result(REAL_RESULT);
                }
                else
                {
                  // Expect another logical expression
                  context->expect_only(Item::FUNC_ITEM);
                  context->expect(Item::COND_ITEM);
                }
                
                // Skip any arguments since we will evaluate function instead
                DBUG_PRINT("info", ("Skip until end of arguments marker"));
                context->skip= func_item->argument_count();
                break;
              }
              case INT_RESULT:
              {
                NDB_ITEM_QUALIFICATION q;
                q.value_type= Item::INT_ITEM;
                curr_cond->ndb_item= new Ndb_item(NDB_VALUE, q, item);
                if (! context->expecting_no_field_result()) 
                {
                  // We have not seen the field argument yet
                  context->expect_only(Item::FIELD_ITEM);
                  context->expect_only_field_result(INT_RESULT);
                }
                else
                {
                  // Expect another logical expression
                  context->expect_only(Item::FUNC_ITEM);
                  context->expect(Item::COND_ITEM);
                }
                
                // Skip any arguments since we will evaluate function instead
                DBUG_PRINT("info", ("Skip until end of arguments marker"));
                context->skip= func_item->argument_count();
                break;
              }
              case DECIMAL_RESULT:
              {
                NDB_ITEM_QUALIFICATION q;
                q.value_type= Item::DECIMAL_ITEM;
                curr_cond->ndb_item= new Ndb_item(NDB_VALUE, q, item);
                if (! context->expecting_no_field_result()) 
                {
                  // We have not seen the field argument yet
                  context->expect_only(Item::FIELD_ITEM);
                  context->expect_only_field_result(DECIMAL_RESULT);
                }
                else
                {
                  // Expect another logical expression
                  context->expect_only(Item::FUNC_ITEM);
                  context->expect(Item::COND_ITEM);
                }
                // Skip any arguments since we will evaluate function instead
                DBUG_PRINT("info", ("Skip until end of arguments marker"));
                context->skip= func_item->argument_count();
                break;
              }
              default:
                break;
              }
            }
            else
              // Function does not return constant expression
              context->supported= FALSE;
            break;
          }
          default:
          {
            DBUG_PRINT("info", ("Found func_item of type %d", 
                                func_item->functype()));
            context->supported= FALSE;
          }
          }
          break;
        }
        case Item::STRING_ITEM:
          DBUG_PRINT("info", ("STRING_ITEM")); 
          if (context->expecting(Item::STRING_ITEM)) 
          {
#ifndef DBUG_OFF
            char buff[256];
            String str(buff,(uint32) sizeof(buff), system_charset_info);
            str.length(0);
            Item_string *string_item= (Item_string *) item;
            DBUG_PRINT("info", ("value \"%s\"", 
                                string_item->val_str(&str)->ptr()));
#endif
            NDB_ITEM_QUALIFICATION q;
            q.value_type= Item::STRING_ITEM;
            curr_cond->ndb_item= new Ndb_item(NDB_VALUE, q, item);      
            if (! context->expecting_no_field_result())
            {
              // We have not seen the field argument yet
              context->expect_only(Item::FIELD_ITEM);
              context->expect_only_field_result(STRING_RESULT);
              context->expect_collation(item->collation.collation);
            }
            else 
            {
              // Expect another logical expression
              context->expect_only(Item::FUNC_ITEM);
              context->expect(Item::COND_ITEM);
              // Check that we are comparing with a field with same collation
              if (!context->expecting_collation(item->collation.collation))
              {
                DBUG_PRINT("info", ("Found non-matching collation %s",  
                                    item->collation.collation->name));
                context->supported= FALSE;
              }
            }
          }
          else
            context->supported= FALSE;
          break;
        case Item::INT_ITEM:
          DBUG_PRINT("info", ("INT_ITEM"));
          if (context->expecting(Item::INT_ITEM)) 
          {
            DBUG_PRINT("info", ("value %ld",
                                (long) ((Item_int*) item)->value));
            NDB_ITEM_QUALIFICATION q;
            q.value_type= Item::INT_ITEM;
            curr_cond->ndb_item= new Ndb_item(NDB_VALUE, q, item);
            if (! context->expecting_no_field_result()) 
            {
              // We have not seen the field argument yet
              context->expect_only(Item::FIELD_ITEM);
              context->expect_only_field_result(INT_RESULT);
              context->expect_field_result(REAL_RESULT);
              context->expect_field_result(DECIMAL_RESULT);
            }
            else
            {
              // Expect another logical expression
              context->expect_only(Item::FUNC_ITEM);
              context->expect(Item::COND_ITEM);
            }
          }
          else
            context->supported= FALSE;
          break;
        case Item::REAL_ITEM:
          DBUG_PRINT("info", ("REAL_ITEM"));
          if (context->expecting(Item::REAL_ITEM)) 
          {
            DBUG_PRINT("info", ("value %f", ((Item_float *) item)->value));
            NDB_ITEM_QUALIFICATION q;
            q.value_type= Item::REAL_ITEM;
            curr_cond->ndb_item= new Ndb_item(NDB_VALUE, q, item);
            if (! context->expecting_no_field_result()) 
            {
              // We have not seen the field argument yet
              context->expect_only(Item::FIELD_ITEM);
              context->expect_only_field_result(REAL_RESULT);
            }
            else
            {
              // Expect another logical expression
              context->expect_only(Item::FUNC_ITEM);
              context->expect(Item::COND_ITEM);
            }
          }
          else
            context->supported= FALSE;
          break;
        case Item::VARBIN_ITEM:
          DBUG_PRINT("info", ("VARBIN_ITEM"));
          if (context->expecting(Item::VARBIN_ITEM)) 
          {
            NDB_ITEM_QUALIFICATION q;
            q.value_type= Item::VARBIN_ITEM;
            curr_cond->ndb_item= new Ndb_item(NDB_VALUE, q, item);      
            if (! context->expecting_no_field_result())
            {
              // We have not seen the field argument yet
              context->expect_only(Item::FIELD_ITEM);
              context->expect_only_field_result(STRING_RESULT);
            }
            else
            {
              // Expect another logical expression
              context->expect_only(Item::FUNC_ITEM);
              context->expect(Item::COND_ITEM);
            }
          }
          else
            context->supported= FALSE;
          break;
        case Item::DECIMAL_ITEM:
          DBUG_PRINT("info", ("DECIMAL_ITEM"));
          if (context->expecting(Item::DECIMAL_ITEM)) 
          {
            DBUG_PRINT("info", ("value %f",
                                ((Item_decimal*) item)->val_real()));
            NDB_ITEM_QUALIFICATION q;
            q.value_type= Item::DECIMAL_ITEM;
            curr_cond->ndb_item= new Ndb_item(NDB_VALUE, q, item);
            if (! context->expecting_no_field_result()) 
            {
              // We have not seen the field argument yet
              context->expect_only(Item::FIELD_ITEM);
              context->expect_only_field_result(REAL_RESULT);
              context->expect_field_result(DECIMAL_RESULT);
            }
            else
            {
              // Expect another logical expression
              context->expect_only(Item::FUNC_ITEM);
              context->expect(Item::COND_ITEM);
            }
          }
          else
            context->supported= FALSE;
          break;
        case Item::COND_ITEM:
        {
          Item_cond *cond_item= (Item_cond *) item;
          
          if (context->expecting(Item::COND_ITEM))
          {
            switch (cond_item->functype()) {
            case Item_func::COND_AND_FUNC:
              DBUG_PRINT("info", ("COND_AND_FUNC"));
              curr_cond->ndb_item= new Ndb_item(cond_item->functype(),
                                                cond_item);      
              break;
            case Item_func::COND_OR_FUNC:
              DBUG_PRINT("info", ("COND_OR_FUNC"));
              curr_cond->ndb_item= new Ndb_item(cond_item->functype(),
                                                cond_item);      
              break;
            default:
              DBUG_PRINT("info", ("COND_ITEM %d", cond_item->functype()));
              context->supported= FALSE;
              break;
            }
          }
          else
          {
            /* Did not expect condition */
            context->supported= FALSE;          
          }
          break;
        }
        default:
        {
          DBUG_PRINT("info", ("Found item of type %d", item->type()));
          context->supported= FALSE;
        }
        }
      }
      if (context->supported && context->rewrite_stack)
      {
        Ndb_rewrite_context *rewrite_context= context->rewrite_stack;
        if (rewrite_context->count == 
            rewrite_context->func_item->argument_count())
        {
          // Rewrite is done, wrap an END() at the en
          DBUG_PRINT("info", ("End of condition group"));
          prev_cond= curr_cond;
          curr_cond= context->cond_ptr= new Ndb_cond();
          curr_cond->prev= prev_cond;
          prev_cond->next= curr_cond;
          curr_cond->ndb_item= new Ndb_item(NDB_END_COND);
          // Pop rewrite stack
          context->rewrite_stack=  rewrite_context->next;
          rewrite_context->next= NULL;
          delete(rewrite_context);
        }
      }
    }
  }
 
  DBUG_VOID_RETURN;
}

bool
ha_ndbcluster::serialize_cond(const COND *cond, Ndb_cond_stack *ndb_cond)
{
  DBUG_ENTER("serialize_cond");
  Item *item= (Item *) cond;
  Ndb_cond_traverse_context context(table, (void *)m_table, ndb_cond);
  // Expect a logical expression
  context.expect(Item::FUNC_ITEM);
  context.expect(Item::COND_ITEM);
  item->traverse_cond(&ndb_serialize_cond, (void *) &context, Item::PREFIX);
  DBUG_PRINT("info", ("The pushed condition is %ssupported", (context.supported)?"":"not "));

  DBUG_RETURN(context.supported);
}

int
ha_ndbcluster::build_scan_filter_predicate(Ndb_cond * &cond, 
                                           NdbScanFilter *filter,
                                           bool negated)
{
  DBUG_ENTER("build_scan_filter_predicate");  
  switch (cond->ndb_item->type) {
  case NDB_FUNCTION:
  {
    if (!cond->next)
      break;
    Ndb_item *a= cond->next->ndb_item;
    Ndb_item *b, *field, *value= NULL;
    LINT_INIT(field);

    switch (cond->ndb_item->argument_count()) {
    case 1:
      field= 
        (a->type == NDB_FIELD)? a : NULL;
      break;
    case 2:
      if (!cond->next->next)
        break;
      b= cond->next->next->ndb_item;
      value= 
        (a->type == NDB_VALUE)? a
        : (b->type == NDB_VALUE)? b
        : NULL;
      field= 
        (a->type == NDB_FIELD)? a
        : (b->type == NDB_FIELD)? b
        : NULL;
      break;
    default:
      break;
    }
    switch ((negated) ? 
            Ndb_item::negate(cond->ndb_item->qualification.function_type)
            : cond->ndb_item->qualification.function_type) {
    case NDB_EQ_FUNC:
    {
      if (!value || !field) break;
      // Save value in right format for the field type
      value->save_in_field(field);
      DBUG_PRINT("info", ("Generating EQ filter"));
      if (filter->cmp(NdbScanFilter::COND_EQ, 
                      field->get_field_no(),
                      field->get_val(),
                      field->pack_length()) == -1)
        DBUG_RETURN(1);
      cond= cond->next->next->next;
      DBUG_RETURN(0);
    }
    case NDB_NE_FUNC:
    {
      if (!value || !field) break;
      // Save value in right format for the field type
      value->save_in_field(field);
      DBUG_PRINT("info", ("Generating NE filter"));
      if (filter->cmp(NdbScanFilter::COND_NE, 
                      field->get_field_no(),
                      field->get_val(),
                      field->pack_length()) == -1)
        DBUG_RETURN(1);
      cond= cond->next->next->next;
      DBUG_RETURN(0);
    }
    case NDB_LT_FUNC:
    {
      if (!value || !field) break;
      // Save value in right format for the field type
      value->save_in_field(field);
      if (a == field)
      {
        DBUG_PRINT("info", ("Generating LT filter")); 
        if (filter->cmp(NdbScanFilter::COND_LT, 
                        field->get_field_no(),
                        field->get_val(),
                        field->pack_length()) == -1)
          DBUG_RETURN(1);
      }
      else
      {
        DBUG_PRINT("info", ("Generating GT filter")); 
        if (filter->cmp(NdbScanFilter::COND_GT, 
                        field->get_field_no(),
                        field->get_val(),
                        field->pack_length()) == -1)
          DBUG_RETURN(1);
      }
      cond= cond->next->next->next;
      DBUG_RETURN(0);
    }
    case NDB_LE_FUNC:
    {
      if (!value || !field) break;
      // Save value in right format for the field type
      value->save_in_field(field);
      if (a == field)
      {
        DBUG_PRINT("info", ("Generating LE filter")); 
        if (filter->cmp(NdbScanFilter::COND_LE, 
                        field->get_field_no(),
                        field->get_val(),
                        field->pack_length()) == -1)
          DBUG_RETURN(1);       
      }
      else
      {
        DBUG_PRINT("info", ("Generating GE filter")); 
        if (filter->cmp(NdbScanFilter::COND_GE, 
                        field->get_field_no(),
                        field->get_val(),
                        field->pack_length()) == -1)
          DBUG_RETURN(1);
      }
      cond= cond->next->next->next;
      DBUG_RETURN(0);
    }
    case NDB_GE_FUNC:
    {
      if (!value || !field) break;
      // Save value in right format for the field type
      value->save_in_field(field);
      if (a == field)
      {
        DBUG_PRINT("info", ("Generating GE filter")); 
        if (filter->cmp(NdbScanFilter::COND_GE, 
                        field->get_field_no(),
                        field->get_val(),
                        field->pack_length()) == -1)
          DBUG_RETURN(1);
      }
      else
      {
        DBUG_PRINT("info", ("Generating LE filter")); 
        if (filter->cmp(NdbScanFilter::COND_LE, 
                        field->get_field_no(),
                        field->get_val(),
                        field->pack_length()) == -1)
          DBUG_RETURN(1);
      }
      cond= cond->next->next->next;
      DBUG_RETURN(0);
    }
    case NDB_GT_FUNC:
    {
      if (!value || !field) break;
      // Save value in right format for the field type
      value->save_in_field(field);
      if (a == field)
      {
        DBUG_PRINT("info", ("Generating GT filter"));
        if (filter->cmp(NdbScanFilter::COND_GT, 
                        field->get_field_no(),
                        field->get_val(),
                        field->pack_length()) == -1)
          DBUG_RETURN(1);
      }
      else
      {
        DBUG_PRINT("info", ("Generating LT filter"));
        if (filter->cmp(NdbScanFilter::COND_LT, 
                        field->get_field_no(),
                        field->get_val(),
                        field->pack_length()) == -1)
          DBUG_RETURN(1);
      }
      cond= cond->next->next->next;
      DBUG_RETURN(0);
    }
    case NDB_LIKE_FUNC:
    {
      if (!value || !field) break;
      if ((value->qualification.value_type != Item::STRING_ITEM) &&
          (value->qualification.value_type != Item::VARBIN_ITEM))
          break;
      // Save value in right format for the field type
      value->save_in_field(field);
      DBUG_PRINT("info", ("Generating LIKE filter: like(%d,%s,%d)", 
                          field->get_field_no(), value->get_val(), 
                          value->pack_length()));
      if (filter->cmp(NdbScanFilter::COND_LIKE, 
                      field->get_field_no(),
                      value->get_val(),
                      value->pack_length()) == -1)
        DBUG_RETURN(1);
      cond= cond->next->next->next;
      DBUG_RETURN(0);
    }
    case NDB_NOTLIKE_FUNC:
    {
      if (!value || !field) break;
      if ((value->qualification.value_type != Item::STRING_ITEM) &&
          (value->qualification.value_type != Item::VARBIN_ITEM))
          break;
      // Save value in right format for the field type
      value->save_in_field(field);
      DBUG_PRINT("info", ("Generating NOTLIKE filter: notlike(%d,%s,%d)", 
                          field->get_field_no(), value->get_val(), 
                          value->pack_length()));
      if (filter->cmp(NdbScanFilter::COND_NOT_LIKE, 
                      field->get_field_no(),
                      value->get_val(),
                      value->pack_length()) == -1)
        DBUG_RETURN(1);
      cond= cond->next->next->next;
      DBUG_RETURN(0);
    }
    case NDB_ISNULL_FUNC:
      if (!field)
        break;
      DBUG_PRINT("info", ("Generating ISNULL filter"));
      if (filter->isnull(field->get_field_no()) == -1)
        DBUG_RETURN(1);
      cond= cond->next->next;
      DBUG_RETURN(0);
    case NDB_ISNOTNULL_FUNC:
    {
      if (!field)
        break;
      DBUG_PRINT("info", ("Generating ISNOTNULL filter"));
      if (filter->isnotnull(field->get_field_no()) == -1)
        DBUG_RETURN(1);         
      cond= cond->next->next;
      DBUG_RETURN(0);
    }
    default:
      break;
    }
    break;
  }
  default:
    break;
  }
  DBUG_PRINT("info", ("Found illegal condition"));
  DBUG_RETURN(1);
}


int
ha_ndbcluster::build_scan_filter_group(Ndb_cond* &cond, NdbScanFilter *filter)
{
  uint level=0;
  bool negated= FALSE;
  DBUG_ENTER("build_scan_filter_group");

  do
  {
    if (!cond)
      DBUG_RETURN(1);
    switch (cond->ndb_item->type) {
    case NDB_FUNCTION:
    {
      switch (cond->ndb_item->qualification.function_type) {
      case NDB_COND_AND_FUNC:
      {
        level++;
        DBUG_PRINT("info", ("Generating %s group %u", (negated)?"NAND":"AND",
                            level));
        if ((negated) ? filter->begin(NdbScanFilter::NAND)
            : filter->begin(NdbScanFilter::AND) == -1)
          DBUG_RETURN(1);
        negated= FALSE;
        cond= cond->next;
        break;
      }
      case NDB_COND_OR_FUNC:
      {
        level++;
        DBUG_PRINT("info", ("Generating %s group %u", (negated)?"NOR":"OR",
                            level));
        if ((negated) ? filter->begin(NdbScanFilter::NOR)
            : filter->begin(NdbScanFilter::OR) == -1)
          DBUG_RETURN(1);
        negated= FALSE;
        cond= cond->next;
        break;
      }
      case NDB_NOT_FUNC:
      {
        DBUG_PRINT("info", ("Generating negated query"));
        cond= cond->next;
        negated= TRUE;
        break;
      }
      default:
        if (build_scan_filter_predicate(cond, filter, negated))
          DBUG_RETURN(1);
        negated= FALSE;
        break;
      }
      break;
    }
    case NDB_END_COND:
      DBUG_PRINT("info", ("End of group %u", level));
      level--;
      if (cond) cond= cond->next;
      if (filter->end() == -1)
        DBUG_RETURN(1);
      if (!negated)
        break;
      // else fall through (NOT END is an illegal condition)
    default:
    {
      DBUG_PRINT("info", ("Illegal scan filter"));
    }
    }
  }  while (level > 0 || negated);
  
  DBUG_RETURN(0);
}


int
ha_ndbcluster::build_scan_filter(Ndb_cond * &cond, NdbScanFilter *filter)
{
  bool simple_cond= TRUE;
  DBUG_ENTER("build_scan_filter");  

    switch (cond->ndb_item->type) {
    case NDB_FUNCTION:
      switch (cond->ndb_item->qualification.function_type) {
      case NDB_COND_AND_FUNC:
      case NDB_COND_OR_FUNC:
        simple_cond= FALSE;
        break;
      default:
        break;
      }
      break;
    default:
      break;
    }
  if (simple_cond && filter->begin() == -1)
    DBUG_RETURN(1);
  if (build_scan_filter_group(cond, filter))
    DBUG_RETURN(1);
  if (simple_cond && filter->end() == -1)
    DBUG_RETURN(1);

  DBUG_RETURN(0);
}

int
ha_ndbcluster::generate_scan_filter(Ndb_cond_stack *ndb_cond_stack,
                                    NdbScanOperation *op)
{
  DBUG_ENTER("generate_scan_filter");

  if (ndb_cond_stack)
  {
    NdbScanFilter filter(op);
    
    DBUG_RETURN(generate_scan_filter_from_cond(ndb_cond_stack, filter));
  }
  else
  {  
    DBUG_PRINT("info", ("Empty stack"));
  }

  DBUG_RETURN(0);
}


int
ha_ndbcluster::generate_scan_filter_from_cond(Ndb_cond_stack *ndb_cond_stack,
					      NdbScanFilter& filter)
{
  bool multiple_cond= FALSE;
  DBUG_ENTER("generate_scan_filter_from_cond");

  // Wrap an AND group around multiple conditions
  if (ndb_cond_stack->next) 
  {
    multiple_cond= TRUE;
    if (filter.begin() == -1)
      DBUG_RETURN(1); 
  }
  for (Ndb_cond_stack *stack= ndb_cond_stack; 
       (stack); 
       stack= stack->next)
  {
    Ndb_cond *cond= stack->ndb_cond;
    
    if (build_scan_filter(cond, &filter))
    {
      DBUG_PRINT("info", ("build_scan_filter failed"));
      DBUG_RETURN(1);
    }
  }
  if (multiple_cond && filter.end() == -1)
    DBUG_RETURN(1);

  DBUG_RETURN(0);
}


int ha_ndbcluster::generate_scan_filter_from_key(NdbScanOperation *op,
						 const KEY* key_info, 
						 const byte *key, 
						 uint key_len,
						 byte *buf)
{
  KEY_PART_INFO* key_part= key_info->key_part;
  KEY_PART_INFO* end= key_part+key_info->key_parts;
  NdbScanFilter filter(op);
  int res;
  DBUG_ENTER("generate_scan_filter_from_key");

  filter.begin(NdbScanFilter::AND);
  for (; key_part != end; key_part++) 
  {
    Field* field= key_part->field;
    uint32 pack_len= field->pack_length();
    const byte* ptr= key;
    DBUG_PRINT("info", ("Filtering value for %s", field->field_name));
    DBUG_DUMP("key", (char*)ptr, pack_len);
    if (key_part->null_bit)
    {
      DBUG_PRINT("info", ("Generating ISNULL filter"));
      if (filter.isnull(key_part->fieldnr-1) == -1)
	DBUG_RETURN(1);
    }
    else
    {
      DBUG_PRINT("info", ("Generating EQ filter"));
      if (filter.cmp(NdbScanFilter::COND_EQ, 
		     key_part->fieldnr-1,
		     ptr,
		     pack_len) == -1)
	DBUG_RETURN(1);
    }
    key += key_part->store_length;
  }      
  // Add any pushed condition
  if (m_cond_stack &&
      (res= generate_scan_filter_from_cond(m_cond_stack, filter)))
    DBUG_RETURN(res);
    
  if (filter.end() == -1)
    DBUG_RETURN(1);

  DBUG_RETURN(0);
}

int
ndbcluster_show_status(THD* thd)
{
  Protocol *protocol= thd->protocol;
  DBUG_ENTER("ndbcluster_show_status");
  
  if (have_ndbcluster != SHOW_OPTION_YES) 
  {
    my_message(ER_NOT_SUPPORTED_YET,
	       "Cannot call SHOW NDBCLUSTER STATUS because skip-ndbcluster is "
               "defined",
	       MYF(0));
    DBUG_RETURN(TRUE);
  }
  
  List<Item> field_list;
  field_list.push_back(new Item_empty_string("free_list", 255));
  field_list.push_back(new Item_return_int("created", 10,MYSQL_TYPE_LONG));
  field_list.push_back(new Item_return_int("free", 10,MYSQL_TYPE_LONG));
  field_list.push_back(new Item_return_int("sizeof", 10,MYSQL_TYPE_LONG));

  if (protocol->send_fields(&field_list,
                            Protocol::SEND_NUM_ROWS | Protocol::SEND_EOF))
    DBUG_RETURN(TRUE);
  
  if (get_thd_ndb(thd) && get_thd_ndb(thd)->ndb)
  {
    Ndb* ndb= (get_thd_ndb(thd))->ndb;
    Ndb::Free_list_usage tmp;
    tmp.m_name= 0;
    while (ndb->get_free_list_usage(&tmp))
    {
      protocol->prepare_for_resend();
      
      protocol->store(tmp.m_name, &my_charset_bin);
      protocol->store((uint)tmp.m_created);
      protocol->store((uint)tmp.m_free);
      protocol->store((uint)tmp.m_sizeof);
      if (protocol->write())
	DBUG_RETURN(TRUE);
    }
  }
  send_eof(thd);
  
  DBUG_RETURN(FALSE);
}

#endif /* HAVE_NDBCLUSTER_DB */<|MERGE_RESOLUTION|>--- conflicted
+++ resolved
@@ -755,7 +755,7 @@
         blob_ptr= (char*)"";
       }
 
-      DBUG_PRINT("value", ("set blob ptr=%p len=%u",
+      DBUG_PRINT("value", ("set blob ptr: %p  len: %u",
                            blob_ptr, blob_len));
       DBUG_DUMP("value", (char*)blob_ptr, min(blob_len, 26));
 
@@ -822,11 +822,7 @@
           char *buf= m_blobs_buffer + offset;
           uint32 len= 0xffffffff;  // Max uint32
           DBUG_PRINT("value", ("read blob ptr: 0x%lx  len: %u",
-<<<<<<< HEAD
                                (long)buf, (uint)blob_len));
-=======
-                               (ulong)buf, (uint)blob_len));
->>>>>>> e12ad391
           if (ndb_blob->readData(buf, len) != 0)
             DBUG_RETURN(-1);
           DBUG_ASSERT(len == blob_len);
@@ -1803,11 +1799,7 @@
         all pending update or delete operations should 
         be sent to NDB
       */
-<<<<<<< HEAD
       DBUG_PRINT("info", ("ops_pending: %ld", (long) m_ops_pending));    
-=======
-      DBUG_PRINT("info", ("ops_pending: %lu", (ulong) m_ops_pending));
->>>>>>> e12ad391
       if (m_ops_pending)
       {
         if (m_transaction_on)
@@ -2342,20 +2334,12 @@
 #ifndef DBUG_OFF
     char buff[22];
     DBUG_PRINT("info", 
-<<<<<<< HEAD
                ("Trying to set next auto increment value to %s",
                 llstr(next_val, buff)));
 #endif
     if (ndb->setAutoIncrementValue((const NDBTAB *) m_table, next_val, TRUE)
         == -1)
       ERR_RETURN(ndb->getNdbError());
-=======
-	       ("Trying to set next auto increment value to %lu",
-                (ulong) next_val));
-    if (ndb->setAutoIncrementValue((const NDBTAB *) m_table, next_val, TRUE))
-      DBUG_PRINT("info", 
-		 ("Setting next auto increment value to %u", (uint) next_val));
->>>>>>> e12ad391
   }
   m_skip_auto_increment= TRUE;
 
@@ -2764,129 +2748,8 @@
         strmov(buf, "NULL");
     }
 
-<<<<<<< HEAD
 print_value:
     DBUG_PRINT("value", ("%u,%s: %s", f, field->field_name, buf));
-=======
-    switch (col->getType()) {
-    case NdbDictionary::Column::Tinyint: {
-      char value= *field->ptr;
-      fprintf(DBUG_FILE, "Tinyint\t%d", value);
-      break;
-    }
-    case NdbDictionary::Column::Tinyunsigned: {
-      unsigned char value= *field->ptr;
-      fprintf(DBUG_FILE, "Tinyunsigned\t%u", value);
-      break;
-    }
-    case NdbDictionary::Column::Smallint: {
-      short value= *field->ptr;
-      fprintf(DBUG_FILE, "Smallint\t%d", value);
-      break;
-    }
-    case NdbDictionary::Column::Smallunsigned: {
-      unsigned short value= *field->ptr;
-      fprintf(DBUG_FILE, "Smallunsigned\t%u", value);
-      break;
-    }
-    case NdbDictionary::Column::Mediumint: {
-      byte value[3];
-      memcpy(value, field->ptr, 3);
-      fprintf(DBUG_FILE, "Mediumint\t%d,%d,%d", value[0], value[1], value[2]);
-      break;
-    }
-    case NdbDictionary::Column::Mediumunsigned: {
-      byte value[3];
-      memcpy(value, field->ptr, 3);
-      fprintf(DBUG_FILE, "Mediumunsigned\t%u,%u,%u", value[0], value[1], value[2]);
-      break;
-    }
-    case NdbDictionary::Column::Int: {
-      fprintf(DBUG_FILE, "Int\t%ld", (long) field->val_int());
-      break;
-    }
-    case NdbDictionary::Column::Unsigned: {
-      Uint32 value= (Uint32) *field->ptr;
-      fprintf(DBUG_FILE, "Unsigned\t%u", value);
-      break;
-    }
-    case NdbDictionary::Column::Bigint: {
-      Int64 value= (Int64) *field->ptr;
-      fprintf(DBUG_FILE, "Bigint\t%lld", value);
-      break;
-    }
-    case NdbDictionary::Column::Bigunsigned: {
-      Uint64 value= (Uint64) *field->ptr;
-      fprintf(DBUG_FILE, "Bigunsigned\t%llu", value);
-      break;
-    }
-    case NdbDictionary::Column::Float: {
-      float value= (float) *field->ptr;
-      fprintf(DBUG_FILE, "Float\t%f", value);
-      break;
-    }
-    case NdbDictionary::Column::Double: {
-      double value= (double) *field->ptr;
-      fprintf(DBUG_FILE, "Double\t%f", value);
-      break;
-    }
-    case NdbDictionary::Column::Olddecimal: {
-      char *value= field->ptr;
-      fprintf(DBUG_FILE, "Olddecimal\t'%-*s'", field->pack_length(), value);
-      break;
-    }
-    case NdbDictionary::Column::Olddecimalunsigned: {
-      char *value= field->ptr;
-      fprintf(DBUG_FILE, "Olddecimalunsigned\t'%-*s'", field->pack_length(), value);
-      break;
-    }
-    case NdbDictionary::Column::Char:{
-      const char *value= (char *) field->ptr;
-      fprintf(DBUG_FILE, "Char\t'%.*s'", field->pack_length(), value);
-      break;
-    }
-    case NdbDictionary::Column::Varchar:
-    case NdbDictionary::Column::Binary:
-    case NdbDictionary::Column::Varbinary: {
-      const char *value= (char *) field->ptr;
-      fprintf(DBUG_FILE, "Var\t'%.*s'", field->pack_length(), value);
-      break;
-    }
-    case NdbDictionary::Column::Datetime: {
-      Uint64 value= (Uint64) *field->ptr;
-      fprintf(DBUG_FILE, "Datetime\t%llu", value);
-      break;
-    }
-    case NdbDictionary::Column::Date: {
-      Uint64 value= (Uint64) *field->ptr;
-      fprintf(DBUG_FILE, "Date\t%llu", value);
-      break;
-    }
-    case NdbDictionary::Column::Time: {
-      Uint64 value= (Uint64) *field->ptr;
-      fprintf(DBUG_FILE, "Time\t%llu", value);
-      break;
-    }
-    case NdbDictionary::Column::Blob: {
-      Uint64 len= 0;
-      ndb_blob->getLength(len);
-      fprintf(DBUG_FILE, "Blob\t[len=%u]", (unsigned)len);
-      break;
-    }
-    case NdbDictionary::Column::Text: {
-      Uint64 len= 0;
-      ndb_blob->getLength(len);
-      fprintf(DBUG_FILE, "Text\t[len=%u]", (unsigned)len);
-      break;
-    }
-    case NdbDictionary::Column::Undefined:
-    default:
-      fprintf(DBUG_FILE, "Unknown type: %d", col->getType());
-      break;
-    }
-    fprintf(DBUG_FILE, "\n");
-    
->>>>>>> e12ad391
   }
 #endif
   DBUG_VOID_RETURN;
@@ -3191,13 +3054,8 @@
       Take over any pending transactions to the 
       deleteing/updating transaction before closing the scan    
     */
-<<<<<<< HEAD
     DBUG_PRINT("info", ("ops_pending: %ld", (long) m_ops_pending));    
     if (execute_no_commit(this,trans,false) != 0) {
-=======
-    DBUG_PRINT("info", ("ops_pending: %lu", (ulong) m_ops_pending));    
-    if (execute_no_commit(this,trans) != 0) {
->>>>>>> e12ad391
       no_uncommitted_rows_execute_failure();
       DBUG_RETURN(ndb_err(trans));
     }
@@ -4406,11 +4264,7 @@
     col.setAutoIncrement(TRUE);
     ulonglong value= info->auto_increment_value ?
       info->auto_increment_value : (ulonglong) 1;
-<<<<<<< HEAD
     DBUG_PRINT("info", ("Autoincrement key, initial: %s", llstr(value, buff)));
-=======
-    DBUG_PRINT("info", ("Autoincrement key, initial: %lu", (ulong) value));
->>>>>>> e12ad391
     col.setAutoIncrementInitialValue(value);
   }
   else
@@ -4523,15 +4377,9 @@
   {
     my_free((char*)data, MYF(0));
     DBUG_RETURN(2);
-<<<<<<< HEAD
   }
 
   DBUG_PRINT("info", ("setFrm data: 0x%lx  len: %d", (long) pack_data, pack_length));
-=======
-  
-  DBUG_PRINT("info", ("setFrm data: 0x%lx  len: %u", (ulong) pack_data,
-                      pack_length));
->>>>>>> e12ad391
   tab.setFrm(pack_data, pack_length);      
   my_free((char*)data, MYF(0));
   my_free((char*)pack_data, MYF(0));
@@ -6120,11 +5968,7 @@
   uint blob_len;
   frm_blob_struct* blob;
   DBUG_ENTER("packfrm");
-<<<<<<< HEAD
-  DBUG_PRINT("enter", ("data: 0x%lx, len: %d", (long) data, len));
-=======
-  DBUG_PRINT("enter", ("data: 0x%lx  len: %u", (ulong) data, len));
->>>>>>> e12ad391
+  DBUG_PRINT("enter", ("data: 0x%lx  len: %d", (long) data, len));
   
   error= 1;
   org_len= len;
@@ -6151,12 +5995,8 @@
   *pack_len= blob_len;
   error= 0;
   
-<<<<<<< HEAD
-  DBUG_PRINT("exit", ("pack_data: 0x%lx, pack_len: %d", (long) *pack_data, *pack_len));
-=======
-  DBUG_PRINT("exit", ("pack_data: 0x%lx  pack_len: %u", (ulong) *pack_data,
+  DBUG_PRINT("exit", ("pack_data: 0x%lx  pack_len: %d", (long) *pack_data,
                       *pack_len));
->>>>>>> e12ad391
 err:
   DBUG_RETURN(error);
   
@@ -6170,22 +6010,14 @@
    byte *data;
    ulong complen, orglen, ver;
    DBUG_ENTER("unpackfrm");
-<<<<<<< HEAD
    DBUG_PRINT("enter", ("pack_data: 0x%lx", (long) pack_data));
-=======
-   DBUG_PRINT("enter", ("pack_data: 0x%lx", (ulong) pack_data));
->>>>>>> e12ad391
 
    complen=     uint4korr((char*)&blob->head.complen);
    orglen=      uint4korr((char*)&blob->head.orglen);
    ver=         uint4korr((char*)&blob->head.ver);
  
    DBUG_PRINT("blob",("ver: %lu  complen: %lu  orglen: %lu",
-<<<<<<< HEAD
                      ver,complen,orglen));
-=======
- 		     ver,complen,orglen));
->>>>>>> e12ad391
    DBUG_DUMP("blob->data", (char*) blob->data, complen);
  
    if (ver != 1)
@@ -6203,12 +6035,8 @@
    *unpack_data= data;
    *unpack_len= complen;
 
-<<<<<<< HEAD
-   DBUG_PRINT("exit", ("frmdata: 0x%lx, len: %d", (long) *unpack_data, *unpack_len));
-=======
-   DBUG_PRINT("exit", ("frmdata: 0x%lx  len: %u", (ulong) *unpack_data,
+   DBUG_PRINT("exit", ("frmdata: 0x%lx  len: %d", (long) *unpack_data,
                        *unpack_len));
->>>>>>> e12ad391
 
    DBUG_RETURN(0);
 }
@@ -6298,16 +6126,6 @@
     pOp->close(TRUE);
 
     ndb->closeTransaction(pTrans);
-<<<<<<< HEAD
-=======
-    if(row_count)
-      * row_count= sum_rows;
-    if(commit_count)
-      * commit_count= sum_commits;
-    DBUG_PRINT("exit", ("records: %u  commits: %u", (uint) sum_rows,
-                        (uint) sum_commits));
-    DBUG_RETURN(0);
->>>>>>> e12ad391
 
     ndbstat->row_count= sum_rows;
     ndbstat->commit_count= sum_commits;

/*
   Copyright (c) 2000, 2016, Oracle and/or its affiliates. All rights reserved.

   This program is free software; you can redistribute it and/or modify
   it under the terms of the GNU General Public License as published by
   the Free Software Foundation; version 2 of the License.

   This program is distributed in the hope that it will be useful,
   but WITHOUT ANY WARRANTY; without even the implied warranty of
   MERCHANTABILITY or FITNESS FOR A PARTICULAR PURPOSE.  See the
   GNU General Public License for more details.

   You should have received a copy of the GNU General Public License
   along with this program; if not, write to the Free Software
   Foundation, Inc., 51 Franklin St, Fifth Floor, Boston, MA 02110-1301  USA
*/


/*****************************************************************************
**
** This file implements classes defined in sql_class.h
** Especially the classes to handle a result from a select
**
*****************************************************************************/

#include "sql_class.h"

#include "mysys_err.h"                       // EE_DELETE
#include "connection_handler_manager.h"      // Connection_handler_manager
#include "debug_sync.h"                      // DEBUG_SYNC
#include "lock.h"                            // mysql_lock_abort_for_thread
#include "locking_service.h"                 // release_all_locking_service_locks
#include "mysqld_thd_manager.h"              // Global_THD_manager
#include "parse_tree_nodes.h"                // PT_select_var
#include "rpl_filter.h"                      // binlog_filter
#include "rpl_rli.h"                         // Relay_log_info
#include "sp_cache.h"                        // sp_cache_clear
#include "sp_rcontext.h"                     // sp_rcontext
#include "sql_audit.h"                       // mysql_audit_release
#include "sql_base.h"                        // close_temporary_tables
#include "sql_callback.h"                    // MYSQL_CALLBACK
#include "sql_handler.h"                     // mysql_ha_cleanup
#include "sql_parse.h"                       // is_update_query
#include "sql_plugin.h"                      // plugin_unlock
#include "sql_prepare.h"                     // Prepared_statement
#include "sql_time.h"                        // my_timeval_trunc
#include "sql_timer.h"                       // thd_timer_destroy
#include "sql_thd_internal_api.h"
#include "transaction.h"                     // trans_rollback
#ifdef HAVE_REPLICATION
#include "rpl_rli_pdb.h"                     // Slave_worker
#include "rpl_slave_commit_order_manager.h"
#endif

#include "pfs_file_provider.h"
#include "mysql/psi/mysql_file.h"

#include "pfs_idle_provider.h"
#include "mysql/psi/mysql_idle.h"

#include "mysql/psi/mysql_ps.h"

using std::min;
using std::max;

/*
  The following is used to initialise Table_ident with a internal
  table name
*/
char internal_table_name[2]= "*";
char empty_c_string[1]= {0};    /* used for not defined db */

LEX_STRING EMPTY_STR= { (char *) "", 0 };
LEX_STRING NULL_STR=  { NULL, 0 };
LEX_CSTRING EMPTY_CSTR= { "", 0 };
LEX_CSTRING NULL_CSTR=  { NULL, 0 };

const char * const THD::DEFAULT_WHERE= "field list";


void THD::Transaction_state::backup(THD *thd)
{
  this->m_sql_command= thd->lex->sql_command;
  this->m_trx= thd->get_transaction();

  for (int i= 0; i < MAX_HA; ++i)
    this->m_ha_data[i]= thd->ha_data[i];

  this->m_tx_isolation= thd->tx_isolation;
  this->m_tx_read_only= thd->tx_read_only;
  this->m_thd_option_bits= thd->variables.option_bits;
  this->m_sql_mode= thd->variables.sql_mode;
  this->m_transaction_psi= thd->m_transaction_psi;
  this->m_server_status= thd->server_status;
}


void THD::Transaction_state::restore(THD *thd)
{
  thd->set_transaction(this->m_trx);

  for (int i= 0; i < MAX_HA; ++i)
    thd->ha_data[i]= this->m_ha_data[i];

  thd->tx_isolation= this->m_tx_isolation;
  thd->variables.sql_mode= this->m_sql_mode;
  thd->tx_read_only= this->m_tx_read_only;
  thd->variables.option_bits= this->m_thd_option_bits;

  thd->m_transaction_psi= this->m_transaction_psi;
  thd->server_status= this->m_server_status;
  thd->lex->sql_command= this->m_sql_command;
}

THD::Attachable_trx::Attachable_trx(THD *thd)
 :m_thd(thd)
{
  // The THD::transaction_rollback_request is expected to be unset in the
  // attachable transaction. It's weird to start attachable transaction when the
  // SE asked to rollback the regular transaction.
  DBUG_ASSERT(!m_thd->transaction_rollback_request);

  // Save the transaction state.

  m_trx_state.backup(m_thd);

  // Save and reset query-tables-list and reset the sql-command.
  //
  // NOTE: ha_innobase::store_lock() takes the current sql-command into account.
  // It must be SQLCOM_SELECT.
  //
  // Do NOT reset LEX if we're running tests. LEX is used by SELECT statements.

  if (DBUG_EVALUATE_IF("use_attachable_trx", false, true))
  {
    m_thd->lex->reset_n_backup_query_tables_list(&m_trx_state.m_query_tables_list);
    m_thd->lex->sql_command= SQLCOM_SELECT;
  }

  // Save and reset open-tables.

  m_thd->reset_n_backup_open_tables_state(&m_trx_state.m_open_tables_state);

  // Reset transaction state.

  m_thd->m_transaction.release(); // it's been backed up.
  m_thd->m_transaction.reset(new Transaction_ctx());

  // Prepare for a new attachable transaction for read-only DD-transaction.

  for (int i= 0; i < MAX_HA; ++i)
    m_thd->ha_data[i]= Ha_data();

  // The attachable transaction must used READ COMMITTED isolation level.

  m_thd->tx_isolation= ISO_READ_COMMITTED;

  // The attachable transaction must be read-only.

  m_thd->tx_read_only= true;

  // The attachable transaction must be AUTOCOMMIT.

  m_thd->variables.option_bits|= OPTION_AUTOCOMMIT;
  m_thd->variables.option_bits&= ~OPTION_NOT_AUTOCOMMIT;
  m_thd->variables.option_bits&= ~OPTION_BEGIN;

  // Possible parent's involvement to multi-statement transaction is masked

  m_thd->server_status&= ~SERVER_STATUS_IN_TRANS;
  m_thd->server_status&= ~SERVER_STATUS_IN_TRANS_READONLY;

  // Reset SQL_MODE during system operations.

  m_thd->variables.sql_mode= 0;

  // Reset transaction instrumentation.

  m_thd->m_transaction_psi= NULL;
}


THD::Attachable_trx::~Attachable_trx()
{
  // Ensure that the SE didn't request rollback in the attachable transaction.
  // Having THD::transaction_rollback_request set most likely means that we've
  // experienced some sort of deadlock/timeout while processing the attachable
  // transaction. That is not possible by the definition of an attachable
  // transaction.
  DBUG_ASSERT(!m_thd->transaction_rollback_request);

  // Commit the attachable transaction before discarding transaction state.
  // This is mostly needed to properly reset transaction state in SE.
  // Note: We can't rely on InnoDB hack which auto-magically commits InnoDB
  // transaction when the last table for a statement in auto-commit mode is
  // unlocked. Apparently it doesn't work correctly in some corner cases
  // (for example, when statement is killed just after tables are locked but
  // before any other operations on the table happes). We try not to rely on
  // it in other places on SQL-layer as well.
  trans_commit_attachable(m_thd);

  // Close all the tables that are open till now.

  close_thread_tables(m_thd);

  // Cleanup connection specific state which was created for attachable
  // transaction (for InnoDB removes cached transaction object).
  //
  // Note that we need to call handlerton::close_connection for all SEs
  // and not only SEs which participated in attachable transaction since
  // connection specific state can be created when TABLE object is simply
  // expelled from the Table Cache (e.g. this happens for MyISAM).
  ha_close_connection(m_thd);

  // Restore the transaction state.

  m_trx_state.restore(m_thd);

  m_thd->restore_backup_open_tables_state(&m_trx_state.m_open_tables_state);

  if (DBUG_EVALUATE_IF("use_attachable_trx", false, true))
  {
    m_thd->lex->restore_backup_query_tables_list(
      &m_trx_state.m_query_tables_list);
  }
}


/****************************************************************************
** User variables
****************************************************************************/

extern "C" uchar *get_var_key(user_var_entry *entry, size_t *length,
                              my_bool not_used MY_ATTRIBUTE((unused)))
{
  *length= entry->entry_name.length();
  return (uchar*) entry->entry_name.ptr();
}

extern "C" void free_user_var(user_var_entry *entry)
{
  entry->destroy();
}

bool Key_part_spec::operator==(const Key_part_spec& other) const
{
  return length == other.length &&
         !my_strcasecmp(system_charset_info, field_name.str,
                        other.field_name.str);
}

/**
  Construct an (almost) deep copy of this key. Only those
  elements that are known to never change are not copied.
  If out of memory, a partial copy is returned and an error is set
  in THD.
*/

Key::Key(const Key &rhs, MEM_ROOT *mem_root)
  :type(rhs.type),
  key_create_info(rhs.key_create_info),
  columns(rhs.columns, mem_root),
  name(rhs.name),
  generated(rhs.generated)
{
  list_copy_and_replace_each_value(columns, mem_root);
}

/**
  Construct an (almost) deep copy of this foreign key. Only those
  elements that are known to never change are not copied.
  If out of memory, a partial copy is returned and an error is set
  in THD.
*/

Foreign_key::Foreign_key(const Foreign_key &rhs, MEM_ROOT *mem_root)
  :Key(rhs, mem_root),
  ref_db(rhs.ref_db),
  ref_table(rhs.ref_table),
  ref_columns(rhs.ref_columns, mem_root),
  delete_opt(rhs.delete_opt),
  update_opt(rhs.update_opt),
  match_opt(rhs.match_opt)
{
  list_copy_and_replace_each_value(ref_columns, mem_root);
}

/*
  Test if a foreign key (= generated key) is a prefix of the given key
  (ignoring key name, key type and order of columns)

  NOTES:
    This is only used to test if an index for a FOREIGN KEY exists

  IMPLEMENTATION
    We only compare field names

  RETURN
    0	Generated key is a prefix of other key
    1	Not equal
*/

bool foreign_key_prefix(Key *a, Key *b)
{
  /* Ensure that 'a' is the generated key */
  if (a->generated)
  {
    if (b->generated && a->columns.elements > b->columns.elements)
      swap_variables(Key*, a, b);               // Put shorter key in 'a'
  }
  else
  {
    if (!b->generated)
      return TRUE;                              // No foreign key
    swap_variables(Key*, a, b);                 // Put generated key in 'a'
  }

  /* Test if 'a' is a prefix of 'b' */
  if (a->columns.elements > b->columns.elements)
    return TRUE;                                // Can't be prefix

  List_iterator<Key_part_spec> col_it1(a->columns);
  List_iterator<Key_part_spec> col_it2(b->columns);
  const Key_part_spec *col1, *col2;

#ifdef ENABLE_WHEN_INNODB_CAN_HANDLE_SWAPED_FOREIGN_KEY_COLUMNS
  while ((col1= col_it1++))
  {
    bool found= 0;
    col_it2.rewind();
    while ((col2= col_it2++))
    {
      if (*col1 == *col2)
      {
        found= TRUE;
	break;
      }
    }
    if (!found)
      return TRUE;                              // Error
  }
  return FALSE;                                 // Is prefix
#else
  while ((col1= col_it1++))
  {
    col2= col_it2++;
    if (!(*col1 == *col2))
      return TRUE;
  }
  return FALSE;                                 // Is prefix
#endif
}

/**
  @brief  validate
    Check if the foreign key options are compatible with columns
    on which the FK is created.

  @param table_fields         List of columns 

  @return
    false   Key valid
  @return
    true   Key invalid
 */
bool Foreign_key::validate(List<Create_field> &table_fields)
{
  Create_field  *sql_field;
  Key_part_spec *column;
  List_iterator<Key_part_spec> cols(columns);
  List_iterator<Create_field> it(table_fields);
  DBUG_ENTER("Foreign_key::validate");
  while ((column= cols++))
  {
    it.rewind();
    while ((sql_field= it++) &&
           my_strcasecmp(system_charset_info,
                         column->field_name.str,
                         sql_field->field_name)) {}
    if (!sql_field)
    {
      my_error(ER_KEY_COLUMN_DOES_NOT_EXITS, MYF(0), column->field_name.str);
      DBUG_RETURN(TRUE);
    }
    if (type == KEYTYPE_FOREIGN && sql_field->gcol_info)
    {
      if (delete_opt == FK_OPTION_SET_NULL)
      {
        my_error(ER_WRONG_FK_OPTION_FOR_GENERATED_COLUMN, MYF(0), 
                 "ON DELETE SET NULL");
        DBUG_RETURN(TRUE);
      }
      if (update_opt == FK_OPTION_SET_NULL)
      {
        my_error(ER_WRONG_FK_OPTION_FOR_GENERATED_COLUMN, MYF(0), 
                 "ON UPDATE SET NULL");
        DBUG_RETURN(TRUE);
      }
      if (update_opt == FK_OPTION_CASCADE)
      {
        my_error(ER_WRONG_FK_OPTION_FOR_GENERATED_COLUMN, MYF(0), 
                 "ON UPDATE CASCADE");
        DBUG_RETURN(TRUE);
      }
    }
  }
  DBUG_RETURN(FALSE);
}

/****************************************************************************
** Thread specific functions
****************************************************************************/

/**
  Get reference to scheduler data object

  @param thd            THD object

  @retval               Scheduler data object on THD
*/
void *thd_get_scheduler_data(THD *thd)
{
  return thd->scheduler.data;
}

/**
  Set reference to Scheduler data object for THD object

  @param thd            THD object
  @param psi            Scheduler data object to set on THD
*/
void thd_set_scheduler_data(THD *thd, void *data)
{
  thd->scheduler.data= data;
}

PSI_thread* THD::get_psi()
{
  void *addr= & m_psi;
  void * volatile * typed_addr= static_cast<void * volatile *>(addr);
  void *ptr;
  ptr= my_atomic_loadptr(typed_addr);
  return static_cast<PSI_thread*>(ptr);
}

void THD::set_psi(PSI_thread *psi)
{
  void *addr= & m_psi;
  void * volatile * typed_addr= static_cast<void * volatile *>(addr);
  my_atomic_storeptr(typed_addr, psi);
}

/**
  Get reference to Performance Schema object for THD object

  @param thd            THD object

  @return               Performance schema object for thread on THD
*/
PSI_thread *thd_get_psi(THD *thd)
{
  return thd->get_psi();
}


/**
  Get net_wait_timeout for THD object

  @param thd            THD object

  @retval               net_wait_timeout value for thread on THD
*/
ulong thd_get_net_wait_timeout(THD* thd)
{
  return thd->variables.net_wait_timeout;
}

/**
  Set reference to Performance Schema object for THD object

  @param thd            THD object
  @param psi            Performance schema object for thread
*/
void thd_set_psi(THD *thd, PSI_thread *psi)
{
  thd->set_psi(psi);
}

/**
  Set the state on connection to killed

  @param thd               THD object
*/
void thd_set_killed(THD *thd)
{
  thd->killed= THD::KILL_CONNECTION;
}

/**
  Clear errors from the previous THD

  @param thd              THD object
*/
void thd_clear_errors(THD *thd)
{
  set_my_errno(0);
}

/**
  Close the socket used by this connection

  @param thd                THD object
*/
void thd_close_connection(THD *thd)
{
  thd->get_protocol_classic()->shutdown();
}

/**
  Get current THD object from thread local data

  @retval     The THD object for the thread, NULL if not connection thread
*/
THD *thd_get_current_thd()
{
  return current_thd;
}

/**
  Reset thread globals associated.

  @param thd     THD object
*/
void reset_thread_globals(THD* thd)
{
  thd->restore_globals();
  thd->set_is_killable(false);
}

extern "C"
void thd_binlog_pos(const THD *thd,
                    const char **file_var,
                    unsigned long long *pos_var)
{
  thd->get_trans_pos(file_var, pos_var);
}

/**
  Lock data that needs protection in THD object

  @param thd                   THD object
*/
void thd_lock_data(THD *thd)
{
  mysql_mutex_lock(&thd->LOCK_thd_data);
}

/**
  Unlock data that needs protection in THD object

  @param thd                   THD object
*/
void thd_unlock_data(THD *thd)
{
  mysql_mutex_unlock(&thd->LOCK_thd_data);
}

/**
  Support method to check if connection has already started transaction

  @param client_cntx    Low level client context

  @retval               TRUE if connection already started transaction
*/
bool thd_is_transaction_active(THD *thd)
{
  return thd->get_transaction()->is_active(Transaction_ctx::SESSION);
}

/**
  Check if there is buffered data on the socket representing the connection

  @param thd                  THD object
*/
int thd_connection_has_data(THD *thd)
{
  Vio *vio= thd->get_protocol_classic()->get_vio();
  return vio->has_data(vio);
}

/**
  Set reading/writing on socket, used by SHOW PROCESSLIST

  @param thd                       THD object
  @param val                       Value to set it to (0 or 1)
*/
void thd_set_net_read_write(THD *thd, uint val)
{
  thd->get_protocol_classic()->get_net()->reading_or_writing= val;
}

/**
  Get reading/writing on socket from THD object
  @param thd                       THD object

  @retval               net.reading_or_writing value for thread on THD.
*/
uint thd_get_net_read_write(THD *thd)
{
  return thd->get_protocol_classic()->get_rw_status();
}

/**
  Mark the THD as not killable as it is not currently used by a thread.

  @param thd             THD object
*/
void thd_set_not_killable(THD *thd)
{
  thd->set_is_killable(false);
}

/**
  Get socket file descriptor for this connection

  @param thd            THD object

  @retval               Socket of the connection
*/
my_socket thd_get_fd(THD *thd)
{
  return thd->get_protocol_classic()->get_socket();
}

/**
  Set thread specific environment required for thd cleanup in thread pool.

  @param thd            THD object

  @retval               1 if thread-specific enviroment could be set else 0
*/
int thd_store_globals(THD* thd)
{
  return thd->store_globals();
}

/**
  Get thread attributes for connection threads

  @retval      Reference to thread attribute for connection threads
*/
my_thread_attr_t *get_connection_attrib(void)
{
  return &connection_attrib;
}

/**
  Get max number of connections

  @retval         Max number of connections for MySQL Server
*/
ulong get_max_connections(void)
{
  return max_connections;
}

/*
  The following functions form part of the C plugin API
*/

extern "C" int mysql_tmpfile(const char *prefix)
{
  return mysql_tmpfile_path(mysql_tmpdir, prefix);
}


extern "C"
int thd_in_lock_tables(const THD *thd)
{
  return MY_TEST(thd->in_lock_tables);
}


extern "C"
int thd_tablespace_op(const THD *thd)
{
  return MY_TEST(thd->tablespace_op);
}


extern "C"
const char *set_thd_proc_info(MYSQL_THD thd_arg, const char *info,
                              const char *calling_function,
                              const char *calling_file,
                              const unsigned int calling_line)
{
  PSI_stage_info old_stage;
  PSI_stage_info new_stage;

  old_stage.m_key= 0;
  old_stage.m_name= info;

  set_thd_stage_info(thd_arg, & old_stage, & new_stage,
                     calling_function, calling_file, calling_line);

  return new_stage.m_name;
}

extern "C"
void set_thd_stage_info(void *opaque_thd,
                        const PSI_stage_info *new_stage,
                        PSI_stage_info *old_stage,
                        const char *calling_func,
                        const char *calling_file,
                        const unsigned int calling_line)
{
  THD *thd= (THD*) opaque_thd;
  if (thd == NULL)
    thd= current_thd;

  thd->enter_stage(new_stage, old_stage, calling_func, calling_file, calling_line);
}


void THD::enter_stage(const PSI_stage_info *new_stage,
                      PSI_stage_info *old_stage,
                      const char *calling_func,
                      const char *calling_file,
                      const unsigned int calling_line)
{
  DBUG_PRINT("THD::enter_stage",
             ("'%s' %s:%d", new_stage ? new_stage->m_name : "",
              calling_file, calling_line));

  if (old_stage != NULL)
  {
    old_stage->m_key= m_current_stage_key;
    old_stage->m_name= proc_info;
  }

  if (new_stage != NULL)
  {
    const char *msg= new_stage->m_name;

#if defined(ENABLED_PROFILING)
    profiling.status_change(msg, calling_func, calling_file, calling_line);
#endif

    m_current_stage_key= new_stage->m_key;
    proc_info= msg;

    m_stage_progress_psi= MYSQL_SET_STAGE(m_current_stage_key, calling_file, calling_line);
  }
  else
  {
    m_stage_progress_psi= NULL;
  }

  return;
}

extern "C"
void thd_enter_cond(void *opaque_thd, mysql_cond_t *cond, mysql_mutex_t *mutex,
                    const PSI_stage_info *stage, PSI_stage_info *old_stage,
                    const char *src_function, const char *src_file,
                    int src_line)
{
  THD *thd= static_cast<THD*>(opaque_thd);
  if (!thd)
    thd= current_thd;

  return thd->enter_cond(cond, mutex, stage, old_stage,
                         src_function, src_file, src_line);
}

extern "C"
void thd_exit_cond(void *opaque_thd, const PSI_stage_info *stage,
                   const char *src_function, const char *src_file,
                   int src_line)
{
  THD *thd= static_cast<THD*>(opaque_thd);
  if (!thd)
    thd= current_thd;

  thd->exit_cond(stage, src_function, src_file, src_line);
}

extern "C"
void **thd_ha_data(const THD *thd, const struct handlerton *hton)
{
  return (void **) &thd->ha_data[hton->slot].ha_ptr;
}

extern "C"
void thd_storage_lock_wait(THD *thd, long long value)
{
  thd->utime_after_lock+= value;
}

/**
  Provide a handler data getter to simplify coding
*/
extern "C"
void *thd_get_ha_data(const THD *thd, const struct handlerton *hton)
{
  return *thd_ha_data(thd, hton);
}


/**
  Provide a handler data setter to simplify coding
  @see thd_set_ha_data() definition in plugin.h
*/
extern "C"
void thd_set_ha_data(THD *thd, const struct handlerton *hton,
                     const void *ha_data)
{
  plugin_ref *lock= &thd->ha_data[hton->slot].lock;
  if (ha_data && !*lock)
    *lock= ha_lock_engine(NULL, (handlerton*) hton);
  else if (!ha_data && *lock)
  {
    plugin_unlock(NULL, *lock);
    *lock= NULL;
  }
  *thd_ha_data(thd, hton)= (void*) ha_data;
}


extern "C"
long long thd_test_options(const THD *thd, long long test_options)
{
  return thd->variables.option_bits & test_options;
}

extern "C"
int thd_sql_command(const THD *thd)
{
  return (int) thd->lex->sql_command;
}

extern "C"
int thd_tx_isolation(const THD *thd)
{
  return (int) thd->tx_isolation;
}

extern "C"
int thd_tx_is_read_only(const THD *thd)
{
  return (int) thd->tx_read_only;
}

extern "C"
int thd_tx_priority(const THD* thd)
{
  return (thd->thd_tx_priority != 0
          ? thd->thd_tx_priority
          : thd->tx_priority);
}

extern "C"
THD* thd_tx_arbitrate(THD *requestor, THD* holder)
{
 /* Should be different sessions. */
 DBUG_ASSERT(holder != requestor);

 return(thd_tx_priority(requestor) == thd_tx_priority(holder)
	? requestor
	: ((thd_tx_priority(requestor)
	    > thd_tx_priority(holder)) ? holder : requestor));
}

int thd_tx_is_dd_trx(const THD *thd)
{
  return (int) thd->is_attachable_ro_transaction_active();
}

extern "C"
void thd_inc_row_count(THD *thd)
{
  thd->get_stmt_da()->inc_current_row_for_condition();
}


/**
  Dumps a text description of a thread, its security context
  (user, host) and the current query.

  @param thd thread context
  @param buffer pointer to preferred result buffer
  @param length length of buffer
  @param max_query_len how many chars of query to copy (0 for all)

  @return Pointer to string
*/

extern "C"
char *thd_security_context(THD *thd, char *buffer, size_t length,
                           size_t max_query_len)
{
  String str(buffer, length, &my_charset_latin1);
  Security_context *sctx= &thd->m_main_security_ctx;
  char header[256];
  size_t len;
  /*
    The pointers thd->query and thd->proc_info might change since they are
    being modified concurrently. This is acceptable for proc_info since its
    values doesn't have to very accurate and the memory it points to is static,
    but we need to attempt a snapshot on the pointer values to avoid using NULL
    values. The pointer to thd->query however, doesn't point to static memory
    and has to be protected by LOCK_thd_query or risk pointing to
    uninitialized memory.
  */
  const char *proc_info= thd->proc_info;

  len= my_snprintf(header, sizeof(header),
                   "MySQL thread id %u, OS thread handle %lu, query id %lu",
                   thd->thread_id(), (ulong)thd->real_id, (ulong)thd->query_id);
  str.length(0);
  str.append(header, len);

  if (sctx->host().length)
  {
    str.append(' ');
    str.append(sctx->host().str);
  }

  if (sctx->ip().length)
  {
    str.append(' ');
    str.append(sctx->ip().str);
  }

  if (sctx->user().str)
  {
    str.append(' ');
    str.append(sctx->user().str);
  }

  if (proc_info)
  {
    str.append(' ');
    str.append(proc_info);
  }

  mysql_mutex_lock(&thd->LOCK_thd_query);

  if (thd->query().str)
  {
    if (max_query_len < 1)
      len= thd->query().length;
    else
      len= min(thd->query().length, max_query_len);
    str.append('\n');
    str.append(thd->query().str, len);
  }

  mysql_mutex_unlock(&thd->LOCK_thd_query);

  if (str.c_ptr_safe() == buffer)
    return buffer;

  /*
    We have to copy the new string to the destination buffer because the string
    was reallocated to a larger buffer to be able to fit.
  */
  DBUG_ASSERT(buffer != NULL);
  length= min(str.length(), length-1);
  memcpy(buffer, str.c_ptr_quick(), length);
  /* Make sure that the new string is null terminated */
  buffer[length]= '\0';
  return buffer;
}


/**
  Returns the partition_info working copy.
  Used to see if a table should be created with partitioning.

  @param thd thread context

  @return Pointer to the working copy of partition_info or NULL.
*/

extern "C"
partition_info *thd_get_work_part_info(THD *thd)
{
  return thd->work_part_info;
}


/**
  Implementation of Drop_table_error_handler::handle_condition().
  The reason in having this implementation is to silence technical low-level
  warnings during DROP TABLE operation. Currently we don't want to expose
  the following warnings during DROP TABLE:
    - Some of table files are missed or invalid (the table is going to be
      deleted anyway, so why bother that something was missed);
    - A trigger associated with the table does not have DEFINER (One of the
      MySQL specifics now is that triggers are loaded for the table being
      dropped. So, we may have a warning that trigger does not have DEFINER
      attribute during DROP TABLE operation).

  @return true if the condition is handled.
*/
bool Drop_table_error_handler::handle_condition(THD *thd,
                                                uint sql_errno,
                                                const char* sqlstate,
                                                Sql_condition::enum_severity_level *level,
                                                const char* msg)
{
  return ((sql_errno == EE_DELETE && my_errno() == ENOENT) ||
          sql_errno == ER_TRG_NO_DEFINER);
}


void Open_tables_state::set_open_tables_state(Open_tables_state *state)
{
  this->open_tables= state->open_tables;

  this->temporary_tables= state->temporary_tables;
  this->derived_tables= state->derived_tables;

  this->lock= state->lock;
  this->extra_lock= state->extra_lock;

  this->locked_tables_mode= state->locked_tables_mode;

  this->state_flags= state->state_flags;

  this->m_reprepare_observers= state->m_reprepare_observers;
}


void Open_tables_state::reset_open_tables_state()
{
  open_tables= NULL;
  temporary_tables= NULL;
  derived_tables= NULL;
  lock= NULL;
  extra_lock= NULL;
  locked_tables_mode= LTM_NONE;
  state_flags= 0U;
  reset_reprepare_observers();
}


THD::THD(bool enable_plugins)
  :Query_arena(&main_mem_root, STMT_CONVENTIONAL_EXECUTION),
   mark_used_columns(MARK_COLUMNS_READ),
   want_privilege(0),
   lex(&main_lex),
   gtid_executed_warning_issued(false),
   m_query_string(NULL_CSTR),
   m_db(NULL_CSTR),
   rli_fake(0), rli_slave(NULL),
#ifdef EMBEDDED_LIBRARY
   mysql(NULL),
#endif
   initial_status_var(NULL),
   status_var_aggregated(false),
   query_plan(this),
   current_mutex(NULL),
   current_cond(NULL),
   in_sub_stmt(0),
   fill_status_recursion_level(0),
   fill_variables_recursion_level(0),
   binlog_row_event_extra_data(NULL),
   binlog_unsafe_warning_flags(0),
   binlog_table_maps(0),
   binlog_accessed_db_names(NULL),
   m_trans_log_file(NULL),
   m_trans_fixed_log_file(NULL),
   m_trans_end_pos(0),
   m_transaction(new Transaction_ctx()),
   m_attachable_trx(NULL),
   table_map_for_update(0),
   m_examined_row_count(0),
   m_stage_progress_psi(NULL),
   m_digest(NULL),
   m_statement_psi(NULL),
   m_transaction_psi(NULL),
   m_idle_psi(NULL),
   m_server_idle(false),
   user_var_events(key_memory_user_var_entry),
   next_to_commit(NULL),
   binlog_need_explicit_defaults_ts(false),
   is_fatal_error(0),
   transaction_rollback_request(0),
   is_fatal_sub_stmt_error(false),
   rand_used(0),
   time_zone_used(0),
   in_lock_tables(0),
   bootstrap(0),
   derived_tables_processing(FALSE),
   sp_runtime_ctx(NULL),
   m_parser_state(NULL),
   work_part_info(NULL),
#ifndef EMBEDDED_LIBRARY
   // No need to instrument, highly unlikely to have that many plugins.
   audit_class_plugins(PSI_NOT_INSTRUMENTED),
   audit_class_mask(PSI_NOT_INSTRUMENTED),
#endif
#if defined(ENABLED_DEBUG_SYNC)
   debug_sync_control(0),
#endif /* defined(ENABLED_DEBUG_SYNC) */
   m_enable_plugins(enable_plugins),
#ifdef HAVE_GTID_NEXT_LIST
   owned_gtid_set(global_sid_map),
#endif
   skip_gtid_rollback(false),
   is_commit_in_middle_of_statement(false),
   has_gtid_consistency_violation(false),
   main_da(false),
   m_parser_da(false),
   m_query_rewrite_plugin_da(false),
   m_query_rewrite_plugin_da_ptr(&m_query_rewrite_plugin_da),
   m_stmt_da(&main_da),
<<<<<<< HEAD
   duplicate_slave_uuid(false),
   is_a_srv_session_thd(false)
=======
   duplicate_slave_id(false)
>>>>>>> 604a8dc3
{
  main_lex.reset();
  set_psi(NULL);
  mdl_context.init(this);
  init_sql_alloc(key_memory_thd_main_mem_root,
                 &main_mem_root,
                 global_system_variables.query_alloc_block_size,
                 global_system_variables.query_prealloc_size);
  stmt_arena= this;
  thread_stack= 0;
  m_catalog.str= "std";
  m_catalog.length= 3;
  m_security_ctx= &m_main_security_ctx;
  no_errors= 0;
  password= 0;
  query_start_usec_used= 0;
  count_cuted_fields= CHECK_FIELD_IGNORE;
  killed= NOT_KILLED;
  col_access=0;
  is_slave_error= thread_specific_used= FALSE;
  my_hash_clear(&handler_tables_hash);
  my_hash_clear(&ull_hash);
  tmp_table=0;
  cuted_fields= 0L;
  m_sent_row_count= 0L;
  current_found_rows= 0;
  previous_found_rows= 0;
  is_operating_gtid_table_implicitly= false;
  is_operating_substatement_implicitly= false;
  m_row_count_func= -1;
  statement_id_counter= 0UL;
  // Must be reset to handle error with THD's created for init of mysqld
  lex->thd= NULL;
  lex->set_current_select(0);
  utime_after_lock= 0L;
  current_linfo =  0;
  slave_thread = 0;
  memset(&variables, 0, sizeof(variables));
  m_thread_id= Global_THD_manager::reserved_thread_id;
  file_id = 0;
  query_id= 0;
  query_name_consts= 0;
  db_charset= global_system_variables.collation_database;
  memset(ha_data, 0, sizeof(ha_data));
  is_killable= false;
  binlog_evt_union.do_union= FALSE;
  enable_slow_log= 0;
  commit_error= CE_NONE;
  durability_property= HA_REGULAR_DURABILITY;
#ifndef DBUG_OFF
  dbug_sentry=THD_SENTRY_MAGIC;
#endif
#ifndef EMBEDDED_LIBRARY
  mysql_audit_init_thd(this);
  net.vio=0;
#endif
  system_thread= NON_SYSTEM_THREAD;
  cleanup_done= 0;
  m_release_resources_done= false;
  peer_port= 0;					// For SHOW PROCESSLIST
  get_transaction()->m_flags.enabled= true;
  active_vio = 0;
  mysql_mutex_init(key_LOCK_thd_data, &LOCK_thd_data, MY_MUTEX_INIT_FAST);
  mysql_mutex_init(key_LOCK_thd_query, &LOCK_thd_query, MY_MUTEX_INIT_FAST);
  mysql_mutex_init(key_LOCK_thd_sysvar, &LOCK_thd_sysvar, MY_MUTEX_INIT_FAST);
  mysql_mutex_init(key_LOCK_query_plan, &LOCK_query_plan, MY_MUTEX_INIT_FAST);
  mysql_mutex_init(key_LOCK_current_cond, &LOCK_current_cond,
                   MY_MUTEX_INIT_FAST);
  mysql_cond_init(key_COND_thr_lock, &COND_thr_lock);

  /* Variables with default values */
  proc_info="login";
  where= THD::DEFAULT_WHERE;
  server_id = ::server_id;
  unmasked_server_id = server_id;
  slave_net = 0;
  set_command(COM_CONNECT);
  *scramble= '\0';

  /* Call to init() below requires fully initialized Open_tables_state. */
  reset_open_tables_state();

  init();
#if defined(ENABLED_PROFILING)
  profiling.set_thd(this);
#endif
  m_user_connect= NULL;
  my_hash_init(&user_vars, system_charset_info, USER_VARS_HASH_SIZE, 0, 0,
               (my_hash_get_key) get_var_key,
               (my_hash_free_key) free_user_var, 0,
               key_memory_user_var_entry);

  sp_proc_cache= NULL;
  sp_func_cache= NULL;

  /* Protocol */
  m_protocol= &protocol_text;			// Default protocol
  protocol_text.init(this);
  protocol_binary.init(this);
  protocol_text.set_client_capabilities(0); // minimalistic client

  tablespace_op= false;
  substitute_null_with_insert_id = FALSE;

  /*
    Make sure thr_lock_info_init() is called for threads which do not get
    assigned a proper thread_id value but keep using reserved_thread_id.
  */
  thr_lock_info_init(&lock_info, m_thread_id, &COND_thr_lock);

  m_internal_handler= NULL;
  m_binlog_invoker= FALSE;
  memset(&m_invoker_user, 0, sizeof(m_invoker_user));
  memset(&m_invoker_host, 0, sizeof(m_invoker_host));

  binlog_next_event_pos.file_name= NULL;
  binlog_next_event_pos.pos= 0;

  timer= NULL;
  timer_cache= NULL;

  m_token_array= NULL;
  if (max_digest_length > 0)
  {
    m_token_array= (unsigned char*) my_malloc(PSI_INSTRUMENT_ME,
                                              max_digest_length,
                                              MYF(MY_WME));
  }
}


void THD::set_transaction(Transaction_ctx *transaction_ctx)
{
  DBUG_ASSERT(is_attachable_ro_transaction_active());

  delete m_transaction.release();
  m_transaction.reset(transaction_ctx);
}


void THD::push_internal_handler(Internal_error_handler *handler)
{
  if (m_internal_handler)
  {
    handler->m_prev_internal_handler= m_internal_handler;
    m_internal_handler= handler;
  }
  else
    m_internal_handler= handler;
}


bool THD::handle_condition(uint sql_errno,
                           const char* sqlstate,
                           Sql_condition::enum_severity_level *level,
                           const char* msg)
{
  if (!m_internal_handler)
    return false;

  for (Internal_error_handler *error_handler= m_internal_handler;
       error_handler;
       error_handler= error_handler->m_prev_internal_handler)
  {
    if (error_handler->handle_condition(this, sql_errno, sqlstate, level, msg))
      return true;
  }
  return false;
}


Internal_error_handler *THD::pop_internal_handler()
{
  DBUG_ASSERT(m_internal_handler != NULL);
  Internal_error_handler *popped_handler= m_internal_handler;
  m_internal_handler= m_internal_handler->m_prev_internal_handler;
  return popped_handler;
}


void THD::raise_error(uint sql_errno)
{
  const char* msg= ER(sql_errno);
  (void) raise_condition(sql_errno,
                         NULL,
                         Sql_condition::SL_ERROR,
                         msg);
}

void THD::raise_error_printf(uint sql_errno, ...)
{
  va_list args;
  char ebuff[MYSQL_ERRMSG_SIZE];
  DBUG_ENTER("THD::raise_error_printf");
  DBUG_PRINT("my", ("nr: %d  errno: %d", sql_errno, errno));
  const char* format= ER(sql_errno);
  va_start(args, sql_errno);
  my_vsnprintf(ebuff, sizeof(ebuff), format, args);
  va_end(args);
  (void) raise_condition(sql_errno,
                         NULL,
                         Sql_condition::SL_ERROR,
                         ebuff);
  DBUG_VOID_RETURN;
}

void THD::raise_warning(uint sql_errno)
{
  const char* msg= ER(sql_errno);
  (void) raise_condition(sql_errno,
                         NULL,
                         Sql_condition::SL_WARNING,
                         msg);
}

void THD::raise_warning_printf(uint sql_errno, ...)
{
  va_list args;
  char    ebuff[MYSQL_ERRMSG_SIZE];
  DBUG_ENTER("THD::raise_warning_printf");
  DBUG_PRINT("enter", ("warning: %u", sql_errno));
  const char* format= ER(sql_errno);
  va_start(args, sql_errno);
  my_vsnprintf(ebuff, sizeof(ebuff), format, args);
  va_end(args);
  (void) raise_condition(sql_errno,
                         NULL,
                         Sql_condition::SL_WARNING,
                         ebuff);
  DBUG_VOID_RETURN;
}

void THD::raise_note(uint sql_errno)
{
  DBUG_ENTER("THD::raise_note");
  DBUG_PRINT("enter", ("code: %d", sql_errno));
  if (!(variables.option_bits & OPTION_SQL_NOTES))
    DBUG_VOID_RETURN;
  const char* msg= ER(sql_errno);
  (void) raise_condition(sql_errno,
                         NULL,
                         Sql_condition::SL_NOTE,
                         msg);
  DBUG_VOID_RETURN;
}

void THD::raise_note_printf(uint sql_errno, ...)
{
  va_list args;
  char    ebuff[MYSQL_ERRMSG_SIZE];
  DBUG_ENTER("THD::raise_note_printf");
  DBUG_PRINT("enter",("code: %u", sql_errno));
  if (!(variables.option_bits & OPTION_SQL_NOTES))
    DBUG_VOID_RETURN;
  const char* format= ER(sql_errno);
  va_start(args, sql_errno);
  my_vsnprintf(ebuff, sizeof(ebuff), format, args);
  va_end(args);
  (void) raise_condition(sql_errno,
                         NULL,
                         Sql_condition::SL_NOTE,
                         ebuff);
  DBUG_VOID_RETURN;
}


struct timeval THD::query_start_timeval_trunc(uint decimals)
{
  struct timeval tv;
  tv.tv_sec= start_time.tv_sec;
  if (decimals)
  {
    tv.tv_usec= start_time.tv_usec;
    my_timeval_trunc(&tv, decimals);
    query_start_usec_used= 1;
  }
  else
  {
    tv.tv_usec= 0;
  }
  return tv;
}


Sql_condition* THD::raise_condition(uint sql_errno,
                                    const char* sqlstate,
                                    Sql_condition::enum_severity_level level,
                                    const char* msg)
{
  DBUG_ENTER("THD::raise_condition");

  if (!(variables.option_bits & OPTION_SQL_NOTES) &&
      (level == Sql_condition::SL_NOTE))
    DBUG_RETURN(NULL);

  DBUG_ASSERT(sql_errno != 0);
  if (sql_errno == 0) /* Safety in release build */
    sql_errno= ER_UNKNOWN_ERROR;
  if (msg == NULL)
    msg= ER(sql_errno);
  if (sqlstate == NULL)
   sqlstate= mysql_errno_to_sqlstate(sql_errno);

  if (handle_condition(sql_errno, sqlstate, &level, msg))
    DBUG_RETURN(NULL);

  if (level == Sql_condition::SL_NOTE || level == Sql_condition::SL_WARNING)
    got_warning= true;

  query_cache.abort(&query_cache_tls);

  Diagnostics_area *da= get_stmt_da();
  if (level == Sql_condition::SL_ERROR)
  {
    is_slave_error= true; // needed to catch query errors during replication

    if (!da->is_error())
    {
      set_row_count_func(-1);
      da->set_error_status(sql_errno, msg, sqlstate);
    }
  }

  /*
    Avoid pushing a condition for fatal out of memory errors as this will
    require memory allocation and therefore might fail. Non fatal out of
    memory errors can occur if raised by SIGNAL/RESIGNAL statement.
  */
  Sql_condition *cond= NULL;
  if (!(is_fatal_error && (sql_errno == EE_OUTOFMEMORY ||
                           sql_errno == ER_OUTOFMEMORY)))
  {
    cond= da->push_warning(this, sql_errno, sqlstate, level, msg);
  }
  DBUG_RETURN(cond);
}

extern "C"
void *thd_alloc(MYSQL_THD thd, size_t size)
{
  return thd->alloc(size);
}

extern "C"
void *thd_calloc(MYSQL_THD thd, size_t size)
{
  return thd->mem_calloc(size);
}

extern "C"
char *thd_strdup(MYSQL_THD thd, const char *str)
{
  return thd->mem_strdup(str);
}

extern "C"
char *thd_strmake(MYSQL_THD thd, const char *str, size_t size)
{
  return thd->strmake(str, size);
}

extern "C"
LEX_STRING *thd_make_lex_string(THD *thd, LEX_STRING *lex_str,
                                const char *str, size_t size,
                                int allocate_lex_string)
{
  return thd->make_lex_string(lex_str, str, size,
                              (bool) allocate_lex_string);
}

extern "C"
void *thd_memdup(MYSQL_THD thd, const void* str, size_t size)
{
  return thd->memdup(str, size);
}

extern "C"
void thd_get_xid(const MYSQL_THD thd, MYSQL_XID *xid)
{
  *xid = *(MYSQL_XID *) thd->get_transaction()->xid_state()->get_xid();
}

#if defined(_WIN32)
extern "C"   THD *_current_thd_noinline(void)
{
  return my_thread_get_THR_THD();
}
#endif
/*
  Init common variables that has to be reset on start and on cleanup_connection
*/

void THD::init(void)
{
  mysql_mutex_lock(&LOCK_global_system_variables);
  plugin_thdvar_init(this, m_enable_plugins);
  /*
    variables= global_system_variables above has reset
    variables.pseudo_thread_id to 0. We need to correct it here to
    avoid temporary tables replication failure.
  */
  variables.pseudo_thread_id= m_thread_id;
  mysql_mutex_unlock(&LOCK_global_system_variables);

  /*
    NOTE: reset_connection command will reset the THD to its default state.
    All system variables whose scope is SESSION ONLY should be set to their
    default values here.
  */
  reset_first_successful_insert_id();
  user_time.tv_sec= user_time.tv_usec= 0;
  start_time.tv_sec= start_time.tv_usec= 0;
  set_time();
  auto_inc_intervals_forced.empty();
  {
    ulong tmp;
    tmp= sql_rnd_with_mutex();
    randominit(&rand, tmp + (ulong) &rand, tmp + (ulong) ::global_query_id);
  }

  server_status= SERVER_STATUS_AUTOCOMMIT;
  if (variables.sql_mode & MODE_NO_BACKSLASH_ESCAPES)
    server_status|= SERVER_STATUS_NO_BACKSLASH_ESCAPES;

  get_transaction()->reset_unsafe_rollback_flags(Transaction_ctx::SESSION);
  get_transaction()->reset_unsafe_rollback_flags(Transaction_ctx::STMT);
  open_options=ha_open_options;
  update_lock_default= (variables.low_priority_updates ?
			TL_WRITE_LOW_PRIORITY :
			TL_WRITE);
  insert_lock_default= (variables.low_priority_updates ?
                        TL_WRITE_LOW_PRIORITY :
                        TL_WRITE_CONCURRENT_INSERT);
  tx_isolation= (enum_tx_isolation) variables.tx_isolation;
  tx_read_only= variables.tx_read_only;
  tx_priority= 0;
  thd_tx_priority= 0;
  update_charset();
  reset_current_stmt_binlog_format_row();
  reset_binlog_local_stmt_filter();
  memset(&status_var, 0, sizeof(status_var));
  binlog_row_event_extra_data= 0;

  if (variables.sql_log_bin)
    variables.option_bits|= OPTION_BIN_LOG;
  else
    variables.option_bits&= ~OPTION_BIN_LOG;

#if defined(ENABLED_DEBUG_SYNC)
  /* Initialize the Debug Sync Facility. See debug_sync.cc. */
  debug_sync_init_thread(this);
#endif /* defined(ENABLED_DEBUG_SYNC) */

  /* Initialize session_tracker and create all tracker objects */
  session_tracker.init(this->charset());
  session_tracker.enable(this);

  owned_gtid.clear();
  owned_sid.clear();
  owned_gtid.dbug_print(NULL, "set owned_gtid (clear) in THD::init");
}


/*
  Init THD for query processing.
  This has to be called once before we call mysql_parse.
  See also comments in sql_class.h.
*/

void THD::init_for_queries(Relay_log_info *rli)
{
  set_time(); 
  ha_enable_transaction(this,TRUE);

  reset_root_defaults(mem_root, variables.query_alloc_block_size,
                      variables.query_prealloc_size);
  get_transaction()->init_mem_root_defaults(variables.trans_alloc_block_size,
                                            variables.trans_prealloc_size);
  get_transaction()->xid_state()->reset();
#if defined(MYSQL_SERVER) && defined(HAVE_REPLICATION)
  if (rli)
  {
    if ((rli->deferred_events_collecting= rpl_filter->is_on()))
    {
      rli->deferred_events= new Deferred_log_events(rli);
    }
    rli_slave= rli;

    DBUG_ASSERT(rli_slave->info_thd == this && slave_thread);
  }
#endif
}


void THD::set_new_thread_id()
{
  m_thread_id= Global_THD_manager::get_instance()->get_new_thread_id();
  variables.pseudo_thread_id= m_thread_id;
  thr_lock_info_init(&lock_info, m_thread_id, &COND_thr_lock);
}


/*
  Do what's needed when one invokes change user

  SYNOPSIS
    cleanup_connection()

  IMPLEMENTATION
    Reset all resources that are connection specific
*/


void THD::cleanup_connection(void)
{
  mysql_mutex_lock(&LOCK_status);
  add_to_status(&global_status_var, &status_var, true);
  mysql_mutex_unlock(&LOCK_status);

  cleanup();
#if defined(ENABLED_DEBUG_SYNC)
  /* End the Debug Sync Facility. See debug_sync.cc. */
  debug_sync_end_thread(this);
#endif /* defined(ENABLED_DEBUG_SYNC) */
  killed= NOT_KILLED;
  cleanup_done= 0;
  init();
  stmt_map.reset();
  my_hash_init(&user_vars, system_charset_info, USER_VARS_HASH_SIZE, 0, 0,
               (my_hash_get_key) get_var_key,
               (my_hash_free_key) free_user_var, 0,
               key_memory_user_var_entry);
  sp_cache_clear(&sp_proc_cache);
  sp_cache_clear(&sp_func_cache);

  clear_error();
  // clear the warnings
  get_stmt_da()->reset_condition_info(this);
  // clear profiling information
#if defined(ENABLED_PROFILING)
  profiling.cleanup();
#endif

#ifndef DBUG_OFF
    /* DEBUG code only (begin) */
    bool check_cleanup= FALSE;
    DBUG_EXECUTE_IF("debug_test_cleanup_connection", check_cleanup= TRUE;);
    if(check_cleanup)
    {
      /* isolation level should be default */
      DBUG_ASSERT(variables.tx_isolation == ISO_REPEATABLE_READ);
      /* check autocommit is ON by default */
      DBUG_ASSERT(server_status == SERVER_STATUS_AUTOCOMMIT);
      /* check prepared stmts are cleaned up */
      DBUG_ASSERT(prepared_stmt_count == 0);
      /* check diagnostic area is cleaned up */
      DBUG_ASSERT(get_stmt_da()->status() == Diagnostics_area::DA_EMPTY);
      /* check if temp tables are deleted */
      DBUG_ASSERT(temporary_tables == NULL);
      /* check if tables are unlocked */
      DBUG_ASSERT(locked_tables_list.locked_tables() == NULL);
    }
    /* DEBUG code only (end) */
#endif

}


/*
  Do what's needed when one invokes change user.
  Also used during THD::release_resources, i.e. prior to THD destruction.
*/
void THD::cleanup(void)
{
  Transaction_ctx *trn_ctx= get_transaction();
  XID_STATE *xs= trn_ctx->xid_state();

  DBUG_ENTER("THD::cleanup");
  DBUG_ASSERT(cleanup_done == 0);
  DEBUG_SYNC(this, "thd_cleanup_start");

  killed= KILL_CONNECTION;
  if (trn_ctx->xid_state()->has_state(XID_STATE::XA_PREPARED))
  {
    transaction_cache_detach(trn_ctx);
  }
  else
  {
    xs->set_state(XID_STATE::XA_NOTR);
    trans_rollback(this);
    transaction_cache_delete(trn_ctx);
  }

  locked_tables_list.unlock_locked_tables(this);
  mysql_ha_cleanup(this);

  DBUG_ASSERT(open_tables == NULL);
  /*
    If the thread was in the middle of an ongoing transaction (rolled
    back a few lines above) or under LOCK TABLES (unlocked the tables
    and left the mode a few lines above), there will be outstanding
    metadata locks. Release them.
  */
  mdl_context.release_transactional_locks();

  /* Release the global read lock, if acquired. */
  if (global_read_lock.is_acquired())
    global_read_lock.unlock_global_read_lock(this);

  mysql_ull_cleanup(this);
  /*
    All locking service locks must be released on disconnect.
  */
  release_all_locking_service_locks(this);

  /* All metadata locks must have been released by now. */
  DBUG_ASSERT(!mdl_context.has_locks());

  /* Protects user_vars. */
  mysql_mutex_lock(&LOCK_thd_data);
  my_hash_free(&user_vars);
  mysql_mutex_unlock(&LOCK_thd_data);

  /*
    When we call drop table for temporary tables, the
    user_var_events container is not cleared this might
    cause error if the container was filled before the
    drop table command is called.
    So call this before calling close_temporary_tables.
  */
  user_var_events.clear();
  close_temporary_tables(this);
  sp_cache_clear(&sp_proc_cache);
  sp_cache_clear(&sp_func_cache);

  /*
    Actions above might generate events for the binary log, so we
    commit the current transaction coordinator after executing cleanup
    actions.
   */
  if (tc_log && !trn_ctx->xid_state()->has_state(XID_STATE::XA_PREPARED))
    tc_log->commit(this, true);

  /*
    Destroy trackers only after finishing manipulations with transaction
    state to avoid issues with Transaction_state_tracker.
  */
  session_tracker.deinit();

  cleanup_done=1;
  DBUG_VOID_RETURN;
}


/**
  Release most resources, prior to THD destruction.
 */
void THD::release_resources()
{
  DBUG_ASSERT(m_release_resources_done == false);

  Global_THD_manager::get_instance()->release_thread_id(m_thread_id);

  mysql_mutex_lock(&LOCK_status);
  add_to_status(&global_status_var, &status_var, false);
  /*
    Status queries after this point should not aggregate THD::status_var
    since the values has been added to global_status_var.
    The status values are not reset so that they can still be read
    by performance schema.
  */
  status_var_aggregated= true;
  mysql_mutex_unlock(&LOCK_status);

  /* Ensure that no one is using THD */
  mysql_mutex_lock(&LOCK_thd_data);
  mysql_mutex_lock(&LOCK_query_plan);

  /* Close connection */
#ifndef EMBEDDED_LIBRARY
  if (is_classic_protocol() && get_protocol_classic()->get_vio())
  {
    vio_delete(get_protocol_classic()->get_vio());
    get_protocol_classic()->end_net();
  }
#endif

  /* modification plan for UPDATE/DELETE should be freed. */
  DBUG_ASSERT(query_plan.get_modification_plan() == NULL);
  mysql_mutex_unlock(&LOCK_query_plan);
  mysql_mutex_unlock(&LOCK_thd_data);
  mysql_mutex_lock(&LOCK_thd_query);
  mysql_mutex_unlock(&LOCK_thd_query);

  stmt_map.reset();                     /* close all prepared statements */
  if (!cleanup_done)
    cleanup();

  mdl_context.destroy();
  ha_close_connection(this);

  /*
    Debug sync system must be closed after ha_close_connection, because
    DEBUG_SYNC is used in InnoDB connection handlerton close.
  */
#if defined(ENABLED_DEBUG_SYNC)
  /* End the Debug Sync Facility. See debug_sync.cc. */
  debug_sync_end_thread(this);
#endif /* defined(ENABLED_DEBUG_SYNC) */

  plugin_thdvar_cleanup(this, m_enable_plugins);

  DBUG_ASSERT(timer == NULL);

  if (timer_cache)
    thd_timer_destroy(timer_cache);

#ifndef EMBEDDED_LIBRARY
  if (rli_fake)
  {
    rli_fake->end_info();
    delete rli_fake;
    rli_fake= NULL;
  }
  mysql_audit_free_thd(this);
#endif

  if (current_thd == this)
    restore_globals();
  m_release_resources_done= true;
}


THD::~THD()
{
  THD_CHECK_SENTRY(this);
  DBUG_ENTER("~THD()");
  DBUG_PRINT("info", ("THD dtor, this %p", this));

  if (!m_release_resources_done)
    release_resources();

  clear_next_event_pos();

  /* Ensure that no one is using THD */
  mysql_mutex_lock(&LOCK_thd_data);
  mysql_mutex_unlock(&LOCK_thd_data);
  mysql_mutex_lock(&LOCK_thd_query);
  mysql_mutex_unlock(&LOCK_thd_query);

  DBUG_ASSERT(!m_attachable_trx);

  my_free(const_cast<char*>(m_db.str));
  m_db= NULL_CSTR;
  get_transaction()->free_memory(MYF(0));
  mysql_mutex_destroy(&LOCK_query_plan);
  mysql_mutex_destroy(&LOCK_thd_data);
  mysql_mutex_destroy(&LOCK_thd_query);
  mysql_mutex_destroy(&LOCK_thd_sysvar);
  mysql_mutex_destroy(&LOCK_current_cond);
  mysql_cond_destroy(&COND_thr_lock);
#ifndef DBUG_OFF
  dbug_sentry= THD_SENTRY_GONE;
#endif

#ifndef EMBEDDED_LIBRARY
  if (variables.gtid_next_list.gtid_set != NULL)
  {
#ifdef HAVE_GTID_NEXT_LIST
    delete variables.gtid_next_list.gtid_set;
    variables.gtid_next_list.gtid_set= NULL;
    variables.gtid_next_list.is_non_null= false;
#else
    DBUG_ASSERT(0);
#endif
  }
  if (rli_slave)
    rli_slave->cleanup_after_session();
#endif

  free_root(&main_mem_root, MYF(0));

  if (m_token_array != NULL)
  {
    my_free(m_token_array);
  }
  DBUG_VOID_RETURN;
}


/*
  Add all status variables to another status variable array

  SYNOPSIS
   add_to_status()
   to_var       add to this array
   from_var     from this array
   reset_from_var if true, then memset from_var variable with 0

  NOTES
    This function assumes that all variables are longlong/ulonglong.
    If this assumption will change, then we have to explictely add
    the other variables after the while loop
*/

void add_to_status(STATUS_VAR *to_var, STATUS_VAR *from_var, bool reset_from_var)
{
  int        c;
  ulonglong *end= (ulonglong*) ((uchar*) to_var +
                                offsetof(STATUS_VAR, LAST_STATUS_VAR) +
                                sizeof(ulonglong));
  ulonglong *to= (ulonglong*) to_var, *from= (ulonglong*) from_var;

  while (to != end)
    *(to++)+= *(from++);

  to_var->com_other+= from_var->com_other;

  for (c= 0; c< SQLCOM_END; c++)
    to_var->com_stat[(uint) c] += from_var->com_stat[(uint) c];

  if (reset_from_var)
  {
    memset (from_var, 0, sizeof(*from_var));
  }
}

/*
  Add the difference between two status variable arrays to another one.

  SYNOPSIS
    add_diff_to_status
    to_var       add to this array
    from_var     from this array
    dec_var      minus this array
  
  NOTE
    This function assumes that all variables are longlong/ulonglong.
*/

void add_diff_to_status(STATUS_VAR *to_var, STATUS_VAR *from_var,
                        STATUS_VAR *dec_var)
{
  int        c;
  ulonglong *end= (ulonglong*) ((uchar*) to_var + offsetof(STATUS_VAR, LAST_STATUS_VAR) +
                                                  sizeof(ulonglong));
  ulonglong *to= (ulonglong*) to_var,
            *from= (ulonglong*) from_var,
            *dec= (ulonglong*) dec_var;

  while (to != end)
    *(to++)+= *(from++) - *(dec++);

  to_var->com_other+= from_var->com_other - dec_var->com_other;

  for (c= 0; c< SQLCOM_END; c++)
    to_var->com_stat[(uint) c] += from_var->com_stat[(uint) c] -dec_var->com_stat[(uint) c];
}


/**
  Awake a thread.

  @param[in]  state_to_set    value for THD::killed

  This is normally called from another thread's THD object.

  @note Do always call this while holding LOCK_thd_data.
*/

void THD::awake(THD::killed_state state_to_set)
{
  DBUG_ENTER("THD::awake");
  DBUG_PRINT("enter", ("this: %p current_thd: %p", this, current_thd));
  THD_CHECK_SENTRY(this);
  mysql_mutex_assert_owner(&LOCK_thd_data);

  /*
    Set killed flag if the connection is being killed (state_to_set
    is KILL_CONNECTION) or the connection is processing a query
    (state_to_set is KILL_QUERY and m_server_idle flag is not set).
    If the connection is idle and state_to_set is KILL QUERY, the
    the killed flag is not set so that it doesn't affect the next
    command incorrectly.
  */
  if (this->m_server_idle && state_to_set == KILL_QUERY)
  { /* nothing */ }
  else
  {
    killed= state_to_set;
  }

  if (state_to_set != THD::KILL_QUERY && state_to_set != THD::KILL_TIMEOUT)
  {
    if (this != current_thd)
    {
      /*
        Before sending a signal, let's close the socket of the thread
        that is being killed ("this", which is not the current thread).
        This is to make sure it does not block if the signal is lost.
        This needs to be done only on platforms where signals are not
        a reliable interruption mechanism.

        Note that the downside of this mechanism is that we could close
        the connection while "this" target thread is in the middle of
        sending a result to the application, thus violating the client-
        server protocol.

        On the other hand, without closing the socket we have a race
        condition. If "this" target thread passes the check of
        thd->killed, and then the current thread runs through
        THD::awake(), sets the 'killed' flag and completes the
        signaling, and then the target thread runs into read(), it will
        block on the socket. As a result of the discussions around
        Bug#37780, it has been decided that we accept the race
        condition. A second KILL awakes the target from read().

        If we are killing ourselves, we know that we are not blocked.
        We also know that we will check thd->killed before we go for
        reading the next statement.
      */

      shutdown_active_vio();
    }

    /* Send an event to the scheduler that a thread should be killed. */
    if (!slave_thread)
      MYSQL_CALLBACK(Connection_handler_manager::event_functions,
                     post_kill_notification, (this));
  }

  /* Interrupt target waiting inside a storage engine. */
  if (state_to_set != THD::NOT_KILLED)
    ha_kill_connection(this);

  if (state_to_set == THD::KILL_TIMEOUT)
    status_var.max_execution_time_exceeded++;


  /* Broadcast a condition to kick the target if it is waiting on it. */
  if (is_killable)
  {
    mysql_mutex_lock(&LOCK_current_cond);
    /*
      This broadcast could be up in the air if the victim thread
      exits the cond in the time between read and broadcast, but that is
      ok since all we want to do is to make the victim thread get out
      of waiting on current_cond.
      If we see a non-zero current_cond: it cannot be an old value (because
      then exit_cond() should have run and it can't because we have mutex); so
      it is the true value but maybe current_mutex is not yet non-zero (we're
      in the middle of enter_cond() and there is a "memory order
      inversion"). So we test the mutex too to not lock 0.

      Note that there is a small chance we fail to kill. If victim has locked
      current_mutex, but hasn't yet entered enter_cond() (which means that
      current_cond and current_mutex are 0), then the victim will not get
      a signal and it may wait "forever" on the cond (until
      we issue a second KILL or the status it's waiting for happens).
      It's true that we have set its thd->killed but it may not
      see it immediately and so may have time to reach the cond_wait().

      However, where possible, we test for killed once again after
      enter_cond(). This should make the signaling as safe as possible.
      However, there is still a small chance of failure on platforms with
      instruction or memory write reordering.
    */
    if (current_cond && current_mutex)
    {
      DBUG_EXECUTE_IF("before_dump_thread_acquires_current_mutex",
                      {
                      const char act[]=
                      "now signal dump_thread_signal wait_for go_dump_thread";
                      DBUG_ASSERT(!debug_sync_set_action(current_thd,
                                                         STRING_WITH_LEN(act)));
                      };);
      mysql_mutex_lock(current_mutex);
      mysql_cond_broadcast(current_cond);
      mysql_mutex_unlock(current_mutex);
    }
    mysql_mutex_unlock(&LOCK_current_cond);
  }
  DBUG_VOID_RETURN;
}


/**
  Close the Vio associated this session.

  @remark LOCK_thd_data is taken due to the fact that
          the Vio might be disassociated concurrently.
*/

void THD::disconnect(bool server_shutdown)
{
  Vio *vio= NULL;

  mysql_mutex_lock(&LOCK_thd_data);

  killed= THD::KILL_CONNECTION;

  /*
    Since a active vio might might have not been set yet, in
    any case save a reference to avoid closing a inexistent
    one or closing the vio twice if there is a active one.
  */
  vio= active_vio;
  shutdown_active_vio();

  /* Disconnect even if a active vio is not associated. */
  if (is_classic_protocol() &&
      get_protocol_classic()->get_vio() != vio &&
      get_protocol_classic()->connection_alive())
  {
    m_protocol->shutdown(server_shutdown);
  }

  mysql_mutex_unlock(&LOCK_thd_data);
}


void THD::notify_shared_lock(MDL_context_owner *ctx_in_use,
                             bool needs_thr_lock_abort)
{
  THD *in_use= ctx_in_use->get_thd();

  if (needs_thr_lock_abort)
  {
    mysql_mutex_lock(&in_use->LOCK_thd_data);
    for (TABLE *thd_table= in_use->open_tables;
         thd_table ;
         thd_table= thd_table->next)
    {
      /*
        Check for TABLE::needs_reopen() is needed since in some places we call
        handler::close() for table instance (and set TABLE::db_stat to 0)
        and do not remove such instances from the THD::open_tables
        for some time, during which other thread can see those instances
        (e.g. see partitioning code).
      */
      if (!thd_table->needs_reopen())
        mysql_lock_abort_for_thread(this, thd_table);
    }
    mysql_mutex_unlock(&in_use->LOCK_thd_data);
  }
}


/*
  Remember the location of thread info, the structure needed for
  sql_alloc() and the structure for the net buffer
*/

bool THD::store_globals()
{
  /*
    Assert that thread_stack is initialized: it's necessary to be able
    to track stack overrun.
  */
  DBUG_ASSERT(thread_stack);

  if (my_thread_set_THR_THD(this) ||
      my_thread_set_THR_MALLOC(&mem_root))
    return true;
  /*
    is_killable is concurrently readable by a killer thread.
    It is protected by LOCK_thd_data, it is not needed to lock while the
    value is changing from false not true. If the kill thread reads
    true we need to ensure that the thread doesn't proceed to assign
    another thread to the same TLS reference.
  */
  is_killable= true;
#ifndef DBUG_OFF
  /*
    Let mysqld define the thread id (not mysys)
    This allows us to move THD to different threads if needed.
  */
  set_my_thread_var_id(m_thread_id);
#endif
  real_id= my_thread_self();                      // For debugging

  return false;
}

/*
  Remove the thread specific info (THD and mem_root pointer) stored during
  store_global call for this thread.
*/
void THD::restore_globals()
{
  /*
    Assert that thread_stack is initialized: it's necessary to be able
    to track stack overrun.
  */
  DBUG_ASSERT(thread_stack);

  /* Undocking the thread specific data. */
  my_thread_set_THR_THD(NULL);
  my_thread_set_THR_MALLOC(NULL);
}


/*
  Cleanup after query.

  SYNOPSIS
    THD::cleanup_after_query()

  DESCRIPTION
    This function is used to reset thread data to its default state.

  NOTE
    This function is not suitable for setting thread data to some
    non-default values, as there is only one replication thread, so
    different master threads may overwrite data of each other on
    slave.
*/

void THD::cleanup_after_query()
{
  /*
    Reset rand_used so that detection of calls to rand() will save random 
    seeds if needed by the slave.

    Do not reset rand_used if inside a stored function or trigger because 
    only the call to these operations is logged. Thus only the calling 
    statement needs to detect rand() calls made by its substatements. These
    substatements must not set rand_used to 0 because it would remove the
    detection of rand() by the calling statement. 
  */
  if (!in_sub_stmt) /* stored functions and triggers are a special case */
  {
    /* Forget those values, for next binlogger: */
    stmt_depends_on_first_successful_insert_id_in_prev_stmt= 0;
    auto_inc_intervals_in_cur_stmt_for_binlog.empty();
    rand_used= 0;
    binlog_accessed_db_names= NULL;

#ifndef EMBEDDED_LIBRARY
    /*
      Clean possible unused INSERT_ID events by current statement.
      is_update_query() is needed to ignore SET statements:
        Statements that don't update anything directly and don't
        used stored functions. This is mostly necessary to ignore
        statements in binlog between SET INSERT_ID and DML statement
        which is intended to consume its event (there can be other
        SET statements between them).
    */
    if ((rli_slave || rli_fake) && is_update_query(lex->sql_command))
      auto_inc_intervals_forced.empty();
#endif
  }

  /*
    In case of stored procedures, stored functions, triggers and events
    m_trans_fixed_log_file will not be set to NULL. The memory will be reused.
  */
  if (!sp_runtime_ctx)
    m_trans_fixed_log_file= NULL;

  /*
    Forget the binlog stmt filter for the next query.
    There are some code paths that:
    - do not call THD::decide_logging_format()
    - do call THD::binlog_query(),
    making this reset necessary.
  */
  reset_binlog_local_stmt_filter();
  if (first_successful_insert_id_in_cur_stmt > 0)
  {
    /* set what LAST_INSERT_ID() will return */
    first_successful_insert_id_in_prev_stmt= 
      first_successful_insert_id_in_cur_stmt;
    first_successful_insert_id_in_cur_stmt= 0;
    substitute_null_with_insert_id= TRUE;
  }
  arg_of_last_insert_id_function= 0;
  /* Free Items that were created during this execution */
  free_items();
  /* Reset where. */
  where= THD::DEFAULT_WHERE;
  /* reset table map for multi-table update */
  table_map_for_update= 0;
  m_binlog_invoker= FALSE;
  /* reset replication info structure */
  if (lex)
  {
    lex->mi.repl_ignore_server_ids.clear();
  }
#ifndef EMBEDDED_LIBRARY
  if (rli_slave)
    rli_slave->cleanup_after_query();
#endif
}

LEX_CSTRING *
make_lex_string_root(MEM_ROOT *mem_root,
                     LEX_CSTRING *lex_str, const char* str, size_t length,
                     bool allocate_lex_string)
{
  if (allocate_lex_string)
    if (!(lex_str= (LEX_CSTRING *)alloc_root(mem_root, sizeof(LEX_CSTRING))))
      return 0;
  if (!(lex_str->str= strmake_root(mem_root, str, length)))
    return 0;
  lex_str->length= length;
  return lex_str;
}


LEX_STRING *
make_lex_string_root(MEM_ROOT *mem_root,
                     LEX_STRING *lex_str, const char* str, size_t length,
                     bool allocate_lex_string)
{
  if (allocate_lex_string)
    if (!(lex_str= (LEX_STRING *)alloc_root(mem_root, sizeof(LEX_STRING))))
      return 0;
  if (!(lex_str->str= strmake_root(mem_root, str, length)))
    return 0;
  lex_str->length= length;
  return lex_str;
}



LEX_CSTRING *THD::make_lex_string(LEX_CSTRING *lex_str,
                                 const char* str, size_t length,
                                 bool allocate_lex_string)
{
  return make_lex_string_root (mem_root, lex_str, str,
                               length, allocate_lex_string);
}



/**
  Create a LEX_STRING in this connection.

  @param lex_str  pointer to LEX_STRING object to be initialized
  @param str      initializer to be copied into lex_str
  @param length   length of str, in bytes
  @param allocate_lex_string  if TRUE, allocate new LEX_STRING object,
                              instead of using lex_str value
  @return  NULL on failure, or pointer to the LEX_STRING object
*/
LEX_STRING *THD::make_lex_string(LEX_STRING *lex_str,
                                 const char* str, size_t length,
                                 bool allocate_lex_string)
{
  return make_lex_string_root (mem_root, lex_str, str,
                               length, allocate_lex_string);
}


/*
  Convert a string to another character set

  @param to             Store new allocated string here
  @param to_cs          New character set for allocated string
  @param from           String to convert
  @param from_length    Length of string to convert
  @param from_cs        Original character set

  @note to will be 0-terminated to make it easy to pass to system funcs

  @retval false ok
  @retval true  End of memory.
                In this case to->str will point to 0 and to->length will be 0.
*/

bool THD::convert_string(LEX_STRING *to, const CHARSET_INFO *to_cs,
			 const char *from, size_t from_length,
			 const CHARSET_INFO *from_cs)
{
  DBUG_ENTER("convert_string");
  size_t new_length= to_cs->mbmaxlen * from_length;
  uint errors= 0;
  if (!(to->str= (char*) alloc(new_length+1)))
  {
    to->length= 0;				// Safety fix
    DBUG_RETURN(1);				// EOM
  }
  to->length= copy_and_convert(to->str, new_length, to_cs,
			       from, from_length, from_cs, &errors);
  to->str[to->length]=0;			// Safety
  if (errors != 0)
  {
    char printable_buff[32];
    convert_to_printable(printable_buff, sizeof(printable_buff),
                         from, from_length, from_cs, 6);
    push_warning_printf(this, Sql_condition::SL_WARNING,
                        ER_INVALID_CHARACTER_STRING,
                        ER_THD(this, ER_INVALID_CHARACTER_STRING),
                        from_cs->csname, printable_buff);
  }

  DBUG_RETURN(0);
}


/*
  Convert string from source character set to target character set inplace.

  SYNOPSIS
    THD::convert_string

  DESCRIPTION
    Convert string using convert_buffer - buffer for character set 
    conversion shared between all protocols.

  RETURN
    0   ok
   !0   out of memory
*/

bool THD::convert_string(String *s, const CHARSET_INFO *from_cs,
                         const CHARSET_INFO *to_cs)
{
  uint dummy_errors;
  if (convert_buffer.copy(s->ptr(), s->length(), from_cs, to_cs, &dummy_errors))
    return TRUE;
  /* If convert_buffer >> s copying is more efficient long term */
  if (convert_buffer.alloced_length() >= convert_buffer.length() * 2 ||
      !s->is_alloced())
  {
    return s->copy(convert_buffer);
  }
  s->swap(convert_buffer);
  return FALSE;
}


/*
  Update some cache variables when character set changes
*/

void THD::update_charset()
{
  size_t not_used;
  charset_is_system_charset=
    !String::needs_conversion(0,
                              variables.character_set_client,
                              system_charset_info,
                              &not_used);
  charset_is_collation_connection= 
    !String::needs_conversion(0,
                              variables.character_set_client,
                              variables.collation_connection,
                              &not_used);
  charset_is_character_set_filesystem= 
    !String::needs_conversion(0,
                              variables.character_set_client,
                              variables.character_set_filesystem,
                              &not_used);
}


/* add table to list of changed in transaction tables */

void THD::add_changed_table(TABLE *table)
{
  DBUG_ENTER("THD::add_changed_table(table)");

  DBUG_ASSERT(in_multi_stmt_transaction_mode() && table->file->has_transactions());
  add_changed_table(table->s->table_cache_key.str,
                    (long) table->s->table_cache_key.length);
  DBUG_VOID_RETURN;
}


void THD::add_changed_table(const char *key, long key_length)
{
  DBUG_ENTER("THD::add_changed_table(key)");
  if (get_transaction()->add_changed_table(key, key_length))
    killed= KILL_CONNECTION;
  DBUG_VOID_RETURN;
}


int THD::send_explain_fields(Query_result *result)
{
  List<Item> field_list;
  Item *item;
  CHARSET_INFO *cs= system_charset_info;
  field_list.push_back(new Item_return_int("id",3, MYSQL_TYPE_LONGLONG));
  field_list.push_back(new Item_empty_string("select_type", 19, cs));
  field_list.push_back(item= new Item_empty_string("table", NAME_CHAR_LEN, cs));
  item->maybe_null= 1;
  /* Maximum length of string that make_used_partitions_str() can produce */
  item= new Item_empty_string("partitions", MAX_PARTITIONS * (1 + FN_LEN),
                              cs);
  field_list.push_back(item);
  item->maybe_null= 1;
  field_list.push_back(item= new Item_empty_string("type", 10, cs));
  item->maybe_null= 1;
  field_list.push_back(item=new Item_empty_string("possible_keys",
						  NAME_CHAR_LEN*MAX_KEY, cs));
  item->maybe_null=1;
  field_list.push_back(item=new Item_empty_string("key", NAME_CHAR_LEN, cs));
  item->maybe_null=1;
  field_list.push_back(item=new Item_empty_string("key_len",
						  NAME_CHAR_LEN*MAX_KEY));
  item->maybe_null=1;
  field_list.push_back(item=new Item_empty_string("ref",
                                                  NAME_CHAR_LEN*MAX_REF_PARTS,
                                                  cs));
  item->maybe_null=1;
  field_list.push_back(item= new Item_return_int("rows", 10,
                                                 MYSQL_TYPE_LONGLONG));
  item->maybe_null= 1;
  field_list.push_back(item= new Item_float(NAME_STRING("filtered"),
                                            0.1234, 2, 4));
  item->maybe_null=1;
  field_list.push_back(new Item_empty_string("Extra", 255, cs));
  item->maybe_null= 1;
  return (result->send_result_set_metadata(field_list, Protocol::SEND_NUM_ROWS |
                                           Protocol::SEND_EOF));
}

enum_vio_type THD::get_vio_type()
{
#ifndef EMBEDDED_LIBRARY
  DBUG_ENTER("shutdown_active_vio");
  DBUG_RETURN(get_protocol()->connection_type());
#else
  return NO_VIO_TYPE;
#endif
}

void THD::shutdown_active_vio()
{
  DBUG_ENTER("shutdown_active_vio");
  mysql_mutex_assert_owner(&LOCK_thd_data);
#ifndef EMBEDDED_LIBRARY
  if (active_vio)
  {
    vio_shutdown(active_vio);
    active_vio = 0;
  }
#endif
  DBUG_VOID_RETURN;
}


/*
  Register an item tree tree transformation, performed by the query
  optimizer.
*/

void THD::nocheck_register_item_tree_change(Item **place,
                                            Item *new_value)
{
  Item_change_record *change;
  /*
    Now we use one node per change, which adds some memory overhead,
    but still is rather fast as we use alloc_root for allocations.
    A list of item tree changes of an average query should be short.
  */
  void *change_mem= alloc_root(mem_root, sizeof(*change));
  if (change_mem == 0)
  {
    /*
      OOM, thd->fatal_error() is called by the error handler of the
      memroot. Just return.
    */
    return;
  }
  change= new (change_mem) Item_change_record(place, new_value);
  change_list.push_front(change);
}


void THD::replace_rollback_place(Item **new_place)
{
  I_List_iterator<Item_change_record> it(change_list);
  Item_change_record *change;
  while ((change= it++))
  {
    if (change->new_value == *new_place)
    {
      DBUG_PRINT("info", ("replace_rollback_place new_value %p place %p",
                          *new_place, new_place));
      change->place= new_place;
      break;
    }
  }
}


void THD::rollback_item_tree_changes()
{
  I_List_iterator<Item_change_record> it(change_list);
  Item_change_record *change;
  DBUG_ENTER("rollback_item_tree_changes");

  while ((change= it++))
  {
    DBUG_PRINT("info",
               ("rollback_item_tree_changes "
                "place %p curr_value %p old_value %p",
                change->place, *change->place, change->old_value));
    *change->place= change->old_value;
  }
  /* We can forget about changes memory: it's allocated in runtime memroot */
  change_list.empty();
  DBUG_VOID_RETURN;
}


/*****************************************************************************
** Functions to provide a interface to select results
*****************************************************************************/

static const String default_line_term("\n",default_charset_info);
static const String default_escaped("\\",default_charset_info);
static const String default_field_term("\t",default_charset_info);
static const String default_xml_row_term("<row>", default_charset_info);
static const String my_empty_string("",default_charset_info);


sql_exchange::sql_exchange(const char *name, bool flag,
                           enum enum_filetype filetype_arg)
  :file_name(name), dumpfile(flag), skip_lines(0)
{
  field.opt_enclosed= 0;
  filetype= filetype_arg;
  field.field_term= &default_field_term;
  field.enclosed= line.line_start= &my_empty_string;
  line.line_term= filetype == FILETYPE_CSV ?
              &default_line_term : &default_xml_row_term;
  field.escaped= &default_escaped;
  cs= NULL;
}

bool sql_exchange::escaped_given(void)
{
  return field.escaped != &default_escaped;
}


bool Query_result_send::send_result_set_metadata(List<Item> &list, uint flags)
{
  bool res;
  if (!(res= thd->send_result_metadata(&list, flags)))
    is_result_set_started= 1;
  return res;
}

void Query_result_send::abort_result_set()
{
  DBUG_ENTER("Query_result_send::abort_result_set");

  if (is_result_set_started && thd->sp_runtime_ctx)
  {
    /*
      We're executing a stored procedure, have an open result
      set and an SQL exception condition. In this situation we
      must abort the current statement, silence the error and
      start executing the continue/exit handler if one is found.
      Before aborting the statement, let's end the open result set, as
      otherwise the client will hang due to the violation of the
      client/server protocol.
    */
    thd->sp_runtime_ctx->end_partial_result_set= TRUE;
  }
  DBUG_VOID_RETURN;
}


/* Send data to client. Returns 0 if ok */

bool Query_result_send::send_data(List<Item> &items)
{
  Protocol *protocol= thd->get_protocol();
  DBUG_ENTER("Query_result_send::send_data");

  if (unit->offset_limit_cnt)
  {						// using limit offset,count
    unit->offset_limit_cnt--;
    DBUG_RETURN(FALSE);
  }

  /*
    We may be passing the control from mysqld to the client: release the
    InnoDB adaptive hash S-latch to avoid thread deadlocks if it was reserved
    by thd
  */
  ha_release_temporary_latches(thd);

  protocol->start_row();
  if (thd->send_result_set_row(&items))
  {
    protocol->abort_row();
    DBUG_RETURN(TRUE);
  }

  thd->inc_sent_row_count(1);
  DBUG_RETURN(protocol->end_row());
}

bool Query_result_send::send_eof()
{
  /* 
    We may be passing the control from mysqld to the client: release the
    InnoDB adaptive hash S-latch to avoid thread deadlocks if it was reserved
    by thd 
  */
  ha_release_temporary_latches(thd);

  /* 
    Don't send EOF if we're in error condition (which implies we've already
    sent or are sending an error)
  */
  if (thd->is_error())
    return TRUE;
  ::my_eof(thd);
  is_result_set_started= 0;
  return FALSE;
}


/************************************************************************
  Handling writing to file
************************************************************************/

void Query_result_to_file::send_error(uint errcode,const char *err)
{
  my_message(errcode, err, MYF(0));
  if (file > 0)
  {
    (void) end_io_cache(&cache);
    mysql_file_close(file, MYF(0));
    /* Delete file on error */
    mysql_file_delete(key_select_to_file, path, MYF(0));
    file= -1;
  }
}


bool Query_result_to_file::send_eof()
{
  int error= MY_TEST(end_io_cache(&cache));
  if (mysql_file_close(file, MYF(MY_WME)) || thd->is_error())
    error= true;

  if (!error)
  {
    ::my_ok(thd,row_count);
  }
  file= -1;
  return error;
}


void Query_result_to_file::cleanup()
{
  /* In case of error send_eof() may be not called: close the file here. */
  if (file >= 0)
  {
    (void) end_io_cache(&cache);
    mysql_file_close(file, MYF(0));
    file= -1;
  }
  path[0]= '\0';
  row_count= 0;
}


Query_result_to_file::~Query_result_to_file()
{
  if (file >= 0)
  {					// This only happens in case of error
    (void) end_io_cache(&cache);
    mysql_file_close(file, MYF(0));
    file= -1;
  }
}

/***************************************************************************
** Export of select to textfile
***************************************************************************/

/*
  Create file with IO cache

  SYNOPSIS
    create_file()
    thd			Thread handle
    path		File name
    exchange		Excange class
    cache		IO cache

  RETURN
    >= 0 	File handle
   -1		Error
*/


static File create_file(THD *thd, char *path, sql_exchange *exchange,
			IO_CACHE *cache)
{
  File file;
  uint option= MY_UNPACK_FILENAME | MY_RELATIVE_PATH;

  if (!dirname_length(exchange->file_name))
  {
    strxnmov(path, FN_REFLEN-1, mysql_real_data_home,
             thd->db().str ? thd->db().str : "",
             NullS);
    (void) fn_format(path, exchange->file_name, path, "", option);
  }
  else
    (void) fn_format(path, exchange->file_name, mysql_real_data_home, "", option);

  if (!is_secure_file_path(path))
  {
    /* Write only allowed to dir or subdir specified by secure_file_priv */
    my_error(ER_OPTION_PREVENTS_STATEMENT, MYF(0), "--secure-file-priv");
    return -1;
  }

  if (!access(path, F_OK))
  {
    my_error(ER_FILE_EXISTS_ERROR, MYF(0), exchange->file_name);
    return -1;
  }
  /* Create the file world readable */
  if ((file= mysql_file_create(key_select_to_file,
                               path, 0666, O_WRONLY|O_EXCL, MYF(MY_WME))) < 0)
    return file;
#ifdef HAVE_FCHMOD
  (void) fchmod(file, 0666);			// Because of umask()
#else
  (void) chmod(path, 0666);
#endif
  if (init_io_cache(cache, file, 0L, WRITE_CACHE, 0L, 1, MYF(MY_WME)))
  {
    mysql_file_close(file, MYF(0));
    /* Delete file on error, it was just created */
    mysql_file_delete(key_select_to_file, path, MYF(0));
    return -1;
  }
  return file;
}


int Query_result_export::prepare(List<Item> &list, SELECT_LEX_UNIT *u)
{
  bool blob_flag=0;
  bool string_results= FALSE, non_string_results= FALSE;
  unit= u;
  if (strlen(exchange->file_name) + NAME_LEN >= FN_REFLEN)
    strmake(path,exchange->file_name,FN_REFLEN-1);

  write_cs= exchange->cs ? exchange->cs : &my_charset_bin;

  if ((file= create_file(thd, path, exchange, &cache)) < 0)
    return 1;
  /* Check if there is any blobs in data */
  {
    List_iterator_fast<Item> li(list);
    Item *item;
    while ((item=li++))
    {
      if (item->max_length >= MAX_BLOB_WIDTH)
      {
	blob_flag=1;
	break;
      }
      if (item->result_type() == STRING_RESULT)
        string_results= TRUE;
      else
        non_string_results= TRUE;
    }
  }
  if (exchange->field.escaped->numchars() > 1 ||
      exchange->field.enclosed->numchars() > 1)
  {
    my_error(ER_WRONG_FIELD_TERMINATORS, MYF(0));
    return TRUE;
  }
  if (exchange->field.escaped->length() > 1 ||
      exchange->field.enclosed->length() > 1 ||
      !my_isascii(exchange->field.escaped->ptr()[0]) ||
      !my_isascii(exchange->field.enclosed->ptr()[0]) ||
      !exchange->field.field_term->is_ascii() ||
      !exchange->line.line_term->is_ascii() ||
      !exchange->line.line_start->is_ascii())
  {
    /*
      Current LOAD DATA INFILE recognizes field/line separators "as is" without
      converting from client charset to data file charset. So, it is supposed,
      that input file of LOAD DATA INFILE consists of data in one charset and
      separators in other charset. For the compatibility with that [buggy]
      behaviour SELECT INTO OUTFILE implementation has been saved "as is" too,
      but the new warning message has been added:

        Non-ASCII separator arguments are not fully supported
    */
    push_warning(thd, Sql_condition::SL_WARNING,
                 WARN_NON_ASCII_SEPARATOR_NOT_IMPLEMENTED,
                 ER(WARN_NON_ASCII_SEPARATOR_NOT_IMPLEMENTED));
  }
  field_term_length=exchange->field.field_term->length();
  field_term_char= field_term_length ?
                   (int) (uchar) (*exchange->field.field_term)[0] : INT_MAX;
  if (!exchange->line.line_term->length())
    exchange->line.line_term=exchange->field.field_term;// Use this if it exists
  field_sep_char= (exchange->field.enclosed->length() ?
                  (int) (uchar) (*exchange->field.enclosed)[0] :
                  field_term_char);
  if (exchange->field.escaped->length() && (exchange->escaped_given() ||
      !(thd->variables.sql_mode & MODE_NO_BACKSLASH_ESCAPES)))
    escape_char= (int) (uchar) (*exchange->field.escaped)[0];
  else
    escape_char= -1;
  is_ambiguous_field_sep= MY_TEST(strchr(ESCAPE_CHARS, field_sep_char));
  is_unsafe_field_sep= MY_TEST(strchr(NUMERIC_CHARS, field_sep_char));
  line_sep_char= (exchange->line.line_term->length() ?
                 (int) (uchar) (*exchange->line.line_term)[0] : INT_MAX);
  if (!field_term_length)
    exchange->field.opt_enclosed=0;
  if (!exchange->field.enclosed->length())
    exchange->field.opt_enclosed=1;                     // A little quicker loop
  fixed_row_size= (!field_term_length && !exchange->field.enclosed->length() &&
		   !blob_flag);
  if ((is_ambiguous_field_sep && exchange->field.enclosed->is_empty() &&
       (string_results || is_unsafe_field_sep)) ||
      (exchange->field.opt_enclosed && non_string_results &&
       field_term_length && strchr(NUMERIC_CHARS, field_term_char)))
  {
    push_warning(thd, Sql_condition::SL_WARNING,
                 ER_AMBIGUOUS_FIELD_TERM, ER(ER_AMBIGUOUS_FIELD_TERM));
    is_ambiguous_field_term= TRUE;
  }
  else
    is_ambiguous_field_term= FALSE;

  return 0;
}


#define NEED_ESCAPING(x) ((int) (uchar) (x) == escape_char    || \
                          (enclosed ? (int) (uchar) (x) == field_sep_char      \
                                    : (int) (uchar) (x) == field_term_char) || \
                          (int) (uchar) (x) == line_sep_char  || \
                          !(x))

bool Query_result_export::send_data(List<Item> &items)
{

  DBUG_ENTER("Query_result_export::send_data");
  char buff[MAX_FIELD_WIDTH],null_buff[2],space[MAX_FIELD_WIDTH];
  char cvt_buff[MAX_FIELD_WIDTH];
  String cvt_str(cvt_buff, sizeof(cvt_buff), write_cs);
  bool space_inited=0;
  String tmp(buff,sizeof(buff),&my_charset_bin),*res;
  tmp.length(0);

  if (unit->offset_limit_cnt)
  {						// using limit offset,count
    unit->offset_limit_cnt--;
    DBUG_RETURN(0);
  }
  row_count++;
  Item *item;
  size_t used_length=0;
  uint items_left=items.elements;
  List_iterator_fast<Item> li(items);

  if (my_b_write(&cache,(uchar*) exchange->line.line_start->ptr(),
		 exchange->line.line_start->length()))
    goto err;
  while ((item=li++))
  {
    Item_result result_type=item->result_type();
    bool enclosed = (exchange->field.enclosed->length() &&
                     (!exchange->field.opt_enclosed ||
                      result_type == STRING_RESULT));
    res=item->str_result(&tmp);
    if (res && !my_charset_same(write_cs, res->charset()) &&
        !my_charset_same(write_cs, &my_charset_bin))
    {
      const char *well_formed_error_pos;
      const char *cannot_convert_error_pos;
      const char *from_end_pos;
      const char *error_pos;
      size_t bytes;
      uint64 estimated_bytes=
        ((uint64) res->length() / res->charset()->mbminlen + 1) *
        write_cs->mbmaxlen + 1;
      set_if_smaller(estimated_bytes, UINT_MAX32);
      if (cvt_str.mem_realloc((uint32) estimated_bytes))
      {
        my_error(ER_OUTOFMEMORY, MYF(ME_FATALERROR), (uint32) estimated_bytes);
        goto err;
      }

      bytes= well_formed_copy_nchars(write_cs, (char *) cvt_str.ptr(),
                                     cvt_str.alloced_length(),
                                     res->charset(), res->ptr(), res->length(),
                                     UINT_MAX32, // copy all input chars,
                                                 // i.e. ignore nchars parameter
                                     &well_formed_error_pos,
                                     &cannot_convert_error_pos,
                                     &from_end_pos);
      error_pos= well_formed_error_pos ? well_formed_error_pos
                                       : cannot_convert_error_pos;
      if (error_pos)
      {
        char printable_buff[32];
        convert_to_printable(printable_buff, sizeof(printable_buff),
                             error_pos, res->ptr() + res->length() - error_pos,
                             res->charset(), 6);
        push_warning_printf(thd, Sql_condition::SL_WARNING,
                            ER_TRUNCATED_WRONG_VALUE_FOR_FIELD,
                            ER(ER_TRUNCATED_WRONG_VALUE_FOR_FIELD),
                            "string", printable_buff,
                            item->item_name.ptr(), static_cast<long>(row_count));
      }
      else if (from_end_pos < res->ptr() + res->length())
      { 
        /*
          result is longer than UINT_MAX32 and doesn't fit into String
        */
        push_warning_printf(thd, Sql_condition::SL_WARNING,
                            WARN_DATA_TRUNCATED, ER(WARN_DATA_TRUNCATED),
                            item->full_name(), static_cast<long>(row_count));
      }
      cvt_str.length(bytes);
      res= &cvt_str;
    }
    if (res && enclosed)
    {
      if (my_b_write(&cache,(uchar*) exchange->field.enclosed->ptr(),
		     exchange->field.enclosed->length()))
	goto err;
    }
    if (!res)
    {						// NULL
      if (!fixed_row_size)
      {
	if (escape_char != -1)			// Use \N syntax
	{
	  null_buff[0]=escape_char;
	  null_buff[1]='N';
	  if (my_b_write(&cache,(uchar*) null_buff,2))
	    goto err;
	}
	else if (my_b_write(&cache,(uchar*) "NULL",4))
	  goto err;
      }
      else
      {
	used_length=0;				// Fill with space
      }
    }
    else
    {
      if (fixed_row_size)
	used_length=min<size_t>(res->length(),item->max_length);
      else
	used_length=res->length();
      if ((result_type == STRING_RESULT || is_unsafe_field_sep) &&
           escape_char != -1)
      {
        char *pos, *start, *end;
        bool escape_4_bytes= false;
        int in_escapable_4_bytes= 0;
        const CHARSET_INFO *res_charset= res->charset();
        const CHARSET_INFO *character_set_client=
          thd->variables.character_set_client;
        bool check_following_byte= (res_charset == &my_charset_bin) &&
                                    character_set_client->
                                    escape_with_backslash_is_dangerous;
        /*
          The judgement of mbmaxlenlen == 2 is for gb18030 only.
          Since there are several charsets with mbmaxlen == 4,
          so we have to use mbmaxlenlen == 2 here, which is only true
          for gb18030 currently.
        */
        DBUG_ASSERT(character_set_client->mbmaxlen == 2 ||
                    my_mbmaxlenlen(character_set_client) == 2 ||
                    !character_set_client->escape_with_backslash_is_dangerous);
	for (start=pos=(char*) res->ptr(),end=pos+used_length ;
	     pos != end ;
	     pos++)
	{
          bool need_escape= false;
	  if (use_mb(res_charset))
	  {
	    int l;
	    if ((l=my_ismbchar(res_charset, pos, end)))
	    {
	      pos += l-1;
	      continue;
	    }
	  }

          /*
            Special case when dumping BINARY/VARBINARY/BLOB values
            for the clients with character sets big5, cp932, gbk, sjis
            and gb18030, which can have the escape character
            (0x5C "\" by default) as the second byte of a multi-byte sequence.

            The escape character had better be single-byte character,
            non-ASCII characters are not prohibited, but not fully supported.

            If
            - pos[0] is a valid multi-byte head (e.g 0xEE) and
            - pos[1] is 0x00, which will be escaped as "\0",

            then we'll get "0xEE + 0x5C + 0x30" in the output file.

            If this file is later loaded using this sequence of commands:

            mysql> create table t1 (a varchar(128)) character set big5;
            mysql> LOAD DATA INFILE 'dump.txt' INTO TABLE t1;

            then 0x5C will be misinterpreted as the second byte
            of a multi-byte character "0xEE + 0x5C", instead of
            escape character for 0x00.

            To avoid this confusion, we'll escape the multi-byte
            head character too, so the sequence "0xEE + 0x00" will be
            dumped as "0x5C + 0xEE + 0x5C + 0x30".

            Note, in the condition below we only check if
            mbcharlen is equal to 2, because there are no
            character sets with mbmaxlen longer than 2
            and with escape_with_backslash_is_dangerous set.
            DBUG_ASSERT before the loop makes that sure.

            But gb18030 is an exception. First of all, 2-byte codes
            would be affected by the issue above without doubt.
            Then, 4-byte gb18030 codes would be affected as well.

            Supposing the input is GB+81358130, and the
            field_term_char is set to '5', escape char is 0x5C by default.
            When we come to the first byte 0x81, if we don't escape it but
            escape the second byte 0x35 as it's the field_term_char,
            we would get 0x81 0x5C 0x35 0x81 0x30 for the gb18030 character.
            That would be the same issue as mentioned above.

            Also, if we just escape the leading 2 bytes, we would get
            0x5C 0x81 0x5C 0x35 0x81 0x30 in this case.
            The reader of this sequence would assume that 0x81 0x30
            is the starting of a new gb18030 character, which would
            result in further confusion.

            Once we find any byte of the 4-byte gb18030 character should
            be escaped, we have to escape all the 4 bytes.
            So for GB+81358130, we will get:
            0x5C 0x81 0x5C 0x35 0x5C 0x81 0x30

            The byte 0x30 shouldn't be escaped(no matter it's the second
            or fourth byte in the sequence), since '\0' would be treated
            as 0x00, which is not what we expect. And 0x30 would be treated as
            an ASCII char when we read it, which is correct.
          */

          DBUG_ASSERT(in_escapable_4_bytes >= 0);
          if (in_escapable_4_bytes > 0)
          {
            DBUG_ASSERT(check_following_byte);
            /* We should escape or not escape all the 4 bytes. */
            need_escape= escape_4_bytes;
          }
          else if (NEED_ESCAPING(*pos))
          {
            need_escape= true;
            if (my_mbmaxlenlen(character_set_client) == 2 &&
                my_mbcharlen_ptr(character_set_client, pos, end) == 4)
            {
              in_escapable_4_bytes= 4;
              escape_4_bytes= true;
            }
          }
          else if (check_following_byte)
          {
             int len= my_mbcharlen_ptr(character_set_client, pos, end);
             if (len == 2 && pos + 1 < end && NEED_ESCAPING(pos[1]))
               need_escape= true;
             else if (len == 4 && my_mbmaxlenlen(character_set_client) == 2 &&
                      pos + 3 < end)
             {
               in_escapable_4_bytes= 4;
               escape_4_bytes= (NEED_ESCAPING(pos[1]) ||
                                NEED_ESCAPING(pos[2]) ||
                                NEED_ESCAPING(pos[3]));
               need_escape= escape_4_bytes;
             }
          }
          /* Mark how many coming bytes should be escaped, only for gb18030 */
          if (in_escapable_4_bytes > 0)
          {
            in_escapable_4_bytes--;
            /*
             Note that '0' (0x30) in the middle of a 4-byte sequence
             can't be escaped. Please read more details from above comments.
             2-byte codes won't be affected by this issue.
            */
            if (pos[0] == 0x30)
              need_escape= false;
          }

          if (need_escape &&
              /*
               Don't escape field_term_char by doubling - doubling is only
               valid for ENCLOSED BY characters:
              */
              (enclosed || !is_ambiguous_field_term ||
               (int) (uchar) *pos != field_term_char))
          {
	    char tmp_buff[2];
            tmp_buff[0]= ((int) (uchar) *pos == field_sep_char &&
                          is_ambiguous_field_sep) ?
                          field_sep_char : escape_char;
	    tmp_buff[1]= *pos ? *pos : '0';
	    if (my_b_write(&cache,(uchar*) start,(uint) (pos-start)) ||
		my_b_write(&cache,(uchar*) tmp_buff,2))
	      goto err;
	    start=pos+1;
	  }
	}

        /* Assert that no escape mode is active here */
        DBUG_ASSERT(in_escapable_4_bytes == 0);

	if (my_b_write(&cache,(uchar*) start,(uint) (pos-start)))
	  goto err;
      }
      else if (my_b_write(&cache,(uchar*) res->ptr(),used_length))
	goto err;
    }
    if (fixed_row_size)
    {						// Fill with space
      if (item->max_length > used_length)
      {
	/* QQ:  Fix by adding a my_b_fill() function */
	if (!space_inited)
	{
	  space_inited=1;
	  memset(space, ' ', sizeof(space));
	}
	size_t length=item->max_length-used_length;
	for (; length > sizeof(space) ; length-=sizeof(space))
	{
	  if (my_b_write(&cache,(uchar*) space,sizeof(space)))
	    goto err;
	}
	if (my_b_write(&cache,(uchar*) space,length))
	  goto err;
      }
    }
    if (res && enclosed)
    {
      if (my_b_write(&cache, (uchar*) exchange->field.enclosed->ptr(),
                     exchange->field.enclosed->length()))
        goto err;
    }
    if (--items_left)
    {
      if (my_b_write(&cache, (uchar*) exchange->field.field_term->ptr(),
                     field_term_length))
        goto err;
    }
  }
  if (my_b_write(&cache,(uchar*) exchange->line.line_term->ptr(),
		 exchange->line.line_term->length()))
    goto err;
  DBUG_RETURN(0);
err:
  DBUG_RETURN(1);
}


/***************************************************************************
** Dump of query to a binary file
***************************************************************************/


int Query_result_dump::prepare(List<Item> &list MY_ATTRIBUTE((unused)),
                               SELECT_LEX_UNIT *u)
{
  unit= u;
  return (int) ((file= create_file(thd, path, exchange, &cache)) < 0);
}


bool Query_result_dump::send_data(List<Item> &items)
{
  List_iterator_fast<Item> li(items);
  char buff[MAX_FIELD_WIDTH];
  String tmp(buff,sizeof(buff),&my_charset_bin),*res;
  tmp.length(0);
  Item *item;
  DBUG_ENTER("Query_result_dump::send_data");

  if (unit->offset_limit_cnt)
  {						// using limit offset,count
    unit->offset_limit_cnt--;
    DBUG_RETURN(0);
  }
  if (row_count++ > 1) 
  {
    my_message(ER_TOO_MANY_ROWS, ER(ER_TOO_MANY_ROWS), MYF(0));
    goto err;
  }
  while ((item=li++))
  {
    res=item->str_result(&tmp);
    if (!res)					// If NULL
    {
      if (my_b_write(&cache,(uchar*) "",1))
	goto err;
    }
    else if (my_b_write(&cache,(uchar*) res->ptr(),res->length()))
    {
      char errbuf[MYSYS_STRERROR_SIZE];
      my_error(ER_ERROR_ON_WRITE, MYF(0), path, my_errno(),
               my_strerror(errbuf, sizeof(errbuf), my_errno()));
      goto err;
    }
  }
  DBUG_RETURN(0);
err:
  DBUG_RETURN(1);
}


/***************************************************************************
  Dump of select to variables
***************************************************************************/

int Query_dumpvar::prepare(List<Item> &list, SELECT_LEX_UNIT *u)
{
  unit= u;

  if (var_list.elements != list.elements)
  {
    my_message(ER_WRONG_NUMBER_OF_COLUMNS_IN_SELECT,
               ER(ER_WRONG_NUMBER_OF_COLUMNS_IN_SELECT), MYF(0));
    return 1;
  }

  return 0;
}


bool Query_dumpvar::check_simple_select() const
{
  my_error(ER_SP_BAD_CURSOR_SELECT, MYF(0));
  return TRUE;
}


void Query_arena::free_items()
{
  Item *next;
  DBUG_ENTER("Query_arena::free_items");
  /* This works because items are allocated with sql_alloc() */
  for (; free_list; free_list= next)
  {
    next= free_list->next;
    free_list->delete_self();
  }
  /* Postcondition: free_list is 0 */
  DBUG_VOID_RETURN;
}


void Query_arena::set_query_arena(Query_arena *set)
{
  mem_root=  set->mem_root;
  free_list= set->free_list;
  state= set->state;
}


void Query_arena::cleanup_stmt()
{
  DBUG_ASSERT(! "Query_arena::cleanup_stmt() not implemented");
}


void THD::end_statement()
{
  /* Cleanup SQL processing state to reuse this statement in next query. */
  lex_end(lex);
  delete lex->result;
  lex->result= 0;
  /* Note that free_list is freed in cleanup_after_query() */

  /*
    Don't free mem_root, as mem_root is freed in the end of dispatch_command
    (once for any command).
  */
}


void THD::set_n_backup_active_arena(Query_arena *set, Query_arena *backup)
{
  DBUG_ENTER("THD::set_n_backup_active_arena");
  DBUG_ASSERT(backup->is_backup_arena == FALSE);

  backup->set_query_arena(this);
  set_query_arena(set);
#ifndef DBUG_OFF
  backup->is_backup_arena= TRUE;
#endif
  DBUG_VOID_RETURN;
}


void THD::restore_active_arena(Query_arena *set, Query_arena *backup)
{
  DBUG_ENTER("THD::restore_active_arena");
  DBUG_ASSERT(backup->is_backup_arena);
  set->set_query_arena(this);
  set_query_arena(backup);
#ifndef DBUG_OFF
  backup->is_backup_arena= FALSE;
#endif
  DBUG_VOID_RETURN;
}

C_MODE_START

static uchar *
get_statement_id_as_hash_key(const uchar *record, size_t *key_length,
                             my_bool not_used MY_ATTRIBUTE((unused)))
{
  const Prepared_statement *statement= (const Prepared_statement *) record;
  *key_length= sizeof(statement->id);
  return (uchar *) &(statement)->id;
}

static void delete_statement_as_hash_key(void *key)
{
  delete (Prepared_statement *) key;
}

static uchar *get_stmt_name_hash_key(Prepared_statement *entry, size_t *length,
                                     my_bool not_used MY_ATTRIBUTE((unused)))
{
  *length= entry->name().length;
  return reinterpret_cast<uchar *>(const_cast<char *>(entry->name().str));
}

C_MODE_END

Prepared_statement_map::Prepared_statement_map()
 :m_last_found_statement(NULL)
{
  enum
  {
    START_STMT_HASH_SIZE = 16,
    START_NAME_HASH_SIZE = 16
  };
  my_hash_init(&st_hash, &my_charset_bin, START_STMT_HASH_SIZE, 0, 0,
               get_statement_id_as_hash_key,
               delete_statement_as_hash_key, MYF(0),
               key_memory_prepared_statement_map);
  my_hash_init(&names_hash, system_charset_info, START_NAME_HASH_SIZE, 0, 0,
               (my_hash_get_key) get_stmt_name_hash_key,
               NULL, MYF(0),
               key_memory_prepared_statement_map);
}


int Prepared_statement_map::insert(THD *thd, Prepared_statement *statement)
{
  if (my_hash_insert(&st_hash, (uchar*) statement))
  {
    /*
      Delete is needed only in case of an insert failure. In all other
      cases hash_delete will also delete the statement.
    */
    delete statement;
    my_error(ER_OUT_OF_RESOURCES, MYF(0));
    goto err_st_hash;
  }
  if (statement->name().str && my_hash_insert(&names_hash, (uchar*) statement))
  {
    my_error(ER_OUT_OF_RESOURCES, MYF(0));
    goto err_names_hash;
  }
  mysql_mutex_lock(&LOCK_prepared_stmt_count);
  /*
    We don't check that prepared_stmt_count is <= max_prepared_stmt_count
    because we would like to allow to lower the total limit
    of prepared statements below the current count. In that case
    no new statements can be added until prepared_stmt_count drops below
    the limit.
  */
  if (prepared_stmt_count >= max_prepared_stmt_count)
  {
    mysql_mutex_unlock(&LOCK_prepared_stmt_count);
    my_error(ER_MAX_PREPARED_STMT_COUNT_REACHED, MYF(0),
             max_prepared_stmt_count);
    goto err_max;
  }
  prepared_stmt_count++;
  mysql_mutex_unlock(&LOCK_prepared_stmt_count);

  m_last_found_statement= statement;
  return 0;

err_max:
  if (statement->name().str)
    my_hash_delete(&names_hash, (uchar*) statement);
err_names_hash:
  my_hash_delete(&st_hash, (uchar*) statement);
err_st_hash:
  return 1;
}


Prepared_statement
*Prepared_statement_map::find_by_name(const LEX_CSTRING &name)
{
  return reinterpret_cast<Prepared_statement*>
    (my_hash_search(&names_hash, (uchar*)name.str, name.length));
}


Prepared_statement *Prepared_statement_map::find(ulong id)
{
  if (m_last_found_statement == NULL || id != m_last_found_statement->id)
  {
    Prepared_statement *stmt=
      reinterpret_cast<Prepared_statement*>
      (my_hash_search(&st_hash, (uchar *) &id, sizeof(id)));
    if (stmt && stmt->name().str)
      return NULL;
    m_last_found_statement= stmt;
  }
  return m_last_found_statement;
}


void Prepared_statement_map::erase(Prepared_statement *statement)
{
  if (statement == m_last_found_statement)
    m_last_found_statement= NULL;
  if (statement->name().str)
    my_hash_delete(&names_hash, (uchar *) statement);

  my_hash_delete(&st_hash, (uchar *) statement);
  mysql_mutex_lock(&LOCK_prepared_stmt_count);
  DBUG_ASSERT(prepared_stmt_count > 0);
  prepared_stmt_count--;
  mysql_mutex_unlock(&LOCK_prepared_stmt_count);
}

void Prepared_statement_map::claim_memory_ownership()
{
  my_hash_claim(&names_hash);
  my_hash_claim(&st_hash);
}

void Prepared_statement_map::reset()
{
  /* Must be first, hash_free will reset st_hash.records */
  if (st_hash.records > 0)
  {
#ifdef HAVE_PSI_PS_INTERFACE
    for (uint i=0 ; i < st_hash.records ; i++)
    {
      Prepared_statement *stmt=
        reinterpret_cast<Prepared_statement *>(my_hash_element(&st_hash, i));
      MYSQL_DESTROY_PS(stmt->get_PS_prepared_stmt());
    }
#endif
    mysql_mutex_lock(&LOCK_prepared_stmt_count);
    DBUG_ASSERT(prepared_stmt_count >= st_hash.records);
    prepared_stmt_count-= st_hash.records;
    mysql_mutex_unlock(&LOCK_prepared_stmt_count);
  }
  my_hash_reset(&names_hash);
  my_hash_reset(&st_hash);
  m_last_found_statement= NULL;
}


Prepared_statement_map::~Prepared_statement_map()
{
  /*
    We do not want to grab the global LOCK_prepared_stmt_count mutex here.
    reset() should already have been called to maintain prepared_stmt_count.
   */
  DBUG_ASSERT(st_hash.records == 0);

  my_hash_free(&names_hash);
  my_hash_free(&st_hash);
}


bool Query_dumpvar::send_data(List<Item> &items)
{
  List_iterator_fast<PT_select_var> var_li(var_list);
  List_iterator<Item> it(items);
  Item *item;
  PT_select_var *mv;
  DBUG_ENTER("Query_dumpvar::send_data");

  if (unit->offset_limit_cnt)
  {						// using limit offset,count
    unit->offset_limit_cnt--;
    DBUG_RETURN(false);
  }
  if (row_count++) 
  {
    my_message(ER_TOO_MANY_ROWS, ER(ER_TOO_MANY_ROWS), MYF(0));
    DBUG_RETURN(true);
  }
  while ((mv= var_li++) && (item= it++))
  {
    if (mv->is_local())
    {
      if (thd->sp_runtime_ctx->set_variable(thd, mv->get_offset(), &item))
	    DBUG_RETURN(true);
    }
    else
    {
      /*
        Create Item_func_set_user_vars with delayed non-constness. We
        do this so that Item_get_user_var::const_item() will return
        the same result during
        Item_func_set_user_var::save_item_result() as they did during
        optimization and execution.
       */
      Item_func_set_user_var *suv=
        new Item_func_set_user_var(mv->name, item, true);
      if (suv->fix_fields(thd, 0))
        DBUG_RETURN(true);
      suv->save_item_result(item);
      if (suv->update())
        DBUG_RETURN(true);
    }
  }
  DBUG_RETURN(thd->is_error());
}

bool Query_dumpvar::send_eof()
{
  if (! row_count)
    push_warning(thd, Sql_condition::SL_WARNING,
                 ER_SP_FETCH_NO_DATA, ER(ER_SP_FETCH_NO_DATA));
  /*
    Don't send EOF if we're in error condition (which implies we've already
    sent or are sending an error)
  */
  if (thd->is_error())
    return true;

  ::my_ok(thd,row_count);
  return 0;
}


void thd_increment_bytes_sent(size_t length)
{
  THD *thd= current_thd;
  if (likely(thd != NULL))
  { /* current_thd==NULL when close_connection() calls net_send_error() */
    thd->status_var.bytes_sent+= length;
  }
}


void thd_increment_bytes_received(size_t length)
{
  THD *thd= current_thd;
  if (likely(thd != NULL))
    thd->status_var.bytes_received+= length;
}


void THD::set_status_var_init()
{
  memset(&status_var, 0, sizeof(status_var));
}


/****************************************************************************
  Handling of open and locked tables states.

  This is used when we want to open/lock (and then close) some tables when
  we already have a set of tables open and locked. We use these methods for
  access to mysql.proc table to find definitions of stored routines.
****************************************************************************/

void THD::reset_n_backup_open_tables_state(Open_tables_backup *backup)
{
  DBUG_ENTER("reset_n_backup_open_tables_state");
  backup->set_open_tables_state(this);
  backup->mdl_system_tables_svp= mdl_context.mdl_savepoint();
  reset_open_tables_state();
  state_flags|= Open_tables_state::BACKUPS_AVAIL;
  DBUG_VOID_RETURN;
}


void THD::restore_backup_open_tables_state(Open_tables_backup *backup)
{
  DBUG_ENTER("restore_backup_open_tables_state");
  mdl_context.rollback_to_savepoint(backup->mdl_system_tables_svp);
  /*
    Before we will throw away current open tables state we want
    to be sure that it was properly cleaned up.
  */
  DBUG_ASSERT(open_tables == 0 && temporary_tables == 0 &&
              derived_tables == 0 &&
              lock == 0 &&
              locked_tables_mode == LTM_NONE &&
              get_reprepare_observer() == NULL);

  set_open_tables_state(backup);
  DBUG_VOID_RETURN;
}


void THD::begin_attachable_ro_transaction()
{
  DBUG_ASSERT(!m_attachable_trx);

  m_attachable_trx= new Attachable_trx(this);
}


void THD::end_attachable_transaction()
{
  DBUG_ASSERT(m_attachable_trx);

  delete m_attachable_trx;
  m_attachable_trx= NULL;
}


/**
  Check the killed state of a user thread
  @param thd  user thread
  @retval 0 the user thread is active
  @retval 1 the user thread has been killed
*/
extern "C" int thd_killed(const MYSQL_THD thd)
{
  if (thd == NULL)
    return current_thd != NULL ? current_thd->killed : 0;
  return thd->killed;
}

/**
  Set the killed status of the current statement.

  @param thd  user thread connection handle
*/
extern "C" void thd_set_kill_status(const MYSQL_THD thd)
{
  thd->send_kill_message();
}

/**
  Return the thread id of a user thread
  @param thd user thread
  @return thread id
*/
extern "C" unsigned long thd_get_thread_id(const MYSQL_THD thd)
{
  return((unsigned long)thd->thread_id());
}

/**
  Check if batching is allowed for the thread
  @param thd  user thread
  @retval 1 batching allowed
  @retval 0 batching not allowed
*/
extern "C" int thd_allow_batch(MYSQL_THD thd)
{
  if ((thd->variables.option_bits & OPTION_ALLOW_BATCH) ||
      (thd->slave_thread && opt_slave_allow_batching))
    return 1;
  return 0;
}

enum_tx_isolation thd_get_trx_isolation(const MYSQL_THD thd)
{
	return thd->tx_isolation;
}

#ifdef INNODB_COMPATIBILITY_HOOKS
extern "C" const struct charset_info_st *thd_charset(MYSQL_THD thd)
{
  return(thd->charset());
}

/**
  Get the current query string for the thread.

  @param thd   The MySQL internal thread pointer

  @return query string and length. May be non-null-terminated.

  @note This function is not thread safe and should only be called
        from the thread owning thd. @see thd_query_safe().
*/
extern "C" LEX_CSTRING thd_query_unsafe(MYSQL_THD thd)
{
  DBUG_ASSERT(current_thd == thd);
  return thd->query();
}

/**
  Get the current query string for the thread.

  @param thd     The MySQL internal thread pointer
  @param buf     Buffer where the query string will be copied
  @param buflen  Length of the buffer

  @return Length of the query

  @note This function is thread safe as the query string is
        accessed under mutex protection and the string is copied
        into the provided buffer. @see thd_query_unsafe().
*/
extern "C" size_t thd_query_safe(MYSQL_THD thd, char *buf, size_t buflen)
{
  mysql_mutex_lock(&thd->LOCK_thd_query);
  LEX_CSTRING query_string= thd->query();
  size_t len= MY_MIN(buflen - 1, query_string.length);
  strncpy(buf, query_string.str, len);
  buf[len]= '\0';
  mysql_mutex_unlock(&thd->LOCK_thd_query);
  return len;
}

extern "C" int thd_slave_thread(const MYSQL_THD thd)
{
  return(thd->slave_thread);
}

extern "C" int thd_non_transactional_update(const MYSQL_THD thd)
{
  return thd->get_transaction()->has_modified_non_trans_table(
    Transaction_ctx::SESSION);
}

extern "C" int thd_binlog_format(const MYSQL_THD thd)
{
  if (mysql_bin_log.is_open() && (thd->variables.option_bits & OPTION_BIN_LOG))
    return (int) thd->variables.binlog_format;
  else
    return BINLOG_FORMAT_UNSPEC;
}

extern "C" void thd_mark_transaction_to_rollback(MYSQL_THD thd, int all)
{
  DBUG_ENTER("thd_mark_transaction_to_rollback");
  DBUG_ASSERT(thd);
  /*
    The parameter "all" has type int since the function is defined
    in plugin.h. The corresponding parameter in the call below has
    type bool. The comment in plugin.h states that "all != 0"
    means to rollback the main transaction. Thus, check this
    specifically.
  */
  thd->mark_transaction_to_rollback((all != 0));
  DBUG_VOID_RETURN;
}

extern "C" bool thd_binlog_filter_ok(const MYSQL_THD thd)
{
  return binlog_filter->db_ok(thd->db().str);
}

extern "C" bool thd_sqlcom_can_generate_row_events(const MYSQL_THD thd)
{
  return sqlcom_can_generate_row_events(thd->lex->sql_command);
}

extern "C" enum durability_properties thd_get_durability_property(const MYSQL_THD thd)
{
  enum durability_properties ret= HA_REGULAR_DURABILITY;
  
  if (thd != NULL)
    ret= thd->durability_property;

  return ret;
}

/** Get the auto_increment_offset auto_increment_increment.
Needed by InnoDB.
@param thd	Thread object
@param off	auto_increment_offset
@param inc	auto_increment_increment */
extern "C" void thd_get_autoinc(const MYSQL_THD thd, ulong* off, ulong* inc)
{
  *off = thd->variables.auto_increment_offset;
  *inc = thd->variables.auto_increment_increment;
}


/**
  Is strict sql_mode set.
  Needed by InnoDB.
  @param thd	Thread object
  @return True if sql_mode has strict mode (all or trans).
    @retval true  sql_mode has strict mode (all or trans).
    @retval false sql_mode has not strict mode (all or trans).
*/
extern "C" bool thd_is_strict_mode(const MYSQL_THD thd)
{
  return thd->is_strict_mode();
}


#ifndef EMBEDDED_LIBRARY
extern "C" void thd_pool_wait_begin(MYSQL_THD thd, int wait_type);
extern "C" void thd_pool_wait_end(MYSQL_THD thd);

/*
  Interface for MySQL Server, plugins and storage engines to report
  when they are going to sleep/stall.
  
  SYNOPSIS
  thd_wait_begin()
  thd                     Thread object
  wait_type               Type of wait
                          1 -- short wait (e.g. for mutex)
                          2 -- medium wait (e.g. for disk io)
                          3 -- large wait (e.g. for locked row/table)
  NOTES
    This is used by the threadpool to have better knowledge of which
    threads that currently are actively running on CPUs. When a thread
    reports that it's going to sleep/stall, the threadpool scheduler is
    free to start another thread in the pool most likely. The expected wait
    time is simply an indication of how long the wait is expected to
    become, the real wait time could be very different.

  thd_wait_end MUST be called immediately after waking up again.
*/
extern "C" void thd_wait_begin(MYSQL_THD thd, int wait_type)
{
  MYSQL_CALLBACK(Connection_handler_manager::event_functions,
                 thd_wait_begin, (thd, wait_type));
}

/**
  Interface for MySQL Server, plugins and storage engines to report
  when they waking up from a sleep/stall.

  @param  thd   Thread handle
*/
extern "C" void thd_wait_end(MYSQL_THD thd)
{
  MYSQL_CALLBACK(Connection_handler_manager::event_functions,
                 thd_wait_end, (thd));
}
#else
extern "C" void thd_wait_begin(MYSQL_THD thd, int wait_type)
{
  /* do NOTHING for the embedded library */
  return;
}

extern "C" void thd_wait_end(MYSQL_THD thd)
{
  /* do NOTHING for the embedded library */
  return;
}
#endif
#endif // INNODB_COMPATIBILITY_HOOKS */

#ifndef EMBEDDED_LIBRARY
/**
   Interface for Engine to report row lock conflict.
   The caller should guarantee thd_wait_for does not be freed, when it is
   called.
*/
extern "C"
void thd_report_row_lock_wait(THD* self, THD *wait_for)
{
  DBUG_ENTER("thd_report_row_lock_wait");

  if (self != NULL && wait_for != NULL &&
      is_mts_worker(self) && is_mts_worker(wait_for))
    commit_order_manager_check_deadlock(self, wait_for);

  DBUG_VOID_RETURN;
}
#else
extern "C"
void thd_report_row_lock_wait(THD *thd_wait_for)
{
  return;
}
#endif

/****************************************************************************
  Handling of statement states in functions and triggers.

  This is used to ensure that the function/trigger gets a clean state
  to work with and does not cause any side effects of the calling statement.

  It also allows most stored functions and triggers to replicate even
  if they are used items that would normally be stored in the binary
  replication (like last_insert_id() etc...)

  The following things is done
  - Disable binary logging for the duration of the statement
  - Disable multi-result-sets for the duration of the statement
  - Value of last_insert_id() is saved and restored
  - Value set by 'SET INSERT_ID=#' is reset and restored
  - Value for found_rows() is reset and restored
  - examined_row_count is added to the total
  - cuted_fields is added to the total
  - new savepoint level is created and destroyed

  NOTES:
    Seed for random() is saved for the first! usage of RAND()
    We reset examined_row_count and cuted_fields and add these to the
    result to ensure that if we have a bug that would reset these within
    a function, we are not loosing any rows from the main statement.

    We do not reset value of last_insert_id().
****************************************************************************/

void THD::reset_sub_statement_state(Sub_statement_state *backup,
                                    uint new_state)
{
#ifndef EMBEDDED_LIBRARY
  /* BUG#33029, if we are replicating from a buggy master, reset
     auto_inc_intervals_forced to prevent substatement
     (triggers/functions) from using erroneous INSERT_ID value
   */
  if (rpl_master_erroneous_autoinc(this))
  {
    DBUG_ASSERT(backup->auto_inc_intervals_forced.nb_elements() == 0);
    auto_inc_intervals_forced.swap(&backup->auto_inc_intervals_forced);
  }
#endif
  
  backup->option_bits=     variables.option_bits;
  backup->count_cuted_fields= count_cuted_fields;
  backup->in_sub_stmt=     in_sub_stmt;
  backup->enable_slow_log= enable_slow_log;
  backup->current_found_rows= current_found_rows;
  backup->previous_found_rows= previous_found_rows;
  backup->examined_row_count= m_examined_row_count;
  backup->sent_row_count= m_sent_row_count;
  backup->cuted_fields=     cuted_fields;
  backup->client_capabilities= m_protocol->get_client_capabilities();
  backup->savepoints= get_transaction()->m_savepoints;
  backup->first_successful_insert_id_in_prev_stmt= 
    first_successful_insert_id_in_prev_stmt;
  backup->first_successful_insert_id_in_cur_stmt= 
    first_successful_insert_id_in_cur_stmt;

  if ((!lex->requires_prelocking() || is_update_query(lex->sql_command)) &&
      !is_current_stmt_binlog_format_row())
  {
    variables.option_bits&= ~OPTION_BIN_LOG;
  }

  if ((backup->option_bits & OPTION_BIN_LOG) &&
       is_update_query(lex->sql_command) &&
       !is_current_stmt_binlog_format_row())
    mysql_bin_log.start_union_events(this, this->query_id);

  /* Disable result sets */
  if (is_classic_protocol())
    get_protocol_classic()->remove_client_capability(CLIENT_MULTI_RESULTS);
  in_sub_stmt|= new_state;
  m_examined_row_count= 0;
  m_sent_row_count= 0;
  cuted_fields= 0;
  get_transaction()->m_savepoints= 0;
  first_successful_insert_id_in_cur_stmt= 0;
}


void THD::restore_sub_statement_state(Sub_statement_state *backup)
{
  DBUG_ENTER("THD::restore_sub_statement_state");
#ifndef EMBEDDED_LIBRARY
  /* BUG#33029, if we are replicating from a buggy master, restore
     auto_inc_intervals_forced so that the top statement can use the
     INSERT_ID value set before this statement.
   */
  if (rpl_master_erroneous_autoinc(this))
  {
    backup->auto_inc_intervals_forced.swap(&auto_inc_intervals_forced);
    DBUG_ASSERT(backup->auto_inc_intervals_forced.nb_elements() == 0);
  }
#endif

  /*
    To save resources we want to release savepoints which were created
    during execution of function or trigger before leaving their savepoint
    level. It is enough to release first savepoint set on this level since
    all later savepoints will be released automatically.
  */
  if (get_transaction()->m_savepoints)
  {
    SAVEPOINT *sv;
    for (sv= get_transaction()->m_savepoints; sv->prev; sv= sv->prev)
    {}
    /* ha_release_savepoint() never returns error. */
    (void)ha_release_savepoint(this, sv);
  }
  count_cuted_fields= backup->count_cuted_fields;
  get_transaction()->m_savepoints= backup->savepoints;
  variables.option_bits= backup->option_bits;
  in_sub_stmt=      backup->in_sub_stmt;
  enable_slow_log=  backup->enable_slow_log;
  first_successful_insert_id_in_prev_stmt= 
    backup->first_successful_insert_id_in_prev_stmt;
  first_successful_insert_id_in_cur_stmt= 
    backup->first_successful_insert_id_in_cur_stmt;
  current_found_rows= backup->current_found_rows;
  previous_found_rows= backup->previous_found_rows;
  set_sent_row_count(backup->sent_row_count);
  if (is_classic_protocol())
    get_protocol_classic()->set_client_capabilities(backup->client_capabilities);

  /*
    If we've left sub-statement mode, reset the fatal error flag.
    Otherwise keep the current value, to propagate it up the sub-statement
    stack.

    NOTE: is_fatal_sub_stmt_error can be set only if we've been in the
    sub-statement mode.
  */

  if (!in_sub_stmt)
    is_fatal_sub_stmt_error= false;

  if ((variables.option_bits & OPTION_BIN_LOG) && is_update_query(lex->sql_command) &&
       !is_current_stmt_binlog_format_row())
    mysql_bin_log.stop_union_events(this);

  /*
    The following is added to the old values as we are interested in the
    total complexity of the query
  */
  inc_examined_row_count(backup->examined_row_count);
  cuted_fields+=       backup->cuted_fields;
  DBUG_VOID_RETURN;
}

void THD::set_sent_row_count(ha_rows count)
{
  m_sent_row_count= count;
  MYSQL_SET_STATEMENT_ROWS_SENT(m_statement_psi, m_sent_row_count);
}

void THD::set_examined_row_count(ha_rows count)
{
  m_examined_row_count= count;
  MYSQL_SET_STATEMENT_ROWS_EXAMINED(m_statement_psi, m_examined_row_count);
}

void THD::inc_sent_row_count(ha_rows count)
{
  m_sent_row_count+= count;
  MYSQL_SET_STATEMENT_ROWS_SENT(m_statement_psi, m_sent_row_count);
}

void THD::inc_examined_row_count(ha_rows count)
{
  m_examined_row_count+= count;
  MYSQL_SET_STATEMENT_ROWS_EXAMINED(m_statement_psi, m_examined_row_count);
}

void THD::inc_status_created_tmp_disk_tables()
{
  status_var.created_tmp_disk_tables++;
#ifdef HAVE_PSI_STATEMENT_INTERFACE
  PSI_STATEMENT_CALL(inc_statement_created_tmp_disk_tables)(m_statement_psi, 1);
#endif
}

void THD::inc_status_created_tmp_tables()
{
  status_var.created_tmp_tables++;
#ifdef HAVE_PSI_STATEMENT_INTERFACE
  PSI_STATEMENT_CALL(inc_statement_created_tmp_tables)(m_statement_psi, 1);
#endif
}

void THD::inc_status_select_full_join()
{
  status_var.select_full_join_count++;
#ifdef HAVE_PSI_STATEMENT_INTERFACE
  PSI_STATEMENT_CALL(inc_statement_select_full_join)(m_statement_psi, 1);
#endif
}

void THD::inc_status_select_full_range_join()
{
  status_var.select_full_range_join_count++;
#ifdef HAVE_PSI_STATEMENT_INTERFACE
  PSI_STATEMENT_CALL(inc_statement_select_full_range_join)(m_statement_psi, 1);
#endif
}

void THD::inc_status_select_range()
{
  status_var.select_range_count++;
#ifdef HAVE_PSI_STATEMENT_INTERFACE
  PSI_STATEMENT_CALL(inc_statement_select_range)(m_statement_psi, 1);
#endif
}

void THD::inc_status_select_range_check()
{
  status_var.select_range_check_count++;
#ifdef HAVE_PSI_STATEMENT_INTERFACE
  PSI_STATEMENT_CALL(inc_statement_select_range_check)(m_statement_psi, 1);
#endif
}

void THD::inc_status_select_scan()
{
  status_var.select_scan_count++;
#ifdef HAVE_PSI_STATEMENT_INTERFACE
  PSI_STATEMENT_CALL(inc_statement_select_scan)(m_statement_psi, 1);
#endif
}

void THD::inc_status_sort_merge_passes()
{
  status_var.filesort_merge_passes++;
#ifdef HAVE_PSI_STATEMENT_INTERFACE
  PSI_STATEMENT_CALL(inc_statement_sort_merge_passes)(m_statement_psi, 1);
#endif
}

void THD::inc_status_sort_range()
{
  status_var.filesort_range_count++;
#ifdef HAVE_PSI_STATEMENT_INTERFACE
  PSI_STATEMENT_CALL(inc_statement_sort_range)(m_statement_psi, 1);
#endif
}

void THD::inc_status_sort_rows(ha_rows count)
{
  status_var.filesort_rows+= count;
#ifdef HAVE_PSI_STATEMENT_INTERFACE
  PSI_STATEMENT_CALL(inc_statement_sort_rows)(m_statement_psi,
                                              static_cast<ulong>(count));
#endif
}

void THD::inc_status_sort_scan()
{
  status_var.filesort_scan_count++;
#ifdef HAVE_PSI_STATEMENT_INTERFACE
  PSI_STATEMENT_CALL(inc_statement_sort_scan)(m_statement_psi, 1);
#endif
}

void THD::set_status_no_index_used()
{
  server_status|= SERVER_QUERY_NO_INDEX_USED;
#ifdef HAVE_PSI_STATEMENT_INTERFACE
  PSI_STATEMENT_CALL(set_statement_no_index_used)(m_statement_psi);
#endif
}

void THD::set_status_no_good_index_used()
{
  server_status|= SERVER_QUERY_NO_GOOD_INDEX_USED;
#ifdef HAVE_PSI_STATEMENT_INTERFACE
  PSI_STATEMENT_CALL(set_statement_no_good_index_used)(m_statement_psi);
#endif
}

void THD::set_command(enum enum_server_command command)
{
  m_command= command;
#ifdef HAVE_PSI_THREAD_INTERFACE
  PSI_STATEMENT_CALL(set_thread_command)(m_command);
#endif
}


void THD::set_query(const LEX_CSTRING& query_arg)
{
  DBUG_ASSERT(this == current_thd);
  mysql_mutex_lock(&LOCK_thd_query);
  m_query_string= query_arg;
  mysql_mutex_unlock(&LOCK_thd_query);

#ifdef HAVE_PSI_THREAD_INTERFACE
  PSI_THREAD_CALL(set_thread_info)(query_arg.str, query_arg.length);
#endif
}


/**
  Leave explicit LOCK TABLES or prelocked mode and restore value of
  transaction sentinel in MDL subsystem.
*/

void THD::leave_locked_tables_mode()
{
  if (locked_tables_mode == LTM_LOCK_TABLES)
  {
    /*
      When leaving LOCK TABLES mode we have to change the duration of most
      of the metadata locks being held, except for HANDLER and GRL locks,
      to transactional for them to be properly released at UNLOCK TABLES.
    */
    mdl_context.set_transaction_duration_for_all_locks();
    /*
      Make sure we don't release the global read lock and commit blocker
      when leaving LTM.
    */
    global_read_lock.set_explicit_lock_duration(this);
    /*
      Also ensure that we don't release metadata locks for open HANDLERs
      and user-level locks.
    */
    if (handler_tables_hash.records)
      mysql_ha_set_explicit_lock_duration(this);
    if (ull_hash.records)
      mysql_ull_set_explicit_lock_duration(this);
  }
  locked_tables_mode= LTM_NONE;
}

void THD::get_definer(LEX_USER *definer)
{
  binlog_invoker();
#if !defined(MYSQL_CLIENT) && defined(HAVE_REPLICATION)
  if (slave_thread && has_invoker())
  {
    definer->user= m_invoker_user;
    definer->host= m_invoker_host;
    definer->plugin.str= (char *) "";
    definer->plugin.length= 0;
    definer->auth.str=  NULL;
    definer->auth.length= 0;
  }
  else
#endif
    get_default_definer(this, definer);
}


/**
  Mark transaction to rollback and mark error as fatal to a sub-statement.

  @param  all   TRUE <=> rollback main transaction.
*/

void THD::mark_transaction_to_rollback(bool all)
{
  /*
    There is no point in setting is_fatal_sub_stmt_error unless
    we are actually in_sub_stmt.
  */
  if (in_sub_stmt)
    is_fatal_sub_stmt_error= true;

  transaction_rollback_request= all;

}


void THD::set_next_event_pos(const char* _filename, ulonglong _pos)
{
  char*& filename= binlog_next_event_pos.file_name;
  if (filename == NULL)
  {
    /* First time, allocate maximal buffer */
    filename= (char*) my_malloc(key_memory_LOG_POS_COORD,
                                FN_REFLEN+1, MYF(MY_WME));
    if (filename == NULL) return;
  }

  assert(strlen(_filename) <= FN_REFLEN);
  strcpy(filename, _filename);
  filename[ FN_REFLEN ]= 0;

  binlog_next_event_pos.pos= _pos;
};

void THD::clear_next_event_pos()
{
  if (binlog_next_event_pos.file_name != NULL)
  {
    my_free(binlog_next_event_pos.file_name);
  }
  binlog_next_event_pos.file_name= NULL;
  binlog_next_event_pos.pos= 0;
};

#ifdef HAVE_REPLICATION
void THD::set_currently_executing_gtid_for_slave_thread()
{
  /*
    This function may be called in four cases:

    - From SQL thread while executing Gtid_log_event::do_apply_event

    - From an mts worker thread that executes a Gtid_log_event::do_apply_event.

    - From an mts worker thread that is processing an old binlog that
      is missing Gtid events completely, from gtid_pre_statement_checks().

    - From a normal client thread that is executing output from
      mysqlbinlog when mysqlbinlog is processing an old binlog file
      that is missing Gtid events completely, from
      gtid_pre_statement_checks() for a statement that appears after a
      BINLOG statement containing a Format_description_log_event
      originating from the master.

    Because of the last case, we need to add the following conditions to set
    currently_executing_gtid.
  */
  if (system_thread == SYSTEM_THREAD_SLAVE_SQL ||
      system_thread == SYSTEM_THREAD_SLAVE_WORKER)
    rli_slave->currently_executing_gtid= variables.gtid_next;
}
#endif

void THD::set_user_connect(USER_CONN *uc)
{
  DBUG_ENTER("THD::set_user_connect");

  m_user_connect= uc;

  DBUG_VOID_RETURN;
}

void THD::increment_user_connections_counter()
{
  DBUG_ENTER("THD::increment_user_connections_counter");

  m_user_connect->connections++;

  DBUG_VOID_RETURN;
}

void THD::decrement_user_connections_counter()
{
  DBUG_ENTER("THD::decrement_user_connections_counter");

  DBUG_ASSERT(m_user_connect->connections > 0);
  m_user_connect->connections--;

  DBUG_VOID_RETURN;
}

void THD::increment_con_per_hour_counter()
{
  DBUG_ENTER("THD::increment_con_per_hour_counter");

  m_user_connect->conn_per_hour++;

  DBUG_VOID_RETURN;
}

void THD::increment_updates_counter()
{
  DBUG_ENTER("THD::increment_updates_counter");

  m_user_connect->updates++;

  DBUG_VOID_RETURN;
}

void THD::increment_questions_counter()
{
  DBUG_ENTER("THD::increment_questions_counter");

  m_user_connect->questions++;

  DBUG_VOID_RETURN;
}

/*
  Reset per-hour user resource limits when it has been more than
  an hour since they were last checked

  SYNOPSIS:
    time_out_user_resource_limits()

  NOTE:
    This assumes that the LOCK_user_conn mutex has been acquired, so it is
    safe to test and modify members of the USER_CONN structure.
*/
void THD::time_out_user_resource_limits()
{
  mysql_mutex_assert_owner(&LOCK_user_conn);
  ulonglong check_time= start_utime;
  DBUG_ENTER("time_out_user_resource_limits");

  /* If more than a hour since last check, reset resource checking */
  if (check_time - m_user_connect->reset_utime >= 3600000000LL)
  {
    m_user_connect->questions=1;
    m_user_connect->updates=0;
    m_user_connect->conn_per_hour=0;
    m_user_connect->reset_utime= check_time;
  }

  DBUG_VOID_RETURN;
}


#ifndef DBUG_OFF
void THD::Query_plan::assert_plan_is_locked_if_other() const
{
  if (current_thd != thd)
    mysql_mutex_assert_owner(&thd->LOCK_query_plan);
}
#endif

void THD::Query_plan::set_query_plan(enum_sql_command sql_cmd,
                                     LEX *lex_arg, bool ps)
{
  DBUG_ASSERT(current_thd == thd);

  // No need to grab mutex for repeated (SQLCOM_END, NULL, false).
  if (sql_command == sql_cmd &&
      lex == lex_arg &&
      is_ps == ps)
  {
    return;
  }

  thd->lock_query_plan();
  sql_command= sql_cmd;
  lex= lex_arg;
  is_ps= ps;
  thd->unlock_query_plan();
}


void THD::Query_plan::set_modification_plan(Modification_plan *plan_arg)
{
  DBUG_ASSERT(current_thd == thd);
  mysql_mutex_assert_owner(&thd->LOCK_query_plan);
  modification_plan= plan_arg;
}

/**
  Push an error message into MySQL diagnostic area with line
  and position information.

  This function provides semantic action implementers with a way
  to push the famous "You have a syntax error near..." error
  message into the diagnostic area, which is normally produced only if
  a parse error is discovered internally by the Bison generated
  parser.

  @note Parse-time only function!

  @param thd            YYTHD
  @param location       YYSTYPE object: error position
  @param s              error message: NULL default means ER(ER_SYNTAX_ERROR)
*/

void THD::parse_error_at(const YYLTYPE &location, const char *s)
{
  uint lineno= location.raw.start ?
    m_parser_state->m_lip.get_lineno(location.raw.start) : 1;
  const char *pos= location.raw.start ? location.raw.start : "";
  ErrConvString err(pos, variables.character_set_client);
  my_printf_error(ER_PARSE_ERROR,  ER(ER_PARSE_ERROR), MYF(0),
                  s ? s : ER(ER_SYNTAX_ERROR), err.ptr(), lineno);
}

bool THD::send_result_metadata(List<Item> *list, uint flags)
{
  DBUG_ENTER("send_result_metadata");
  List_iterator_fast<Item> it(*list);
  Item *item;
  uchar buff[MAX_FIELD_WIDTH];
  String tmp((char *) buff, sizeof(buff), &my_charset_bin);

  if (m_protocol->start_result_metadata(list->elements, flags,
          variables.character_set_results))
    goto err;

#ifdef EMBEDDED_LIBRARY                  // bootstrap file handling
    if(!mysql)
      DBUG_RETURN(false);
#endif

  while ((item= it++))
  {
    Send_field field;
    item->make_field(&field);
#ifndef EMBEDDED_LIBRARY
    m_protocol->start_row();
    if (m_protocol->send_field_metadata(&field,
            item->charset_for_protocol()))
      goto err;
    if (flags & Protocol::SEND_DEFAULTS)
      item->send(m_protocol, &tmp);
    if (m_protocol->end_row())
      DBUG_RETURN(true);
#else
      if(m_protocol->send_field_metadata(&field, item->charset_for_protocol()))
        goto err;
      if (flags & Protocol::SEND_DEFAULTS)
        get_protocol_classic()->send_string_metadata(item->val_str(&tmp));
#endif
  }

  DBUG_RETURN(m_protocol->end_result_metadata());

  err:
  my_error(ER_OUT_OF_RESOURCES, MYF(0));        /* purecov: inspected */
  DBUG_RETURN(1);                               /* purecov: inspected */
}

bool THD::send_result_set_row(List<Item> *row_items)
{
  char buffer[MAX_FIELD_WIDTH];
  String str_buffer(buffer, sizeof (buffer), &my_charset_bin);
  List_iterator_fast<Item> it(*row_items);

  DBUG_ENTER("send_result_set_row");

  for (Item *item= it++; item; item= it++)
  {
    if (item->send(m_protocol, &str_buffer) || is_error())
      DBUG_RETURN(true);
    /*
      Reset str_buffer to its original state, as it may have been altered in
      Item::send().
    */
    str_buffer.set(buffer, sizeof(buffer), &my_charset_bin);
  }
  DBUG_RETURN(false);
}

void THD::send_statement_status()
{
  DBUG_ENTER("send_statement_status");
  DBUG_ASSERT(!get_stmt_da()->is_sent());
  bool error= false;
  Diagnostics_area *da= get_stmt_da();

  /* Can not be true, but do not take chances in production. */
  if (da->is_sent())
    DBUG_VOID_RETURN;

  switch (da->status())
  {
    case Diagnostics_area::DA_ERROR:
      /* The query failed, send error to log and abort bootstrap. */
      error= m_protocol->send_error(
              da->mysql_errno(), da->message_text(), da->returned_sqlstate());
          break;
    case Diagnostics_area::DA_EOF:
      error= m_protocol->send_eof(
              server_status, da->last_statement_cond_count());
          break;
    case Diagnostics_area::DA_OK:
      error= m_protocol->send_ok(
              server_status, da->last_statement_cond_count(),
              da->affected_rows(), da->last_insert_id(), da->message_text());
          break;
    case Diagnostics_area::DA_DISABLED:
      break;
    case Diagnostics_area::DA_EMPTY:
    default:
      DBUG_ASSERT(0);
          error= m_protocol->send_ok(server_status, 0, 0, 0, NULL);
          break;
  }
  if (!error)
    da->set_is_sent(true);
  DBUG_VOID_RETURN;
}

void THD::claim_memory_ownership()
{
  /*
    Ownership of the THD object is transfered to this thread.
    This happens typically:
    - in the event scheduler,
      when the scheduler thread creates a work item and
      starts a worker thread to run it
    - in the main thread, when the code that accepts a new
      network connection creates a work item and starts a
      connection thread to run it.
    Accounting for memory statistics needs to be told
    that memory allocated by thread X now belongs to thread Y,
    so that statistics by thread/account/user/host are accurate.
    Inspect every piece of memory allocated in THD,
    and call PSI_MEMORY_CALL(memory_claim)().
  */
#ifdef HAVE_PSI_MEMORY_INTERFACE
  claim_root(&main_mem_root);
  my_claim(m_token_array);
  Protocol_classic *p= get_protocol_classic();
  if (p != NULL)
    p->claim_memory_ownership();
  session_tracker.claim_memory_ownership();
  session_sysvar_res_mgr.claim_memory_ownership();
  my_hash_claim(&user_vars);
#if defined(ENABLED_DEBUG_SYNC)
  debug_sync_claim_memory_ownership(this);
#endif /* defined(ENABLED_DEBUG_SYNC) */
  get_transaction()->claim_memory_ownership();
  stmt_map.claim_memory_ownership();
#endif /* HAVE_PSI_MEMORY_INTERFACE */
}


bool THD::binlog_applier_need_detach_trx()
{
#ifdef HAVE_REPLICATION
  return is_binlog_applier() ? rli_fake->is_native_trx_detached= true : false;
#else
  return false;
#endif
};


bool THD::binlog_applier_has_detached_trx()
{
#ifdef HAVE_REPLICATION
  bool rc= is_binlog_applier() && rli_fake->is_native_trx_detached;

  if (rc)
    rli_fake->is_native_trx_detached= false;
  return rc;
#else
  return false;
#endif
}
/**
  Determine if binlogging is disabled for this session
  @retval 0 if the current statement binlogging is disabled
  (could be because of binlog closed/binlog option
  is set to false).
  @retval 1 if the current statement will be binlogged
*/
bool THD::is_current_stmt_binlog_disabled() const
{
  return (!(variables.option_bits & OPTION_BIN_LOG) ||
          !mysql_bin_log.is_open());
}<|MERGE_RESOLUTION|>--- conflicted
+++ resolved
@@ -1117,12 +1117,8 @@
    m_query_rewrite_plugin_da(false),
    m_query_rewrite_plugin_da_ptr(&m_query_rewrite_plugin_da),
    m_stmt_da(&main_da),
-<<<<<<< HEAD
-   duplicate_slave_uuid(false),
+   duplicate_slave_id(false),
    is_a_srv_session_thd(false)
-=======
-   duplicate_slave_id(false)
->>>>>>> 604a8dc3
 {
   main_lex.reset();
   set_psi(NULL);

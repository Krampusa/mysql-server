/*
   Copyright (c) 2000, 2016, Oracle and/or its affiliates. All rights reserved.

   This program is free software; you can redistribute it and/or modify
   it under the terms of the GNU General Public License as published by
   the Free Software Foundation; version 2 of the License.

   This program is distributed in the hope that it will be useful,
   but WITHOUT ANY WARRANTY; without even the implied warranty of
   MERCHANTABILITY or FITNESS FOR A PARTICULAR PURPOSE.  See the
   GNU General Public License for more details.

   You should have received a copy of the GNU General Public License
   along with this program; if not, write to the Free Software
   Foundation, Inc., 51 Franklin St, Fifth Floor, Boston, MA 02110-1301  USA
*/

/* drop and alter of tables */

#include "sql_table.h"

#include <errno.h>
#include <fcntl.h>
#include <stdio.h>
#include <string.h>
#include <algorithm>
#include <memory>

#include "auth_acls.h"
#include "auth_common.h"              // check_fk_parent_table_access
#include "binlog.h"                   // mysql_bin_log
#include "binlog_event.h"
#include "dd/cache/dictionary_client.h"   // dd::cache::Dictionary_client
#include "dd/dd.h"                        // dd::get_dictionary
#include "dd/dd_schema.h"                 // dd::schema_exists
#include "dd/dd_table.h"                  // dd::drop_table, dd::update_keys...
#include "dd/dd_trigger.h"                // dd::table_has_triggers
#include "dd/dictionary.h"                // dd::Dictionary
#include "dd/string_type.h"
#include "dd/types/abstract_table.h"
#include "dd/types/column.h"
#include "dd/types/foreign_key.h"         // dd::Foreign_key
#include "dd/types/foreign_key_element.h" // dd::Foreign_key_element
#include "dd/types/table.h"               // dd::Table
#include "dd_sql_view.h"              // update_referencing_views_metadata
#include "dd_table_share.h"           // open_table_def
#include "debug_sync.h"               // DEBUG_SYNC
#include "derror.h"                   // ER_THD
#include "error_handler.h"            // Drop_table_error_handler
#include "field.h"
#include "filesort.h"                 // Filesort
#include "handler.h"
#include "item.h"
#include "item_timefunc.h"            // Item_func_now_local
#include "key.h"                      // KEY
#include "key_spec.h"                 // Key_part_spec
#include "lock.h"                     // mysql_lock_remove, lock_tablespace_names
#include "log.h"                      // sql_print_error
#include "m_ctype.h"
#include "m_string.h"                 // my_stpncpy
#include "mdl.h"
#include "mem_root_array.h"
#include "my_base.h"
#include "my_byteorder.h"
#include "my_check_opt.h"             // T_EXTEND
#include "my_compiler.h"
#include "my_dbug.h"
#include "my_psi_config.h"
#include "my_sys.h"
#include "my_thread_local.h"
#include "my_time.h"
#include "mysql/psi/psi_base.h"
#include "mysql/psi/psi_stage.h"
#include "mysql/service_my_snprintf.h"
#include "mysql/service_mysql_alloc.h"
#include "mysql/thread_type.h"
#include "mysql_com.h"
#include "mysql_time.h"
#include "mysqld.h"                   // lower_case_table_names
#include "mysqld_error.h"             // ER_*
#include "partition_element.h"
#include "partition_info.h"           // partition_info
#include "partitioning/partition_handler.h" // Partition_handler
#include "pfs_table_provider.h"
#include "prealloced_array.h"
#include "protocol.h"
#include "psi_memory_key.h"           // key_memory_gdl
#include "query_options.h"
#include "records.h"                  // READ_RECORD
#include "rpl_gtid.h"
#include "sdi_utils.h"                // create_serialized_meta_data
#include "session_tracker.h"
#include "sql_alter.h"
#include "sql_base.h"                 // lock_table_names
#include "sql_cache.h"                // query_cache
#include "sql_class.h"                // THD
#include "sql_const.h"
#include "sql_db.h"                   // get_default_db_collation
#include "sql_error.h"
#include "sql_executor.h"             // QEP_TAB_standalone
#include "sql_lex.h"
#include "sql_list.h"
#include "sql_parse.h"                // test_if_data_home_dir
#include "sql_partition.h"            // ALTER_PARTITION_PARAM_TYPE
#include "sql_plugin.h"
#include "sql_plugin_ref.h"
#include "sql_resolver.h"             // setup_order
#include "sql_show.h"
#include "sql_sort.h"
#include "sql_string.h"
#include "sql_tablespace.h"           // check_tablespace_name
#include "sql_time.h"                 // make_truncated_value_warning
#include "sql_trigger.h"              // change_trigger_table_name
#include "strfunc.h"                  // find_type2
#include "system_variables.h"
#include "table.h"
#include "table_trigger_dispatcher.h"
#include "template_utils.h"
#include "thr_lock.h"
#include "thr_malloc.h"
#include "thr_mutex.h"
#include "transaction.h"              // trans_commit_stmt
<<<<<<< HEAD
#include "log_event.h"                // Query_log_event

#include "partitioning/partition_handler.h" // Partition_handler

#include "dd/dd.h"                        // dd::get_dictionary
#include "dd/dd_schema.h"                 // dd::schema_exists
#include "dd/dd_table.h"                  // dd::drop_table, dd::update_keys...
#include "dd/dd_trigger.h"                // dd::table_has_triggers
#include "dd/dictionary.h"                // dd::Dictionary
#include "dd/cache/dictionary_client.h"   // dd::cache::Dictionary_client
#include "dd/types/foreign_key.h"         // dd::Foreign_key
#include "dd/types/foreign_key_element.h" // dd::Foreign_key_element
#include "dd/types/schema.h"
#include "dd/types/table.h"           // dd::Table
#include "dd/impl/types/table_impl.h"
#include "dd/impl/properties_impl.h"
#include "dd_table_share.h"
#include "dd/sdi.h"                   // dd::remove_sdi

=======
#include "transaction_info.h"
>>>>>>> 5541490f
#include "trigger.h"
#include "typelib.h"
#include "xa.h"

#include "pfs_file_provider.h"  // IWYU pragma: keep
#include "mysql/psi/mysql_file.h"

#include "pfs_stage_provider.h"  // IWYU pragma: keep
#include "mysql/psi/mysql_stage.h"

#include "pfs_table_provider.h"  // IWYU pragma: keep
#include "mysql/psi/mysql_table.h"

using std::max;
using std::min;
using binary_log::checksum_crc32;

#define ER_THD_OR_DEFAULT(thd,X) ((thd) ? ER_THD(thd, X) : ER_DEFAULT(X))

const char *primary_key_name="PRIMARY";

static bool check_if_keyname_exists(const char *name,KEY *start, KEY *end);
static const char *make_unique_key_name(const char *field_name,
                                        KEY *start, KEY *end);
static int copy_data_between_tables(THD *thd,
                                    PSI_stage_progress *psi,
                                    TABLE *from,TABLE *to,
                                    List<Create_field> &create,
				    ha_rows *copied,ha_rows *deleted,
                                    Alter_info::enum_enable_or_disable keys_onoff,
                                    Alter_table_ctx *alter_ctx);

static bool prepare_blob_field(THD *thd, Create_field *sql_field);
static bool check_engine(THD *thd, const char *db_name,
                         const char *table_name,
                         HA_CREATE_INFO *create_info);

static bool prepare_set_field(THD *thd, Create_field *sql_field);
static bool prepare_enum_field(THD *thd, Create_field *sql_field);

static bool
mysql_prepare_create_table(THD *thd, const char *error_table_name,
                           HA_CREATE_INFO *create_info,
                           Alter_info *alter_info,
                           handler *file, KEY **key_info_buffer,
                           uint *key_count, FOREIGN_KEY **fk_key_info_buffer,
                           uint *fk_key_count, FOREIGN_KEY *existing_fks,
                           uint existing_fk_count, int select_field_count);

<<<<<<< HEAD
=======
static
bool validate_comment_length(THD *thd, const char *comment_str,
                             size_t *comment_len, uint max_len,
                             uint err_code, const char *comment_name);
static uint blob_length_by_type(enum_field_types type);

>>>>>>> 5541490f

/**
  @brief Helper function for explain_filename
  @param thd          Thread handle
  @param to_p         Explained name in system_charset_info
  @param end_p        End of the to_p buffer
  @param name         Name to be converted
  @param name_len     Length of the name, in bytes
*/
static char* add_identifier(THD* thd, char *to_p, const char * end_p,
                            const char* name, size_t name_len)
{
  size_t res;
  uint errors;
  const char *conv_name;
  char tmp_name[FN_REFLEN];
  char conv_string[FN_REFLEN];
  int quote;

  DBUG_ENTER("add_identifier");
  if (!name[name_len])
    conv_name= name;
  else
  {
    my_stpnmov(tmp_name, name, name_len);
    tmp_name[name_len]= 0;
    conv_name= tmp_name;
  }
  res= strconvert(&my_charset_filename, conv_name, system_charset_info,
                  conv_string, FN_REFLEN, &errors);
  if (!res || errors)
  {
    DBUG_PRINT("error", ("strconvert of '%s' failed with %u (errors: %u)", conv_name,
                         static_cast<uint>(res), errors));
    conv_name= name;
  }
  else
  {
    DBUG_PRINT("info", ("conv '%s' -> '%s'", conv_name, conv_string));
    conv_name= conv_string;
  }

  quote = thd ? get_quote_char_for_identifier(thd, conv_name, res - 1) : '`';

  if (quote != EOF && (end_p - to_p > 2))
  {
    *(to_p++)= (char) quote;
    while (*conv_name && (end_p - to_p - 1) > 0)
    {
      uint length= my_mbcharlen(system_charset_info, *conv_name);
      if (!length)
        length= 1;
      if (length == 1 && *conv_name == (char) quote)
      {
        if ((end_p - to_p) < 3)
          break;
        *(to_p++)= (char) quote;
        *(to_p++)= *(conv_name++);
      }
      else if (((long) length) < (end_p - to_p))
      {
        to_p= my_stpnmov(to_p, conv_name, length);
        conv_name+= length;
      }
      else
        break;                               /* string already filled */
    }
    if (end_p > to_p) {
      *(to_p++)= (char) quote;
      if (end_p > to_p)
	*to_p= 0; /* terminate by NUL, but do not include it in the count */
    }
  }
  else
    to_p= my_stpnmov(to_p, conv_name, end_p - to_p);
  DBUG_RETURN(to_p);
}


/**
  @brief Explain a path name by split it to database, table etc.
  
  @details Break down the path name to its logic parts
  (database, table, partition, subpartition).
  filename_to_tablename cannot be used on partitions, due to the @#P@# part.
  There can be up to 6 '#', @#P@# for partition, @#SP@# for subpartition
  and @#TMP@# or @#REN@# for temporary or renamed partitions.
  This should be used when something should be presented to a user in a
  diagnostic, error etc. when it would be useful to know what a particular
  file [and directory] means. Such as SHOW ENGINE STATUS, error messages etc.

   @param      thd          Thread handle
   @param      from         Path name in my_charset_filename
                            Null terminated in my_charset_filename, normalized
                            to use '/' as directory separation character.
   @param      to           Explained name in system_charset_info
   @param      to_length    Size of to buffer
   @param      explain_mode Requested output format.
                            EXPLAIN_ALL_VERBOSE ->
                            [Database `db`, ]Table `tbl`[,[ Temporary| Renamed]
                            Partition `p` [, Subpartition `sp`]]
                            EXPLAIN_PARTITIONS_VERBOSE -> `db`.`tbl`
                            [[ Temporary| Renamed] Partition `p`
                            [, Subpartition `sp`]]
                            EXPLAIN_PARTITIONS_AS_COMMENT -> `db`.`tbl` |*
                            [,[ Temporary| Renamed] Partition `p`
                            [, Subpartition `sp`]] *|
                            (| is really a /, and it is all in one line)

   @retval     Length of returned string
*/

size_t explain_filename(THD* thd,
                        const char *from,
                        char *to,
                        size_t to_length,
                        enum_explain_filename_mode explain_mode)
{
  char *to_p= to;
  char *end_p= to_p + to_length;
  const char *db_name= NULL;
  size_t  db_name_len= 0;
  const char *table_name;
  size_t  table_name_len= 0;
  const char *part_name= NULL;
  size_t  part_name_len= 0;
  const char *subpart_name= NULL;
  size_t  subpart_name_len= 0;
  enum enum_part_name_type {NORMAL, TEMP, RENAMED} part_type= NORMAL;

  const char *tmp_p;
  DBUG_ENTER("explain_filename");
  DBUG_PRINT("enter", ("from '%s'", from));
  tmp_p= from;
  table_name= from;
  /*
    If '/' then take last directory part as database.
    '/' is the directory separator, not FN_LIB_CHAR
  */
  while ((tmp_p= strchr(tmp_p, '/')))
  {
    db_name= table_name;
    /* calculate the length */
    db_name_len= tmp_p - db_name;
    tmp_p++;
    table_name= tmp_p;
  }
  tmp_p= table_name;
  /* Look if there are partition tokens in the table name. */
  while ((tmp_p= strchr(tmp_p, '#')))
  {
    tmp_p++;
    switch (tmp_p[0]) {
    case 'P':
    case 'p':
      if (tmp_p[1] == '#')
      {
        part_name= tmp_p + 2;
        tmp_p+= 2;
      }
      break;
    case 'S':
    case 's':
      if ((tmp_p[1] == 'P' || tmp_p[1] == 'p') && tmp_p[2] == '#')
      {
        part_name_len= tmp_p - part_name - 1;
        subpart_name= tmp_p + 3;
        tmp_p+= 3;
      }
      break;
    case 'T':
    case 't':
      if ((tmp_p[1] == 'M' || tmp_p[1] == 'm') &&
          (tmp_p[2] == 'P' || tmp_p[2] == 'p') &&
          tmp_p[3] == '#' && !tmp_p[4])
      {
        part_type= TEMP;
        tmp_p+= 4;
      }
      break;
    case 'R':
    case 'r':
      if ((tmp_p[1] == 'E' || tmp_p[1] == 'e') &&
          (tmp_p[2] == 'N' || tmp_p[2] == 'n') &&
          tmp_p[3] == '#' && !tmp_p[4])
      {
        part_type= RENAMED;
        tmp_p+= 4;
      }
      break;
    default:
      /* Not partition name part. */
      ;
    }
  }
  if (part_name)
  {
    table_name_len= part_name - table_name - 3;
    if (subpart_name)
      subpart_name_len= strlen(subpart_name);
    else
      part_name_len= strlen(part_name);
    if (part_type != NORMAL)
    {
      if (subpart_name)
        subpart_name_len-= 5;
      else
        part_name_len-= 5;
    }
  }
  else
    table_name_len= strlen(table_name);
  if (db_name)
  {
    if (explain_mode == EXPLAIN_ALL_VERBOSE)
    {
      to_p= my_stpncpy(to_p, ER_THD_OR_DEFAULT(thd, ER_DATABASE_NAME),
                                            end_p - to_p);
      *(to_p++)= ' ';
      to_p= add_identifier(thd, to_p, end_p, db_name, db_name_len);
      to_p= my_stpncpy(to_p, ", ", end_p - to_p);
    }
    else
    {
      to_p= add_identifier(thd, to_p, end_p, db_name, db_name_len);
      to_p= my_stpncpy(to_p, ".", end_p - to_p);
    }
  }
  if (explain_mode == EXPLAIN_ALL_VERBOSE)
  {
    to_p= my_stpncpy(to_p, ER_THD_OR_DEFAULT(thd, ER_TABLE_NAME), end_p - to_p);
    *(to_p++)= ' ';
    to_p= add_identifier(thd, to_p, end_p, table_name, table_name_len);
  }
  else
    to_p= add_identifier(thd, to_p, end_p, table_name, table_name_len);
  if (part_name)
  {
    if (explain_mode == EXPLAIN_PARTITIONS_AS_COMMENT)
      to_p= my_stpncpy(to_p, " /* ", end_p - to_p);
    else if (explain_mode == EXPLAIN_PARTITIONS_VERBOSE)
      to_p= my_stpncpy(to_p, " ", end_p - to_p);
    else
      to_p= my_stpncpy(to_p, ", ", end_p - to_p);
    if (part_type != NORMAL)
    {
      if (part_type == TEMP)
        to_p= my_stpncpy(to_p, ER_THD_OR_DEFAULT(thd, ER_TEMPORARY_NAME),
                      end_p - to_p);
      else
        to_p= my_stpncpy(to_p, ER_THD_OR_DEFAULT(thd, ER_RENAMED_NAME),
                      end_p - to_p);
      to_p= my_stpncpy(to_p, " ", end_p - to_p);
    }
    to_p= my_stpncpy(to_p, ER_THD_OR_DEFAULT(thd, ER_PARTITION_NAME),
                  end_p - to_p);
    *(to_p++)= ' ';
    to_p= add_identifier(thd, to_p, end_p, part_name, part_name_len);
    if (subpart_name)
    {
      to_p= my_stpncpy(to_p, ", ", end_p - to_p);
      to_p= my_stpncpy(to_p, ER_THD_OR_DEFAULT(thd, ER_SUBPARTITION_NAME),
                    end_p - to_p);
      *(to_p++)= ' ';
      to_p= add_identifier(thd, to_p, end_p, subpart_name, subpart_name_len);
    }
    if (explain_mode == EXPLAIN_PARTITIONS_AS_COMMENT)
      to_p= my_stpncpy(to_p, " */", end_p - to_p);
  }
  DBUG_PRINT("exit", ("to '%s'", to));
  DBUG_RETURN(static_cast<size_t>(to_p - to));
}

void parse_filename(const char *filename, size_t filename_length,
                    const char ** schema_name, size_t *schema_name_length,
                    const char ** table_name, size_t *table_name_length,
                    const char ** partition_name, size_t *partition_name_length,
                    const char ** subpartition_name, size_t *subpartition_name_length)
{
  const char *parse_ptr;
  size_t parse_length;
  const char *id_ptr= NULL;
  size_t id_length= 0;
  const char *ptr= NULL;

  parse_ptr= filename;
  parse_length= filename_length;

  while ((ptr= strchr(parse_ptr, '/')))
  {
    id_ptr= parse_ptr;
    id_length= (ptr - parse_ptr);

    parse_ptr += (id_length + 1);
    parse_length -= (id_length + 1);
  }

  *schema_name= id_ptr;
  *schema_name_length= id_length;

  ptr= strchr(parse_ptr, '#');

  if (ptr != NULL)
  {
    id_ptr= parse_ptr;
    id_length= (ptr - parse_ptr);

    parse_ptr += (id_length);
    parse_length -= (id_length);
  }
  else
  {
    id_ptr= parse_ptr;
    id_length= parse_length;

    parse_ptr= NULL;
    parse_length= 0;
  }

  *table_name= id_ptr;
  *table_name_length= id_length;

  if ((parse_length >= 4) && (native_strncasecmp(parse_ptr, "#TMP", 4) == 0))
  {
    parse_ptr += 4;
    parse_length -= 4;
  }

  if ((parse_length >= 4) && (native_strncasecmp(parse_ptr, "#REN", 4) == 0))
  {
    parse_ptr += 4;
    parse_length -= 4;
  }

  if ((parse_length >= 3) && (native_strncasecmp(parse_ptr, "#P#", 3) == 0))
  {
    parse_ptr += 3;
    parse_length -= 3;

    ptr= strchr(parse_ptr, '#');

    if (ptr != NULL)
    {
      id_ptr= parse_ptr;
      id_length= (ptr - parse_ptr);

      parse_ptr += (id_length);
      parse_length -= (id_length);
    }
    else
    {
      id_ptr= parse_ptr;
      id_length= parse_length;

      parse_ptr= NULL;
      parse_length= 0;
    }
  }
  else
  {
    id_ptr= NULL;
    id_length= 0;
  }

  *partition_name= id_ptr;
  *partition_name_length= id_length;

  if ((parse_length >= 4) && (native_strncasecmp(parse_ptr, "#SP#", 4) == 0))
  {
    parse_ptr += 4;
    parse_length -= 4;

    id_ptr= parse_ptr;
    id_length= parse_length;

    parse_ptr= NULL;
    parse_length= 0;
  }
  else
  {
    id_ptr= NULL;
    id_length= 0;
  }

  *subpartition_name= id_ptr;
  *subpartition_name_length= id_length;
}

/*
  Translate a file name to a table name (WL #1324).

  SYNOPSIS
    filename_to_tablename()
      from                      The file name in my_charset_filename.
      to                OUT     The table name in system_charset_info.
      to_length                 The size of the table name buffer.

  RETURN
    Table name length.
*/

size_t filename_to_tablename(const char *from, char *to, size_t to_length
#ifndef DBUG_OFF
                           , bool stay_quiet
#endif /* DBUG_OFF */
                           )
{
  uint errors;
  size_t res;
  DBUG_ENTER("filename_to_tablename");
  DBUG_PRINT("enter", ("from '%s'", from));

  if (strlen(from) >= tmp_file_prefix_length &&
      !memcmp(from, tmp_file_prefix, tmp_file_prefix_length))
  {
    /* Temporary table name. */
    res= (my_stpnmov(to, from, to_length) - to);
  }
  else
  {
    res= strconvert(&my_charset_filename, from,
                    system_charset_info,  to, to_length, &errors);
    if (errors) // Old 5.0 name
    {
#ifndef DBUG_OFF
      if (!stay_quiet) {
#endif /* DBUG_OFF */
        sql_print_error("Invalid (old?) table or database name '%s'", from);
#ifndef DBUG_OFF
      }
#endif /* DBUG_OFF */
      /*
        TODO: add a stored procedure for fix table and database names,
        and mention its name in error log.
      */
    }
  }

  DBUG_PRINT("exit", ("to '%s'", to));
  DBUG_RETURN(res);
}


/*
  Translate a table name to a file name (WL #1324).

  SYNOPSIS
    tablename_to_filename()
      from                      The table name in system_charset_info.
      to                OUT     The file name in my_charset_filename.
      to_length                 The size of the file name buffer.

  RETURN
    File name length.
*/

size_t tablename_to_filename(const char *from, char *to, size_t to_length)
{
  uint errors;
  size_t length;
  DBUG_ENTER("tablename_to_filename");
  DBUG_PRINT("enter", ("from '%s'", from));

  length= strconvert(system_charset_info, from,
                     &my_charset_filename, to, to_length, &errors);
  if (check_if_legal_tablename(to) &&
      length + 4 < to_length)
  {
    memcpy(to + length, "@@@", 4);
    length+= 3;
  }
  DBUG_PRINT("exit", ("to '%s'", to));
  DBUG_RETURN(length);
}


/*
  @brief Creates path to a file: mysql_data_dir/db/table.ext

  @param buff                   Where to write result in my_charset_filename.
                                This may be the same as table_name.
  @param bufflen                buff size
  @param db                     Database name in system_charset_info.
  @param table_name             Table name in system_charset_info.
  @param ext                    File extension.
  @param flags                  FN_FROM_IS_TMP or FN_TO_IS_TMP or FN_IS_TMP
                                table_name is temporary, do not change.
  @param was_truncated          points to location that will be
                                set to true if path was truncated,
                                to false otherwise.

  @note
    Uses database and table name, and extension to create
    a file name in mysql_data_dir. Database and table
    names are converted from system_charset_info into "fscs".
    Unless flags indicate a temporary table name.
    'db' is always converted.
    'ext' is not converted.

    The conversion suppression is required for ALTER TABLE. This
    statement creates intermediate tables. These are regular
    (non-temporary) tables with a temporary name. Their path names must
    be derivable from the table name. So we cannot use
    build_tmptable_filename() for them.

  @return
    path length
*/

size_t build_table_filename(char *buff, size_t bufflen, const char *db,
                            const char *table_name, const char *ext,
                            uint flags, bool *was_truncated)
{
  char tbbuff[FN_REFLEN], dbbuff[FN_REFLEN];
  size_t tab_len, db_len;
  DBUG_ENTER("build_table_filename");
  DBUG_PRINT("enter", ("db: '%s'  table_name: '%s'  ext: '%s'  flags: %x",
                       db, table_name, ext, flags));

  if (flags & FN_IS_TMP) // FN_FROM_IS_TMP | FN_TO_IS_TMP
    tab_len= my_stpnmov(tbbuff, table_name, sizeof(tbbuff)) - tbbuff;
  else
    tab_len= tablename_to_filename(table_name, tbbuff, sizeof(tbbuff));

  db_len= tablename_to_filename(db, dbbuff, sizeof(dbbuff));

  char *end = buff + bufflen;
  /* Don't add FN_ROOTDIR if mysql_data_home already includes it */
  char *pos = my_stpnmov(buff, mysql_data_home, bufflen);
  size_t rootdir_len= strlen(FN_ROOTDIR);
  if (pos - rootdir_len >= buff &&
      memcmp(pos - rootdir_len, FN_ROOTDIR, rootdir_len) != 0)
    pos= my_stpnmov(pos, FN_ROOTDIR, end - pos);
  else
      rootdir_len= 0;
  pos= strxnmov(pos, end - pos, dbbuff, FN_ROOTDIR, NullS);
  pos= strxnmov(pos, end - pos, tbbuff, ext, NullS);

  /**
    Mark OUT param if path gets truncated.
    Most of functions which invoke this function are sure that the
    path will not be truncated. In case some functions are not sure,
    we can use 'was_truncated' OUTPARAM
  */
  *was_truncated= false;
  if (pos == end &&
      (bufflen < mysql_data_home_len + rootdir_len + db_len +
                 strlen(FN_ROOTDIR) + tab_len + strlen(ext)))
    *was_truncated= true;

  DBUG_PRINT("exit", ("buff: '%s'", buff));
  DBUG_RETURN(pos - buff);
}


/**
  Create path to a temporary table, like mysql_tmpdir/@#sql1234_12_1
  (i.e. to its .FRM file but without an extension).

  @param thd      The thread handle.
  @param buff     Where to write result in my_charset_filename.
  @param bufflen  buff size

  @note
    Uses current_pid, thread_id, and tmp_table counter to create
    a file name in mysql_tmpdir.

  @return Path length.
*/

size_t build_tmptable_filename(THD* thd, char *buff, size_t bufflen)
{
  DBUG_ENTER("build_tmptable_filename");

  char *p= my_stpnmov(buff, mysql_tmpdir, bufflen);
  DBUG_ASSERT(sizeof(my_thread_id) == 4);
  my_snprintf(p, bufflen - (p - buff), "/%s%lx_%lx_%x",
              tmp_file_prefix, current_pid,
              thd->thread_id(), thd->tmp_table++);

  if (lower_case_table_names)
  {
    /* Convert all except tmpdir to lower case */
    my_casedn_str(files_charset_info, p);
  }

  size_t length= unpack_filename(buff, buff);
  DBUG_PRINT("exit", ("buff: '%s'", buff));
  DBUG_RETURN(length);
}

/*
--------------------------------------------------------------------------

   MODULE: DDL log
   -----------------

   This module is used to ensure that we can recover from crashes that occur
   in the middle of a meta-data operation in MySQL. E.g. DROP TABLE t1, t2;
   We need to ensure that both t1 and t2 are dropped and not only t1 and
   also that each table drop is entirely done and not "half-baked".

   To support this we create log entries for each meta-data statement in the
   ddl log while we are executing. These entries are dropped when the
   operation is completed.

   At recovery those entries that were not completed will be executed.

   There is only one ddl log in the system and it is protected by a mutex
   and there is a global struct that contains information about its current
   state.

   History:
   First version written in 2006 by Mikael Ronstrom
--------------------------------------------------------------------------
*/

struct st_global_ddl_log
{
  /*
    We need to adjust buffer size to be able to handle downgrades/upgrades
    where IO_SIZE has changed. We'll set the buffer size such that we can
    handle that the buffer size was upto 4 times bigger in the version
    that wrote the DDL log.
  */
  char file_entry_buf[4*IO_SIZE];
  char *file_name;
  DDL_LOG_MEMORY_ENTRY *first_free;
  DDL_LOG_MEMORY_ENTRY *first_used;
  uint num_entries;
  File file_id;
  uint name_len;
  uint io_size;
  bool inited;
  bool do_release;
  bool recovery_phase;
  st_global_ddl_log() : inited(false), do_release(false) {}
};

st_global_ddl_log global_ddl_log;

mysql_mutex_t LOCK_gdl;

#define DDL_LOG_ENTRY_TYPE_POS 0
#define DDL_LOG_ACTION_TYPE_POS 1
#define DDL_LOG_PHASE_POS 2
#define DDL_LOG_NEXT_ENTRY_POS 4
#define DDL_LOG_NAME_POS 8

#define DDL_LOG_NUM_ENTRY_POS 0
#define DDL_LOG_NAME_LEN_POS 4
#define DDL_LOG_IO_SIZE_POS 8

/**
  Read one entry from ddl log file.

  @param entry_no                     Entry number to read

  @return Operation status
    @retval true   Error
    @retval false  Success
*/

static bool read_ddl_log_file_entry(uint entry_no)
{
  bool error= FALSE;
  File file_id= global_ddl_log.file_id;
  uchar *file_entry_buf= (uchar*)global_ddl_log.file_entry_buf;
  uint io_size= global_ddl_log.io_size;
  DBUG_ENTER("read_ddl_log_file_entry");

  mysql_mutex_assert_owner(&LOCK_gdl);
  if (mysql_file_pread(file_id, file_entry_buf, io_size, io_size * entry_no,
                       MYF(MY_WME)) != io_size)
    error= TRUE;
  DBUG_RETURN(error);
}


/**
  Write one entry to ddl log file.

  @param entry_no                     Entry number to write

  @return Operation status
    @retval true   Error
    @retval false  Success
*/

static bool write_ddl_log_file_entry(uint entry_no)
{
  bool error= FALSE;
  File file_id= global_ddl_log.file_id;
  uchar *file_entry_buf= (uchar*)global_ddl_log.file_entry_buf;
  DBUG_ENTER("write_ddl_log_file_entry");

  mysql_mutex_assert_owner(&LOCK_gdl);
  if (mysql_file_pwrite(file_id, file_entry_buf,
                        IO_SIZE, IO_SIZE * entry_no, MYF(MY_WME)) != IO_SIZE)
    error= TRUE;
  DBUG_RETURN(error);
}


/**
  Sync the ddl log file.

  @return Operation status
    @retval FALSE  Success
    @retval TRUE   Error
*/

static bool sync_ddl_log_file()
{
  DBUG_ENTER("sync_ddl_log_file");
  DBUG_RETURN(mysql_file_sync(global_ddl_log.file_id, MYF(MY_WME)));
}


/**
  Write ddl log header.

  @return Operation status
    @retval TRUE                      Error
    @retval FALSE                     Success
*/

static bool write_ddl_log_header()
{
  uint16 const_var;
  DBUG_ENTER("write_ddl_log_header");

  int4store(&global_ddl_log.file_entry_buf[DDL_LOG_NUM_ENTRY_POS],
            global_ddl_log.num_entries);
  const_var= FN_REFLEN;
  int4store(&global_ddl_log.file_entry_buf[DDL_LOG_NAME_LEN_POS],
            (ulong) const_var);
  const_var= IO_SIZE;
  int4store(&global_ddl_log.file_entry_buf[DDL_LOG_IO_SIZE_POS],
            (ulong) const_var);
  if (write_ddl_log_file_entry(0UL))
  {
    sql_print_error("Error writing ddl log header");
    DBUG_RETURN(TRUE);
  }
  DBUG_RETURN(sync_ddl_log_file());
}


/**
  Create ddl log file name.
  @param file_name                   Filename setup
*/

static inline void create_ddl_log_file_name(char *file_name)
{
  strxmov(file_name, mysql_data_home, "/", "ddl_log.log", NullS);
}


/**
  Read header of ddl log file.

  When we read the ddl log header we get information about maximum sizes
  of names in the ddl log and we also get information about the number
  of entries in the ddl log.

  @return Last entry in ddl log (0 if no entries)
*/

static uint read_ddl_log_header()
{
  uchar *file_entry_buf= (uchar*)global_ddl_log.file_entry_buf;
  char file_name[FN_REFLEN];
  uint entry_no;
  bool successful_open= FALSE;
  DBUG_ENTER("read_ddl_log_header");

  mysql_mutex_init(key_LOCK_gdl, &LOCK_gdl, MY_MUTEX_INIT_SLOW);
  mysql_mutex_lock(&LOCK_gdl);
  create_ddl_log_file_name(file_name);
  if ((global_ddl_log.file_id= mysql_file_open(key_file_global_ddl_log,
                                               file_name,
                                               O_RDWR, MYF(0))) >= 0)
  {
    if (read_ddl_log_file_entry(0UL))
    {
      /* Write message into error log */
      sql_print_error("Failed to read ddl log file in recovery");
    }
    else
      successful_open= TRUE;
  }
  if (successful_open)
  {
    entry_no= uint4korr(&file_entry_buf[DDL_LOG_NUM_ENTRY_POS]);
    global_ddl_log.name_len= uint4korr(&file_entry_buf[DDL_LOG_NAME_LEN_POS]);
    global_ddl_log.io_size= uint4korr(&file_entry_buf[DDL_LOG_IO_SIZE_POS]);
    DBUG_ASSERT(global_ddl_log.io_size <=
                sizeof(global_ddl_log.file_entry_buf));
  }
  else
  {
    entry_no= 0;
  }
  global_ddl_log.first_free= NULL;
  global_ddl_log.first_used= NULL;
  global_ddl_log.num_entries= 0;
  global_ddl_log.do_release= true;
  mysql_mutex_unlock(&LOCK_gdl);
  DBUG_RETURN(entry_no);
}


/**
  Convert from ddl_log_entry struct to file_entry_buf binary blob.

  @param ddl_log_entry   filled in ddl_log_entry struct.
*/

static void set_global_from_ddl_log_entry(const DDL_LOG_ENTRY *ddl_log_entry)
{
  mysql_mutex_assert_owner(&LOCK_gdl);
  global_ddl_log.file_entry_buf[DDL_LOG_ENTRY_TYPE_POS]=
                                    (char)DDL_LOG_ENTRY_CODE;
  global_ddl_log.file_entry_buf[DDL_LOG_ACTION_TYPE_POS]=
                                    (char)ddl_log_entry->action_type;
  global_ddl_log.file_entry_buf[DDL_LOG_PHASE_POS]= 0;
  int4store(&global_ddl_log.file_entry_buf[DDL_LOG_NEXT_ENTRY_POS],
            ddl_log_entry->next_entry);
  DBUG_ASSERT(strlen(ddl_log_entry->name) < FN_REFLEN);
  strmake(&global_ddl_log.file_entry_buf[DDL_LOG_NAME_POS],
          ddl_log_entry->name, FN_REFLEN - 1);
  if (ddl_log_entry->action_type == DDL_LOG_RENAME_ACTION ||
      ddl_log_entry->action_type == DDL_LOG_REPLACE_ACTION ||
      ddl_log_entry->action_type == DDL_LOG_EXCHANGE_ACTION)
  {
    DBUG_ASSERT(strlen(ddl_log_entry->from_name) < FN_REFLEN);
    strmake(&global_ddl_log.file_entry_buf[DDL_LOG_NAME_POS + FN_REFLEN],
          ddl_log_entry->from_name, FN_REFLEN - 1);
  }
  else
    global_ddl_log.file_entry_buf[DDL_LOG_NAME_POS + FN_REFLEN]= 0;
  DBUG_ASSERT(strlen(ddl_log_entry->handler_name) < FN_REFLEN);
  strmake(&global_ddl_log.file_entry_buf[DDL_LOG_NAME_POS + (2*FN_REFLEN)],
          ddl_log_entry->handler_name, FN_REFLEN - 1);
  if (ddl_log_entry->action_type == DDL_LOG_EXCHANGE_ACTION)
  {
    DBUG_ASSERT(strlen(ddl_log_entry->tmp_name) < FN_REFLEN);
    strmake(&global_ddl_log.file_entry_buf[DDL_LOG_NAME_POS + (3*FN_REFLEN)],
          ddl_log_entry->tmp_name, FN_REFLEN - 1);
  }
  else
    global_ddl_log.file_entry_buf[DDL_LOG_NAME_POS + (3*FN_REFLEN)]= 0;
}


/**
  Convert from file_entry_buf binary blob to ddl_log_entry struct.

  @param[out] ddl_log_entry   struct to fill in.
  @param read_entry

  @note Strings (names) are pointing to the global_ddl_log structure,
  so LOCK_gdl needs to be hold until they are read or copied.
*/

static void set_ddl_log_entry_from_global(DDL_LOG_ENTRY *ddl_log_entry,
                                          const uint read_entry)
{
  char *file_entry_buf= (char*) global_ddl_log.file_entry_buf;
  uint inx;
  uchar single_char;

  mysql_mutex_assert_owner(&LOCK_gdl);
  ddl_log_entry->entry_pos= read_entry;
  single_char= file_entry_buf[DDL_LOG_ENTRY_TYPE_POS];
  ddl_log_entry->entry_type= (enum ddl_log_entry_code)single_char;
  single_char= file_entry_buf[DDL_LOG_ACTION_TYPE_POS];
  ddl_log_entry->action_type= (enum ddl_log_action_code)single_char;
  ddl_log_entry->phase= file_entry_buf[DDL_LOG_PHASE_POS];
  ddl_log_entry->next_entry= uint4korr(&file_entry_buf[DDL_LOG_NEXT_ENTRY_POS]);
  ddl_log_entry->name= &file_entry_buf[DDL_LOG_NAME_POS];
  inx= DDL_LOG_NAME_POS + global_ddl_log.name_len;
  ddl_log_entry->from_name= &file_entry_buf[inx];
  inx+= global_ddl_log.name_len;
  ddl_log_entry->handler_name= &file_entry_buf[inx];
  if (ddl_log_entry->action_type == DDL_LOG_EXCHANGE_ACTION)
  {
    inx+= global_ddl_log.name_len;
    ddl_log_entry->tmp_name= &file_entry_buf[inx];
  }
  else
    ddl_log_entry->tmp_name= NULL;
}


/**
  Read a ddl log entry.

  Read a specified entry in the ddl log.

  @param read_entry               Number of entry to read
  @param[out] ddl_log_entry       Information from entry

  @return Operation status
    @retval TRUE                     Error
    @retval FALSE                    Success
*/

static bool read_ddl_log_entry(uint read_entry, DDL_LOG_ENTRY *ddl_log_entry)
{
  DBUG_ENTER("read_ddl_log_entry");

  if (read_ddl_log_file_entry(read_entry))
  {
    DBUG_RETURN(TRUE);
  }
  set_ddl_log_entry_from_global(ddl_log_entry, read_entry);
  DBUG_RETURN(FALSE);
}


/**
  Initialise ddl log.

  Write the header of the ddl log file and length of names. Also set
  number of entries to zero.

  @return Operation status
    @retval TRUE                     Error
    @retval FALSE                    Success
*/

static bool init_ddl_log()
{
  char file_name[FN_REFLEN];
  DBUG_ENTER("init_ddl_log");

  if (global_ddl_log.inited)
    goto end;

  global_ddl_log.io_size= IO_SIZE;
  global_ddl_log.name_len= FN_REFLEN;
  create_ddl_log_file_name(file_name);
  if ((global_ddl_log.file_id= mysql_file_create(key_file_global_ddl_log,
                                                 file_name, CREATE_MODE,
                                                 O_RDWR | O_TRUNC,
                                                 MYF(MY_WME))) < 0)
  {
    /* Couldn't create ddl log file, this is serious error */
    sql_print_error("Failed to open ddl log file");
    DBUG_RETURN(TRUE);
  }
  global_ddl_log.inited= TRUE;
  if (write_ddl_log_header())
  {
    (void) mysql_file_close(global_ddl_log.file_id, MYF(MY_WME));
    global_ddl_log.inited= FALSE;
    DBUG_RETURN(TRUE);
  }

end:
  DBUG_RETURN(FALSE);
}


/**
  Sync ddl log file.

  @return Operation status
    @retval TRUE        Error
    @retval FALSE       Success
*/

static bool sync_ddl_log_no_lock()
{
  DBUG_ENTER("sync_ddl_log_no_lock");

  mysql_mutex_assert_owner(&LOCK_gdl);
  if ((!global_ddl_log.recovery_phase) &&
      init_ddl_log())
  {
    DBUG_RETURN(TRUE);
  }
  DBUG_RETURN(sync_ddl_log_file());
}


/**
  @brief Deactivate an individual entry.

  @details For complex rename operations we need to deactivate individual
  entries.

  During replace operations where we start with an existing table called
  t1 and a replacement table called t1#temp or something else and where
  we want to delete t1 and rename t1#temp to t1 this is not possible to
  do in a safe manner unless the ddl log is informed of the phases in
  the change.

  Delete actions are 1-phase actions that can be ignored immediately after
  being executed.
  Rename actions from x to y is also a 1-phase action since there is no
  interaction with any other handlers named x and y.
  Replace action where drop y and x -> y happens needs to be a two-phase
  action. Thus the first phase will drop y and the second phase will
  rename x -> y.

  @param entry_no     Entry position of record to change

  @return Operation status
    @retval TRUE      Error
    @retval FALSE     Success
*/

static bool deactivate_ddl_log_entry_no_lock(uint entry_no)
{
  uchar *file_entry_buf= (uchar*)global_ddl_log.file_entry_buf;
  DBUG_ENTER("deactivate_ddl_log_entry_no_lock");

  mysql_mutex_assert_owner(&LOCK_gdl);
  if (!read_ddl_log_file_entry(entry_no))
  {
    if (file_entry_buf[DDL_LOG_ENTRY_TYPE_POS] == DDL_LOG_ENTRY_CODE)
    {
      /*
        Log entry, if complete mark it done (IGNORE).
        Otherwise increase the phase by one.
      */
      if (file_entry_buf[DDL_LOG_ACTION_TYPE_POS] == DDL_LOG_DELETE_ACTION ||
          file_entry_buf[DDL_LOG_ACTION_TYPE_POS] == DDL_LOG_RENAME_ACTION ||
          (file_entry_buf[DDL_LOG_ACTION_TYPE_POS] == DDL_LOG_REPLACE_ACTION &&
           file_entry_buf[DDL_LOG_PHASE_POS] == 1) ||
          (file_entry_buf[DDL_LOG_ACTION_TYPE_POS] == DDL_LOG_EXCHANGE_ACTION &&
           file_entry_buf[DDL_LOG_PHASE_POS] >= EXCH_PHASE_TEMP_TO_FROM))
        file_entry_buf[DDL_LOG_ENTRY_TYPE_POS]= DDL_IGNORE_LOG_ENTRY_CODE;
      else if (file_entry_buf[DDL_LOG_ACTION_TYPE_POS] == DDL_LOG_REPLACE_ACTION)
      {
        DBUG_ASSERT(file_entry_buf[DDL_LOG_PHASE_POS] == 0);
        file_entry_buf[DDL_LOG_PHASE_POS]= 1;
      }
      else if (file_entry_buf[DDL_LOG_ACTION_TYPE_POS] == DDL_LOG_EXCHANGE_ACTION)
      {
        DBUG_ASSERT(file_entry_buf[DDL_LOG_PHASE_POS] <=
                                                 EXCH_PHASE_FROM_TO_NAME);
        file_entry_buf[DDL_LOG_PHASE_POS]++;
      }
      else
      {
        DBUG_ASSERT(0);
      }
      if (write_ddl_log_file_entry(entry_no))
      {
        sql_print_error("Error in deactivating log entry. Position = %u",
                        entry_no);
        DBUG_RETURN(TRUE);
      }
    }
  }
  else
  {
    sql_print_error("Failed in reading entry before deactivating it");
    DBUG_RETURN(TRUE);
  }
  DBUG_RETURN(FALSE);
}

/**
  Convert file path to db + tablename.

  Basically reverse of build_table_name()/tablename_to_filename().

  @param[in]  path       db/tablename in file name safe coding
  @param[out] db         db in system charset (size >= NAME_LEN)
  @param[out] table_name table name in system charset (size >= NAME_LEN)

  @return false if success, else true.
*/

static bool path_to_db_and_table_name(const char *path,
                                      char *db,
                                      char *table_name)
{
  char buf[FN_REFLEN + 1];
  size_t len= strlen(path);
  uint errors;
  memcpy(buf, path, len + 1);
  char *ptr= strrchr(buf, FN_LIBCHAR);
  DBUG_ASSERT(ptr);
  *ptr= '\0';
  ptr++;
  if (!strncmp(ptr, tmp_file_prefix, tmp_file_prefix_length))
  {
    if (strlen(ptr) >= NAME_LEN)
      return true;
    /* Generated "#sql..." with no non-safe file name characters. */
    strcpy(table_name, ptr);
  }
  else
  {
    /* Convert to system charset. */
    if (!strconvert(&my_charset_filename,
                    ptr,
                    system_charset_info,
                    table_name,
                    NAME_LEN,
                    &errors) ||
        errors)
    {
      return true;
    }
  }
  ptr= strrchr(buf, FN_LIBCHAR);
  DBUG_ASSERT(ptr);
  ptr++;
  /* Always convert db. */
  if (!strconvert(&my_charset_filename,
                  ptr,
                  system_charset_info,
                  db,
                  NAME_LEN,
                  &errors) ||
      errors)
  {
    return true;
  }
  return false;
}

/**
  Execute one action in a ddl log entry

  @param thd
  @param ddl_log_entry              Information in action entry to execute

  @return Operation status
    @retval TRUE                       Error
    @retval FALSE                      Success
*/

static bool execute_ddl_log_action(THD *thd, DDL_LOG_ENTRY *ddl_log_entry)
{
  bool frm_action= FALSE;
  LEX_STRING handler_name;
  handler *file= NULL;
  MEM_ROOT mem_root;
  int error= TRUE;
  char to_path[FN_REFLEN];
  char from_path[FN_REFLEN];
  char *par_ext= (char*)".par";
  handlerton *hton;
  DBUG_ENTER("execute_ddl_log_action");

  mysql_mutex_assert_owner(&LOCK_gdl);
  if (ddl_log_entry->entry_type == DDL_IGNORE_LOG_ENTRY_CODE)
  {
    DBUG_RETURN(FALSE);
  }
  DBUG_PRINT("ddl_log",
             ("execute type %c next %u name '%s' from_name '%s' handler '%s'"
              " tmp_name '%s'",
             ddl_log_entry->action_type,
             ddl_log_entry->next_entry,
             ddl_log_entry->name,
             ddl_log_entry->from_name,
             ddl_log_entry->handler_name,
             ddl_log_entry->tmp_name));
  handler_name.str= (char*)ddl_log_entry->handler_name;
  handler_name.length= strlen(ddl_log_entry->handler_name);
  init_sql_alloc(key_memory_gdl, &mem_root, TABLE_ALLOC_BLOCK_SIZE, 0);
  if (!strcmp(ddl_log_entry->handler_name, reg_ext))
    frm_action= TRUE;
  else
  {
    plugin_ref plugin= ha_resolve_by_name(thd, &handler_name, FALSE);
    if (!plugin)
    {
      my_error(ER_ILLEGAL_HA, MYF(0), ddl_log_entry->handler_name);
      goto error;
    }
    hton= plugin_data<handlerton*>(plugin);
    file= get_new_handler((TABLE_SHARE*)0, false, &mem_root, hton);
    if (!file)
    {
      mem_alloc_error(sizeof(handler));
      goto error;
    }
  }
  switch (ddl_log_entry->action_type)
  {
    case DDL_LOG_REPLACE_ACTION:
    case DDL_LOG_DELETE_ACTION:
    {
      if (ddl_log_entry->phase == 0)
      {
        if (frm_action)
        {
          strxmov(to_path, ddl_log_entry->name, par_ext, NullS);
          (void) mysql_file_delete(key_file_partition_ddl_log, to_path, MYF(0));
          // TODO: This should be handled by the new DD (check in mysql_update_dd)
          char db[NAME_LEN + 1];
          char table_name[NAME_LEN + 1];
          if (!path_to_db_and_table_name(ddl_log_entry->name, db, table_name) &&
              !dd::get_dictionary()->is_dd_table_name(db, table_name))
          {
            // Check if table exists
            bool table_exists= false;
            if (dd::table_exists<dd::Table>(thd->dd_client(),
                                            db,
                                            table_name,
                                            &table_exists))
              break;

            if (table_exists)
            {
              if (ddl_log_entry->action_type == DDL_LOG_REPLACE_ACTION)
              {
                char from_db[NAME_LEN + 1];
                char from_table_name[NAME_LEN + 1];

                if (path_to_db_and_table_name(ddl_log_entry->from_name,
                                              from_db,
                                              from_table_name))
                  break;

                table_exists= false;

                if (dd::table_exists<dd::Table>(thd->dd_client(),
                                                from_db,
                                                from_table_name,
                                                &table_exists))
                  break;

                /*
                  If there are both temporary table and original table
                  and we are handling ALTER TABLE ... DROP PARTITION then
                  move triggers from original partitioned table to the
                  temporary table. Moved triggers will be later restored
                  for the original table while calling dd::rename_table
                  in the next alternative DDL_LOG_RENAME_ACTION.
                */
                if (table_exists &&
                    dd::move_triggers(thd, db, table_name,
                                      from_db, from_table_name,
                                      true))
                  break;
              }
              else
              {
                //  Remove table from DD
                if (dd::drop_table<dd::Table>(thd, db, table_name, true))
                  break;
              }
            }
          }
        }
        else
        {
          if ((error= file->ha_delete_table(ddl_log_entry->name, NULL)))
          {
            if (error != ENOENT && error != HA_ERR_NO_SUCH_TABLE)
              break;
          }
        }
        if ((deactivate_ddl_log_entry_no_lock(ddl_log_entry->entry_pos)))
          break;
        (void) sync_ddl_log_no_lock();
        if (ddl_log_entry->action_type == DDL_LOG_DELETE_ACTION)
        {
          error= FALSE;
          break;
        }
      }
      DBUG_ASSERT(ddl_log_entry->action_type == DDL_LOG_REPLACE_ACTION);
      /*
        Fall through and perform the rename action of the replace
        action. We have already indicated the success of the delete
        action in the log entry by stepping up the phase.
      */
    }
    case DDL_LOG_RENAME_ACTION:
    {
      if (frm_action)
      {
        // TODO: This should be handled by the new DD (check in mysql_update_dd)
        char db[NAME_LEN + 1];
        char table_name[NAME_LEN + 1];
        char from_db[NAME_LEN + 1];
        char from_table_name[NAME_LEN + 1];
        if (!path_to_db_and_table_name(ddl_log_entry->name, db, table_name) &&
            !path_to_db_and_table_name(ddl_log_entry->from_name,
                                       from_db,
                                       from_table_name) &&
            !dd::get_dictionary()->is_dd_table_name(db, table_name))
        {
          // Check if table exists
          bool table_exists= false;
          if (dd::table_exists<dd::Table>(thd->dd_client(),
                                          from_db,
                                          from_table_name,
                                          &table_exists))
            break;

          if (table_exists)
          {
            // Rename table from DD
            if (dd::rename_table<dd::Table>(thd,
                                            from_db,
                                            from_table_name,
                                            db,
                                            table_name,
                                            true /* WL7743/TODO to be removed with partitioning SE */))
              break;
          }
        }
        DBUG_ASSERT(strcmp("partition", ddl_log_entry->handler_name));
        strxmov(to_path, ddl_log_entry->name, par_ext, NullS);
        strxmov(from_path, ddl_log_entry->from_name, par_ext, NullS);
        (void) mysql_file_rename(key_file_partition_ddl_log, from_path, to_path, MYF(0));
      }
      else
      {
        if (file->ha_rename_table(ddl_log_entry->from_name,
                                  ddl_log_entry->name,
                                  NULL, NULL))
          break;
      }
      if ((deactivate_ddl_log_entry_no_lock(ddl_log_entry->entry_pos)))
        break;
      (void) sync_ddl_log_no_lock();
      error= FALSE;
      break;
    }
    case DDL_LOG_EXCHANGE_ACTION:
    {
      /* We hold LOCK_gdl, so we can alter global_ddl_log.file_entry_buf */
      char *file_entry_buf= (char*)&global_ddl_log.file_entry_buf;
      /* not yet implemented for frm */
      DBUG_ASSERT(!frm_action);
      /*
        Using a case-switch here to revert all currently done phases,
        since it will fall through until the first phase is undone.
      */
      switch (ddl_log_entry->phase) {
        case EXCH_PHASE_TEMP_TO_FROM:
          /* tmp_name -> from_name possibly done */
          (void) file->ha_rename_table(ddl_log_entry->from_name,
                                       ddl_log_entry->tmp_name,
                                       NULL, NULL);
          /* decrease the phase and sync */
          file_entry_buf[DDL_LOG_PHASE_POS]--;
          if (write_ddl_log_file_entry(ddl_log_entry->entry_pos))
            break;
          if (sync_ddl_log_no_lock())
            break;
          /* fall through */
        case EXCH_PHASE_FROM_TO_NAME:
          /* from_name -> name possibly done */
          (void) file->ha_rename_table(ddl_log_entry->name,
                                       ddl_log_entry->from_name,
                                       NULL, NULL);
          /* decrease the phase and sync */
          file_entry_buf[DDL_LOG_PHASE_POS]--;
          if (write_ddl_log_file_entry(ddl_log_entry->entry_pos))
            break;
          if (sync_ddl_log_no_lock())
            break;
          /* fall through */
        case EXCH_PHASE_NAME_TO_TEMP:
          /* name -> tmp_name possibly done */
          (void) file->ha_rename_table(ddl_log_entry->tmp_name,
                                       ddl_log_entry->name,
                                       NULL, NULL);
          /* disable the entry and sync */
          file_entry_buf[DDL_LOG_ENTRY_TYPE_POS]= DDL_IGNORE_LOG_ENTRY_CODE;
          if (write_ddl_log_file_entry(ddl_log_entry->entry_pos))
            break;
          if (sync_ddl_log_no_lock())
            break;
          error= FALSE;
          break;
        default:
          DBUG_ASSERT(0);
          break;
      }

      break;
    }
    default:
      DBUG_ASSERT(0);
      break;
  }
  delete file;
error:
  free_root(&mem_root, MYF(0)); 
  DBUG_RETURN(error);
}


/**
  Get a free entry in the ddl log

  @param[out] active_entry     A ddl log memory entry returned
  @param write_header

  @return Operation status
    @retval TRUE               Error
    @retval FALSE              Success
*/

static bool get_free_ddl_log_entry(DDL_LOG_MEMORY_ENTRY **active_entry,
                                   bool *write_header)
{
  DDL_LOG_MEMORY_ENTRY *used_entry;
  DDL_LOG_MEMORY_ENTRY *first_used= global_ddl_log.first_used;
  DBUG_ENTER("get_free_ddl_log_entry");

  if (global_ddl_log.first_free == NULL)
  {
    if (!(used_entry= (DDL_LOG_MEMORY_ENTRY*)my_malloc(key_memory_DDL_LOG_MEMORY_ENTRY,
                              sizeof(DDL_LOG_MEMORY_ENTRY), MYF(MY_WME))))
    {
      sql_print_error("Failed to allocate memory for ddl log free list");
      DBUG_RETURN(TRUE);
    }
    global_ddl_log.num_entries++;
    used_entry->entry_pos= global_ddl_log.num_entries;
    *write_header= TRUE;
  }
  else
  {
    used_entry= global_ddl_log.first_free;
    global_ddl_log.first_free= used_entry->next_log_entry;
    *write_header= FALSE;
  }
  /*
    Move from free list to used list
  */
  used_entry->next_log_entry= first_used;
  used_entry->prev_log_entry= NULL;
  used_entry->next_active_log_entry= NULL;
  global_ddl_log.first_used= used_entry;
  if (first_used)
    first_used->prev_log_entry= used_entry;

  *active_entry= used_entry;
  DBUG_RETURN(FALSE);
}


/**
  Execute one entry in the ddl log.
  
  Executing an entry means executing a linked list of actions.

  @param thd
  @param first_entry           Reference to first action in entry

  @return Operation status
    @retval TRUE               Error
    @retval FALSE              Success
*/

static bool execute_ddl_log_entry_no_lock(THD *thd, uint first_entry)
{
  DDL_LOG_ENTRY ddl_log_entry;
  uint read_entry= first_entry;
  bool error= false;
  DBUG_ENTER("execute_ddl_log_entry_no_lock");

  mysql_mutex_assert_owner(&LOCK_gdl);
  do
  {
    if (read_ddl_log_entry(read_entry, &ddl_log_entry))
    {
      /* Write to error log and continue with next log entry */
      sql_print_error("Failed to read entry = %u from ddl log",
                      read_entry);
      error= true;
      break;
    }
    DBUG_ASSERT(ddl_log_entry.entry_type == DDL_LOG_ENTRY_CODE ||
                ddl_log_entry.entry_type == DDL_IGNORE_LOG_ENTRY_CODE);

    if ((error= execute_ddl_log_action(thd, &ddl_log_entry)))
    {
      /* Write to error log and continue with next log entry */
      // TODO: More verbose error message, at least the content of the entry.
      sql_print_error("Failed to execute action for entry = %u from ddl log",
                      read_entry);
      error= true;
      break;
    }
    read_entry= ddl_log_entry.next_entry;
  } while (read_entry);
  DBUG_RETURN(error);
}


/*
  External interface methods for the DDL log Module
  ---------------------------------------------------
*/

/**
  Write a ddl log entry.

  A careful write of the ddl log is performed to ensure that we can
  handle crashes occurring during CREATE and ALTER TABLE processing.

  @param ddl_log_entry         Information about log entry
  @param[out] active_entry     Entry information written into   

  @return Operation status
    @retval TRUE               Error
    @retval FALSE              Success
*/

bool write_ddl_log_entry(DDL_LOG_ENTRY *ddl_log_entry,
                         DDL_LOG_MEMORY_ENTRY **active_entry)
{
  bool error, write_header;
  DBUG_ENTER("write_ddl_log_entry");

  mysql_mutex_assert_owner(&LOCK_gdl);
  if (init_ddl_log())
  {
    DBUG_RETURN(TRUE);
  }
  set_global_from_ddl_log_entry(ddl_log_entry);
  if (get_free_ddl_log_entry(active_entry, &write_header))
  {
    DBUG_RETURN(TRUE);
  }
  error= FALSE;
  DBUG_PRINT("ddl_log",
             ("write type %c next %u name '%s' from_name '%s' handler '%s'"
              " tmp_name '%s'",
             global_ddl_log.file_entry_buf[DDL_LOG_ACTION_TYPE_POS],
             ddl_log_entry->next_entry,
             &global_ddl_log.file_entry_buf[DDL_LOG_NAME_POS],
             &global_ddl_log.file_entry_buf[DDL_LOG_NAME_POS
                                            + FN_REFLEN],
             &global_ddl_log.file_entry_buf[DDL_LOG_NAME_POS
                                            + (2*FN_REFLEN)],
             &global_ddl_log.file_entry_buf[DDL_LOG_NAME_POS
                                            + (3*FN_REFLEN)]));
  if (write_ddl_log_file_entry((*active_entry)->entry_pos))
  {
    error= TRUE;
    sql_print_error("Failed to write entry_no = %u",
                    (*active_entry)->entry_pos);
  }
  if (write_header && !error)
  {
    (void) sync_ddl_log_no_lock();
    if (write_ddl_log_header())
      error= TRUE;
  }
  if (error)
    release_ddl_log_memory_entry(*active_entry);
  DBUG_RETURN(error);
}


/**
  @brief Write final entry in the ddl log.

  @details This is the last write in the ddl log. The previous log entries
  have already been written but not yet synched to disk.
  We write a couple of log entries that describes action to perform.
  This entries are set-up in a linked list, however only when a first
  execute entry is put as the first entry these will be executed.
  This routine writes this first.

  @param first_entry               First entry in linked list of entries
                                   to execute, if 0 = NULL it means that
                                   the entry is removed and the entries
                                   are put into the free list.
  @param complete                  Flag indicating we are simply writing
                                   info about that entry has been completed
  @param[in,out] active_entry      Entry to execute, 0 = NULL if the entry
                                   is written first time and needs to be
                                   returned. In this case the entry written
                                   is returned in this parameter

  @return Operation status
    @retval TRUE                   Error
    @retval FALSE                  Success
*/ 

bool write_execute_ddl_log_entry(uint first_entry,
                                 bool complete,
                                 DDL_LOG_MEMORY_ENTRY **active_entry)
{
  bool write_header= FALSE;
  char *file_entry_buf= (char*)global_ddl_log.file_entry_buf;
  DBUG_ENTER("write_execute_ddl_log_entry");

  mysql_mutex_assert_owner(&LOCK_gdl);
  if (init_ddl_log())
  {
    DBUG_RETURN(TRUE);
  }
  if (!complete)
  {
    /*
      We haven't synched the log entries yet, we synch them now before
      writing the execute entry. If complete is true we haven't written
      any log entries before, we are only here to write the execute
      entry to indicate it is done.
    */
    (void) sync_ddl_log_no_lock();
    file_entry_buf[DDL_LOG_ENTRY_TYPE_POS]= (char)DDL_LOG_EXECUTE_CODE;
  }
  else
    file_entry_buf[DDL_LOG_ENTRY_TYPE_POS]= (char)DDL_IGNORE_LOG_ENTRY_CODE;
  file_entry_buf[DDL_LOG_ACTION_TYPE_POS]= 0; /* Ignored for execute entries */
  file_entry_buf[DDL_LOG_PHASE_POS]= 0;
  int4store(&file_entry_buf[DDL_LOG_NEXT_ENTRY_POS], first_entry);
  file_entry_buf[DDL_LOG_NAME_POS]= 0;
  file_entry_buf[DDL_LOG_NAME_POS + FN_REFLEN]= 0;
  file_entry_buf[DDL_LOG_NAME_POS + 2*FN_REFLEN]= 0;
  if (!(*active_entry))
  {
    if (get_free_ddl_log_entry(active_entry, &write_header))
    {
      DBUG_RETURN(TRUE);
    }
    write_header= TRUE;
  }
  if (write_ddl_log_file_entry((*active_entry)->entry_pos))
  {
    sql_print_error("Error writing execute entry in ddl log");
    release_ddl_log_memory_entry(*active_entry);
    DBUG_RETURN(TRUE);
  }
  (void) sync_ddl_log_no_lock();
  if (write_header)
  {
    if (write_ddl_log_header())
    {
      release_ddl_log_memory_entry(*active_entry);
      DBUG_RETURN(TRUE);
    }
  }
  DBUG_RETURN(FALSE);
}


/**
  Deactivate an individual entry.

  @details see deactivate_ddl_log_entry_no_lock.

  @param entry_no     Entry position of record to change

  @return Operation status
    @retval TRUE      Error
    @retval FALSE     Success
*/

bool deactivate_ddl_log_entry(uint entry_no)
{
  bool error;
  DBUG_ENTER("deactivate_ddl_log_entry");

  mysql_mutex_lock(&LOCK_gdl);
  error= deactivate_ddl_log_entry_no_lock(entry_no);
  mysql_mutex_unlock(&LOCK_gdl);
  DBUG_RETURN(error);
}


/**
  Release a log memory entry.
  @param log_entry                Log memory entry to release
*/

void release_ddl_log_memory_entry(DDL_LOG_MEMORY_ENTRY *log_entry)
{
  DDL_LOG_MEMORY_ENTRY *first_free= global_ddl_log.first_free;
  DDL_LOG_MEMORY_ENTRY *next_log_entry= log_entry->next_log_entry;
  DDL_LOG_MEMORY_ENTRY *prev_log_entry= log_entry->prev_log_entry;
  DBUG_ENTER("release_ddl_log_memory_entry");

  mysql_mutex_assert_owner(&LOCK_gdl);
  global_ddl_log.first_free= log_entry;
  log_entry->next_log_entry= first_free;

  if (prev_log_entry)
    prev_log_entry->next_log_entry= next_log_entry;
  else
    global_ddl_log.first_used= next_log_entry;
  if (next_log_entry)
    next_log_entry->prev_log_entry= prev_log_entry;
  DBUG_VOID_RETURN;
}


/**
  Execute one entry in the ddl log.
  
  Executing an entry means executing a linked list of actions.

  @param thd
  @param first_entry           Reference to first action in entry

  @return Operation status
    @retval TRUE               Error
    @retval FALSE              Success
*/

bool execute_ddl_log_entry(THD *thd, uint first_entry)
{
  bool error;
  DBUG_ENTER("execute_ddl_log_entry");

  mysql_mutex_lock(&LOCK_gdl);
  error= execute_ddl_log_entry_no_lock(thd, first_entry);
  mysql_mutex_unlock(&LOCK_gdl);
  DBUG_RETURN(error);
}


/**
  Close the ddl log.
*/

static void close_ddl_log()
{
  DBUG_ENTER("close_ddl_log");
  if (global_ddl_log.file_id >= 0)
  {
    (void) mysql_file_close(global_ddl_log.file_id, MYF(MY_WME));
    global_ddl_log.file_id= (File) -1;
  }
  DBUG_VOID_RETURN;
}


/**
  Execute the ddl log at recovery of MySQL Server.
*/

void execute_ddl_log_recovery()
{
  uint num_entries, i;
  THD *thd;
  DDL_LOG_ENTRY ddl_log_entry;
  char file_name[FN_REFLEN];
  static char recover_query_string[]= "INTERNAL DDL LOG RECOVER IN PROGRESS";
  DBUG_ENTER("execute_ddl_log_recovery");

  /*
    Initialise global_ddl_log struct
  */
  memset(global_ddl_log.file_entry_buf, 0, sizeof(global_ddl_log.file_entry_buf));
  global_ddl_log.inited= FALSE;
  global_ddl_log.recovery_phase= TRUE;
  global_ddl_log.io_size= IO_SIZE;
  global_ddl_log.file_id= (File) -1;

  /*
    To be able to run this from boot, we allocate a temporary THD
  */
  if (!(thd=new THD))
    DBUG_VOID_RETURN;
  thd->thread_stack= (char*) &thd;
  thd->store_globals();
  // Mark this as a system thread to skip metadata lock checks in the DD.
  thd->system_thread= SYSTEM_THREAD_DDL_LOG_RECOVERY;

  thd->set_query(recover_query_string, strlen(recover_query_string));

  /*
    Prevent InnoDB from automatically committing InnoDB transaction
    each time data-dictionary tables are closed after being updated.
  */
  thd->variables.option_bits&= ~OPTION_AUTOCOMMIT;
  thd->variables.option_bits|= OPTION_NOT_AUTOCOMMIT;

  /* this also initialize LOCK_gdl */
  num_entries= read_ddl_log_header();
  mysql_mutex_lock(&LOCK_gdl);
  for (i= 1; i < num_entries + 1; i++)
  {
    if (read_ddl_log_entry(i, &ddl_log_entry))
    {
      sql_print_error("Failed to read entry no = %u from ddl log", i);
      continue;
    }
    if (ddl_log_entry.entry_type == DDL_LOG_EXECUTE_CODE)
    {
      if (execute_ddl_log_entry_no_lock(thd, ddl_log_entry.next_entry))
      {
        /* Real unpleasant scenario but we continue anyways.  */
        continue;
      }
    }
  }
  close_ddl_log();
  create_ddl_log_file_name(file_name);
  (void) mysql_file_delete(key_file_global_ddl_log, file_name, MYF(0));
  global_ddl_log.recovery_phase= FALSE;
  mysql_mutex_unlock(&LOCK_gdl);
  thd->reset_query();
  delete thd;
  DBUG_VOID_RETURN;
}


/**
  Release all memory allocated to the ddl log.
*/

void release_ddl_log()
{
  DDL_LOG_MEMORY_ENTRY *free_list;
  DDL_LOG_MEMORY_ENTRY *used_list;
  DBUG_ENTER("release_ddl_log");

  if (!global_ddl_log.do_release)
    DBUG_VOID_RETURN;

  mysql_mutex_lock(&LOCK_gdl);
  free_list= global_ddl_log.first_free;
  used_list= global_ddl_log.first_used;
  while (used_list)
  {
    DDL_LOG_MEMORY_ENTRY *tmp= used_list->next_log_entry;
    my_free(used_list);
    used_list= tmp;
  }
  while (free_list)
  {
    DDL_LOG_MEMORY_ENTRY *tmp= free_list->next_log_entry;
    my_free(free_list);
    free_list= tmp;
  }
  close_ddl_log();
  global_ddl_log.inited= 0;
  mysql_mutex_unlock(&LOCK_gdl);
  mysql_mutex_destroy(&LOCK_gdl);
  global_ddl_log.do_release= false;
  DBUG_VOID_RETURN;
}


/*
---------------------------------------------------------------------------

  END MODULE DDL log
  --------------------

---------------------------------------------------------------------------
*/


/**
  For a regular table: create table definition in the Data Dictionary.
  For a temporary table: create a dd::Table-object specifying the table
  definition, but do not put it into the Data Dictionary. The created
  dd::Table-instance is returned via tmp_table_def out-parameter.

  @param thd           Thread handler
  @param path          Name of file (including database)
  @param db            Data base name
  @param table_name    Table name
  @param create_info   create info parameters
  @param create_fields Fields to create
  @param keys          number of keys to create
  @param key_info      Keys to create
  @param fk_keys       Number of foreign keys to create
  @param fk_key_info   Foreign keys to create
  @param file          Handler to use
  @param no_ha_table   Indicates that only definitions needs to be created
                       and not a table in the storage engine.
  @param keys_onoff    Enable or disable keys.
  @param[out] tmp_table_def  Placeholder for data-dictionary object for
                             temporary table which was created. It will
                             contain NULL for regular tables.
  @param[out] post_ddl_ht    Set to handlerton for table's SE, if this SE
                             supports atomic DDL, so caller can call SE
                             post DDL hook after committing transaction.

  @retval false  ok
  @retval true   error
*/

static bool rea_create_table(THD *thd, const char *path,
                             const char *db, const char *table_name,
                             HA_CREATE_INFO *create_info,
                             List<Create_field> &create_fields,
                             uint keys, KEY *key_info,
                             Alter_info::enum_enable_or_disable keys_onoff,
                             uint fk_keys, FOREIGN_KEY *fk_key_info,
                             handler *file, bool no_ha_table,
                             dd::Table **tmp_table_def,
                             handlerton **post_ddl_ht)
{
  DBUG_ENTER("rea_create_table");

  std::unique_ptr<dd::Table> table_ptr(nullptr);

  *tmp_table_def= NULL;

  // Add table details into new DD, both for user tables and dd tables
  if (create_info->options & HA_LEX_CREATE_TMP_TABLE)
  {
    table_ptr= dd::create_tmp_table(thd, db, table_name,
                                    create_info, create_fields,
                                    key_info, keys, keys_onoff, file);
    if (!table_ptr)
      DBUG_RETURN(true);
  }
  else
  {
    /*
      Don't store SDI if engine supports atomic DDL. We would have to store
      it once again anyway after SE updates dd::Table object during call
      to handler::create() method. Also storage of SDIs in InnoDB can't work
      correctly until SE adjusts some attributes.
    */
    table_ptr= dd::create_table(thd, db, table_name,
                                create_info,
                                create_fields,
                                key_info,
                                keys,
                                keys_onoff,
                                fk_key_info,
                                fk_keys,
                                file,
                                !(create_info->db_type->flags &
                                  HTON_SUPPORTS_ATOMIC_DDL),
                                !(create_info->db_type->flags &
                                  HTON_SUPPORTS_ATOMIC_DDL));
    if (!table_ptr)
      DBUG_RETURN(true);
  }

  if (thd->variables.keep_files_on_create)
    create_info->options|= HA_CREATE_KEEP_FILES;

  if (file->ha_create_handler_files(path, NULL, CHF_CREATE_FLAG,
                                    create_info))
    goto err;

  if (!no_ha_table)
  {
    if ((create_info->db_type->flags & HTON_SUPPORTS_ATOMIC_DDL) &&
        create_info->db_type->post_ddl)
      *post_ddl_ht= create_info->db_type;

    if(ha_create_table(thd, path, db, table_name, create_info,
                       false, false, table_ptr.get(), false))
    {
      (void) file->ha_create_handler_files(path, NULL, CHF_DELETE_FLAG,
                                           create_info);
      goto err;
    }
  }

  if (create_info->options & HA_LEX_CREATE_TMP_TABLE)
    *tmp_table_def= table_ptr.release();

  DBUG_RETURN(false);

err:
  /*
    Remove table from data-dictionary if it was added and rollback
    won't do this automatically.
  */
  if (!(create_info->options & HA_LEX_CREATE_TMP_TABLE ||
        create_info->db_type->flags & HTON_SUPPORTS_ATOMIC_DDL))
  {
    /*
      Creation of Dictionary tables may fail inside SE if there is
      already an entry for the table with the same name as dictionary
      table in InnoDB dictionary. This might happen during upgrade from
      5.7 or debug scenarios in current server.

      In this case, DD entry and DD cache will not be cleared here.
      Dictionary system will try to delete all dictionary tables.
    */
    if (dd_upgrade_flag &&
        dd::get_dictionary()->is_dd_table_name(db, table_name))
    {
      DBUG_RETURN(true);
    }

    /*
      We ignore error from dd_drop_table() as we anyway
      return 'true' failure below.
    */
    (void) dd::drop_table<dd::Table>(thd, db, table_name, true);
  }

  DBUG_RETURN(true);
} /* rea_create_table */


/**
   @brief construct a temporary shadow file name.

   @details Make a shadow file name used by ALTER TABLE to construct the
   modified table (with keeping the original). The modified table is then
   moved back as original table. The name must start with the temp file
   prefix so it gets filtered out by table files listing routines. 
    
   @param[out] buff      buffer to receive the constructed name
   @param      bufflen   size of buff
   @param      lpt       alter table data structure

   @retval     path length
*/

size_t build_table_shadow_filename(char *buff, size_t bufflen,
                                   ALTER_PARTITION_PARAM_TYPE *lpt)
{
  char tmp_name[FN_REFLEN];
  my_snprintf(tmp_name, sizeof(tmp_name), "%s_p_%lx_%lx",
              tmp_file_prefix, current_pid,
              lpt->thd->thread_id());
  return build_table_filename(buff, bufflen, lpt->db, tmp_name, "", FN_IS_TMP);
}


/*
  SYNOPSIS
    mysql_update_dd()
    lpt                    Struct carrying many parameters needed for this
                           method
    flags                  Flags as defined below
      WFRM_PACK_FRM             If set we should pack the frm file and delete
                                the frm file

  RETURN VALUES
    TRUE                   Error
    FALSE                  Success

  DESCRIPTION
    A support method that creates a new version of the table defintion in
    the data dictionary and a new par file. In this process it regenerates
    the partition data.
*/

bool mysql_update_dd(ALTER_PARTITION_PARAM_TYPE *lpt, uint flags)
{
  /*
    Prepare table to prepare for writing a new frm file where the
    partitions in add/drop state have temporarily changed their state
    We set tmp_table to avoid get errors on naming of primary key index.
  */
  int error= 0;
  char shadow_path[FN_REFLEN+1];
  char *shadow_name;
  char *part_syntax_buf;
  uint syntax_len;
  DBUG_ENTER("mysql_update_dd");
  partition_info *old_part_info= lpt->table->part_info;
  FOREIGN_KEY *not_used1= NULL;
  uint not_used2= 0;

  /*
    Build shadow frm file name
  */
  build_table_shadow_filename(shadow_path, sizeof(shadow_path) - 1, lpt);
  shadow_name= strrchr(shadow_path, FN_LIBCHAR);
  shadow_name++;
  DBUG_ASSERT(shadow_name);
  if (flags & WSDI_WRITE_SHADOW)
  {
    if (mysql_prepare_create_table(lpt->thd,
                                   lpt->table_name,
                                   lpt->create_info,
                                   lpt->alter_info,
                                   lpt->table->file,
                                   &lpt->key_info_buffer,
                                   &lpt->key_count,
                                   &not_used1,
                                   &not_used2,
                                   NULL,
                                   0,
                                   /*select_field_count*/ 0))
    {
      DBUG_RETURN(TRUE);
    }
    {
      partition_info *part_info= lpt->part_info;
      if (part_info)
      {
        sql_mode_t sql_mode_backup= lpt->thd->variables.sql_mode;
        lpt->thd->variables.sql_mode&= ~(MODE_ANSI_QUOTES);
        part_syntax_buf= generate_partition_syntax(part_info,
                                                   &syntax_len,
                                                   TRUE, TRUE,
                                                   lpt->create_info,
                                                   &lpt->alter_info->create_list,
                                                   NULL);
        lpt->thd->variables.sql_mode= sql_mode_backup;
        if (part_syntax_buf == NULL)
        {
          DBUG_RETURN(TRUE);
        }
        part_info->part_info_string= part_syntax_buf;
        part_info->part_info_len= syntax_len;
        Partition_handler *part_handler;
        part_handler= lpt->table->file->get_partition_handler();
        part_handler->set_part_info(part_info, false);
      }
    }
    /* Write shadow frm file */
    if (lpt->table->file->ha_create_handler_files(shadow_path, NULL,
                                                  CHF_CREATE_FLAG,
                                                  lpt->create_info))
    {
      DBUG_RETURN(true);
    }
    // Add table details into new DD
    if (!dd::get_dictionary()->is_dd_table_name(lpt->db, shadow_name) &&
        !dd::get_dictionary()->is_dd_table_name(lpt->db, lpt->table_name))
    {
      Alter_info::enum_enable_or_disable keys_onoff=
        ((lpt->alter_info->keys_onoff == Alter_info::LEAVE_AS_IS &&
          lpt->table->file->indexes_are_disabled()) ? Alter_info::DISABLE :
         lpt->alter_info->keys_onoff);

      if (!dd::create_table(lpt->thd,
                            lpt->db,
                            shadow_name,
                            lpt->create_info,
                            lpt->alter_info->create_list,
                            lpt->key_info_buffer,
                            lpt->key_count,
                            keys_onoff,
                            not_used1,
                            not_used2,
                            lpt->table->file,
                            true, true))
      {
        DBUG_RETURN(true);
      }
    }
  }
  if (flags & WSDI_COMPRESS_SDI)
  {
    /*
      We need to compress the serialized dictionary information.
      This is only used for handlers that have the main version of
      the SDI stored in the handler.
    */
    uchar *data;
    size_t length;
    if (create_serialized_meta_data(lpt->db, shadow_name, &data, &length) ||
        compress_serialized_meta_data(data, length, &lpt->pack_frm_data,
                                      &lpt->pack_frm_len))
    {
      my_free(data);
      my_free(lpt->pack_frm_data);
      mem_alloc_error(length);
      DBUG_RETURN(true);
    }
  }

  if (old_part_info)
  {
    Partition_handler *part_handler= lpt->table->file->get_partition_handler();
    part_handler->set_part_info(old_part_info, false);
  }
  DBUG_RETURN(error);
}


/*
  SYNOPSIS
    write_bin_log()
    thd                           Thread object
    clear_error                   is clear_error to be called
    query                         Query to log
    query_length                  Length of query
    is_trans                      if the event changes either
                                  a trans or non-trans engine.

  RETURN VALUES
    NONE

  DESCRIPTION
    Write the binlog if open, routine used in multiple places in this
    file
*/

int write_bin_log(THD *thd, bool clear_error,
                  const char *query, size_t query_length, bool is_trans)
{
  int error= 0;
  if (mysql_bin_log.is_open())
  {
    int errcode= 0;
    if (clear_error)
      thd->clear_error();
    else
      errcode= query_error_code(thd, TRUE);
    error= thd->binlog_query(THD::STMT_QUERY_TYPE,
                             query, query_length, is_trans, FALSE, FALSE,
                             errcode);
  }
  return error;
}


bool lock_trigger_names(THD *thd,
                        TABLE_LIST *tables)
{
  for (TABLE_LIST *table= tables; table;
      table= table->next_global)
  {
    List<LEX_CSTRING> trigger_names;

    if (table->open_type == OT_TEMPORARY_ONLY ||
        (table->open_type == OT_TEMPORARY_OR_BASE &&
         is_temporary_table(table)))
      continue;

    if (dd::load_trigger_names(thd,
                               thd->mem_root,
                               table->db,
                               table->table_name,
                               &trigger_names))
      return true;

    List_iterator_fast<LEX_CSTRING> it(trigger_names);
    LEX_CSTRING *trigger_name;

    while ((trigger_name= it++))
    {
      if (acquire_exclusive_mdl_for_trigger(thd, table->db,
                                            trigger_name->str))
        return true;
    }
  }

  return false;
}


/*
 delete (drop) tables.

  SYNOPSIS
   mysql_rm_table()
   thd			Thread handle
   tables		List of tables to delete
   if_exists		If 1, don't give error if one table doesn't exists

  NOTES
    Will delete all tables that can be deleted and give a compact error
    messages for tables that could not be deleted.
    If a table is in use, we will wait for all users to free the table
    before dropping it

    Wait if global_read_lock (FLUSH TABLES WITH READ LOCK) is set, but
    not if under LOCK TABLES.

  RETURN
    FALSE OK.  In this case ok packet is sent to user
    TRUE  Error

*/

bool mysql_rm_table(THD *thd,TABLE_LIST *tables, my_bool if_exists,
                    my_bool drop_temporary)
{
  bool error;
  Drop_table_error_handler err_handler;
  TABLE_LIST *table;
  /*
    The following flags will be used to check if this statement will be split
  */
  uint have_non_tmp_table= 0;
  uint have_trans_tmp_table= 0;
  uint have_non_trans_tmp_table= 0;
  bool not_used;

  DBUG_ENTER("mysql_rm_table");

  // DROP table is not allowed in the XA_IDLE or XA_PREPARED transaction states.
  if (thd->get_transaction()->xid_state()->check_xa_idle_or_prepared(true))
  {
    DBUG_RETURN(true);
  }

  /* Disable drop of enabled log tables, must be done before name locking */
  for (table= tables; table; table= table->next_local)
  {
    if (query_logger.check_if_log_table(table, true))
    {
      my_error(ER_BAD_LOG_STATEMENT, MYF(0), "DROP");
      DBUG_RETURN(true);
    }
    /*
      Here we are sure that the tmp table exists and will set the flag based on
      table transactional type.
    */
    if (is_temporary_table(table))
    {
      if (table->table->s->tmp_table == TRANSACTIONAL_TMP_TABLE)
        have_trans_tmp_table= 1;
      else if (table->table->s->tmp_table == NON_TRANSACTIONAL_TMP_TABLE)
        have_non_trans_tmp_table= 1;
    }
  }

  if (!drop_temporary)
  {
    if (!thd->locked_tables_mode)
    {
      if (lock_table_names(thd, tables, NULL,
                           thd->variables.lock_wait_timeout, 0) ||
          lock_trigger_names(thd, tables))
        DBUG_RETURN(true);

      for (table= tables; table; table= table->next_local)
      {
        if (is_temporary_table(table))
          continue;

        tdc_remove_table(thd, TDC_RT_REMOVE_ALL, table->db, table->table_name,
                         false);
        /* Here we are sure that a non-tmp table exists */
        have_non_tmp_table= 1;
      }
    }
    else
    {
      for (table= tables; table; table= table->next_local)
        if (is_temporary_table(table))
        {
          /*
            A temporary table.

            Don't try to find a corresponding MDL lock or assign it
            to table->mdl_request.ticket. There can't be metadata
            locks for temporary tables: they are local to the session.

            Later in this function we release the MDL lock only if
            table->mdl_requeset.ticket is not NULL. Thus here we
            ensure that we won't release the metadata lock on the base
            table locked with LOCK TABLES as a side effect of temporary
            table drop.
          */
          DBUG_ASSERT(table->mdl_request.ticket == NULL);
        }
        else
        {
          /*
            Not a temporary table.

            Since 'tables' list can't contain duplicates (this is ensured
            by parser) it is safe to cache pointer to the TABLE instances
            in its elements.
          */
          table->table= find_table_for_mdl_upgrade(thd, table->db,
                                                   table->table_name, false);
          if (!table->table)
            DBUG_RETURN(true);
          table->mdl_request.ticket= table->table->mdl_ticket;

          if (wait_while_table_is_used(thd, table->table, HA_EXTRA_FORCE_REOPEN))
            DBUG_RETURN(true);

          /* Here we are sure that a non-tmp table exists */
          have_non_tmp_table= 1;
        }
    }
  }

  /*
    DROP TABLE statements mixing non-temporary and temporary tables or
    transactional and non-transactional temporary tables are unsafe to execute
    if GTID_NEXT is set to GTID_GROUP because these statements will be split to
    be sent to binlog and there is only one GTID is available to log multiple
    statements.
    See comments in the beginning of mysql_rm_table_no_locks() for more info.
  */
  if (thd->variables.gtid_next.type == GTID_GROUP &&
      (have_non_tmp_table + have_trans_tmp_table +
       have_non_trans_tmp_table > 1))
  {
    DBUG_PRINT("err",("have_non_tmp_table: %d, have_trans_tmp_table: %d, "
                      "have_non_trans_tmp_table: %d", have_non_tmp_table,
                      have_trans_tmp_table, have_non_trans_tmp_table));
    my_error(ER_GTID_UNSAFE_BINLOG_SPLITTABLE_STATEMENT_AND_GTID_GROUP, MYF(0));
    DBUG_RETURN(true);
  }

  std::set<handlerton*> post_ddl_htons;

  /* mark for close and remove all cached entries */
  thd->push_internal_handler(&err_handler);
  error= mysql_rm_table_no_locks(thd, tables, if_exists, drop_temporary,
                                 false, &not_used, &post_ddl_htons, nullptr);
  thd->pop_internal_handler();

  if (!drop_temporary)
  {
    /*
      Under LOCK TABLES we should release meta-data locks on the tables
      which were dropped.

      Leave LOCK TABLES mode if we managed to drop all tables which were
      locked. Additional check for 'non_temp_tables_count' is to avoid
      leaving LOCK TABLES mode if we have dropped only temporary tables.

      WL7743/TODO/QQ: What if we have failed to drop some table in SE
                      supporting atomic DDL? Should not we wait with
                      releasing locks until stmt rollback?
    */
    if (thd->locked_tables_mode)
    {
      if (thd->lock && thd->lock->table_count == 0 &&
          have_non_tmp_table > 0)
      {
        thd->locked_tables_list.unlock_locked_tables(thd);
      }
      else
      {
        for (table= tables; table; table= table->next_local)
        {
          /* Drop locks for all successfully dropped tables. */
          if (table->table == NULL && table->mdl_request.ticket)
          {
            /*
              Under LOCK TABLES we may have several instances of table open
              and locked and therefore have to remove several metadata lock
              requests associated with them.
            */
            thd->mdl_context.release_all_locks_for_name(table->mdl_request.ticket);
          }
        }
      }
    }
  }

  if (error)
    DBUG_RETURN(TRUE);

  if (thd->lex->drop_temporary && thd->in_multi_stmt_transaction_mode())
  {
    /*
      When autocommit is disabled, dropping temporary table sets this flag
      to start transaction in any case (regardless of binlog=on/off,
      binlog format and transactional/non-transactional engine) to make
      behavior consistent.
    */
    thd->server_status|= SERVER_STATUS_IN_TRANS;
  }
  my_ok(thd);
  DBUG_RETURN(FALSE);
}


/**
  Auxiliary function which appends to the string table identifier with proper
  quoting and schema part if necessary.
*/

static void append_table_ident(THD *thd, String *to, const TABLE_LIST *table,
                               bool force_db)
{
  //  Don't write the database name if it is the current one.
  if (thd->db().str == NULL || strcmp(table->db, thd->db().str) != 0
      || force_db)
  {
    append_identifier(thd, to, table->db, table->db_length,
                      system_charset_info, thd->charset());
    to->append(".");
  }
  append_identifier(thd, to, table->table_name, table->table_name_length,
                    system_charset_info, thd->charset());
}


/**
  Auxiliary function which appends to the string schema and table name for
  the table (without quoting).
*/

static void append_table_name(String *to, const TABLE_LIST *table)
{
  to->append(String(table->db, system_charset_info));
  to->append('.');
  to->append(String(table->table_name, system_charset_info));
}

/**
  Execute the drop of a normal or temporary table.

  @param  thd             Thread handler
  @param  tables          Tables to drop
  @param  if_exists       If set, don't give an error if table doesn't exists.
                          In this case we give an warning of level 'NOTE'
  @param  drop_temporary  Only drop temporary tables
  @param  drop_database   This is DROP DATABASE statement. Drop views
                          and handle binary logging in a special way.
  @param[out] dropped_non_atomic Indicates whether we have dropped some tables
                                 in SEs which don't support atomic DDL.
  @param[out] post_ddl_htons     Set of handlertons for tables in SEs supporting
                                 atomic DDL for which post-DDL hook needs to
                                 be called after statement commit or rollback.
  @param[out] dropped_atomic     List of tables in SEs supporting atomic DDL
                                 which we have managed to drop. This parameter
                                 is a workaround used by DROP DATABASE until
                                 WL#7016 is implemented.

  @retval  0  ok
  @retval  1  Error
  @retval -1  Thread was killed

  @note This function assumes that metadata locks have already been taken.
        It is also assumed that the tables have been removed from TDC.

  @note This function assumes that temporary tables to be dropped have
        been pre-opened using corresponding table list elements.

  @todo When logging to the binary log, we should log
        tmp_tables and transactional tables as separate statements if we
        are in a transaction;  This is needed to get these tables into the
        cached binary log that is only written on COMMIT.
        The current code only writes DROP statements that only uses temporary
        tables to the cache binary log.  This should be ok on most cases, but
        not all.
*/

int mysql_rm_table_no_locks(THD *thd, TABLE_LIST *tables, bool if_exists,
                            bool drop_temporary, bool drop_database,
                            bool *dropped_non_atomic,
                            std::set<handlerton*> *post_ddl_htons
#ifndef WORKAROUND_TO_BE_REMOVED_ONCE_WL7016_IS_READY
                            , std::vector<TABLE_LIST*> *dropped_atomic
#endif
                            )
{
  std::vector<TABLE_LIST*> base_atomic_tables;
  std::vector<TABLE_LIST*> base_non_atomic_tables;
  std::vector<TABLE_LIST*> tmp_trans_tables;
  std::vector<TABLE_LIST*> tmp_non_trans_tables;
  std::vector<TABLE_LIST*> nonexistent_tables;
  std::vector<TABLE_LIST*> views;
  bool gtid_group_many_table_groups= false;
  bool gtid_group_single_table_group= false;
  bool default_db_doesnt_exist= false;

  DBUG_ENTER("mysql_rm_table_no_locks");

  /* DROP DATABASE implies if_exists and absence of drop_temporary. */
  DBUG_ASSERT(!drop_database || (if_exists && !drop_temporary));

  *dropped_non_atomic= false;

  /*
    Sort tables into groups according to type of handling they require:

    1) Base tables and views. Further divided into the following groups:

       a) Base tables in storage engines which don't support atomic DDL.

          Their drop can't be rolled back in case of crash or error.
          So we drop each such table individually and write to binlog
          a single-table DROP TABLE statement corresponding to this
          action right after it. This increases chances of SE,
          data-dictionary and binary log being in sync if crash occurs.
          This also handles case of error/statement being killed in
          a natural way - by the time when error occurrs we already
          have logged all drops which were successfull. So we don't
          need to write the whole failed statement with error code
          to binary log.

       b) Base tables in SEs which support atomic DDL.

          Their drop can be rolled back, so we drop them in SE, remove
          from data-dictionary and write corresponding statement to the
          binary log in one atomic transaction all together.

       c) Views.

          Have to be dropped when this function is called as part of
          DROP DATABASE implementation. Dropping them requires
          data-dictionary update only, so can be done atomically
          with b).

       d) Non-existent tables.

          In the absence of IF EXISTS clause cause statement failure.
          We do this check before dropping any tables to get nice atomic
          behavior for most common failure scenario even for tables which
          don't support atomic DDL.

          When IF EXISTS clause is present notes are generated instead of
          error. We assume that non-existing tables support atomic DDL and
          write such tables to binary log together with tables from group b)
          (after all no-op can be rolled back!) to get a nice single DROP
          TABLES statement in the binlog in the default use-case. It is not
          a big problem if this assumption turns out to be false on slave.
          The statement still will be applied correctly (but crash-safeness
          will be sacrificed).

    2) Temporary tables.

       To avoid problems due to shadowing base tables should be always
       binlogged as DROP TEMPORARY TABLE.

       Their drop can't be rolled back even for transactional SEs, on the
       other hand it can't fail once first simple checks are done. So it
       makes sense to drop them after base tables.

       If the current binlog format is row, the IF EXISTS clause needs to be
       appended because one does not know if CREATE TEMPORARY was previously
       written to the binary log.

       Unlike for base tables, it is possible to drop database in which some
       connection has temporary tables open. So we can end-up in situation
       when connection's default database is no more, but still the connection
       has some temporary tables in it. It is possible to drop such tables,
       but we should be careful when binlogging such drop.
       Using "USE db_which_is_no_more;" before DROP TEMPORARY TABLES will
       break replication.

       Temporary tables are further divided into the following groups:

       a) Temporary tables in non-transactional SE
       b) Temporary tables in transactional SE

          DROP TEMPORARY TABLES does not commit an ongoing transaction. So in
          some circumstances we must binlog changes to non-transactional tables
          ahead of transaction, while changes to transactional tables should be
          binlogged as part of transaction.

       c) Non-existent temporary tables.

          Can be non-empty only if DROP TEMPORARY TABLES was used (otherwise
          all non-existent tables go to group 1.d)).

          Similarly to group 1.d) if IF EXISTS clause is absent causes
          statement failure. Otherwise note is generated for each such table.

          The non-existing temporary tables are logged together with
          transactional ones (group 2.b)), if any transactional tables exist
          or if there is only non-existing tables; otherwise are logged
          together with non-transactional ones (group 2.a)).

       This logic ensures that:
       - On master, transactional and non-transactional tables are
         written to different statements.
       - Therefore, slave will never see statements containing both
         transactional and non-transactional temporary tables.
       - Since non-existing temporary tables are logged together with
         whatever type of temporary tables that exist, the slave thus
         writes any statement as just one statement. I.e., the slave
         never splits a statement into two.  This is crucial when GTIDs
         are enabled, since otherwise the statement, which already has
         a GTID, would need two different GTIDs.

    WL7743/TODO/QQ: Consider moving the below loop to auxiliary function.
                    OTOH context is rather big?
  */
  for (TABLE_LIST *table= tables; table; table= table->next_local)
  {
    /*
      Check THD::killed flag, so we can abort potentially lengthy loop.
      This can be relevant for DROP DATABASE, for example.
    */
    if (thd->killed)
      DBUG_RETURN(-1);

    if (table->open_type != OT_BASE_ONLY)
    {
      bool is_trans;

      /* DROP DATABASE doesn't deal with temporary tables. */
      DBUG_ASSERT(!drop_database);

      /*
        prepare_drop_temporary_table may return one of the following error
        codes:
        .  0 - a temporary table was found and can be successfully dropped.
        .  1 - a temporary table was not found.
        . -1 - a temporary table is used by an outer statement.
      */
      int error= prepare_drop_temporary_table(thd, table, &is_trans);

      if (error < 0)
      {
        /* Error was reported already. */
        DBUG_RETURN(1);
      }
      else if (!error)
      {
        if (is_trans)
          tmp_trans_tables.push_back(table);
        else
          tmp_non_trans_tables.push_back(table);
        continue;
      }
      else if (drop_temporary)
      {
        nonexistent_tables.push_back(table);
        continue;
      }
      else
      {
        /*
          Not DROP TEMPORARY and no matching temporary table.
          Continue with base tables.
        */
      }
    }

    dd::cache::Dictionary_client::Auto_releaser releaser(thd->dd_client());
    const dd::Abstract_table *abstract_table_def= NULL;
    if (thd->dd_client()->acquire<dd::Abstract_table>(table->db,
                                                      table->table_name,
                                                      &abstract_table_def))
    {
      /* Error should have been reported by data-dictionary subsystem. */
      DBUG_RETURN(1);
    }

    if (!abstract_table_def)
    {
      // If table is missing try to discover it from some storage engine.
      int result= ha_create_table_from_engine(thd, table->db,
                                              (lower_case_table_names == 2) ?
                                              table->alias :
                                              table->table_name);
      if (result > 0)
      {
        // Error during discovery, error should be reported already.
        DBUG_RETURN(1);
      }
      else if (result == 0)
      {
        // Table was discovered. Re-try to retrieve its definition.
        if (thd->dd_client()->acquire<dd::Abstract_table>(table->db,
                                                          table->table_name,
                                                          &abstract_table_def))
          DBUG_RETURN(1);
      }
      else // result < 0
      {
        // No table was found.
      }
    }

    if (!abstract_table_def)
      nonexistent_tables.push_back(table);
    else if (abstract_table_def->type() == dd::enum_table_type::BASE_TABLE)
    {
      const dd::Table *table_def=
        dynamic_cast<const dd::Table*>(abstract_table_def);

      handlerton *hton;
      if (dd::table_storage_engine(thd, table->db, table->table_name,
                                   table_def, &hton))
        DBUG_RETURN(1);

      if (hton->flags & HTON_SUPPORTS_ATOMIC_DDL)
        base_atomic_tables.push_back(table);
      else
        base_non_atomic_tables.push_back(table);
    }
    else // View
    {
      if (! drop_database)
      {
        /*
          Historically, DROP TABLES treats situation when we have a view
          instead of table to be dropped as non-existent table.
        */
        nonexistent_tables.push_back(table);
      }
      else
        views.push_back(table);
    }
  }

  if (!if_exists && nonexistent_tables.size())
  {
    /*
      No IF EXISTS clause and some non-existing tables.

      Fail before dropping any tables. This gives us nice "atomic" (succeed
      or don't drop anything) behavior for most common failure scenario even
      for tables which don't support atomic DDL.

      Do this check after getting full list of missing tables to produce
      better error message.
    */
    String wrong_tables;

    for (TABLE_LIST *table : nonexistent_tables)
    {
      if (wrong_tables.length())
        wrong_tables.append(',');
      append_table_name(&wrong_tables, table);
    }

    my_error(ER_BAD_TABLE_ERROR, MYF(0), wrong_tables.c_ptr());
    DBUG_RETURN(1);
  }

  /*
    Check early if default database exists. We don't want code responsible
    for dropping temporary tables fail due to this check after some tables
    were dropped already.
  */
  if (thd->db().str != NULL)
  {
    bool exists= false;
    if (dd::schema_exists(thd, thd->db().str, &exists))
      DBUG_RETURN(1);
    default_db_doesnt_exist= !exists;
  }

  if (if_exists && nonexistent_tables.size())
  {
    for (TABLE_LIST *table : nonexistent_tables)
    {
      String tbl_name;
      append_table_name(&tbl_name, table);
      push_warning_printf(thd, Sql_condition::SL_NOTE,
                          ER_BAD_TABLE_ERROR,
                          ER_THD(thd, ER_BAD_TABLE_ERROR),
                          tbl_name.c_ptr());
    }
  }

  if (thd->variables.gtid_next.type == GTID_GROUP)
  {
    /*
      This statement has been assigned GTID.

      In this case we need to take special care about group handling
      and commits, as statement can't be logged/split into several
      statements in this case.

      Two different situations are possible in this case:
      - "normal" when we have one GTID assigned and one group
        to go as single statement to binary logs
      - "awkward" when we have one GTID but several groups or
        several tables in non-atomic base group (1.a).

      Note that when GTID is assigned caller blocks statements which try
      to drop both base and temporary, or different kinds of temporary
      tables.

      WL7743/TODO/QQ: Move this check here?
    */
    if (drop_database)
    {
      if (!base_non_atomic_tables.size())
      {
        /*
          Normal case. This is DROP DATABASE and we don't any tables in SEs
          which don't support atomic DDL. Remaining tables, views, routines
          and events can be dropped atomically and atomically logged as a
          single DROP DATABASE statement by the caller.
        */
        gtid_group_single_table_group= true;
      }
      else
      {
        /*
          Awkward case. We have GTID assigned for DROP DATABASE and it needs
          to drop table in SE which doesn't support atomic DDL.

          Most probably we are replicating from older (pre-5.8) master or tables
          on master and slave have different SEs.
          We try to handle situation in the following way - if the whole statement
          succeeds caller will log all changes as a single DROP DATABASE under
          GTID provided. In case of failure we will emit special error saying
          that statement can't be logged correctly and manual intervention is
          required.
        */
        gtid_group_many_table_groups= true;
      }
    }
    else if (base_non_atomic_tables.size() == 1 &&
             !base_atomic_tables.size() && !views.size() &&
             !nonexistent_tables.size())
    {
      /*
        Normal case. Single base table in SE which don't support atomic DDL
        so it will be logged as a single-table DROP TABLES statement.
        Other groups are empty.
      */
      DBUG_ASSERT(tmp_trans_tables.size() == 0);
      DBUG_ASSERT(tmp_non_trans_tables.size() == 0);
      gtid_group_single_table_group= true;
    }
    else if ((base_atomic_tables.size() || views.size() ||
              (!drop_temporary && nonexistent_tables.size())) &&
             !base_non_atomic_tables.size())

    {
      /*
        Normal case. Several base tables which can be dropped atomically.
        Can be logged as one atomic multi-table DROP TABLES statement.
        Other groups are empty.
      */
      DBUG_ASSERT(tmp_trans_tables.size() == 0);
      DBUG_ASSERT(tmp_non_trans_tables.size() == 0);
      gtid_group_single_table_group= true;
    }
    else if (tmp_trans_tables.size() ||
             (drop_temporary && !tmp_non_trans_tables.size() &&
              nonexistent_tables.size()))
    {
      /*
        Normal case. Some temporary transactional tables (and/or possibly
        some non-existent temporary tables) to be logged as one multi-table
        DROP TEMPORARY TABLES statement.
        Other groups are empty.
      */
      DBUG_ASSERT(!base_non_atomic_tables.size());
      DBUG_ASSERT(!base_atomic_tables.size() && !views.size() &&
                  (drop_temporary || !nonexistent_tables.size()));
      DBUG_ASSERT(tmp_non_trans_tables.size() == 0);
      gtid_group_single_table_group= true;
    }
    else if (tmp_non_trans_tables.size())
    {
      /*
        Normal case. Some temporary non-transactional tables (and possibly
        some non-existent temporary tables) to be logged as one multi-table
        DROP TEMPORARY TABLES statement.
        Other groups are empty.
      */
      DBUG_ASSERT(!base_non_atomic_tables.size());
      DBUG_ASSERT(!base_atomic_tables.size() && !views.size() &&
                  (drop_temporary || !nonexistent_tables.size()));
      DBUG_ASSERT(tmp_trans_tables.size() == 0);
      gtid_group_single_table_group= true;
    }
    else
    {
      /*
        Awkward case. We have several tables from non-atomic group 1.a, or
        tables from both atomic (1.b, 1.c, 1.d) and non-atomic groups.

        Most probably we are replicating from older (pre-5.8) master or tables
        on master and slave have different SEs.
        We try to handle this situation gracefully by writing single multi-table
        DROP TABLES statement including tables from all groups under GTID provided.
        Of course this means that we are not crash-safe in this case. But we can't
        be fully crash-safe in cases when non-atomic tables are involved anyway.

        Note that temporary tables groups still should be empty in this case.
      */
      DBUG_ASSERT(tmp_trans_tables.size() == 0);
      DBUG_ASSERT(tmp_non_trans_tables.size() == 0);
      gtid_group_many_table_groups= true;
    }

  }

  if (base_non_atomic_tables.size())
  {
    /*
      Handle base tables in storage engines which don't support atomic DDL.

      Their drop can't be rolled back in case of crash or error. So we drop
      each such table individually and write to binlog a single-table DROP
      TABLE statement corresponding to this action right after it.
      This increases chances of SE, data-dictionary and binary log being in
      sync if crash occurs.
      This also handles case of error/statement being killed in a natural
      way - by the time when error occurrs we already have logged all drops
      which were successfull. So we don't need to write the whole failed
      statement with error code to binary log.

      Note that we process non-atomic tables before atomic ones in order to
      avoid situations when DROP TABLES for mixed set of tables will fail
      and leave changes to atomic, "transactional" tables around.
    */
    for (TABLE_LIST *table : base_non_atomic_tables)
    {
      char path[FN_REFLEN + 1];

      /* Check that we have an exclusive lock on the table to be dropped. */
      DBUG_ASSERT(thd->mdl_context.owns_equal_or_stronger_lock(MDL_key::TABLE,
                                     table->db, table->table_name,
                                     MDL_EXCLUSIVE));

      /*
        Good point to check if we were killed for this group.
        All previous tables are dropped both in SE and data-dictionary and
        corresponding DROP TABLE statements are written to binary log.
        We didn't do anything for the current table yet.

        WL#7743/TODO/QQ: What if we are in gtid_group_many_table_groups mode
                         should we be immune to kill in this case? Or flush
                         out all tables we have dropped so far. Or report
                         consitency violation?
                         Same question actually applies to all DBUG_RETURN
                         below.
      */
      if (thd->killed)
        DBUG_RETURN(-1);

      thd->add_to_binlog_accessed_dbs(table->db);

      dd::cache::Dictionary_client::Auto_releaser releaser(thd->dd_client());
      const dd::Table *table_def= NULL;
      if (thd->dd_client()->acquire<dd::Table>(table->db, table->table_name,
                                               &table_def))
        DBUG_RETURN(1);

      if (!table_def)
      {
        DBUG_ASSERT(0);
        String tbl_name;
        append_table_name(&tbl_name, table);
        my_error(ER_BAD_TABLE_ERROR, MYF(0), tbl_name.c_ptr());
        DBUG_RETURN(1);
      }

      handlerton *hton;
      if (dd::table_storage_engine(thd, table->db, table->table_name,
                                     table_def, &hton))
      {
        DBUG_ASSERT(0);
        DBUG_RETURN(1);
      }

      if (thd->locked_tables_mode)
      {
        /*
          Under LOCK TABLES we still have table open at this point.
          Close it and remove all instances from Table/Table Definition
          cache.

          For engines which don't support atomic DDL we also remove table
          from Locked_tables_list since after ha_delete_table() is called
          we won't be able to reopen the table even if we will fail later.
        */
        close_all_tables_for_name(thd, table->table->s, true, NULL);
        /*
          Prepare TABLE_LIST element for Query Cache invalidation,
          also marks table as needing MDL release.
        */
        table->table= 0;
      }

      (void) build_table_filename(path, sizeof(path) - 1, table->db,
                                  table->table_name, "",
                                  table->internal_tmp_table ? FN_IS_TMP : 0);

      int error= ha_delete_table(thd, hton, path, table->db, table->table_name,
                                 table_def, !drop_database);

      /*
        Table was present in data-dictionary but is missing in storage engine.
        This situation can occur for SEs which don't support atomic DDL due
        to crashes. Allow table removal from data-dictionary and reporting
        success if IF EXISTS clause was specified.
      */
      if ((error == ENOENT || error == HA_ERR_NO_SUCH_TABLE) && if_exists)
      {
        error= 0;
        thd->clear_error();
      }

      if (error)
      {
        if (error == HA_ERR_ROW_IS_REFERENCED)
          my_error(ER_ROW_IS_REFERENCED, MYF(0));
        else if (error == HA_ERR_TOO_MANY_CONCURRENT_TRXS)
          my_error(HA_ERR_TOO_MANY_CONCURRENT_TRXS, MYF(0));
        else
        {
          String tbl_name;
          append_table_name(&tbl_name, table);
          my_error(((error == ENOENT || error == HA_ERR_NO_SUCH_TABLE) ?
                    ER_ENGINE_CANT_DROP_MISSING_TABLE :
                    ER_ENGINE_CANT_DROP_TABLE),
                   MYF(0), tbl_name.c_ptr());
        }
        DBUG_RETURN(1);
      }

#ifdef HAVE_PSI_SP_INTERFACE
      if (remove_all_triggers_from_perfschema(thd, table))
        DBUG_RETURN(1);
#endif
      /*
         Don't delete entry from DD in case we are dropping
         DD tables in case of upgrade.
      */
      if (!dd_upgrade_flag)
      {
        /*
          Remove table from data-dictionary and immediately commit this change.
          This way chances of SE and data-dictionary getting out of sync in
          case of crash are reduced.

          Things will go bad if we will fail to delete table from data-dictionary
          as table is already gone in SE. But this should be really rare situation
          (OOM, out of disk space, bugs). Also user can fix it by running DROP TABLE
          IF EXISTS on the same table again.

          WL7743/TODO/QQ: Should we write incident to binary log in this case?
                          After all replication might be broken after that...
        */
        error= dd::drop_table<dd::Table>(thd, table->db, table->table_name,
                                         table_def, true, false);

        error|= update_referencing_views_metadata(thd, table);
      }

      /* Invalidate even if we failed fully delete the table. */
      query_cache.invalidate_single(thd, table, FALSE);

      if (error)
        DBUG_RETURN(1);

      *dropped_non_atomic= true;


      if (!gtid_group_many_table_groups)
      {
        /*
          We don't have GTID assigned, or we have GTID assigned and this is
          single-table DROP TABLE for this specific table.

          Write single-table DROP TABLE statement to binary log.

          Do this even if table was dropped as part of DROP DATABASE statement,
          as this descreases chance of things getting out of sync in case of
          crash.
        */
        String built_query;

        built_query.set_charset(system_charset_info);
        if (if_exists)
          built_query.append("DROP TABLE IF EXISTS ");
        else
          built_query.append("DROP TABLE ");

        if (drop_database)
          append_identifier(thd, &built_query, table->table_name,
                            table->table_name_length, system_charset_info,
                            thd->charset());
        else
          append_table_ident(thd, &built_query, table, false);

        built_query.append(" /* generated by server */");

        if (drop_database && mysql_bin_log.is_open())
        {
          Query_log_event qinfo(thd, built_query.ptr(),
                                built_query.length(), false,
                                true, false, 0);
          qinfo.db= table->db;
          qinfo.db_len= table->db_length;

          if (mysql_bin_log.write_event(&qinfo))
            DBUG_RETURN(1);
        }
        else
        {
          if (write_bin_log(thd, true, built_query.ptr(),
                            built_query.length(), false /*is_trans*/))
            DBUG_RETURN(1);
        }

        if (!gtid_group_single_table_group)
        {
          /*
            We don't have GTID assigned. Commit change to binary log (if
            there was any) and get GTID assigned for our single-table
            change. Do not release ANONYMOUS_GROUP ownership yet as there
            can be more tables to drop and corresponding statements to
            write to binary log.
          */
          thd->is_commit_in_middle_of_statement= true;
          error= (trans_commit_stmt(thd) || trans_commit_implicit(thd));
          thd->is_commit_in_middle_of_statement= false;
        }
        else
        {
          /*
            We have GTID already and this was a single-table DROP TABLE
            for this specific table. Commit change to binary log and/or
            mark GTID as executed instead.
          */
          error= (trans_commit_stmt(thd) || trans_commit_implicit(thd));
        }
      }
      else
      {
        /*
          We have GTID assigned and several tables from SEs which don't support
          atomic DDL, or tables in different groups. Postpone writing to binary
          log/marking GTID as executed until all tables are processed.

          Nothing to commit here as change to data-dictionary is already
          committed earlier.
        */
      }

      if (error)
        DBUG_RETURN(1);
     }
  }

  if (base_atomic_tables.size() || views.size() ||
      (!drop_temporary && nonexistent_tables.size()))
  {
    /*
      Handle base tables in SEs which support atomic DDL, as well as views
      and non-existent tables.

      Drop all these objects in SE and data-dictionary in a single atomic
      transaction. Write corresponding multi-table DROP TABLE statement to
      the binary log as part of the same transaction.
    */
    String built_query;
#ifndef WORKAROUND_TO_BE_REMOVED_ONCE_WL7016_IS_READY
    bool table_dropped= false;
#endif
    if (!drop_database && !gtid_group_many_table_groups)
    {
      built_query.set_charset(system_charset_info);
      if (if_exists)
        built_query.append("DROP TABLE IF EXISTS ");
      else
        built_query.append("DROP TABLE ");
    }

    DEBUG_SYNC(thd, "rm_table_no_locks_before_delete_table");
    DBUG_EXECUTE_IF("sleep_before_no_locks_delete_table",
                    my_sleep(100000););

    for (TABLE_LIST *table : base_atomic_tables)
    {
      char path[FN_REFLEN + 1];

      /* Check that we have an exclusive lock on the table to be dropped. */
      DBUG_ASSERT(thd->mdl_context.owns_equal_or_stronger_lock(MDL_key::TABLE,
                                     table->db, table->table_name,
                                     MDL_EXCLUSIVE));

      /*
        Check if we were killed. Technically for this group exact place
        where this is done should not matter. Still let us be consistent
        with non-atomic case.

        WL#7743/TODO/QQ: What if we are in !gtid_group_many_table_groups mode
                         should we be immune to kill in this case? Or flush
                         out all tables we have dropped so far.
      */
      if (thd->killed)
      {
#ifndef WORKAROUND_TO_BE_REMOVED_ONCE_WL7016_IS_READY
        if (table_dropped && !drop_database && mysql_bin_log.is_open())
        {
          built_query.chop();
          built_query.append(" /* generated by server */");
          thd->binlog_query(THD::STMT_QUERY_TYPE,
                            built_query.ptr(), built_query.length(),
                            true/*is_trans*/, false/*direct*/,
                            false/*suppress_use*/, 0)/*errcode*/;
        }
        thd->is_commit_in_middle_of_statement= true;
        (void) trans_commit_stmt(thd);
        (void) trans_commit_implicit(thd);
        thd->is_commit_in_middle_of_statement= false;
#endif
        DBUG_RETURN(-1);
      }

      thd->add_to_binlog_accessed_dbs(table->db);

      dd::cache::Dictionary_client::Auto_releaser releaser(thd->dd_client());
      const dd::Table *table_def= NULL;
      if (thd->dd_client()->acquire<dd::Table>(table->db, table->table_name,
                                               &table_def))
        DBUG_RETURN(1);

      if (!table_def)
      {
        DBUG_ASSERT(0);
        String tbl_name;
        append_table_name(&tbl_name, table);
        my_error(ER_BAD_TABLE_ERROR, MYF(0), tbl_name.c_ptr());
        DBUG_RETURN(1);
      }

      handlerton *hton;
      if (dd::table_storage_engine(thd, table->db, table->table_name,
                                     table_def, &hton))
      {
        DBUG_ASSERT(0);
        DBUG_RETURN(1);
      }

      if (thd->locked_tables_mode)
      {
        /*
          Under LOCK TABLES we still have table open at this point.
          Close it and remove all instances from Table/Table Definition
          cache.

          WL7743/TODO/QQ: Should we try to handle tables supporting atomic
          DDL nicely, and try to reopen them if we fail? This can be tricky
          (and require more methods in Locked_tables_list...)
        */
        close_all_tables_for_name(thd, table->table->s, true, NULL);
        /* Mark table as needing MDL release. */
        table->table= 0;
      }

      (void) build_table_filename(path, sizeof(path) - 1, table->db,
                                  table->table_name, "",
                                  table->internal_tmp_table ? FN_IS_TMP : 0);

      int error= ha_delete_table(thd, hton, path, table->db, table->table_name,
                                 table_def, !drop_database);

      /*
        Table was present in data-dictionary but is missing in storage engine.
        In theory, such situation should not be possible for SEs supporting
        atomic DDL. Let us still play safe even in this case and allow table
        removal from data-dictionary and reporting success if IF EXISTS clause
        was specified.
      */
#ifdef ASSERT_TO_BE_ENABLED_ONCE_WL7016_IS_READY
      DBUG_ASSERT(error != ENOENT && error != HA_ERR_NO_SUCH_TABLE);
#endif
      if ((error == ENOENT || error == HA_ERR_NO_SUCH_TABLE) && if_exists)
      {
        error= 0;
        thd->clear_error();
      }

      if (hton->post_ddl)
        post_ddl_htons->insert(hton);

      if (error)
      {
        if (error == HA_ERR_ROW_IS_REFERENCED)
          my_error(ER_ROW_IS_REFERENCED, MYF(0));
        else if (error == HA_ERR_TOO_MANY_CONCURRENT_TRXS)
          my_error(HA_ERR_TOO_MANY_CONCURRENT_TRXS, MYF(0));
        else
        {
          String tbl_name;
          append_table_name(&tbl_name, table);
          my_error(((error == ENOENT || error == HA_ERR_NO_SUCH_TABLE) ?
                    ER_ENGINE_CANT_DROP_MISSING_TABLE :
                    ER_ENGINE_CANT_DROP_TABLE),
                   MYF(0), tbl_name.c_ptr());
        }
        /*
          WL7743/TODO/QQ: It is a bit unclear what to do in single-gtid many
                          groups case. Should we at least binlog non-atomic
                          tables which we have managed to drop? What about
                          GTID, should we treat it as executed? Perhaps do
                          something else (report error, bark to log, write
                          incident)?
        */
#ifndef WORKAROUND_TO_BE_REMOVED_ONCE_WL7016_IS_READY
        if (table_dropped && !drop_database && mysql_bin_log.is_open())
        {
          built_query.chop();
          built_query.append(" /* generated by server */");
          thd->binlog_query(THD::STMT_QUERY_TYPE,
                            built_query.ptr(), built_query.length(),
                            true/*is_trans*/, false/*direct*/,
                            false/*suppress_use*/, 0)/*errcode*/;
        }
        thd->is_commit_in_middle_of_statement= true;
        (void) trans_commit_stmt(thd);
        (void) trans_commit_implicit(thd);
        thd->is_commit_in_middle_of_statement= false;
#endif
        DBUG_RETURN(1);
      }

#ifdef HAVE_PSI_SP_INTERFACE
      if (remove_all_triggers_from_perfschema(thd, table))
        DBUG_RETURN(1);
#endif

      /*
         Don't delete entry from DD in case we are dropping
         DD tables in case of upgrade.
      */
      if (!dd_upgrade_flag &&
          (dd::drop_table<dd::Table>(thd, table->db, table->table_name,
                                     table_def, false, false) ||
           update_referencing_views_metadata(thd, table)))
        DBUG_RETURN(1);

#ifndef WORKAROUND_TO_BE_REMOVED_ONCE_WL7016_IS_READY
      table_dropped= true;

      if (drop_database)
      {
        dropped_atomic->push_back(table);
      }
#endif

      if (!drop_database && !gtid_group_many_table_groups)
      {
        append_table_ident(thd, &built_query, table, false);
        built_query.append(",");
      }

      query_cache.invalidate_single(thd, table, FALSE);
    }

    for (TABLE_LIST *table : views)
    {
      /* Check that we have an exclusive lock on the view to be dropped. */
      DBUG_ASSERT(thd->mdl_context.owns_equal_or_stronger_lock(MDL_key::TABLE,
                                     table->db, table->table_name,
                                     MDL_EXCLUSIVE));

      if (dd::drop_table<dd::Abstract_table>(thd, table->db,
                                             table->table_name,
                                             false) ||
          update_referencing_views_metadata(thd, table))
        DBUG_RETURN(1);

      /*
        No need to log anything since we drop views here only if called by
        DROP DATABASE implementation.
      */
      DBUG_ASSERT(drop_database);

      query_cache.invalidate_single(thd, table, FALSE);
    }

    for (TABLE_LIST *table : nonexistent_tables)
    {
      /*
        Check that we have an exclusive lock on the table which we were
        supposed drop.
      */
      DBUG_ASSERT(thd->mdl_context.owns_equal_or_stronger_lock(MDL_key::TABLE,
                                     table->db, table->table_name,
                                     MDL_EXCLUSIVE));

      thd->add_to_binlog_accessed_dbs(table->db);

      if (!drop_database && !gtid_group_many_table_groups)
      {
        append_table_ident(thd, &built_query, table, false);
        built_query.append(",");
      }
    }

    DEBUG_SYNC(thd, "rm_table_no_locks_before_binlog");

    int error= 0;

    if (drop_database)
    {
      /*
        This is DROP DATABASE.

        If we don't have GTID assigned removal of tables from this group will be
        logged as DROP DATABASE and committed atomically, together with removal of
        events and stored routines, by the caller.

        The same thing should happen if we have GTID assigned and tables only from
        this group.

        If we have GTID assigned and mix of tables from SEs which support atomic
        DDL and which don't support it we will still behave in similar way.
        If the whole statement succeeds removal of tables from all groups will
        be logged as single DROP DATABASE statement. In case of failure we will
        report special error, but in addition it makes sense to rollback all changes
        to tables in SEs supporting atomic DDL.

        So do nothing here in all three cases described above.
      */
#ifndef WORKAROUND_TO_BE_REMOVED_ONCE_WL7016_IS_READY
      Disable_gtid_state_update_guard disabler(thd);
      error= (trans_commit_stmt(thd) || trans_commit_implicit(thd));
#endif
    }
    else if (!gtid_group_many_table_groups)
    {
      /*
        We don't have GTID assigned, or we have GTID assigned and our DROP
        TABLES only drops table from this group, so we have fully atomic
        multi-table DROP TABLES statement.
      */

      /* Chop off the last comma */
      built_query.chop();
      built_query.append(" /* generated by server */");
      if (write_bin_log(thd, true, built_query.ptr(),
                        built_query.length(), true /*is_trans*/))
        DBUG_RETURN(1);

      if (!gtid_group_single_table_group)
      {
        /*
          We don't have GTID assigned. Commit changes to SE, data-dictionary
          and binary log and get GTID assigned for our changes.
          Do not release ANONYMOUS_GROUP ownership yet as there can be more
          tables (e.g. temporary) to drop and corresponding statements to
          write to binary log.
        */
        thd->is_commit_in_middle_of_statement= true;
        error= (trans_commit_stmt(thd) || trans_commit_implicit(thd));
        thd->is_commit_in_middle_of_statement= false;
      }
      else
      {
        /*
          We have GTID already and this is atomic multi-table DROP TABLES.
          Commit changes to SEs, data-dictionary and binary log/or and mark
          GTID as executed.
        */
        error= (trans_commit_stmt(thd) || trans_commit_implicit(thd));
      }
    }
    else
    {
      /*
        We have GTID assigned, some tables from SEs which don't support
        atomic DDL and some from SEs which do. Postpone writing to binary
        log and marking GTID as executed until later stage.

        Still we need to commit our changes to SE and data-dictionary
        (WL7743/TODO/QQ: Really? Perhaps it is better to post-pone commit
        as well? To get less difference between binlog and DD in case of
        crash? Also more transactional feel...)
      */
      Disable_gtid_state_update_guard disabler(thd);
      error= (trans_commit_stmt(thd) || trans_commit_implicit(thd));
    }

    if (error)
      DBUG_RETURN(1);
  }

  if (!drop_database && gtid_group_many_table_groups)
  {
    /*
      We DROP TABLES statement with GTID assigned and either several tables
      from SEs which don't support atomic DDL, or at least one table from
      such SE and some tables from SEs which do support atomic DDL.

      We have postponed write to binlog earlier. Now it is time to do it.
    */

    String built_query;

    built_query.set_charset(system_charset_info);

    if (if_exists)
      built_query.append("DROP TABLE IF EXISTS ");
    else
      built_query.append("DROP TABLE ");

    for (TABLE_LIST *table : base_non_atomic_tables)
    {
      append_table_ident(thd, &built_query, table, false);
      built_query.append(",");
    }
    for (TABLE_LIST *table : base_atomic_tables)
    {
      append_table_ident(thd, &built_query, table, false);
      built_query.append(",");
    }
    for (TABLE_LIST *table : nonexistent_tables)
    {
      append_table_ident(thd, &built_query, table, false);
      built_query.append(",");
    }

    /* Chop off the last comma */
    built_query.chop();
    built_query.append(" /* generated by server */");
    if (write_bin_log(thd, true, built_query.ptr(),
                      built_query.length(), true /*is_trans*/))
      DBUG_RETURN(1);

    /*
      Commit our changes to the binary log (if any) and mark GTID
      as executed.
    */
    if (trans_commit_stmt(thd) || trans_commit_implicit(thd))
      DBUG_RETURN(1);
  }

  /*
    Dropping of temporary tables cannot be rolled back. On the other hand it
    can't fail at this stage. So to get nice error handling behavior
    (either fully succeed or fail and do nothing (if there are no tables
    which don't support atomic DDL)) we process such tables after we are
    done with base tables.

    DROP TEMPORARY TABLES does not commit an ongoing transaction. So in
    some circumstances we must binlog changes to non-transactional
    ahead of transaction (so we need to tell binlog that these changes
    are non-transactional), while changes to transactional tables
    should be binlogged as part of transaction.

    WL7743/TODO/QQ: Move below code to helper function?
  */
  if (tmp_non_trans_tables.size())
  {
    /*
      Handle non-transactional temporary tables.
    */
    String built_query;
    bool is_drop_tmp_if_exists_with_no_defaultdb= false;

    /* DROP DATABASE doesn't deal with temporary tables. */
    DBUG_ASSERT(!drop_database);

    if (thd->is_current_stmt_binlog_format_row() || if_exists)
    {
      /*
        If the current format is row, the IF EXISTS clause needs to be
        appended because one does not know if CREATE TEMPORARY was
        previously written to the binary log.

        If default database does not exist, set
        'is_drop_tmp_if_exists_with_no_defaultdb flag to 'true',
        so that the 'DROP TEMPORARY TABLE IF EXISTS' command is logged
        with a fully-qualified table name and we don't write "USE db"
        prefix.
      */
      is_drop_tmp_if_exists_with_no_defaultdb= default_db_doesnt_exist;
      built_query.set_charset(system_charset_info);
      built_query.append("DROP TEMPORARY TABLE IF EXISTS ");
    }
    else
    {
      built_query.set_charset(system_charset_info);
      built_query.append("DROP TEMPORARY TABLE ");
    }

    for (TABLE_LIST *table : tmp_non_trans_tables)
    {
      /*
        Don't check THD::killed flag. We can't rollback deletion of
        temporary table, so aborting on KILL will make DROP TABLES
        less atomic.
        OTOH it is unlikely that we have many temporary tables to drop
        so being immune to KILL is not that horrible in most cases.
      */

      thd->add_to_binlog_accessed_dbs(table->db);

      drop_temporary_table(thd, table);

      append_table_ident(thd, &built_query, table,
                         is_drop_tmp_if_exists_with_no_defaultdb);
      built_query.append(",");
    }

    /*
      If there are no transactional temporary tables to be dropped
      add non-existent tables to this group. This ensures that on
      slave we won't split DROP TEMPORARY TABLES even if some tables
      are missing on it (which is no-no for GTID mode).
    */
    if (drop_temporary && !tmp_trans_tables.size())
    {
      for (TABLE_LIST *table : nonexistent_tables)
      {
        thd->add_to_binlog_accessed_dbs(table->db);

        append_table_ident(thd, &built_query, table,
                           is_drop_tmp_if_exists_with_no_defaultdb);
        built_query.append(",");
      }
    }

    thd->get_transaction()->mark_dropped_temp_table(Transaction_ctx::STMT);
    thd->thread_specific_used= true;

    if (mysql_bin_log.is_open())
    {
      built_query.chop();
      built_query.append(" /* generated by server */");
      int error= thd->binlog_query(THD::STMT_QUERY_TYPE,
                                   built_query.ptr(), built_query.length(),
                                   false/*is_trans*/, false/*direct*/,
                                   is_drop_tmp_if_exists_with_no_defaultdb
                                   /*suppress_use*/, 0/*errcode*/);

      /*
        WL7743/TODO/QQ: The below looks like horrible hack:

        *) Why do we commit only if binlog is enabled? Should not we generate
           separate GTID even if it is off?
        *) Why do we use thd->in_active_multi_stmt_transaction() instead of
           e.g. thd->in_multi_stmt_transaction_mode()? Does it really worth it?
        *) Probably related - why can't we use trans_commit_implicit() here?

        Discuss with Runtime and Replication if things can be improved.
      */
      if (!gtid_group_single_table_group)
      {
        /*
          We don't have GTID assigned. If we are not inside of transaction
          commit transaction in binary log to get one for our statement.
        */
        if (!thd->in_active_multi_stmt_transaction())
        {
          thd->is_commit_in_middle_of_statement= true;
          error|= mysql_bin_log.commit(thd, true);
          thd->is_commit_in_middle_of_statement= false;
        }
      }
      else
      {
        /*
          We have GTID assigned. Rely on commit at the end of statement or
          transaction to flush changes to binary log and mark GTID as executed.
        */
      }

      if (error)
        DBUG_RETURN(1);
    }

  }

  if (tmp_trans_tables.size() ||
      (drop_temporary && !tmp_non_trans_tables.size() && nonexistent_tables.size()))
  {
    /*
      Handle transactional temporary tables (and possibly non-existent
      temporary tables if they were not handled earlier).
    */
    String built_query;
    bool is_drop_tmp_if_exists_with_no_defaultdb= false;

    /* DROP DATABASE doesn't deal with temporary tables. */
    DBUG_ASSERT(!drop_database);

    if (thd->is_current_stmt_binlog_format_row() || if_exists)
    {
      /*
        If the current format is row, the IF EXISTS clause needs to be
        appended because one does not know if CREATE TEMPORARY was
        previously written to the binary log.

        If default database does not exist, set
        'is_drop_tmp_if_exists_with_no_defaultdb flag to 'true',
        so that the 'DROP TEMPORARY TABLE IF EXISTS' command is logged
        with a fully-qualified table name and we don't write "USE db"
        prefix.
      */
      is_drop_tmp_if_exists_with_no_defaultdb= default_db_doesnt_exist;
      built_query.set_charset(system_charset_info);
      built_query.append("DROP TEMPORARY TABLE IF EXISTS ");
    }
    else
    {
      built_query.set_charset(system_charset_info);
      built_query.append("DROP TEMPORARY TABLE ");
    }

    for (TABLE_LIST *table : tmp_trans_tables)
    {
      /*
        Don't check THD::killed flag. We can't rollback deletion of
        temporary table, so aborting on KILL will make DROP TABLES
        less atomic.
        OTOH it is unlikely that we have many temporary tables to drop
        so being immune to KILL is not that horrible in most cases.
      */

      thd->add_to_binlog_accessed_dbs(table->db);

      drop_temporary_table(thd, table);

      append_table_ident(thd, &built_query, table,
                         is_drop_tmp_if_exists_with_no_defaultdb);
      built_query.append(",");
    }

    /*
      Add non-existent temporary tables to this group if there are some
      and they were not handled earlier.
      This ensures that on slave we won't split DROP TEMPORARY TABLES
      even if some tables are missing on it (which is no-no for GTID mode).
    */
    if (drop_temporary)
    {
      for (TABLE_LIST *table : nonexistent_tables)
      {
        thd->add_to_binlog_accessed_dbs(table->db);

        append_table_ident(thd, &built_query, table,
                           is_drop_tmp_if_exists_with_no_defaultdb);
        built_query.append(",");
      }
    }

    thd->get_transaction()->mark_dropped_temp_table(Transaction_ctx::STMT);
    thd->thread_specific_used= true;

    if (mysql_bin_log.is_open())
    {
      built_query.chop();
      built_query.append(" /* generated by server */");
      int error= thd->binlog_query(THD::STMT_QUERY_TYPE,
                                   built_query.ptr(), built_query.length(),
                                   true/*is_trans*/, false/*direct*/,
                                   is_drop_tmp_if_exists_with_no_defaultdb
                                   /*suppress_use*/, 0/*errcode*/);

      /*
        WL7743/TODO/QQ: The below looks like horrible hack - see questions
                        to discuss above.
      */
      if (!gtid_group_single_table_group)
      {
        /*
          We don't have GTID assigned. If we are not inside of transaction
          commit transaction in binary log to get one for our statement.
        */
        if (!thd->in_active_multi_stmt_transaction())
        {
          thd->is_commit_in_middle_of_statement= true;
          error|= mysql_bin_log.commit(thd, true);
          thd->is_commit_in_middle_of_statement= false;
        }
      }
      else
      {
        /*
          We have GTID assigned. Rely on commit at the end of statement or
          transaction to flush changes to binary log and mark GTID as executed.
        */
      }

      if (error)
        DBUG_RETURN(1);
    }
  }

  if (!drop_database)
  {
    for (handlerton *hton : *post_ddl_htons)
      hton->post_ddl(thd);
  }

  DBUG_RETURN(0);
}


/**
  Quickly remove a table.

  @param thd         Thread context.
  @param base        The handlerton handle.
  @param db          The database name.
  @param table_name  The table name.
  @param flags       Flags for build_table_filename() as well as describing
                     if handler files should be deleted as well.

  @return False in case of success, True otherwise.
*/

bool quick_rm_table(THD *thd, handlerton *base, const char *db,
                    const char *table_name, uint flags)
{
  DBUG_ENTER("quick_rm_table");

  // Build the schema qualified table name, to be submitted to the handler.
  char path[FN_REFLEN + 1];
  (void) build_table_filename(path, sizeof(path) - 1,
                              db, table_name, "", flags);

  const dd::Table *table_def= 0;
  if (thd->dd_client()->acquire_uncached_uncommitted<dd::Table>(db,
                            table_name, &table_def))
    DBUG_RETURN(true);

  /* We try to remove non-existing tables in some scenarios. */
  if (!table_def)
    DBUG_RETURN(false);

  // Invoke the handler as appropriate, depending on the NO_HA_TABLE flag.
  int error= 0;
  if (flags & NO_HA_TABLE)
  {
    /*
      handler::create_handler_files() is only used by partitioning SE.
      Since we plan to remove it soon and this SE doesn't care about
      "partitioned" argument of get_new_handler() we don't determine
      is correct value. We simply assume that table is non-partitioned.
    */
    handler *file= get_new_handler((TABLE_SHARE*) 0, false, thd->mem_root, base);
    if (!file)
      DBUG_RETURN(true);

    // This is relevant for deleting the partition files from the partition
    // engine. In this case, we will not take an error into account, i.e.,
    // even if the operation against the SE fails, we will go ahead and
    // remove the table from the data dictionary. This is necessary due to
    // the following behavior: In 'ha_partition::create()', there is a call
    // to 'handler::delete_table()' at the end that does cleanup if create
    // failed. In the context of a table being created during ALTER, this
    // means that if creation fails, the .par file will be removed already
    // at that stage, and when we get here, it will not be present. Thus, the
    // ENOENT while deleting the file is to be expected. This might be
    // refactored to avoid deleting the .par file at the end of 'create()', and
    // instead expect it to be present when calling 'ha_create_handler_files()'
    // below, and consequently take any error returned into account.
    (void) file->ha_create_handler_files(path, NULL, CHF_DELETE_FLAG, NULL);
    delete file;
  }
  else
    error= ha_delete_table(thd, base, path, db, table_name, table_def, 0);


  if (error)
  {
    delete table_def;
    DBUG_RETURN(true);
  }

  // Remove the table object from the data dictionary. If this fails, the
  // DD operation is already rolled back, and we must return with an error.
  // Note that the DD operation is done after invoking the SE. This is
  // because the DDL code will handle situations where a table is present
  // in the DD while missing from the SE, but not the opposite.
  if (!dd::get_dictionary()->is_dd_table_name(db, table_name) &&
      dd::drop_table<dd::Table>(thd, db, table_name, table_def,
                                !(flags & NO_DD_COMMIT), true))
  {
    delete table_def;
    DBUG_ASSERT(thd->is_error() || thd->killed);
    DBUG_RETURN(true);
  }

  delete table_def;

  DBUG_RETURN(false);
}

/*
   Sort keys according to the following properties, in decreasing order of
   importance:
   - PRIMARY KEY
   - UNIQUE with all columns NOT NULL
   - UNIQUE without partial segments
   - UNIQUE
   - without fulltext columns
   - without virtual generated columns

   This allows us to
   - check for duplicate key values faster (PK and UNIQUE are first)
   - prioritize PKs
   - be sure that, if there is no PK, the set of UNIQUE keys candidate for
   promotion starts at number 0, and we can choose #0 as PK (it is required
   that PK has number 0).
*/

static int sort_keys(const void *a_arg, const void *b_arg)
{
  const KEY *a= pointer_cast<const KEY*>(a_arg);
  const KEY *b= pointer_cast<const KEY*>(b_arg);
  ulong a_flags= a->flags, b_flags= b->flags;

  if (a_flags & HA_NOSAME)
  {
    if (!(b_flags & HA_NOSAME))
      return -1;
    if ((a_flags ^ b_flags) & HA_NULL_PART_KEY)
    {
      /* Sort NOT NULL keys before other keys */
      return (a_flags & HA_NULL_PART_KEY) ? 1 : -1;
    }
    if (a->name == primary_key_name)
      return -1;
    if (b->name == primary_key_name)
      return 1;
    /* Sort keys don't containing partial segments before others */
    if ((a_flags ^ b_flags) & HA_KEY_HAS_PART_KEY_SEG)
      return (a_flags & HA_KEY_HAS_PART_KEY_SEG) ? 1 : -1;
  }
  else if (b_flags & HA_NOSAME)
    return 1;					// Prefer b

  if ((a_flags ^ b_flags) & HA_FULLTEXT)
  {
    return (a_flags & HA_FULLTEXT) ? 1 : -1;
  }

  if ((a_flags ^ b_flags) & HA_VIRTUAL_GEN_KEY)
  {
    return (a_flags & HA_VIRTUAL_GEN_KEY) ? 1 : -1;
  }

  /*
    Prefer original key order.	usable_key_parts contains here
    the original key position.
  */
  return ((a->usable_key_parts < b->usable_key_parts) ? -1 :
	  (a->usable_key_parts > b->usable_key_parts) ? 1 :
	  0);
}

/*
  Check TYPELIB (set or enum) for duplicates

  SYNOPSIS
    check_duplicates_in_interval()
    thd           Thread handle
    set_or_name   "SET" or "ENUM" string for warning message
    name	  name of the checked column
    typelib	  list of values for the column
    dup_val_count  returns count of duplicate elements

  DESCRIPTION
    This function prints an warning for each value in list
    which has some duplicates on its right

  RETURN VALUES
    0             ok
    1             Error
*/

static bool check_duplicates_in_interval(THD *thd,
                                         const char *set_or_name,
                                         const char *name, TYPELIB *typelib,
                                         const CHARSET_INFO *cs,
                                         uint *dup_val_count)
{
  TYPELIB tmp= *typelib;
  const char **cur_value= typelib->type_names;
  unsigned int *cur_length= typelib->type_lengths;
  *dup_val_count= 0;  
  
  for ( ; tmp.count > 1; cur_value++, cur_length++)
  {
    tmp.type_names++;
    tmp.type_lengths++;
    tmp.count--;
    if (find_type2(&tmp, *cur_value, *cur_length, cs))
    {
      ErrConvString err(*cur_value, *cur_length, cs);
      if (thd->is_strict_mode())
      {
        my_error(ER_DUPLICATED_VALUE_IN_TYPE, MYF(0),
                 name, err.ptr(), set_or_name);
        return 1;
      }
      push_warning_printf(thd,Sql_condition::SL_NOTE,
                          ER_DUPLICATED_VALUE_IN_TYPE,
                          ER_THD(thd, ER_DUPLICATED_VALUE_IN_TYPE),
                          name, err.ptr(), set_or_name);
      (*dup_val_count)++;
    }
  }
  return 0;
}


/**
  Check TYPELIB (set or enum) length of individual values.

  @param col_name   Name of column to be checked (for error msg)
  @param cs         Charset + collation pair of the interval
  @param interval   List of values for the column

  @return           true if max length is exceeded (error reported),
                    false otherwise
*/

static bool check_interval_length(const char *col_name,
                                  const CHARSET_INFO *cs,
                                  TYPELIB *interval)
{
  const char **pos;
  uint *len= interval->type_lengths;
  for (pos= interval->type_names; *pos; pos++, len++)
  {
    if (cs->cset->numchars(cs, *pos, *pos + *len) > MAX_INTERVAL_VALUE_LENGTH)
    {
      my_error(ER_TOO_LONG_SET_ENUM_VALUE, MYF(0), col_name);
      return true;
    }
  }
  return false;
}


/**
  Prepare a create_table instance for packing

  @param thd                    Thread handle
  @param [in,out] sql_field     field to prepare for packing
  @param table_flags            table flags

  @return true if error, false if ok
*/

bool prepare_pack_create_field(THD *thd, Create_field *sql_field,
                               longlong table_flags)
{
  unsigned int dup_val_count;
  DBUG_ENTER("prepare_pack_create_field");
  DBUG_ASSERT(sql_field->charset);

  sql_field->maybe_null= true;
  sql_field->is_zerofill= false;
  sql_field->is_unsigned= false;

  switch (sql_field->sql_type) {
  case MYSQL_TYPE_GEOMETRY:
    if (!(table_flags & HA_CAN_GEOMETRY))
    {
      my_error(ER_CHECK_NOT_IMPLEMENTED, MYF(0), "GEOMETRY");
      DBUG_RETURN(true);
    }
    /* fall-through */
  case MYSQL_TYPE_BLOB:
  case MYSQL_TYPE_MEDIUM_BLOB:
  case MYSQL_TYPE_TINY_BLOB:
  case MYSQL_TYPE_LONG_BLOB:
  case MYSQL_TYPE_JSON:
    sql_field->length= 8;			// Unireg field length
    DBUG_ASSERT(sql_field->auto_flags == Field::NONE);
    break;
  case MYSQL_TYPE_VARCHAR:
    if (table_flags & HA_NO_VARCHAR)
    {
      /* convert VARCHAR to CHAR because handler is not yet up to date */
      sql_field->sql_type=    MYSQL_TYPE_VAR_STRING;
      sql_field->pack_length= calc_pack_length(sql_field->sql_type,
                                               (uint) sql_field->length);
      if ((sql_field->length / sql_field->charset->mbmaxlen) >
          MAX_FIELD_CHARLENGTH)
      {
        my_error(ER_TOO_BIG_FIELDLENGTH, MYF(0), sql_field->field_name,
                 static_cast<ulong>(MAX_FIELD_CHARLENGTH));
        DBUG_RETURN(true);
      }
    }
    break;
  case MYSQL_TYPE_STRING:
    break;
  case MYSQL_TYPE_ENUM:
    DBUG_ASSERT(sql_field->auto_flags == Field::NONE);
    if (check_duplicates_in_interval(thd, "ENUM",sql_field->field_name,
                                     sql_field->interval,
                                     sql_field->charset, &dup_val_count))
      DBUG_RETURN(true);
    if (check_interval_length(sql_field->field_name,
                              sql_field->charset,
                              sql_field->interval))
      DBUG_RETURN(true);
    if (sql_field->interval->count > MAX_ENUM_VALUES)
    {
      my_error(ER_TOO_BIG_ENUM, MYF(0), sql_field->field_name);
      DBUG_RETURN(true);
    }
    break;
  case MYSQL_TYPE_SET:
    DBUG_ASSERT(sql_field->auto_flags == Field::NONE);
    if (check_duplicates_in_interval(thd, "SET", sql_field->field_name,
                                     sql_field->interval,
                                     sql_field->charset, &dup_val_count))
      DBUG_RETURN(true);
    if (check_interval_length(sql_field->field_name,
                              sql_field->charset,
                              sql_field->interval))
      DBUG_RETURN(true);
    /* Check that count of unique members is not more then 64 */
    if (sql_field->interval->count - dup_val_count > sizeof(longlong) * 8)
    {
       my_error(ER_TOO_BIG_SET, MYF(0), sql_field->field_name);
       DBUG_RETURN(true);
    }
    break;
  case MYSQL_TYPE_DATE:			// Rest of string types
  case MYSQL_TYPE_NEWDATE:
  case MYSQL_TYPE_TIME:
  case MYSQL_TYPE_DATETIME:
  case MYSQL_TYPE_TIME2:
  case MYSQL_TYPE_DATETIME2:
  case MYSQL_TYPE_NULL:
  case MYSQL_TYPE_BIT:
    break;
  case MYSQL_TYPE_TIMESTAMP:
  case MYSQL_TYPE_TIMESTAMP2:
  case MYSQL_TYPE_NEWDECIMAL:
  default:
    if (sql_field->flags & ZEROFILL_FLAG)
      sql_field->is_zerofill= true;
    if (sql_field->flags & UNSIGNED_FLAG)
      sql_field->is_unsigned= true;
    break;
  }

  if (sql_field->flags & NOT_NULL_FLAG)
    sql_field->maybe_null= false;
  sql_field->pack_length_override= 0;

  DBUG_RETURN(false);
}


static TYPELIB *create_typelib(MEM_ROOT *mem_root, Create_field *field_def)
{
  if (!field_def->interval_list.elements)
    return NULL;

  TYPELIB *result= reinterpret_cast<TYPELIB*>(alloc_root(mem_root,
                                                         sizeof(TYPELIB)));
  if (!result)
    return NULL;

  result->count= field_def->interval_list.elements;
  result->name= "";

  // Allocate type_names and type_lengths as one block.
  size_t nbytes= (sizeof(char*) + sizeof(uint)) * (result->count + 1);
  if (!(result->type_names=
          reinterpret_cast<const char **>(alloc_root(mem_root, nbytes))))
    return NULL;

  result->type_lengths=
    reinterpret_cast<uint*>(result->type_names + result->count + 1);

  List_iterator<String> it(field_def->interval_list);
  for (uint i= 0; i < result->count; i++)
  {
    size_t dummy;
    String *tmp= it++;

    if (String::needs_conversion(tmp->length(), tmp->charset(),
                                 field_def->charset, &dummy))
    {
      uint cnv_errs;
      String conv;
      conv.copy(tmp->ptr(), tmp->length(), tmp->charset(),
                field_def->charset, &cnv_errs);

      result->type_names[i]= strmake_root(mem_root, conv.ptr(), conv.length());
      result->type_lengths[i]= conv.length();
    }
    else
    {
      result->type_names[i]= tmp->ptr();
      result->type_lengths[i]= tmp->length();
    }

    // Strip trailing spaces.
    size_t length= field_def->charset->cset->lengthsp(field_def->charset,
                                                      result->type_names[i],
                                                      result->type_lengths[i]);
    result->type_lengths[i]= length;
    (const_cast<char*>(result->type_names[i]))[length]= '\0';
  }
  result->type_names[result->count]= NULL;  // End marker (char*)
  result->type_lengths[result->count]= 0;   // End marker (uint)

  field_def->interval_list.empty(); // Don't need interval_list anymore
  return result;
}


/**
  Prepare an instance of Create_field for field creation
  (fill all necessary attributes). Only used for stored programs.

  @param[in]  thd          Thread handle
  @param[in]  field_type   Field type
  @param[out] field_def    An instance of initialized create_field

  @return Error status.
*/

bool prepare_sp_create_field(THD *thd,
                             enum enum_field_types field_type,
                             Create_field *field_def)
{
  if (field_def->sql_type == MYSQL_TYPE_SET)
  {
    if (prepare_set_field(thd, field_def))
      return true;
  }
  else if (field_def->sql_type == MYSQL_TYPE_ENUM)
  {
    if (prepare_enum_field(thd, field_def))
      return true;
  }
  else if (field_def->sql_type == MYSQL_TYPE_BIT)
    field_def->treat_bit_as_char= true;

  field_def->create_length_to_internal_length();
  if (prepare_blob_field(thd, field_def))
    return true;

  return prepare_pack_create_field(thd, field_def, HA_CAN_GEOMETRY);
}

/*
  Get character set from field object generated by parser using
  default values when not set.

  SYNOPSIS
    get_sql_field_charset()
    sql_field                 The sql_field object
    create_info               Info generated by parser

  RETURN VALUES
    cs                        Character set
*/

const CHARSET_INFO* get_sql_field_charset(const Create_field *sql_field,
                                          const HA_CREATE_INFO *create_info)
{
  const CHARSET_INFO *cs= sql_field->charset;

  if (!cs)
    cs= create_info->default_table_charset;
  /*
    table_charset is set only in ALTER TABLE t1 CONVERT TO CHARACTER SET csname
    if we want change character set for all varchar/char columns.
    But the table charset must not affect the BLOB fields, so don't
    allow to change my_charset_bin to somethig else.
  */
  if (create_info->table_charset && cs != &my_charset_bin)
    cs= create_info->table_charset;
  return cs;
}


/**
   Modifies the first column definition whose SQL type is TIMESTAMP
   by adding the features DEFAULT CURRENT_TIMESTAMP ON UPDATE CURRENT_TIMESTAMP.

   @param column_definitions The list of column definitions, in the physical
                             order in which they appear in the table.
 */
void promote_first_timestamp_column(List<Create_field> *column_definitions)
{
  List_iterator<Create_field> it(*column_definitions);
  Create_field *column_definition;

  while ((column_definition= it++) != NULL)
  {
    if (column_definition->sql_type == MYSQL_TYPE_TIMESTAMP ||      // TIMESTAMP
        column_definition->sql_type == MYSQL_TYPE_TIMESTAMP2)       //  ms TIMESTAMP
    {
      if ((column_definition->flags & NOT_NULL_FLAG) != 0 && // NOT NULL,
          column_definition->def == NULL &&            // no constant default,
          column_definition->gcol_info == NULL &&      // not a generated column
          column_definition->auto_flags == Field::NONE) // no function default
      {
        DBUG_PRINT("info", ("First TIMESTAMP column '%s' was promoted to "
                            "DEFAULT CURRENT_TIMESTAMP ON UPDATE "
                            "CURRENT_TIMESTAMP",
                            column_definition->field_name
                            ));
        column_definition->auto_flags= Field::DEFAULT_NOW|Field::ON_UPDATE_NOW;
      }
      return;
    }
  }
}


/**
  Check if there is a duplicate key. Report a warning for every duplicate key.

  @param thd              Thread context.
  @param key              Key to be checked.
  @param key_info         Array with all keys for the table.
  @param key_count        Number of keys in the table.
  @param alter_info       Alter_info structure describing ALTER TABLE.

  @note Unlike has_index_def_changed() and similar code in
        mysql_compare_tables() this function compares KEY objects for the same
        table/created by the same mysql_prepare_create(). Hence difference in
        field number comparison. We also differentiate UNIQUE and PRIMARY keys.

  @retval false           Ok.
  @retval true            Error.
*/

static bool check_duplicate_key(THD *thd, const KEY *key,
                                const KEY *key_info, uint key_count,
                                const Alter_info *alter_info)
{
  const KEY *k;
  const KEY *k_end= key_info + key_count;

  /* This function should not be called for PRIMARY or generated keys. */
  DBUG_ASSERT(key->name != primary_key_name &&
              !(key->flags & HA_GENERATED_KEY));

  for (k= key_info; k != k_end; k++)
  {
    // Looking for a similar key...

    if (k == key)
    {
      /*
        Since the duplicate index might exist before or after
        the modified key in the list, we continue the 
        comparison with rest of the keys in case of DROP COLUMN
        operation.
      */
      if (alter_info->flags & Alter_info::ALTER_DROP_COLUMN) 
        continue;
      else
        break;
    }

    /*
      Treat key as not duplicate if:
      - it is generated (as it will be automagically removed if duplicate later)
      - has different type (Instead of differentiating between PRIMARY and
        UNIQUE keys we simply skip check for PRIMARY keys. The fact that we
        have only one primary key for the table is checked elsewhere.)
      - has different algorithm
      - has different number of key parts
    */
    if ((k->flags & HA_GENERATED_KEY)  ||
        ((key->flags & HA_KEYFLAG_MASK) != (k->flags & HA_KEYFLAG_MASK)) ||
        (k->name == primary_key_name) ||
        (key->algorithm != k->algorithm) ||
        (key->user_defined_key_parts != k->user_defined_key_parts))
    {
      // Keys are different.
      continue;
    }

    /*
      Keys 'key' and 'k' might be identical.
      Check that the keys have identical columns in the same order.
    */
    const KEY_PART_INFO *key_part;
    const KEY_PART_INFO *key_part_end= key->key_part +
                                       key->user_defined_key_parts;
    const KEY_PART_INFO *k_part;
    bool all_columns_are_identical= true;

    for (key_part= key->key_part, k_part= k->key_part;
         key_part < key_part_end;
         key_part++, k_part++)
    {
      /*
        Key definition is different if we are using a different field or
        if the used key part length is different. Note since both KEY
        objects come from mysql_prepare_create_table() we can compare
        field numbers directly.
      */
      if ((key_part->length != k_part->length) ||
          (key_part->fieldnr != k_part->fieldnr))
      {
        all_columns_are_identical= false;
        break;
      }
    }

    // Report a warning if we have two identical keys.

    if (all_columns_are_identical)
    {
      push_warning_printf(thd, Sql_condition::SL_WARNING,
                          ER_DUP_INDEX, ER_THD(thd, ER_DUP_INDEX),
                          key->name,
                          thd->lex->query_tables->db,
                          thd->lex->query_tables->table_name);
      if (thd->is_error())
      {
        // An error was reported.
        return true;
      }
      break;
    }
  }
  return false;
}


/**
  Helper function which allows to detect column types for which we historically
  used key packing (optimization implemented only by MyISAM) under erroneous
  assumption that they have BLOB type.
*/

static bool is_phony_blob(enum_field_types sql_type, uint decimals)
{
  const uint FIELDFLAG_BLOB= 1024;
  const uint FIELDFLAG_DEC_SHIFT= 8;

  return (sql_type == MYSQL_TYPE_NEWDECIMAL ||
          sql_type == MYSQL_TYPE_DOUBLE ||
          sql_type == MYSQL_TYPE_DECIMAL) &&
          (((decimals << FIELDFLAG_DEC_SHIFT) & FIELDFLAG_BLOB) != 0);
}


static bool prepare_set_field(THD *thd, Create_field *sql_field)
{
  DBUG_ENTER("prepare_set_field");
  DBUG_ASSERT(sql_field->sql_type == MYSQL_TYPE_SET);

  /*
    Create typelib from interval_list, and if necessary
    convert strings from client character set to the
    column character set.
  */
  if (!sql_field->interval)
  {
    /*
      Create the typelib in runtime memory - we will free the
      occupied memory at the same time when we free this
      sql_field -- at the end of execution.
    */
    sql_field->interval= create_typelib(thd->mem_root, sql_field);
  }

  // Comma is an invalid character for SET names
  char comma_buf[4]; /* 4 bytes for utf32 */
  int comma_length=
    sql_field->charset->cset->wc_mb(sql_field->charset, ',',
                                    reinterpret_cast<uchar*>(comma_buf),
                                    reinterpret_cast<uchar*>(comma_buf) +
                                    sizeof(comma_buf));
  DBUG_ASSERT(comma_length > 0);

  for (uint i= 0; i < sql_field->interval->count; i++)
  {
    if (sql_field->charset->coll->instr(sql_field->charset,
                                        sql_field->interval->type_names[i],
                                        sql_field->interval->type_lengths[i],
                                        comma_buf, comma_length, NULL, 0))
    {
      ErrConvString err(sql_field->interval->type_names[i],
                        sql_field->interval->type_lengths[i],
                        sql_field->charset);
      my_error(ER_ILLEGAL_VALUE_FOR_TYPE, MYF(0), "set", err.ptr());
      DBUG_RETURN(true);
    }
  }

  if (sql_field->def != NULL)
  {
    char *not_used;
    uint not_used2;
    bool not_found= false;
    String str;
    String *def= sql_field->def->val_str(&str);
    if (def == NULL) /* SQL "NULL" maps to NULL */
    {
      if ((sql_field->flags & NOT_NULL_FLAG) != 0)
      {
        my_error(ER_INVALID_DEFAULT, MYF(0), sql_field->field_name);
        DBUG_RETURN(true);
      }

      /* else, NULL is an allowed value */
      (void) find_set(sql_field->interval, NULL, 0,
                      sql_field->charset, &not_used, &not_used2, &not_found);
    }
    else /* not NULL */
    {
      (void) find_set(sql_field->interval, def->ptr(), def->length(),
                      sql_field->charset, &not_used, &not_used2, &not_found);
    }

    if (not_found)
    {
      my_error(ER_INVALID_DEFAULT, MYF(0), sql_field->field_name);
      DBUG_RETURN(true);
    }
  }

  sql_field->length= 0;
  const char **pos;
  uint *len;
  for (pos= sql_field->interval->type_names,
         len= sql_field->interval->type_lengths;
       *pos ; pos++, len++)
  {
    // SET uses tot_length
    sql_field->length+= sql_field->charset->cset->numchars(sql_field->charset,
                                                           *pos, *pos + *len);
  }
  sql_field->length+= (sql_field->interval->count - 1);
  sql_field->length= min<size_t>(sql_field->length, MAX_FIELD_WIDTH - 1);

  DBUG_RETURN(false);
}


static bool prepare_enum_field(THD *thd, Create_field *sql_field)
{
  DBUG_ENTER("prepare_enum_field");
  DBUG_ASSERT(sql_field->sql_type == MYSQL_TYPE_ENUM);

  /*
    Create typelib from interval_list, and if necessary
    convert strings from client character set to the
    column character set.
  */
  if (!sql_field->interval)
  {
    /*
      Create the typelib in runtime memory - we will free the
      occupied memory at the same time when we free this
      sql_field -- at the end of execution.
    */
    sql_field->interval= create_typelib(thd->mem_root, sql_field);
  }

  if (sql_field->def != NULL)
  {
    String str;
    String *def= sql_field->def->val_str(&str);
    if (def == NULL) /* SQL "NULL" maps to NULL */
    {
      if ((sql_field->flags & NOT_NULL_FLAG) != 0)
      {
        my_error(ER_INVALID_DEFAULT, MYF(0), sql_field->field_name);
        DBUG_RETURN(true);
      }

      /* else, the defaults yield the correct length for NULLs. */
    }
    else /* not NULL */
    {
      def->length(sql_field->charset->cset->lengthsp(sql_field->charset,
                                                     def->ptr(), def->length()));
      if (find_type2(sql_field->interval, def->ptr(),
                     def->length(), sql_field->charset) == 0) /* not found */
      {
        my_error(ER_INVALID_DEFAULT, MYF(0), sql_field->field_name);
        DBUG_RETURN(true);
      }
    }
  }

  sql_field->length= 0;
  const char **pos;
  uint *len;
  for (pos= sql_field->interval->type_names,
         len= sql_field->interval->type_lengths;
       *pos ; pos++, len++)
  {
    // ENUM uses max_length
    sql_field->length= max(sql_field->length,
                           sql_field->charset->cset->numchars(sql_field->charset,
                                                              *pos, *pos + *len));
  }
  sql_field->length= min<size_t>(sql_field->length, MAX_FIELD_WIDTH - 1);

  DBUG_RETURN(false);
}


bool prepare_create_field(THD *thd, HA_CREATE_INFO *create_info,
                          List<Create_field> *create_list,
                          int *select_field_pos, handler *file,
                          Create_field *sql_field, int field_no)
{
  DBUG_ENTER("prepare_create_field");
  DBUG_ASSERT(create_list);
  const CHARSET_INFO *save_cs;

  /*
    Initialize length from its original value (number of characters),
    which was set in the parser. This is necessary if we're
    executing a prepared statement for the second time.
  */
  sql_field->length= sql_field->char_length;
  /* Set field charset. */
  save_cs= sql_field->charset= get_sql_field_charset(sql_field,
                                                     create_info);
  if (sql_field->flags & BINCMP_FLAG)
  {
    // e.g. CREATE TABLE t1 (a CHAR(1) BINARY);
    if (!(sql_field->charset= get_charset_by_csname(sql_field->charset->csname,
                                                    MY_CS_BINSORT,MYF(0))))
    {
      char tmp[65];
      strmake(strmake(tmp, save_cs->csname, sizeof(tmp)-4),
              STRING_WITH_LEN("_bin"));
      my_error(ER_UNKNOWN_COLLATION, MYF(0), tmp);
      DBUG_RETURN(true);
    }
    /*
      Now that we have sql_field->charset set properly,
      we don't need the BINCMP_FLAG any longer.
    */
    sql_field->flags&= ~BINCMP_FLAG;
  }

  /*
    Convert the default value from client character
    set into the column character set if necessary.
  */
  if (sql_field->def &&
      save_cs != sql_field->def->collation.collation &&
      (sql_field->sql_type == MYSQL_TYPE_VAR_STRING ||
       sql_field->sql_type == MYSQL_TYPE_STRING ||
       sql_field->sql_type == MYSQL_TYPE_SET ||
       sql_field->sql_type == MYSQL_TYPE_ENUM))
  {
    /*
      Starting from 5.1 we work here with a copy of Create_field
      created by the caller, not with the instance that was
      originally created during parsing. It's OK to create
      a temporary item and initialize with it a member of the
      copy -- this item will be thrown away along with the copy
      at the end of execution, and thus not introduce a dangling
      pointer in the parsed tree of a prepared statement or a
      stored procedure statement.
    */
    sql_field->def= sql_field->def->safe_charset_converter(save_cs);

    if (sql_field->def == NULL)
    {
      /* Could not convert */
      my_error(ER_INVALID_DEFAULT, MYF(0), sql_field->field_name);
      DBUG_RETURN(true);
    }
  }

  if (sql_field->sql_type == MYSQL_TYPE_SET)
  {
    if (prepare_set_field(thd, sql_field))
      DBUG_RETURN(true);
  }
  else if (sql_field->sql_type == MYSQL_TYPE_ENUM)
  {
    if (prepare_enum_field(thd, sql_field))
      DBUG_RETURN(true);
  }
  else if (sql_field->sql_type == MYSQL_TYPE_BIT)
  {
    if (file->ha_table_flags() & HA_CAN_BIT_FIELD)
    {
      create_info->null_bits+= sql_field->length & 7;
      sql_field->treat_bit_as_char= false;
    }
    else
      sql_field->treat_bit_as_char= true;
  }

  sql_field->create_length_to_internal_length();
  if (prepare_blob_field(thd, sql_field))
    DBUG_RETURN(true);

  if (!(sql_field->flags & NOT_NULL_FLAG))
    create_info->null_bits++;

  if (check_column_name(sql_field->field_name))
  {
    my_error(ER_WRONG_COLUMN_NAME, MYF(0), sql_field->field_name);
    DBUG_RETURN(true);
  }

  if (validate_comment_length(thd,
                              sql_field->comment.str,
                              &sql_field->comment.length,
                              COLUMN_COMMENT_MAXLEN,
                              ER_TOO_LONG_FIELD_COMMENT,
                              sql_field->field_name))
      DBUG_RETURN(true);

  /* Check if we have used the same field name before */
  Create_field *dup_field;
  List_iterator<Create_field> it(*create_list);
  for (int dup_no= 0; (dup_field= it++) != sql_field; dup_no++)
  {
    if (my_strcasecmp(system_charset_info,
                      sql_field->field_name,
                      dup_field->field_name) == 0)
    {
      /*
        If this was a CREATE ... SELECT statement, accept a field
        redefinition if we are changing a field in the SELECT part
      */
      if (field_no < (*select_field_pos) || dup_no >= (*select_field_pos))
      {
        my_error(ER_DUP_FIELDNAME, MYF(0), sql_field->field_name);
        DBUG_RETURN(true);
      }
      else
      {
        /* Field redefined */

        /*
          If we are replacing a BIT field, revert the increment
          of null_bits that was done above.
        */
        if (sql_field->sql_type == MYSQL_TYPE_BIT &&
            file->ha_table_flags() & HA_CAN_BIT_FIELD)
          create_info->null_bits-= sql_field->length & 7;

        sql_field->def=         dup_field->def;
        sql_field->sql_type=    dup_field->sql_type;

        /*
          If we are replacing a field with a BIT field, we need
          to initialize treat_bit_as_char. Note that we do not need to
          increment null_bits here as this dup_field
          has already been processed.
        */
        if (sql_field->sql_type == MYSQL_TYPE_BIT)
        {
          sql_field->treat_bit_as_char=
            !(file->ha_table_flags() & HA_CAN_BIT_FIELD);
        }

        sql_field->charset=             (dup_field->charset ?
                                         dup_field->charset :
                                         create_info->default_table_charset);
        sql_field->length=              dup_field->char_length;
        sql_field->pack_length=         dup_field->pack_length;
        sql_field->key_length=          dup_field->key_length;
        sql_field->decimals=            dup_field->decimals;
        sql_field->auto_flags=          dup_field->auto_flags;
        /*
           We're making one field from two, the result field will have
           dup_field->flags as flags. If we've incremented null_bits
           because of sql_field->flags, decrement it back.
        */
        if (!(sql_field->flags & NOT_NULL_FLAG))
          create_info->null_bits--;
        sql_field->flags=               dup_field->flags;
        sql_field->create_length_to_internal_length();
        sql_field->interval=            dup_field->interval;
        sql_field->gcol_info=           dup_field->gcol_info;
        sql_field->stored_in_db=        dup_field->stored_in_db;
        it.remove();                    // Remove first (create) definition
        (*select_field_pos)--;
        break;
      }
    }
  }

  /* Don't pack rows in old tables if the user has requested this */
  if ((sql_field->flags & BLOB_FLAG) ||
      (sql_field->sql_type == MYSQL_TYPE_VARCHAR &&
       create_info->row_type != ROW_TYPE_FIXED))
    create_info->table_options|= HA_OPTION_PACK_RECORD;

  if (prepare_pack_create_field(thd, sql_field, file->ha_table_flags()))
    DBUG_RETURN(true);

  DBUG_RETURN(false);
}


static void calculate_field_offsets(List<Create_field> *create_list)
{
  DBUG_ASSERT(create_list);
  List_iterator<Create_field> it(*create_list);
  size_t record_offset= 0;
  bool has_vgc= false;
  Create_field *sql_field;
  while ((sql_field= it++))
  {
    sql_field->offset= record_offset;
    /*
      For now skip fields that are not physically stored in the database
      (generated fields) and update their offset later (see the next loop).
    */
    if (sql_field->stored_in_db)
      record_offset+= sql_field->pack_length;
    else
      has_vgc= true;
  }
  /* Update generated fields' offset*/
  if (has_vgc)
  {
    it.rewind();
    while ((sql_field= it++))
    {
      if (!sql_field->stored_in_db)
      {
        sql_field->offset= record_offset;
        record_offset+= sql_field->pack_length;
      }
    }
  }
}


/**
   Count keys and key segments. Note that FKs are ignored.
   Also mark redundant keys to be ignored.

   @param[in,out] key_list  List of keys to count and possibly mark as ignored.
   @param[out] key_count    Returned number of keys counted (excluding FK).
   @param[out] key_parts    Returned number of key segments (excluding FK).
   @param[out] fk_key_count Returned number of foreign keys.
   @param[in,out] redundant_keys  Array where keys to be ignored will be marked.
*/

static void count_keys(const Prealloced_array<const Key_spec*, 1> &key_list,
                       uint *key_count, uint *key_parts,
                       uint *fk_key_count,
                       Mem_root_array<bool> *redundant_keys)
{
  *key_count= 0;
  *key_parts= 0;

  for (size_t key_counter= 0; key_counter < key_list.size(); key_counter++)
  {
    const Key_spec *key= key_list[key_counter];

    for (size_t key2_counter= 0;
         key2_counter < key_list.size() && key_list[key2_counter] != key;
         key2_counter++)
    {
      const Key_spec *key2= key_list[key2_counter];
      /*
        foreign_key_prefix(key, key2) returns 0 if key or key2, or both, is
        'generated', and a generated key is a prefix of the other key.
        Then we do not need the generated shorter key.

        KEYTYPE_SPATIAL and KEYTYPE_FULLTEXT cannot be used as
        supporting keys for foreign key constraints even if the
        generated key is prefix of such a key.
      */
      if ((key2->type != KEYTYPE_FOREIGN &&
           key->type != KEYTYPE_FOREIGN &&
           key2->type != KEYTYPE_SPATIAL &&
           key2->type != KEYTYPE_FULLTEXT &&
           !redundant_keys->at(key2_counter) &&
           !foreign_key_prefix(key, key2)))
      {
        /* TODO: issue warning message */
        /* mark that the generated key should be ignored */
        if (!key2->generated ||
            (key->generated &&
             key->columns.size() < key2->columns.size()))
          (*redundant_keys)[key_counter]= true;
        else
        {
          (*redundant_keys)[key2_counter]= true;
          (*key_parts)-= key2->columns.size();
          (*key_count)--;
        }
        break;
      }
    }
    if (!redundant_keys->at(key_counter))
    {
      if (key->type == KEYTYPE_FOREIGN)
        (*fk_key_count)++;
      else
      {
        (*key_count)++;
        (*key_parts)+= key->columns.size();
      }
    }
  }
}


static bool prepare_key_column(THD *thd, HA_CREATE_INFO *create_info,
                               List<Create_field> *create_list,
                               const Key_spec *key,
                               const Key_part_spec *column,
                               const size_t column_nr, KEY *key_info,
                               KEY_PART_INFO *key_part_info,
                               const handler *file, int *auto_increment,
                               const CHARSET_INFO **ft_key_charset)
{
  DBUG_ENTER("prepare_key_column");

  /*
    Find the matching table column.
  */
  uint field= 0;
  Create_field *sql_field;
  DBUG_ASSERT(create_list);
  List_iterator<Create_field> it(*create_list);
  while ((sql_field= it++) && my_strcasecmp(system_charset_info,
                                            column->field_name.str,
                                            sql_field->field_name))
    field++;
  if (!sql_field)
  {
    my_error(ER_KEY_COLUMN_DOES_NOT_EXITS, MYF(0), column->field_name.str);
    DBUG_RETURN(true);
  }

  /*
    Virtual generated column checks.
  */
  if (sql_field->is_virtual_gcol())
  {
    const char *errmsg= NULL;
    if (key->type == KEYTYPE_FULLTEXT)
      errmsg= "Fulltext index on virtual generated column";
    else if (key->type == KEYTYPE_SPATIAL)
      errmsg= "Spatial index on virtual generated column";
    else if (key->type == KEYTYPE_PRIMARY)
      errmsg= "Defining a virtual generated column as primary key";
    if (errmsg)
    {
      my_error(ER_UNSUPPORTED_ACTION_ON_GENERATED_COLUMN, MYF(0), errmsg);
      DBUG_RETURN(true);
    }
    /* Check if the storage engine supports indexes on virtual columns. */
    if (!(file->ha_table_flags() & HA_CAN_INDEX_VIRTUAL_GENERATED_COLUMN))
    {
      my_error(ER_ILLEGAL_HA_CREATE_OPTION, MYF(0),
               ha_resolve_storage_engine_name(file->ht),
               "Index on virtual generated column");
      DBUG_RETURN(true);
    }
    key_info->flags|= HA_VIRTUAL_GEN_KEY;
  }

  // JSON columns cannot be used as keys.
  if (sql_field->sql_type == MYSQL_TYPE_JSON)
  {
    my_error(ER_JSON_USED_AS_KEY, MYF(0), column->field_name.str);
    DBUG_RETURN(true);
  }

  if (sql_field->auto_flags & Field::NEXT_NUMBER)
  {
    if (column_nr == 0 || (file->ha_table_flags() & HA_AUTO_PART_KEY))
      (*auto_increment)--;			// Field is used
  }

  /*
    Check for duplicate columns.
  */
  for (const Key_part_spec *dup_column : key->columns)
  {
    if (dup_column == column)
      break;
    if (!my_strcasecmp(system_charset_info,
                       column->field_name.str, dup_column->field_name.str))
    {
      my_error(ER_DUP_FIELDNAME, MYF(0), column->field_name.str);
      DBUG_RETURN(true);
    }
  }

  uint column_length;
  if (key->type == KEYTYPE_FULLTEXT)
  {
    if ((sql_field->sql_type != MYSQL_TYPE_STRING &&
         sql_field->sql_type != MYSQL_TYPE_VARCHAR &&
         !is_blob(sql_field->sql_type)) ||
        sql_field->charset == &my_charset_bin ||
        sql_field->charset->mbminlen > 1 || // ucs2 doesn't work yet
        (*ft_key_charset && sql_field->charset != *ft_key_charset))
    {
      my_error(ER_BAD_FT_COLUMN, MYF(0), column->field_name.str);
      DBUG_RETURN(true);
    }
    *ft_key_charset= sql_field->charset;
    /*
      for fulltext keys keyseg length is 1 for blobs (it's ignored in ft
      code anyway, and 0 (set to column width later) for char's. it has
      to be correct col width for char's, as char data are not prefixed
      with length (unlike blobs, where ft code takes data length from a
      data prefix, ignoring column->length).
    */
    column_length= MY_TEST(is_blob(sql_field->sql_type));
  }
  else
  {
    column_length= column->length * sql_field->charset->mbmaxlen;

    if (key->type == KEYTYPE_SPATIAL)
    {
      if (column_length)
      {
        my_error(ER_WRONG_SUB_KEY, MYF(0));
        DBUG_RETURN(true);
      }
      if (sql_field->sql_type != MYSQL_TYPE_GEOMETRY)
      {
        my_error(ER_SPATIAL_MUST_HAVE_GEOM_COL, MYF(0));
        DBUG_RETURN(true);
      }
      /*
        4 is: (Xmin,Xmax,Ymin,Ymax), this is for 2D case
        Lately we'll extend this code to support more dimensions
      */
      column_length= 4*sizeof(double);
    }

    if (is_blob(sql_field->sql_type) ||
        (sql_field->sql_type == MYSQL_TYPE_GEOMETRY &&
         key->type != KEYTYPE_SPATIAL))
    {
      if (!(file->ha_table_flags() & HA_CAN_INDEX_BLOBS))
      {
        my_error(ER_BLOB_USED_AS_KEY, MYF(0), column->field_name.str);
        DBUG_RETURN(true);
      }
      if (sql_field->sql_type == MYSQL_TYPE_GEOMETRY &&
          sql_field->geom_type == Field::GEOM_POINT)
        column_length= MAX_LEN_GEOM_POINT_FIELD;
      if (!column_length)
      {
        my_error(ER_BLOB_KEY_WITHOUT_LENGTH, MYF(0), column->field_name.str);
        DBUG_RETURN(true);
      }
    }

    if (key->type == KEYTYPE_PRIMARY)
    {
      /*
        Set NO_DEFAULT_VALUE_FLAG for the PRIMARY KEY column if default
        values is not explicitly provided for the column in CREATE TABLE
        statement and it is not an AUTO_INCREMENT field.

        Default values for TIMESTAMP/DATETIME needs special handling as:

        a) If default is explicitly specified (lets say this as case 1) :
             DEFAULT CURRENT_TIMESTAMP
             DEFAULT CURRENT_TIMESTAMP ON UPDATE CURRENT_TIMESTAMP
           MySQL does not set sql_field->def flag , but sets
           Field::DEFAULT_NOW in Create_info::auto_flags.
           This flags are also set during timestamp column promotion (case2)

           When explicit_defaults_for_timestamp is not set, the behavior
           expected in both case1 and case2 is to retain the defaults even
           when the column participates in PRIMARY KEY. When
           explicit_defaults_for_timestamp is set, the promotion logic
           is disabled and the above mentioned flag is not used implicitly.

        b) If explicit_defaults_for_timestamp variable is not set:
           Default value assigned due to first timestamp column promotion is
           retained.
           Default constant value assigned due to implicit promotion of second
           timestamp column is removed.
      */
      if (!sql_field->def &&
          !(sql_field->flags & AUTO_INCREMENT_FLAG) &&
          !(real_type_with_now_as_default(sql_field->sql_type) &&
            (sql_field->auto_flags & Field::DEFAULT_NOW)))
      {
        sql_field->flags|= NO_DEFAULT_VALUE_FLAG;
      }
      /*
        Emitting error when field is a part of primary key and is
        explicitly requested to be NULL by the user.
      */
      if ((sql_field->flags & EXPLICIT_NULL_FLAG))
      {
        my_error(ER_PRIMARY_CANT_HAVE_NULL, MYF(0));
        DBUG_RETURN(true);
      }
    }

    if (!(sql_field->flags & NOT_NULL_FLAG))
    {
      if (key->type == KEYTYPE_PRIMARY)
      {
        /* Implicitly set primary key fields to NOT NULL for ISO conf. */
        sql_field->flags|= NOT_NULL_FLAG;
        sql_field->maybe_null= false;
        create_info->null_bits--;
      }
      else
      {
        key_info->flags|= HA_NULL_PART_KEY;
        if (!(file->ha_table_flags() & HA_NULL_IN_KEY))
        {
          my_error(ER_NULL_COLUMN_IN_INDEX, MYF(0), column->field_name.str);
          DBUG_RETURN(true);
        }
        if (key->type == KEYTYPE_SPATIAL)
        {
          my_error(ER_SPATIAL_CANT_HAVE_NULL, MYF(0));
          DBUG_RETURN(true);
        }
      }
    }
  } // key->type != KEYTYPE_FULLTEXT

  key_part_info->fieldnr= field;
  key_part_info->offset=  static_cast<uint16>(sql_field->offset);

  size_t key_part_length= sql_field->key_length;

  if (column_length)
  {
    if (is_blob(sql_field->sql_type))
    {
      key_part_length= column_length;
      /*
        There is a possibility that the given prefix length is less
        than the engine max key part length, but still greater
        than the BLOB field max size. We handle this case
        using the max_field_size variable below.
      */
      size_t max_field_size= blob_length_by_type(sql_field->sql_type);
      if (key_part_length > max_field_size ||
          key_part_length > file->max_key_length() ||
          key_part_length > file->max_key_part_length())
      {
        // Given prefix length is too large, adjust it.
        key_part_length= min(file->max_key_length(), file->max_key_part_length());
        if (max_field_size)
          key_part_length= min(key_part_length, max_field_size);
        if (key->type == KEYTYPE_MULTIPLE)
        {
          /* not a critical problem */
          push_warning_printf(thd, Sql_condition::SL_WARNING,
                              ER_TOO_LONG_KEY, ER_THD(thd, ER_TOO_LONG_KEY),
                              key_part_length);
          /* Align key length to multibyte char boundary */
          key_part_length-= key_part_length % sql_field->charset->mbmaxlen;
          /*
            If SQL_MODE is STRICT, then report error, else report warning
            and continue execution.
          */
          if (thd->is_error())
            DBUG_RETURN(true);
        }
        else
        {
          my_error(ER_TOO_LONG_KEY, MYF(0), key_part_length);
          DBUG_RETURN(true);
        }
      }
    } // is_blob
    // Catch invalid use of partial keys
    else if (sql_field->sql_type != MYSQL_TYPE_GEOMETRY &&
             // is the key partial?
             column_length != key_part_length &&
             // is prefix length bigger than field length?
             (column_length > key_part_length ||
              // can the field have a partial key?
              !Field::type_can_have_key_part (sql_field->sql_type) ||
              // does the storage engine allow prefixed search?
              ((file->ha_table_flags() & HA_NO_PREFIX_CHAR_KEYS) &&
               // and is this a 'unique' key?
               (key_info->flags & HA_NOSAME))))
    {
      my_error(ER_WRONG_SUB_KEY, MYF(0));
      DBUG_RETURN(TRUE);
    }
    else if (!(file->ha_table_flags() & HA_NO_PREFIX_CHAR_KEYS))
      key_part_length= column_length;
  } // column_length
  else if (key_part_length == 0)
  {
    my_error(ER_WRONG_KEY_COLUMN, MYF(0), column->field_name.str);
    DBUG_RETURN(true);
  }
  if (key_part_length > file->max_key_part_length() &&
      key->type != KEYTYPE_FULLTEXT)
  {
    key_part_length= file->max_key_part_length();
    if (key->type == KEYTYPE_MULTIPLE)
    {
      /* not a critical problem */
      push_warning_printf(thd, Sql_condition::SL_WARNING,
                          ER_TOO_LONG_KEY, ER_THD(thd, ER_TOO_LONG_KEY),
                          key_part_length);
      /* Align key length to multibyte char boundary */
      key_part_length-= key_part_length % sql_field->charset->mbmaxlen;
      /*
        If SQL_MODE is STRICT, then report error, else report warning
        and continue execution.
      */
      if (thd->is_error())
        DBUG_RETURN(true);
    }
    else
    {
      my_error(ER_TOO_LONG_KEY, MYF(0), key_part_length);
      DBUG_RETURN(true);
    }
  }
  key_part_info->length= static_cast<uint16>(key_part_length);

  /*
    Use packed keys for long strings on the first column

    Due to incorrect usage of sql_field->pack_flag & FIELDFLAG_BLOB check
    we have used packing for some columns which are not strings or BLOBs
    (see also is_phony_blob()). Since changing this would mean breaking
    binary compatibility for MyISAM tables with indexes on such columns
    we mimic this buggy behavior here.
  */
  if (!((create_info->table_options & HA_OPTION_NO_PACK_KEYS)) &&
      (key_part_length >= KEY_DEFAULT_PACK_LENGTH &&
       (sql_field->sql_type == MYSQL_TYPE_STRING ||
        sql_field->sql_type == MYSQL_TYPE_VARCHAR ||
        is_blob(sql_field->sql_type) ||
        is_phony_blob(sql_field->sql_type, sql_field->decimals))))
  {
    if ((column_nr == 0 &&
         (is_blob(sql_field->sql_type) ||
          is_phony_blob(sql_field->sql_type, sql_field->decimals))) ||
        sql_field->sql_type == MYSQL_TYPE_VARCHAR)
      key_info->flags|= HA_BINARY_PACK_KEY;
    else
      key_info->flags|= HA_PACK_KEY;
  }

  /*
    Check if the key segment is partial, set the key flag
    accordingly. The key segment for a POINT column is NOT considered
    partial if key_length==MAX_LEN_GEOM_POINT_FIELD.
    Note that fulltext indexes ignores prefixes.
  */
  if (key->type != KEYTYPE_FULLTEXT &&
      key_part_length != sql_field->key_length &&
      !(sql_field->sql_type == MYSQL_TYPE_GEOMETRY &&
        sql_field->geom_type == Field::GEOM_POINT &&
        key_part_length == MAX_LEN_GEOM_POINT_FIELD))
  {
    key_info->flags|= HA_KEY_HAS_PART_KEY_SEG;
  }

  key_info->key_length+= key_part_length;
  DBUG_RETURN(false);
}


/**
  Generate a foreign key name. Foreign key names have to be unique
  for a given schema. This function is used when the user has not
  specified neither constraint name nor foreign key name.

  For now, we have to replicate the name generated by InnoDB.
  As long as InnoDB also stores FK metadata, we have to agree on
  name in order for DROP FOREIGN KEY to work properly.

  The format is (table_name)_ibfk_(counter). The counter is 1-based
  and per table. The number chosen for the counter is 1 higher than
  the highest number currently in use.

  @param table_name          Table name.
  @param existing_fks        Array of already existing FKs for the table.
  @param existing_fks_count  Number of pre-existing FKs.
  @param fk_info_buffer      Array of FKs to be added.
  @param fk_number           Number of FKs to be added.

  @retval  Generated name
*/

static const char* generate_fk_name(const char *table_name,
                                    FOREIGN_KEY *existing_fks,
                                    uint existing_fks_count,
                                    FOREIGN_KEY **fk_info_buffer,
                                    uint fk_number)
{
  // InnoDB name generation (for now).
  // Find the highest used key number.
  uint key_number= 0;
  for (uint i= 0; i < existing_fks_count; i++)
  {
    const char *s= strstr(existing_fks[i].name, "_ibfk_");
    if (s && strlen(s) > 6)
    {
      char *e= NULL;
      uint nr= my_strtoull(s + 6, &e, 10);
      if (!*e && nr > key_number)
        key_number= nr;
    }
  }
  for (uint i= 0; i < fk_number; i++)
  {
    const char *s= strstr((*fk_info_buffer)[i].name, "_ibfk_");
    if (s && strlen(s) > 6)
    {
      char *e= NULL;
      uint nr= my_strtoull(s + 6, &e, 10);
      if (!*e && nr > key_number)
        key_number= nr;
    }
  }
  char number_buff[4];
  int10_to_str(key_number + 1, number_buff, 10);
  char buff[NAME_CHAR_LEN + 10]; // Reserve 10 chars for _ibfk_nnnn
  strxnmov(buff, sizeof(buff) - 1, table_name, "_ibfk_", number_buff, NullS);
  return sql_strdup(buff);
}


/**
  Prepare FOREIGN_KEY struct with info about a foreign key.

  @param thd                 Thread handle.
  @param table_name          Table name.
  @param create_list         New columns.
  @param existing_fks        Array of pre-existing FKs.
  @param existing_fks_count  Number of pre-existing FKs.
  @param fk_info_buffer      Array of new FKs.
  @param fk_number           Number of new FKs.
  @param fk_key              Parser info about new FK to prepare.
  @param[out] fk_info        Struct to populate.

  @retval true if error (error reported), false otherwise.
*/

static bool prepare_foreign_key(THD *thd,
                                const char *table_name,
                                List<Create_field> *create_list,
                                FOREIGN_KEY *existing_fks,
                                uint existing_fks_count,
                                FOREIGN_KEY **fk_info_buffer,
                                uint fk_number,
                                const Foreign_key_spec *fk_key,
                                FOREIGN_KEY *fk_info)
{
  DBUG_ENTER("prepare_foreign_key");

  if (fk_key->validate(thd, *create_list))
    DBUG_RETURN(true);

  if (fk_key->name.str)
    fk_info->name= fk_key->name.str;
  else
  {
    fk_info->name= generate_fk_name(table_name,
                                    existing_fks, existing_fks_count,
                                    fk_info_buffer, fk_number);
  }

  if (check_string_char_length(to_lex_cstring(fk_info->name),
                               "", NAME_CHAR_LEN,
                               system_charset_info, 1))
  {
    my_error(ER_TOO_LONG_IDENT, MYF(0), fk_info->name);
    DBUG_RETURN(true);
  }

  fk_info->key_parts= fk_key->columns.size();
  if (fk_key->ref_db.str)
    fk_info->ref_db= fk_key->ref_db;
  else
    fk_info->ref_db= thd->db(); // No schema given, use current schema
  fk_info->ref_table= fk_key->ref_table;
  fk_info->delete_opt= fk_key->delete_opt;
  fk_info->update_opt= fk_key->update_opt;
  fk_info->match_opt= fk_key->match_opt;

  fk_info->key_part=
    reinterpret_cast<LEX_CSTRING*>(thd->mem_calloc(sizeof(LEX_CSTRING) *
                                                   fk_key->columns.size()));
  fk_info->fk_key_part=
    reinterpret_cast<LEX_CSTRING*>(thd->mem_calloc(sizeof(LEX_CSTRING) *
                                                   fk_key->columns.size()));
  for (size_t column_nr= 0;
       column_nr < fk_key->ref_columns.size();
       column_nr++)
  {
    const Key_part_spec *col= fk_key->columns[column_nr];
    fk_info->key_part[column_nr]= col->field_name;
    const Key_part_spec *fk_col= fk_key->ref_columns[column_nr];

    if (check_column_name(fk_col->field_name.str))
    {
      my_error(ER_WRONG_COLUMN_NAME, MYF(0), fk_col->field_name.str);
      DBUG_RETURN(true);
    }

    fk_info->fk_key_part[column_nr]= fk_col->field_name;
  }
  DBUG_RETURN(false);
}


static bool prepare_key(THD *thd, HA_CREATE_INFO *create_info,
                        List<Create_field> *create_list, const Key_spec *key,
                        KEY **key_info_buffer, KEY *key_info,
                        KEY_PART_INFO **key_part_info,
                        Mem_root_array<const KEY *, true> &keys_to_check,
                        uint key_number, const handler *file,
                        int *auto_increment)
{
  DBUG_ENTER("prepare_key");
  DBUG_ASSERT(create_list);

  /*
    General checks.
  */

  if (key->columns.size() > file->max_key_parts() && key->type != KEYTYPE_SPATIAL)
  {
    my_error(ER_TOO_MANY_KEY_PARTS,MYF(0), file->max_key_parts());
    DBUG_RETURN(true);
  }

  if (check_string_char_length(key->name, "", NAME_CHAR_LEN,
                               system_charset_info, 1))
  {
    my_error(ER_TOO_LONG_IDENT, MYF(0), key->name.str);
    DBUG_RETURN(true);
  }

  if (key->name.str && (key->type != KEYTYPE_PRIMARY) &&
      !my_strcasecmp(system_charset_info, key->name.str, primary_key_name))
  {
    my_error(ER_WRONG_NAME_FOR_INDEX, MYF(0), key->name.str);
    DBUG_RETURN(true);
  }

  /* Create the key name based on the first column (if not given) */
  if (key->type == KEYTYPE_PRIMARY)
    key_info->name= primary_key_name;
  else if (key->name.str)
    key_info->name= key->name.str;
  else
  {
    const Key_part_spec *first_col= key->columns[0];
    List_iterator<Create_field> it(*create_list);
    Create_field *sql_field;
    while ((sql_field= it++) &&
           my_strcasecmp(system_charset_info,
                         first_col->field_name.str,
                         sql_field->field_name))
      ;
    if (!sql_field)
    {
      my_error(ER_KEY_COLUMN_DOES_NOT_EXITS, MYF(0), first_col->field_name.str);
      DBUG_RETURN(true);
    }
    key_info->name= make_unique_key_name(sql_field->field_name,
                                         *key_info_buffer, key_info);
  }
  if (key->type != KEYTYPE_PRIMARY &&
      check_if_keyname_exists(key_info->name, *key_info_buffer, key_info))
  {
    my_error(ER_DUP_KEYNAME, MYF(0), key_info->name);
    DBUG_RETURN(true);
  }

  if (!key_info->name || check_column_name(key_info->name))
  {
    my_error(ER_WRONG_NAME_FOR_INDEX, MYF(0), key_info->name);
    DBUG_RETURN(true);
  }

  key_info->comment.length= key->key_create_info.comment.length;
  key_info->comment.str= key->key_create_info.comment.str;
  if (validate_comment_length(thd, key_info->comment.str,
                              &key_info->comment.length,
                              INDEX_COMMENT_MAXLEN,
                              ER_TOO_LONG_INDEX_COMMENT,
                              key_info->name))
    DBUG_RETURN(true);
  if (key_info->comment.length > 0)
    key_info->flags|= HA_USES_COMMENT;

  switch (key->type) {
  case KEYTYPE_MULTIPLE:
    key_info->flags= 0;
    break;
  case KEYTYPE_FULLTEXT:
    if (!(file->ha_table_flags() & HA_CAN_FULLTEXT))
    {
      my_error(ER_TABLE_CANT_HANDLE_FT, MYF(0));
      DBUG_RETURN(true);
    }
    key_info->flags= HA_FULLTEXT;
    if (key->key_create_info.parser_name.str)
    {
      key_info->parser_name= key->key_create_info.parser_name;
      key_info->flags|= HA_USES_PARSER;
    }
    else
      key_info->parser_name= NULL_CSTR;
    break;
  case KEYTYPE_SPATIAL:
    if (!(file->ha_table_flags() & HA_CAN_RTREEKEYS))
    {
      my_error(ER_TABLE_CANT_HANDLE_SPKEYS, MYF(0));
      DBUG_RETURN(true);
    }
    if (key->columns.size() != 1)
    {
      my_error(ER_TOO_MANY_KEY_PARTS, MYF(0), 1);
      DBUG_RETURN(true);
    }
    key_info->flags= HA_SPATIAL;
    break;
  case KEYTYPE_PRIMARY:
  case KEYTYPE_UNIQUE:
    key_info->flags= HA_NOSAME;
    break;
  default:
    DBUG_ASSERT(false);
    DBUG_RETURN(true);
  }
  if (key->generated)
    key_info->flags|= HA_GENERATED_KEY;

  key_info->algorithm=              key->key_create_info.algorithm;
  key_info->user_defined_key_parts= key->columns.size();
  key_info->actual_key_parts=       key_info->user_defined_key_parts;
  key_info->key_part=               *key_part_info;
  key_info->usable_key_parts=       key_number;
  key_info->is_algorithm_explicit=  false;
  key_info->is_visible= key->key_create_info.is_visible;

  /*
    Make SPATIAL to be RTREE by default
    SPATIAL only on BLOB or at least BINARY, this
    actually should be replaced by special GEOM type
    in near future when new frm file is ready
    checking for proper key parts number:
  */

  if (key_info->flags & HA_SPATIAL)
  {
    DBUG_ASSERT(!key->key_create_info.is_algorithm_explicit);
    key_info->algorithm= HA_KEY_ALG_RTREE;
  }
  else if (key_info->flags & HA_FULLTEXT)
  {
    DBUG_ASSERT(!key->key_create_info.is_algorithm_explicit);
    key_info->algorithm= HA_KEY_ALG_FULLTEXT;
  }
  else
  {
    if (key->key_create_info.is_algorithm_explicit)
    {
      if (key->key_create_info.algorithm == HA_KEY_ALG_RTREE)
      {
        if ((key_info->user_defined_key_parts & 1) == 1)
        {
          my_error(ER_TOO_MANY_KEY_PARTS, MYF(0), 1);
          DBUG_RETURN(true);
        }
        /* TODO: To be deleted */
        my_error(ER_NOT_SUPPORTED_YET, MYF(0), "RTREE INDEX");
        DBUG_RETURN(true);
      }
      else
      {
        /*
          If key algorithm was specified explicitly check if it is
          supported by SE.
        */
        if (file->is_index_algorithm_supported(key->key_create_info.algorithm))
        {
          key_info->is_algorithm_explicit= true;
          key_info->algorithm= key->key_create_info.algorithm;
        }
        else
        {
          /*
            If explicit algorithm is not supported by SE, replace it with
            default one. Don't mark key algorithm as explicitly specified
            in this case.
          */
          key_info->algorithm= file->get_default_index_algorithm();

          push_warning_printf(thd, Sql_condition::SL_NOTE,
                              ER_UNSUPPORTED_INDEX_ALGORITHM,
                              ER_THD(thd, ER_UNSUPPORTED_INDEX_ALGORITHM),
                              ((key->key_create_info.algorithm ==
                                HA_KEY_ALG_HASH) ? "HASH" : "BTREE"));
        }
      }
    }
    else
    {
      /*
        If key algorithm was not explicitly specified used default one for
        this SE. Interesting side-effect of this is that ALTER TABLE will
        cause index rebuild if SE default changes.
        Assert that caller doesn't use any non-default algorithm in this
        case as such setting is ignored anyway.
      */
      DBUG_ASSERT(key->key_create_info.algorithm == HA_KEY_ALG_SE_SPECIFIC);
      key_info->algorithm= file->get_default_index_algorithm();
    }
  }

  /*
    Take block size from key part or table part
    TODO: Add warning if block size changes. We can't do it here, as
    this may depend on the size of the key
  */
  key_info->block_size= (key->key_create_info.block_size ?
                         key->key_create_info.block_size :
                         create_info->key_block_size);

  if (key_info->block_size)
    key_info->flags|= HA_USES_BLOCK_SIZE;

  const CHARSET_INFO *ft_key_charset= NULL;  // for FULLTEXT
  key_info->key_length= 0;
  for (size_t column_nr= 0 ;
       column_nr < key->columns.size() ;
       column_nr++, (*key_part_info)++)
  {
    if (prepare_key_column(thd, create_info, create_list, key,
                           key->columns[column_nr],
                           column_nr, key_info, *key_part_info, file,
                           auto_increment, &ft_key_charset))
      DBUG_RETURN(true);
  }
  key_info->actual_flags= key_info->flags;

  if (key_info->key_length > file->max_key_length() &&
      key->type != KEYTYPE_FULLTEXT)
  {
    my_error(ER_TOO_LONG_KEY, MYF(0), file->max_key_length());
    if (thd->is_error()) // May be silenced - see Bug#20629014
      DBUG_RETURN(true);
  }

  /*
    We only check for duplicate indexes if it is requested and the key is
    not auto-generated and non-PRIMARY.

    Check is requested if the key was explicitly created or altered
    (Index is altered/column associated with it is dropped) by the user
    (unless it's a foreign key).

    The fact that we have only one PRIMARY key for the table is checked
    elsewhere.

    At this point we simply add qualifying keys to the list, so we can
    perform check later when we properly construct KEY objects for all
    keys.
  */
  if (key->check_for_duplicate_indexes &&
      !key->generated && key->type != KEYTYPE_PRIMARY)
  {
    if (keys_to_check.push_back(key_info))
      DBUG_RETURN(true);
  }
  DBUG_RETURN(false);
}


/**
  Primary/unique key check. Checks that:

  - If the storage engine requires it, that there is an index that is
    candidate for promotion.

  - If such a promotion occurs, checks that the candidate index is not
    declared invisible.

  @param file The storage engine handler.
  @param key_info_buffer All indexes in the table.
  @param key_count Number of indexes.

  @retval false OK.
  @retval true An error occured and my_error() was called.
*/

static bool check_promoted_index(const handler *file,
                                 const KEY *key_info_buffer,
                                 uint key_count)
{
  bool has_unique_key= false;
  const KEY *end= key_info_buffer + key_count;
  for (const KEY *k= key_info_buffer; k < end && !has_unique_key; ++k)
    if (!(k->flags & HA_NULL_PART_KEY) && (k->flags & HA_NOSAME))
    {
      has_unique_key= true;
      if (!k->is_visible)
      {
        my_error(ER_PK_INDEX_CANT_BE_INVISIBLE, MYF(0));
        return true;
      }
    }
  if (!has_unique_key && (file->ha_table_flags() & HA_REQUIRE_PRIMARY_KEY))
  {
    my_error(ER_REQUIRES_PRIMARY_KEY, MYF(0));
    return true;
  }
  return false;
}


/**
  Prepares the table and key structures for table creation.

  @param thd                       Thread object.
  @param error_table_name          Name of table to create/alter, only used for
                                   error reporting.
  @param create_info               Create information (like MAX_ROWS).
  @param alter_info                List of columns and indexes to create
  @param file                      The handler for the new table.
  @param[out] key_info_buffer      An array of KEY structs for the indexes.
  @param[out] key_count            The number of elements in the array.
  @param[out] fk_key_info_buffer   An array of FOREIGN_KEY structs for the
                                   foreign keys.
  @param[out] fk_key_count         The number of elements in the array.
  @param[in] existing_fks          An array of pre-existing FOREIGN KEYS
                                   (in case of ALTER).
  @param[in] existing_fks_count    The number of pre-existing foreign keys.
  @param select_field_count        The number of fields coming from a select table.

  @retval false   OK
  @retval true    error
*/

static bool mysql_prepare_create_table(THD *thd,
                                       const char* error_table_name,
                                       HA_CREATE_INFO *create_info,
                                       Alter_info *alter_info,
                                       handler *file, KEY **key_info_buffer,
                                       uint *key_count,
                                       FOREIGN_KEY **fk_key_info_buffer,
                                       uint *fk_key_count,
                                       FOREIGN_KEY *existing_fks,
                                       uint existing_fks_count,
                                       int select_field_count)
{
  DBUG_ENTER("mysql_prepare_create_table");

  /*
    Validation of table properties.
  */
  LEX_STRING *compress= &create_info->compress;
  if (compress->length != 0 &&
      compress->length > TABLE_COMMENT_MAXLEN &&
      system_charset_info->cset->charpos(system_charset_info,
                                         compress->str,
                                         compress->str + compress->length,
                                         TABLE_COMMENT_MAXLEN)
      < compress->length)
  {
    my_error(ER_WRONG_STRING_LENGTH, MYF(0),
             compress->str, "COMPRESSION", TABLE_COMMENT_MAXLEN);
    DBUG_RETURN(true);
  }

  LEX_STRING *encrypt_type= &create_info->encrypt_type;
  if (encrypt_type->length != 0 &&
      encrypt_type->length > TABLE_COMMENT_MAXLEN &&
      system_charset_info->cset->charpos(system_charset_info,
                                         encrypt_type->str,
                                         encrypt_type->str
					   + encrypt_type->length,
                                         TABLE_COMMENT_MAXLEN)
      < encrypt_type->length)
  {
    my_error(ER_WRONG_STRING_LENGTH, MYF(0),
             encrypt_type->str, "ENCRYPTION", TABLE_COMMENT_MAXLEN);
    DBUG_RETURN(TRUE);
  }

  if (validate_comment_length(thd,
                              create_info->comment.str,
                              &create_info->comment.length,
                              TABLE_COMMENT_MAXLEN,
                              ER_TOO_LONG_TABLE_COMMENT,
                              error_table_name))
  {
    DBUG_RETURN(true);
  }

  if (alter_info->create_list.elements > MAX_FIELDS)
  {
    my_error(ER_TOO_MANY_FIELDS, MYF(0));
    DBUG_RETURN(true);
  }

  /*
    Checks which previously were done during .FRM creation.

    TODO: Check if the old .FRM limitations still make sense
    with the new DD.
  */

  /* Fix this when we have new .frm files;  Current limit is 4G rows (QQ) */
  if (create_info->max_rows > UINT_MAX32)
    create_info->max_rows= UINT_MAX32;
  if (create_info->min_rows > UINT_MAX32)
    create_info->min_rows= UINT_MAX32;

  if (create_info->row_type == ROW_TYPE_DYNAMIC)
    create_info->table_options|= HA_OPTION_PACK_RECORD;

  /*
    Prepare fields.
  */
  int select_field_pos= alter_info->create_list.elements - select_field_count;
  create_info->null_bits= 0;
  Create_field *sql_field;
  List_iterator<Create_field> it(alter_info->create_list);
  for (int field_no= 0; (sql_field=it++) ; field_no++)
  {
    if (prepare_create_field(thd, create_info, &alter_info->create_list,
                             &select_field_pos, file, sql_field, field_no))
      DBUG_RETURN(true);
  }
  calculate_field_offsets(&alter_info->create_list);

  /*
    Auto increment and blob checks.
  */
  int auto_increment= 0;
  int blob_columns= 0;
  it.rewind();
  while ((sql_field=it++))
  {
    if (sql_field->auto_flags & Field::NEXT_NUMBER)
      auto_increment++;
    switch (sql_field->sql_type)
    {
    case MYSQL_TYPE_GEOMETRY:
    case MYSQL_TYPE_BLOB:
    case MYSQL_TYPE_MEDIUM_BLOB:
    case MYSQL_TYPE_TINY_BLOB:
    case MYSQL_TYPE_LONG_BLOB:
    case MYSQL_TYPE_JSON:
      blob_columns++;
      break;
    default:
      break;
    }
  }
  if (auto_increment > 1)
  {
    my_error(ER_WRONG_AUTO_KEY, MYF(0));
    DBUG_RETURN(true);
  }
  if (auto_increment && (file->ha_table_flags() & HA_NO_AUTO_INCREMENT))
  {
    my_error(ER_TABLE_CANT_HANDLE_AUTO_INCREMENT, MYF(0));
    DBUG_RETURN(true);
  }
  if (blob_columns && (file->ha_table_flags() & HA_NO_BLOBS))
  {
    my_error(ER_TABLE_CANT_HANDLE_BLOB, MYF(0));
    DBUG_RETURN(true);
  }
  /*
   CREATE TABLE[with auto_increment column] SELECT is unsafe as the rows
   inserted in the created table depends on the order of the rows fetched
   from the select tables. This order may differ on master and slave. We
   therefore mark it as unsafe.
  */
  if (select_field_count > 0 && auto_increment)
    thd->lex->set_stmt_unsafe(LEX::BINLOG_STMT_UNSAFE_CREATE_SELECT_AUTOINC);

  /*
    Count keys and key segments.
    Also mark redundant keys to be ignored.
  */
  uint key_parts;
  Mem_root_array<bool> redundant_keys(thd->mem_root,
                                      alter_info->key_list.size(), false);
  count_keys(alter_info->key_list, key_count, &key_parts,
             fk_key_count, &redundant_keys);
  if (*key_count > file->max_keys())
  {
    my_error(ER_TOO_MANY_KEYS,MYF(0), file->max_keys());
    DBUG_RETURN(true);
  }

  /*
    Make KEY objects for the keys in the new table.
  */
  KEY *key_info;
  (*key_info_buffer)= key_info= (KEY*) sql_calloc(sizeof(KEY) * (*key_count));
  KEY_PART_INFO *key_part_info=
    (KEY_PART_INFO*) sql_calloc(sizeof(KEY_PART_INFO) * key_parts);

  FOREIGN_KEY *fk_key_info;
  (*fk_key_info_buffer)= fk_key_info=
    (FOREIGN_KEY*) sql_calloc(sizeof(FOREIGN_KEY) * (*fk_key_count));

  if (!*key_info_buffer || !key_part_info || !fk_key_info)
    DBUG_RETURN(true);				// Out of memory

  Mem_root_array<const KEY *, true> keys_to_check(thd->mem_root);
  if (keys_to_check.reserve(*key_count))
    DBUG_RETURN(true);				// Out of memory

  uint key_number= 0;
  uint fk_number= 0;
  bool primary_key= false;
  for (size_t i= 0; i < alter_info->key_list.size(); i++)
  {
    if (redundant_keys[i])
      continue; // Skip redundant keys

    const Key_spec *key= alter_info->key_list[i];

    if (key->type == KEYTYPE_PRIMARY)
    {
      if (primary_key)
      {
        my_error(ER_MULTIPLE_PRI_KEY, MYF(0));
        DBUG_RETURN(true);
      }
      primary_key= true;
    }

    if (key->type == KEYTYPE_FOREIGN)
    {
      if (prepare_foreign_key(thd, error_table_name,
                              &alter_info->create_list,
                              existing_fks, existing_fks_count,
                              fk_key_info_buffer, fk_number,
                              down_cast<const Foreign_key_spec*>(key),
                              fk_key_info))
        DBUG_RETURN(true);
      fk_key_info++;
      fk_number++;
    }
    else
    {
      if (prepare_key(thd, create_info, &alter_info->create_list,
                      key, key_info_buffer,
                      key_info, &key_part_info, keys_to_check,
                      key_number, file, &auto_increment))
        DBUG_RETURN(true);
      key_info++;
      key_number++;
    }
  }

  /*
    At this point all KEY objects are for indexes are fully constructed.
    So we can check for duplicate indexes for keys for which it was requested.
  */
  const KEY **dup_check_key;
  for (dup_check_key= keys_to_check.begin();
       dup_check_key != keys_to_check.end();
       dup_check_key++)
  {
    if (check_duplicate_key(thd, *dup_check_key, *key_info_buffer, *key_count,
                            alter_info))
      DBUG_RETURN(true);
  }

  if (!primary_key && check_promoted_index(file, *key_info_buffer, *key_count))
    DBUG_RETURN(true);

  /*
    Any auto increment columns not found during prepare_key?
  */
  if (auto_increment > 0)
  {
    my_error(ER_WRONG_AUTO_KEY, MYF(0));
    DBUG_RETURN(true);
  }

  /* Sort keys in optimized order */
  my_qsort(reinterpret_cast<uchar*>(*key_info_buffer),
           *key_count, sizeof(KEY), sort_keys);

  /*
    Check if  STRICT SQL mode is active and server is not started with
    --explicit-defaults-for-timestamp. Below check was added to prevent implicit
    default 0 value of timestamp. When explicit-defaults-for-timestamp server
    option is removed, whole set of check can be removed.

    Note that this check must be after KEYs have been created as this
    can cause the NOT_NULL_FLAG to be set.
  */
  if (thd->variables.sql_mode & MODE_NO_ZERO_DATE &&
      !thd->variables.explicit_defaults_for_timestamp)
  {
    it.rewind();
    while ((sql_field= it++))
    {
      if (!sql_field->def &&
          !sql_field->gcol_info &&
          is_timestamp_type(sql_field->sql_type) &&
          (sql_field->flags & NOT_NULL_FLAG) &&
          !(sql_field->auto_flags & Field::DEFAULT_NOW))
        {
        /*
          An error should be reported if:
            - there is no explicit DEFAULT clause (default column value);
            - this is a TIMESTAMP column;
            - the column is not NULL;
            - this is not the DEFAULT CURRENT_TIMESTAMP column.
          And from checks before while loop,
            - STRICT SQL mode is active;
            - server is not started with --explicit-defaults-for-timestamp

          In other words, an error should be reported if
            - STRICT SQL mode is active;
            - the column definition is equivalent to
              'column_name TIMESTAMP DEFAULT 0'.
        */

        my_error(ER_INVALID_DEFAULT, MYF(0), sql_field->field_name);
        DBUG_RETURN(true);
      }
    }
  }

  /* If fixed row records, we need one bit to check for deleted rows */
  if (!(create_info->table_options & HA_OPTION_PACK_RECORD))
    create_info->null_bits++;
  ulong data_offset= (create_info->null_bits + 7) / 8;
  size_t reclength= data_offset;
  it.rewind();
  while ((sql_field= it++))
  {
    size_t length= sql_field->pack_length;
    if (sql_field->offset + data_offset + length > reclength)
      reclength= sql_field->offset + data_offset + length;
  }
  if (reclength > file->max_record_length())
  {
    my_error(ER_TOO_BIG_ROWSIZE, MYF(0),
             static_cast<long>(file->max_record_length()));
    DBUG_RETURN(true);
  }

  DBUG_RETURN(false);
}

/**
  @brief check comment length of table, column, index and partition

  @details If comment length is more than the standard length
    truncate it and store the comment length upto the standard
    comment length size

  @param          thd             Thread handle
  @param          comment_str     Comment string
  @param[in,out]  comment_len     Comment length
  @param          max_len         Maximum allowed comment length
  @param          err_code        Error message
  @param          comment_name    Type of comment

  @return Operation status
    @retval       true            Error found
    @retval       false           On success
*/

bool validate_comment_length(THD *thd, const char *comment_str,
                             size_t *comment_len, uint max_len,
                             uint err_code, const char *comment_name)
{
  size_t length= 0;
  DBUG_ENTER("validate_comment_length");
  size_t tmp_len= system_charset_info->cset->charpos(system_charset_info,
                                                     comment_str,
                                                     comment_str +
                                                     *comment_len,
                                                     max_len);
  if (tmp_len < *comment_len)
  {
    if (thd->is_strict_mode())
    {
      my_error(err_code, MYF(0),
               comment_name, static_cast<ulong>(max_len));
      DBUG_RETURN(true);
    }
    char warn_buff[MYSQL_ERRMSG_SIZE];
    length= my_snprintf(warn_buff, sizeof(warn_buff), ER_THD(thd, err_code),
                        comment_name, static_cast<ulong>(max_len));
    /* do not push duplicate warnings */
    if (!thd->get_stmt_da()->has_sql_condition(warn_buff, length)) 
      push_warning(thd, Sql_condition::SL_WARNING,
                   err_code, warn_buff);
    *comment_len= tmp_len;
  }
  DBUG_RETURN(false);
}


/*
  Set table default charset, if not set

  SYNOPSIS
    set_table_default_charset()
    create_info        Table create information

  DESCRIPTION
    If the table character set was not given explicitely,
    let's fetch the database default character set and
    apply it to the table.
*/

static bool set_table_default_charset(THD *thd,
				      HA_CREATE_INFO *create_info,
                                      const char *db)
{
  /*
    If the table character set was not given explicitly,
    let's fetch the database default character set and
    apply it to the table.
  */
  if (!create_info->default_table_charset &&
      get_default_db_collation(thd, db, &create_info->default_table_charset))
      return true;

  if (create_info->default_table_charset == NULL)
    create_info->default_table_charset= thd->collation();

  return false;
}


/*
  Extend long VARCHAR fields to blob & prepare field if it's a blob

  SYNOPSIS
    prepare_blob_field()
    sql_field		Field to check

  RETURN
    0	ok
    1	Error (sql_field can't be converted to blob)
        In this case the error is given
*/

static bool prepare_blob_field(THD *thd, Create_field *sql_field)
{
  DBUG_ENTER("prepare_blob_field");

  if (sql_field->length > MAX_FIELD_VARCHARLENGTH &&
      !(sql_field->flags & BLOB_FLAG))
  {
    /* Convert long VARCHAR columns to TEXT or BLOB */
    char warn_buff[MYSQL_ERRMSG_SIZE];

    if (sql_field->def || thd->is_strict_mode())
    {
      my_error(ER_TOO_BIG_FIELDLENGTH, MYF(0), sql_field->field_name,
               static_cast<ulong>(MAX_FIELD_VARCHARLENGTH /
                                  sql_field->charset->mbmaxlen));
      DBUG_RETURN(1);
    }
    sql_field->sql_type= MYSQL_TYPE_BLOB;
    sql_field->flags|= BLOB_FLAG;
    my_snprintf(warn_buff, sizeof(warn_buff),
                ER_THD(thd, ER_AUTO_CONVERT), sql_field->field_name,
            (sql_field->charset == &my_charset_bin) ? "VARBINARY" : "VARCHAR",
            (sql_field->charset == &my_charset_bin) ? "BLOB" : "TEXT");
    push_warning(thd, Sql_condition::SL_NOTE, ER_AUTO_CONVERT,
                 warn_buff);
  }

  if ((sql_field->flags & BLOB_FLAG) && sql_field->length)
  {
    if (sql_field->sql_type == FIELD_TYPE_BLOB ||
        sql_field->sql_type == FIELD_TYPE_TINY_BLOB ||
        sql_field->sql_type == FIELD_TYPE_MEDIUM_BLOB)
    {
      /* The user has given a length to the blob column */
      sql_field->sql_type= get_blob_type_from_length(sql_field->length);
      sql_field->pack_length= calc_pack_length(sql_field->sql_type, 0);
    }
    sql_field->length= 0;
  }
  DBUG_RETURN(0);
}


/**
  Create a table

  @param thd                 Thread object
  @param db                  Database
  @param table_name          Table name
  @param error_table_name    The real table name in case table_name is a temporary
                             table (ALTER). Only used for error messages.
  @param path                Path to table (i.e. to its .FRM file without
                             the extension).
  @param create_info         Create information (like MAX_ROWS)
  @param alter_info          Description of fields and keys for new table
  @param internal_tmp_table  Set to true if this is an internal temporary table
                             (From ALTER TABLE)
  @param select_field_count  Number of fields coming from SELECT part of
                             CREATE TABLE ... SELECT statement. Must be zero
                             for standard create of table.
  @param no_ha_table         Indicates that only .FRM file (and PAR file if table
                             is partitioned) needs to be created and not a table
                             in the storage engine.
  @param[out] is_trans       Identifies the type of engine where the table
                             was created: either trans or non-trans.
  @param[out] key_info       Array of KEY objects describing keys in table
                             which was created.
  @param[out] key_count      Number of keys in table which was created.
  @param      keys_onoff     Enable or disable keys.
  @param[out] fk_key_info    Array of FOREIGN_KEY objects describing foreign
                             keys in table which was created.
  @param[out] fk_key_count   Number of foreign keys in table which was created.
  @param[in] existing_fk_info Array of FOREIGN_KEY objects for foreign keys
                             which already existed in the table
                             (in case of ALTER TABLE).
  @param[in] existing_fk_count Number of pre-existing foreign keys.
  @param[out] tmp_table_def  Data-dictionary object for temporary table
                             which was created, but was not open because
                             of "no_ha_table" flag. NULL otherwise (if
                             table was open or is non-temporary).
  @param[out] post_ddl_ht    Set to handlerton for table's SE, if this SE
                             supports atomic DDL, so caller can call SE
                             post DDL hook after committing transaction.

  If one creates a temporary table, this is automatically opened

  Note that this function assumes that caller already have taken
  exclusive metadata lock on table being created or used some other
  way to ensure that concurrent operations won't intervene.
  mysql_create_table() is a wrapper that can be used for this.

  @retval false OK
  @retval true  error
*/

static
bool create_table_impl(THD *thd,
                       const char *db, const char *table_name,
                       const char *error_table_name,
                       const char *path,
                       HA_CREATE_INFO *create_info,
                       Alter_info *alter_info,
                       bool internal_tmp_table,
                       uint select_field_count,
                       bool no_ha_table,
                       bool *is_trans,
                       KEY **key_info,
                       uint *key_count,
                       Alter_info::enum_enable_or_disable keys_onoff,
                       FOREIGN_KEY **fk_key_info,
                       uint *fk_key_count,
                       FOREIGN_KEY *existing_fk_info,
                       uint existing_fk_count,
                       dd::Table **tmp_table_def,
                       handlerton **post_ddl_ht)
{
  const char	*alias;
  handler	*file;
  bool		error= TRUE;
  DBUG_ENTER("create_table_impl");
  DBUG_PRINT("enter", ("db: '%s'  table: '%s'  tmp: %d",
                       db, table_name, internal_tmp_table));
  *tmp_table_def= NULL;

  /* Check for duplicate fields and check type of table to create */
  if (!alter_info->create_list.elements)
  {
    my_error(ER_TABLE_MUST_HAVE_COLUMNS, MYF(0));
    DBUG_RETURN(TRUE);
  }

  // Check if new table creation is disallowed by the storage engine.
  if (!internal_tmp_table &&
      ha_is_storage_engine_disabled(create_info->db_type))
  {
    my_error(ER_DISABLED_STORAGE_ENGINE, MYF(0),
              ha_resolve_storage_engine_name(create_info->db_type));
    DBUG_RETURN(true);
  }

  if (check_engine(thd, db, table_name, create_info))
    DBUG_RETURN(TRUE);

  if (set_table_default_charset(thd, create_info, db))
    DBUG_RETURN(TRUE);

  alias= table_case_name(create_info, table_name);

  partition_info *part_info= thd->work_part_info;

  if (!(file= get_new_handler((TABLE_SHARE*) 0,
                              (part_info ||
                               (create_info->db_type->partition_flags &&
                                (create_info->db_type->partition_flags() &
                                 HA_USE_AUTO_PARTITION))),
                              thd->mem_root, create_info->db_type)))
  {
    mem_alloc_error(sizeof(handler));
    DBUG_RETURN(TRUE);
  }

  if (!part_info && create_info->db_type->partition_flags &&
      (create_info->db_type->partition_flags() & HA_USE_AUTO_PARTITION))
  {
    Partition_handler *part_handler= file->get_partition_handler();
    DBUG_ASSERT(part_handler != NULL);

    /*
      Table is not defined as a partitioned table but the engine handles
      all tables as partitioned. The handler will set up the partition info
      object with the default settings.
    */
    thd->work_part_info= part_info= new partition_info();
    if (!part_info)
    {
      mem_alloc_error(sizeof(partition_info));
      DBUG_RETURN(TRUE);
    }
    part_handler->set_auto_partitions(part_info);
    part_info->default_engine_type= create_info->db_type;
    part_info->is_auto_partitioned= TRUE;
  }
  if (part_info)
  {
    /*
      The table has been specified as a partitioned table.
      If this is part of an ALTER TABLE the handler will be the partition
      handler but we need to specify the default handler to use for
      partitions also in the call to check_partition_info. We transport
      this information in the default_db_type variable, it is either
      DB_TYPE_DEFAULT or the engine set in the ALTER TABLE command.
    */
    char *part_syntax_buf;
    uint syntax_len;
    handlerton *engine_type;
    List_iterator<partition_element> part_it(part_info->partitions);
    partition_element *part_elem;

    while ((part_elem= part_it++))
    {
      if (part_elem->part_comment)
      {
        size_t comment_len= strlen(part_elem->part_comment);
        if (validate_comment_length(thd, part_elem->part_comment,
                                     &comment_len,
                                     TABLE_PARTITION_COMMENT_MAXLEN,
                                     ER_TOO_LONG_TABLE_PARTITION_COMMENT,
                                     part_elem->partition_name))
          DBUG_RETURN(true);
        part_elem->part_comment[comment_len]= '\0';
      }
      if (part_elem->subpartitions.elements)
      {
        List_iterator<partition_element> sub_it(part_elem->subpartitions);
        partition_element *subpart_elem;
        while ((subpart_elem= sub_it++))
        {
          if (subpart_elem->part_comment)
          {
            size_t comment_len= strlen(subpart_elem->part_comment);
            if (validate_comment_length(thd, subpart_elem->part_comment,
                                         &comment_len,
                                         TABLE_PARTITION_COMMENT_MAXLEN,
                                         ER_TOO_LONG_TABLE_PARTITION_COMMENT,
                                         subpart_elem->partition_name))
              DBUG_RETURN(true);
            subpart_elem->part_comment[comment_len]= '\0';
          }
        }
      }
    } 
    if (create_info->options & HA_LEX_CREATE_TMP_TABLE)
    {
      my_error(ER_PARTITION_NO_TEMPORARY, MYF(0));
      goto err;
    }
    if (create_info->used_fields & HA_CREATE_USED_ENGINE)
    {
      part_info->default_engine_type= create_info->db_type;
    }
    else
    {
      if (part_info->default_engine_type == NULL)
      {
        part_info->default_engine_type= ha_checktype(thd,
                                                     DB_TYPE_DEFAULT, 0, 0);
      }
    }
    DBUG_PRINT("info", ("db_type = %s create_info->db_type = %s",
             ha_resolve_storage_engine_name(part_info->default_engine_type),
             ha_resolve_storage_engine_name(create_info->db_type)));
    if (part_info->check_partition_info(thd, &engine_type, file,
                                        create_info, FALSE))
      goto err;
    part_info->default_engine_type= engine_type;

    {
      /*
        We reverse the partitioning parser and generate a standard format
        for syntax stored in frm file.
      */
      sql_mode_t sql_mode_backup= thd->variables.sql_mode;
      thd->variables.sql_mode&= ~(MODE_ANSI_QUOTES);
      part_syntax_buf= generate_partition_syntax(part_info,
                                                 &syntax_len,
                                                 TRUE, TRUE,
                                                 create_info,
                                                 &alter_info->create_list,
                                                 NULL);
      thd->variables.sql_mode= sql_mode_backup;
      if (part_syntax_buf == NULL)
      {
        goto err;
      }
    }
    part_info->part_info_string= part_syntax_buf;
    part_info->part_info_len= syntax_len;
    if (!engine_type->partition_flags)
    {
      /*
        The handler assigned to the table cannot handle partitioning.
      */
      my_error(ER_CHECK_NOT_IMPLEMENTED, MYF(0), "native partitioning");
      goto err;
    }
    else if (create_info->db_type != engine_type)
    {
      /*
        We come here when we don't use a partitioned handler.
        Since we use a partitioned table it must be "native partitioned".
        We have switched engine from defaults, most likely only specified
        engines in partition clauses.
      */
      delete file;
      if (!(file= get_new_handler((TABLE_SHARE*) 0, true, thd->mem_root,
                                  engine_type)))
      {
        mem_alloc_error(sizeof(handler));
        DBUG_RETURN(TRUE);
      }
      create_info->db_type= engine_type;
    }
  }

  if (mysql_prepare_create_table(thd, error_table_name,
                                 create_info, alter_info,
                                 file,
                                 key_info, key_count,
                                 fk_key_info, fk_key_count,
                                 existing_fk_info, existing_fk_count,
                                 select_field_count))
    goto err;

  /* Check if table already exists */
  if ((create_info->options & HA_LEX_CREATE_TMP_TABLE) &&
      find_temporary_table(thd, db, table_name))
  {
    if (create_info->options & HA_LEX_CREATE_IF_NOT_EXISTS)
    {
      push_warning_printf(thd, Sql_condition::SL_NOTE,
                          ER_TABLE_EXISTS_ERROR,
                          ER_THD(thd, ER_TABLE_EXISTS_ERROR),
                          alias);
      error= 0;
      goto err;
    }
    my_error(ER_TABLE_EXISTS_ERROR, MYF(0), alias);
    goto err;
  }

  if (!internal_tmp_table &&
      !(create_info->options & HA_LEX_CREATE_TMP_TABLE) &&
      !dd::get_dictionary()->is_dd_table_name(db, table_name))
  {
    // TODO: Check if it safe to remove this block of code
    bool exists;
    if (dd::table_exists<dd::Abstract_table>(thd->dd_client(), db, table_name,
                                             &exists))
    {
      error= 1;
      goto err;
    }

    if (exists)
    {
      if (create_info->options & HA_LEX_CREATE_IF_NOT_EXISTS)
        goto warn;
      my_error(ER_TABLE_EXISTS_ERROR,MYF(0),table_name);
      goto err;
    }
  }

  /*
    Check that table with given name does not already
    exist in any storage engine. In such a case it should
    be discovered and the error ER_TABLE_EXISTS_ERROR be returned
    unless user specified CREATE TABLE IF EXISTS
    An exclusive metadata lock ensures that no
    one else is attempting to discover the table. Since
    it's not on disk as a frm file, no one could be using it!
  */
  if (!(create_info->options & HA_LEX_CREATE_TMP_TABLE) &&
      !dd::get_dictionary()->is_dd_table_name(db, table_name))
  {
    bool create_if_not_exists =
      create_info->options & HA_LEX_CREATE_IF_NOT_EXISTS;
    int retcode = ha_table_exists_in_engine(thd, db, table_name);
    DBUG_PRINT("info", ("exists_in_engine: %u",retcode));
    switch (retcode)
    {
      case HA_ERR_NO_SUCH_TABLE:
        /* Normal case, no table exists. we can go and create it */
        break;
      case HA_ERR_TABLE_EXIST:
        DBUG_PRINT("info", ("Table existed in handler"));

        if (create_if_not_exists)
          goto warn;
        my_error(ER_TABLE_EXISTS_ERROR,MYF(0),table_name);
        goto err;
        break;
      default:
        DBUG_PRINT("info", ("error: %u from storage engine", retcode));
        my_error(retcode, MYF(0),table_name);
        goto err;
    }
  }

  THD_STAGE_INFO(thd, stage_creating_table);

  {
    size_t dirlen;
    char   dirpath[FN_REFLEN];

    /*
      data_file_name and index_file_name include the table name without
      extension. Mostly this does not refer to an existing file. When
      comparing data_file_name or index_file_name against the data
      directory, we try to resolve all symbolic links. On some systems,
      we use realpath(3) for the resolution. This returns ENOENT if the
      resolved path does not refer to an existing file. my_realpath()
      does then copy the requested path verbatim, without symlink
      resolution. Thereafter the comparison can fail even if the
      requested path is within the data directory. E.g. if symlinks to
      another file system are used. To make realpath(3) return the
      resolved path, we strip the table name and compare the directory
      path only. If the directory doesn't exist either, table creation
      will fail anyway.
    */
    if (create_info->data_file_name)
    {
      dirname_part(dirpath, create_info->data_file_name, &dirlen);
      if (test_if_data_home_dir(dirpath))
      {
        my_error(ER_WRONG_ARGUMENTS, MYF(0), "DATA DIRECTORY");
        goto err;
      }
    }
    if (create_info->index_file_name)
    {
      dirname_part(dirpath, create_info->index_file_name, &dirlen);
      if (test_if_data_home_dir(dirpath))
      {
        my_error(ER_WRONG_ARGUMENTS, MYF(0), "INDEX DIRECTORY");
        goto err;
      }
    }
  }

  if (check_partition_dirs(thd->lex->part_info))
  {
    goto err;
  }

  if (thd->variables.sql_mode & MODE_NO_DIR_IN_CREATE)
  {
    if (create_info->data_file_name)
      push_warning_printf(thd, Sql_condition::SL_WARNING,
                          WARN_OPTION_IGNORED,
                          ER_THD(thd, WARN_OPTION_IGNORED),
                          "DATA DIRECTORY");
    if (create_info->index_file_name)
      push_warning_printf(thd, Sql_condition::SL_WARNING,
                          WARN_OPTION_IGNORED,
                          ER_THD(thd, WARN_OPTION_IGNORED),
                          "INDEX DIRECTORY");
    create_info->data_file_name= create_info->index_file_name= 0;
  }

  /*
    Create table definitions.
    If "no_ha_table" is false also create table in storage engine.
  */
  if (rea_create_table(thd, path, db, table_name,
                       create_info, alter_info->create_list,
                       *key_count, *key_info, keys_onoff, *fk_key_count,
                       *fk_key_info, file, no_ha_table,
                       tmp_table_def, post_ddl_ht))
    goto err;

  if (!no_ha_table && create_info->options & HA_LEX_CREATE_TMP_TABLE)
  {
    /*
      Open a table (skipping table cache) and add it into
      THD::temporary_tables list.
    */

    TABLE *table= open_table_uncached(thd, path, db, table_name, true, true,
                                      *tmp_table_def);

    if (!table)
    {
      (void) rm_temporary_table(thd, create_info->db_type, path,
                                *tmp_table_def);
      delete *tmp_table_def;
      *tmp_table_def= NULL;
      goto err;
    }

    /*
      Transfer ownership of dd::Table object to TABLE_SHARE.
      Reset own reference for extra safety.
    */
    table->s->tmp_table_def= *tmp_table_def;
    *tmp_table_def= NULL;

    if (is_trans != NULL)
      *is_trans= table->file->has_transactions();

    thd->thread_specific_used= TRUE;
  }
  else if (part_info && no_ha_table)
  {
    /*
      For partitioned tables we can't find some problems with table
      until table is opened. Therefore in order to disallow creation
      of corrupted tables we have to try to open table as the part
      of its creation process.
      In cases when both .FRM and SE part of table are created table
      is implicitly open in ha_create_table() call.
      In cases when we create .FRM without SE part we have to open
      table explicitly.
    */
    TABLE table;
    TABLE_SHARE share;

    /*
      We don't support partitioned temporary tables at the moment.
      Supporting them in the code below will require more careful
      error handling.
    */
    DBUG_ASSERT(! (create_info->options & HA_LEX_CREATE_TMP_TABLE) &&
                *tmp_table_def == NULL);

    init_tmp_table_share(thd, &share, db, 0, table_name, path);

    /*
      Since changes to data-dictionary might not be committed yet, we have to
      use acquire_uncached_uncommitted_table() to get table definition here.
    */
    std::unique_ptr<dd::Table> table_def;
    bool result= (!(table_def=
                      dd::acquire_uncached_uncommitted_table<dd::Table>(thd,
                            db, table_name)) ||
                  open_table_def(thd, &share, false, table_def.get()) ||
                  open_table_from_share(thd, &share, "", 0, (uint) READ_ALL,
                                        0, &table, true, table_def.get()));

    /*
      Assert that the change list is empty as no partition function currently
      needs to modify item tree. May need call THD::rollback_item_tree_changes
      later before calling closefrm if the change list is not empty.
    */
    DBUG_ASSERT(thd->change_list.is_empty());
    if (!result)
      (void) closefrm(&table, 0);

    free_table_share(&share);

    if (result)
    {
      /*
        If changes were committed remove table from DD.
        We ignore the errors returned from there functions
        as we anyway report error.
      */
      if (!(create_info->db_type->flags & HTON_SUPPORTS_ATOMIC_DDL))
        (void) dd::drop_table<dd::Table>(thd, db, table_name, true);

      file->ha_create_handler_files(path, NULL, CHF_DELETE_FLAG, create_info);

      goto err;
    }
  }

  /*
    Mark statement as be able to rollback if we have not done
    intermediate commits and are not creating temporary table.
  */
  if (!((create_info->options & HA_LEX_CREATE_TMP_TABLE) ||
        is_trans == NULL))
    *is_trans= (create_info->db_type->flags & HTON_SUPPORTS_ATOMIC_DDL);

  error= FALSE;
err:
  THD_STAGE_INFO(thd, stage_after_create);
  delete file;
  if ((create_info->options & HA_LEX_CREATE_TMP_TABLE) &&
      thd->in_multi_stmt_transaction_mode() && !error)
  {
    /*
      When autocommit is disabled, creating temporary table sets this
      flag to start transaction in any case (regardless of binlog=on/off,
      binlog format and transactional/non-transactional engine) to make
      behavior consistent.
    */
    thd->server_status|= SERVER_STATUS_IN_TRANS;
  }
  DBUG_RETURN(error);

warn:
  error= FALSE;
  push_warning_printf(thd, Sql_condition::SL_NOTE,
                      ER_TABLE_EXISTS_ERROR,
                      ER_THD(thd, ER_TABLE_EXISTS_ERROR),
                      alias);
  goto err;
}


/**
  Simple wrapper around create_table_impl() to be used
  in various version of CREATE TABLE statement.
*/
bool mysql_create_table_no_lock(THD *thd,
                                const char *db, const char *table_name,
                                HA_CREATE_INFO *create_info,
                                Alter_info *alter_info,
                                uint select_field_count,
                                bool *is_trans,
                                handlerton **post_ddl_ht)
{
  KEY *not_used_1;
  uint not_used_2;
  FOREIGN_KEY *not_used_3= NULL;
  uint not_used_4= 0;
  dd::Table *not_used_5;
  char path[FN_REFLEN + 1];

  if (create_info->options & HA_LEX_CREATE_TMP_TABLE)
    build_tmptable_filename(thd, path, sizeof(path));
  else
  {
    bool was_truncated;
    const char *alias= table_case_name(create_info, table_name);
    build_table_filename(path, sizeof(path) - 1 - reg_ext_length, 
                         db, alias, "", 0, &was_truncated);
    // Check truncation, will lead to overflow when adding extension
    if (was_truncated)
    {
      my_error(ER_IDENT_CAUSES_TOO_LONG_PATH, MYF(0), sizeof(path) - 1, path);
      return true;
    }
  }

  /*
    Don't create the DD tables in the DDSE unless installing the DD.

    In upgrade scenario, to check the existence of version table,
    we try to open it. This requires dd::Table object for this table.
    To create this object we run CREATE TABLE statement for the table
    but avoid creation of table inside SE. If version table is not
    found, we create it inside SE on later steps.
  */

  bool is_stats_table= (!strcmp(db, "mysql")) &&
                       ((!(strcmp(table_name, "innodb_table_stats")) ||
                        !(strcmp(table_name, "innodb_index_stats"))));

  bool no_ha_table= false;
  if ((!opt_initialize || dd_upgrade_skip_se ||
      (dd_upgrade_flag && is_stats_table)) &&
      dd::get_dictionary()->is_dd_table_name(db, table_name))
    no_ha_table= true;

  return create_table_impl(thd, db, table_name, table_name,
                           path, create_info, alter_info,
                           false, select_field_count, no_ha_table, is_trans,
                           &not_used_1, &not_used_2, Alter_info::ENABLE,
                           &not_used_3, &not_used_4,
                           NULL, 0,
                           &not_used_5, post_ddl_ht);
}


/**
  Implementation of SQLCOM_CREATE_TABLE.

  Take the metadata locks (including a shared lock on the affected
  schema) and create the table. Is written to be called from
  mysql_execute_command(), to which it delegates the common parts
  with other commands (i.e. implicit commit before and after,
  close of thread tables.
*/

bool mysql_create_table(THD *thd, TABLE_LIST *create_table,
                        HA_CREATE_INFO *create_info,
                        Alter_info *alter_info)
{
  bool result;
  bool is_trans= FALSE;
  uint not_used;
  handlerton *post_ddl_ht= nullptr;
  DBUG_ENTER("mysql_create_table");

  /*
    Open or obtain "X" MDL lock on the table being created.
    To check the existence of table, lock of type "S" is obtained on the table
    and then it is upgraded to "X" if table does not exists.
  */
  if (open_tables(thd, &thd->lex->query_tables, &not_used, 0))
  {
    result= true;
    goto end;
  }

  /* Got lock. */
  DEBUG_SYNC(thd, "locked_table_name");

  /*
    Promote first timestamp column, when explicit_defaults_for_timestamp
    is not set
  */
  if (!thd->variables.explicit_defaults_for_timestamp)
    promote_first_timestamp_column(&alter_info->create_list);

  result= mysql_create_table_no_lock(thd, create_table->db,
                                     create_table->table_name, create_info,
                                     alter_info, 0, &is_trans,
                                     &post_ddl_ht);

  /*
    Don't write statement if:
    - Table creation has failed
    - Row-based logging is used and we are creating a temporary table
    Otherwise, the statement shall be binlogged.
  */
  if (!result)
  {
    /*
      CREATE TEMPORARY TABLE doesn't terminate a transaction. Calling
      stmt.mark_created_temp_table() guarantees the transaction can be binlogged
      correctly.
    */
    if (create_info->options & HA_LEX_CREATE_TMP_TABLE)
      thd->get_transaction()->mark_created_temp_table(Transaction_ctx::STMT);

    if (!thd->is_current_stmt_binlog_format_row() ||
        (thd->is_current_stmt_binlog_format_row() &&
         !(create_info->options & HA_LEX_CREATE_TMP_TABLE)))
    {
      thd->add_to_binlog_accessed_dbs(create_table->db);
      result= write_bin_log(thd, true,
                            thd->query().str, thd->query().length, is_trans);
    }
  }

  if (!(create_info->options & HA_LEX_CREATE_TMP_TABLE))
  {
    /*
      Unless we are executing CREATE TEMPORARY TABLE we need to commit
      changes to the data-dictionary, SE and binary log and possibly run
      handlerton's post-DDL hook.
    */
    if (!result)
      result= trans_commit_stmt(thd) || trans_commit_implicit(thd);

    // Update view metadata.
    if (!result)
      result= update_referencing_views_metadata(thd, create_table);

    if (result)
      trans_rollback_stmt(thd);

    /*
      In case of CREATE TABLE post-DDL hook is mostly relevant for case
      when statement is rolled back. In such cases it is responsibility
      of this hook to cleanup files which might be left after failed
      table creation attempt.
    */
    if (post_ddl_ht)
      post_ddl_ht->post_ddl(thd);
  }

end:
  DBUG_RETURN(result);
}


/*
** Give the key name after the first field with an optional '_#' after
**/

static bool
check_if_keyname_exists(const char *name, KEY *start, KEY *end)
{
  for (KEY *key=start ; key != end ; key++)
    if (!my_strcasecmp(system_charset_info,name,key->name))
      return true;
  return false;
}


static const char *
make_unique_key_name(const char *field_name,KEY *start,KEY *end)
{
  char buff[MAX_FIELD_NAME],*buff_end;

  if (!check_if_keyname_exists(field_name,start,end) &&
      my_strcasecmp(system_charset_info,field_name,primary_key_name))
    return field_name;			// Use fieldname
  buff_end=strmake(buff,field_name, sizeof(buff)-4);

  /*
    Only 3 chars + '\0' left, so need to limit to 2 digit
    This is ok as we can't have more than 100 keys anyway
  */
  for (uint i=2 ; i< 100; i++)
  {
    *buff_end= '_';
    int10_to_str(i, buff_end+1, 10);
    if (!check_if_keyname_exists(buff,start,end))
      return sql_strdup(buff);
  }
  return "not_specified";		// Should never happen
}


/****************************************************************************
** Alter a table definition
****************************************************************************/


/**
  Rename a table.

  @param thd       Thread handle
  @param base      The handlerton handle.
  @param old_db    The old database name.
  @param old_name  The old table name.
  @param new_db    The new database name.
  @param new_name  The new table name.
  @param flags     flags
                   FN_FROM_IS_TMP old_name is temporary.
                   FN_TO_IS_TMP   new_name is temporary.
                   NO_HA_TABLE    Don't rename table in engine.
                   NO_FK_CHECKS   Don't check FK constraints during rename.
                   NO_DD_COMMIT   Don't commit transaction after updating
                                  data-dictionary.
                   NO_TARGET_CHECK  Don't check that target name is not
                                    occupied, rely on caller doing this.

  @return false    OK
  @return true     Error
*/

bool
mysql_rename_table(THD *thd, handlerton *base, const char *old_db,
                   const char *old_name, const char *new_db,
                   const char *new_name, uint flags)
{
  DBUG_ENTER("mysql_rename_table");
  DBUG_PRINT("enter", ("old: '%s'.'%s'  new: '%s'.'%s'",
                       old_db, old_name, new_db, new_name));

  /*
    Check if the new_db database exists. The problem is that some
    SE's may not verify if new_db database exists and they might
    succeed renaming the table. Moreover, even the InnoDB engine
    succeeds renaming the table without verifying if the new_db
    database exists when innodb_file_per_table=0.
  */

  // We must make sure the schema is released and unlocked in the right order.
  dd::Schema_MDL_locker from_mdl_locker(thd);
  dd::Schema_MDL_locker to_mdl_locker(thd);
  // Check if destination schemas exist.
  dd::cache::Dictionary_client::Auto_releaser releaser(thd->dd_client());
  const dd::Schema *from_sch= NULL;
  const dd::Schema *to_sch= NULL;

  if (from_mdl_locker.ensure_locked(old_db) ||
      to_mdl_locker.ensure_locked(new_db) ||
      thd->dd_client()->acquire<dd::Schema>(old_db, &from_sch) ||
      thd->dd_client()->acquire<dd::Schema>(new_db, &to_sch))
  {
    // Error is reported by the dictionary subsystem.
    DBUG_RETURN(true);
  }

  // We did not find old_db, so stop here.
  if (!from_sch)
  {
    my_error(ER_BAD_DB_ERROR, MYF(0), old_db);
    DBUG_RETURN(true);
  }

  // We did not find new_db, so stop here.
  if (!to_sch)
  {
    my_error(ER_BAD_DB_ERROR, MYF(0), new_db);
    DBUG_RETURN(true);
  }

  if (!(flags & NO_TARGET_CHECK))
  {
    /*
      Check if target name is already occupied. Use uncommitted read, so this
      call can be used by atomic ALTER TABLE implementation.
    */
    const dd::Abstract_table *conf_tab= NULL;
    if (thd->dd_client()->acquire_uncached_uncommitted<dd::Abstract_table>(new_db,
                            new_name, &conf_tab))
    {
      // Error is reported by the dictionary subsystem.
      DBUG_RETURN(true);
    }

    if (conf_tab)
    {
      delete conf_tab;
      my_error(ER_TABLE_EXISTS_ERROR, MYF(0), new_name);
      DBUG_RETURN(true);
    }
  }

  // Check if we hit FN_REFLEN bytes along with file extension.
  char from[FN_REFLEN + 1];
  char to[FN_REFLEN + 1];
  size_t length;
  bool was_truncated;
  build_table_filename(from, sizeof(from) - 1, old_db, old_name, "",
                       flags & FN_FROM_IS_TMP);
  length= build_table_filename(to, sizeof(to) - 1, new_db, new_name, "",
                               flags & FN_TO_IS_TMP, &was_truncated);
  if (was_truncated || length + reg_ext_length > FN_REFLEN)
  {
    my_error(ER_IDENT_CAUSES_TOO_LONG_PATH, MYF(0), sizeof(to)-1, to);
    DBUG_RETURN(true);
  }

  /*
    Get original dd::Table object (also emits error if it doesn't exist).
    Use uncommitted read, so this call can be used by atomic multi-table
    RENAME TABLE and atomic ALTER TABLE implementations.
  */
  std::unique_ptr<dd::Table> from_table_def;
  if (!(from_table_def= dd::acquire_uncached_uncommitted_table<dd::Table>(thd,
                              old_db, old_name)))
  {
    DBUG_RETURN(true);
  }

  std::unique_ptr<dd::Table> to_table_def(from_table_def->clone());

  // Set schema id and table name.
  to_table_def->set_schema_id(to_sch->id());
  to_table_def->set_name(new_name);

  // Get the handler for the table, and issue an error if we cannot load it.
  handler *file= (base == NULL ? 0 :
         get_new_handler((TABLE_SHARE*)0,
                         from_table_def->partition_type()!=dd::Table::PT_NONE,
                         thd->mem_root, base));
  if (!file)
  {
    my_error(ER_STORAGE_ENGINE_NOT_LOADED, MYF(0), old_db, old_name);
    DBUG_RETURN(true);
  }

  /*
    If lower_case_table_names == 2 (case-preserving but case-insensitive
    file system) and the storage is not HA_FILE_BASED, we need to provide
    a lowercase file name.
  */
  char lc_from[FN_REFLEN + 1];
  char lc_to[FN_REFLEN + 1];
  char *from_base= from;
  char *to_base= to;
  if (lower_case_table_names == 2 && !(file->ha_table_flags() & HA_FILE_BASED))
  {
    char tmp_name[NAME_LEN+1];
    my_stpcpy(tmp_name, old_name);
    my_casedn_str(files_charset_info, tmp_name);
    build_table_filename(lc_from, sizeof(lc_from) - 1, old_db, tmp_name, "",
                         flags & FN_FROM_IS_TMP);
    from_base= lc_from;

    my_stpcpy(tmp_name, new_name);
    my_casedn_str(files_charset_info, tmp_name);
    build_table_filename(lc_to, sizeof(lc_to) - 1, new_db, tmp_name, "",
                         flags & FN_TO_IS_TMP);
    to_base= lc_to;
  }

  /*
    Temporarily disable foreign key checks, if requested, while the
    handler is involved.
  */
  ulonglong save_bits= thd->variables.option_bits;
  if (flags & NO_FK_CHECKS)
    thd->variables.option_bits|= OPTION_NO_FOREIGN_KEY_CHECKS;

  /*
    Invoke the storage engine as appropriate, depending on the flags.
    If the function ha_create_handler_files() fails, it also calls
    my_error() when CHF_RENAME_FLAG is set.
  */
  int error= 0;
  if (flags & NO_HA_TABLE)
    error= file->ha_create_handler_files(to, from, CHF_RENAME_FLAG, NULL);
  else
    error= file->ha_rename_table(from_base, to_base, from_table_def.get(),
                                 to_table_def.get());

  thd->variables.option_bits= save_bits;

  /*
    Upon an error, revert the change in the data dictionary, and report
    the error. Ignore new errors in this case since we are compensating
    for another error.
  */
  if (error != 0)
  {
    // ha_create_handler_files() has already reported error.
    if (!(flags & NO_HA_TABLE))
    {
      if (error == HA_ERR_WRONG_COMMAND)
        my_error(ER_NOT_SUPPORTED_YET, MYF(0), "ALTER TABLE");
      else
      {
        char errbuf[MYSYS_STRERROR_SIZE];
        my_error(ER_ERROR_ON_RENAME, MYF(0), from, to,
                 error, my_strerror(errbuf, sizeof(errbuf), error));
      }
    }
  }
  else
  {
    if (dd::rename_table<dd::Table>(thd, from_sch, from_table_def.get(),
                                    to_sch, to_table_def.get(),
                                    !(flags & NO_DD_COMMIT)))
    {
      /*
        WL7743/TODO: What should we do for SEs supporting atomic DDL?
                     Note that we won't be able update DD objects in
                     this case...
       */
      if (!(flags & NO_HA_TABLE))
        (void) file->ha_rename_table(to_base, from_base, to_table_def.get(),
                                     from_table_def.get());
      delete file;
      DBUG_RETURN(true);
    }
  }
  delete file;

#ifdef HAVE_PSI_TABLE_INTERFACE
  /*
    Remove the old table share from the pfs table share array. The new table
    share will be created when the renamed table is first accessed.
  */
  if (likely(error == 0))
  {
    my_bool temp_table= (my_bool)is_prefix(old_name, tmp_file_prefix);
    PSI_TABLE_CALL(drop_table_share)
      (temp_table, old_db, static_cast<int>(strlen(old_db)),
       old_name, static_cast<int>(strlen(old_name)));
  }
#endif

  DBUG_RETURN(error != 0);
}

/*
  Create a table identical to the specified table

  SYNOPSIS
    mysql_create_like_table()
    thd		Thread object
    table       Table list element for target table
    src_table   Table list element for source table
    create_info Create info

  RETURN VALUES
    FALSE OK
    TRUE  error
*/

bool mysql_create_like_table(THD* thd, TABLE_LIST* table, TABLE_LIST* src_table,
                             HA_CREATE_INFO *create_info)
{
  HA_CREATE_INFO local_create_info;
  Alter_info local_alter_info;
  Alter_table_ctx local_alter_ctx; // Not used
  bool is_trans= FALSE;
  uint not_used;
  Tablespace_hash_set tablespace_set(PSI_INSTRUMENT_ME);
  handlerton *post_ddl_ht= nullptr;

  DBUG_ENTER("mysql_create_like_table");

  /*
    We the open source table to get its description in HA_CREATE_INFO
    and Alter_info objects. This also acquires a shared metadata lock
    on this table which ensures that no concurrent DDL operation will
    mess with it.
    Also in case when we create non-temporary table open_tables()
    call obtains an exclusive metadata lock on target table ensuring
    that we can safely perform table creation.
    Thus by holding both these locks we ensure that our statement is
    properly isolated from all concurrent operations which matter.
  */
  if (open_tables(thd, &thd->lex->query_tables, &not_used, 0))
    DBUG_RETURN(true);
  src_table->table->use_all_columns();

  DEBUG_SYNC(thd, "create_table_like_after_open");

  /*
    During open_tables(), the target tablespace name(s) for a table being
    created or altered should be locked. However, for 'CREATE TABLE ... LIKE',
    the source table is not being created, yet its tablespace name should be
    locked since it is used as the target tablespace name for the table being
    created. The  target tablespace name cannot be set before open_tables()
    (which is how we handle this for e.g. CREATE TABLE ... TABLESPACE ...'),
    since before open_tables(), the source table itself is not locked, which
    means that a DDL operation may sneak in and change the tablespace of the
    source table *after* we retrieved it from the .FRM file of the source
    table, and *before* the source table itself is locked. Thus, we lock the
    target tablespace here in a separate mdl lock acquisition phase after
    open_tables(). Since the table is already opened (and locked), we retrieve
    the tablespace name from the table share instead of reading it from the
    .FRM file.
  */

  // Add the tablespace name, if used.
  if (src_table->table->s->tablespace &&
      strlen(src_table->table->s->tablespace) > 0)
  {
    DBUG_ASSERT(thd->mdl_context.owns_equal_or_stronger_lock(MDL_key::TABLE,
                  src_table->db, src_table->table_name, MDL_SHARED));

    if (tablespace_set.insert(
          const_cast<char*>(src_table->table->s->tablespace)))
      DBUG_RETURN(true);
  }

  // Add tablespace names used under partition/subpartition definitions.
  if (fill_partition_tablespace_names(
        src_table->table->part_info, &tablespace_set))
    DBUG_RETURN(true);

  /*
    After we have identified the tablespace names, we iterate
    over the names and acquire MDL lock for each of them.
  */
  if (lock_tablespace_names(thd,
                            &tablespace_set,
                            thd->variables.lock_wait_timeout))
  {
    DBUG_RETURN(true);
  }

  /* Fill HA_CREATE_INFO and Alter_info with description of source table. */
  memset(&local_create_info, 0, sizeof(local_create_info));
  local_create_info.db_type= src_table->table->s->db_type();
  local_create_info.row_type= src_table->table->s->row_type;
  if (mysql_prepare_alter_table(thd, src_table->table, &local_create_info,
                                &local_alter_info, &local_alter_ctx))
    DBUG_RETURN(true);
  /* Partition info is not handled by mysql_prepare_alter_table() call. */
  if (src_table->table->part_info)
    thd->work_part_info= src_table->table->part_info->get_clone();

  /*
    Adjust description of source table before using it for creation of
    target table.

    Similarly to SHOW CREATE TABLE we ignore MAX_ROWS attribute of
    temporary table which represents I_S table.
  */
  if (src_table->schema_table)
    local_create_info.max_rows= 0;
  /* Set IF NOT EXISTS option as in the CREATE TABLE LIKE statement. */
  local_create_info.options|= create_info->options&HA_LEX_CREATE_IF_NOT_EXISTS;
  /* Replace type of source table with one specified in the statement. */
  local_create_info.options&= ~HA_LEX_CREATE_TMP_TABLE;
  local_create_info.options|= create_info->options & HA_LEX_CREATE_TMP_TABLE;
  /* Reset auto-increment counter for the new table. */
  local_create_info.auto_increment_value= 0;
  /*
    Do not inherit values of DATA and INDEX DIRECTORY options from
    the original table. This is documented behavior.
  */
  local_create_info.data_file_name= local_create_info.index_file_name= NULL;
  local_create_info.alias= create_info->alias;

  if (mysql_create_table_no_lock(thd, table->db, table->table_name,
                                 &local_create_info, &local_alter_info,
                                 0, &is_trans, &post_ddl_ht))
    goto err;

  /*
    Ensure that table or view does not exist and we have an exclusive lock on
    target table if we are creating non-temporary table. In LOCK TABLES mode
    the only way the table is locked, is if it already exists (since you cannot
    LOCK TABLE a non-existing table). And the only way we then can end up here
    is if IF EXISTS was used.
  */
  DBUG_ASSERT(table->table || table->is_view() ||
              (create_info->options & HA_LEX_CREATE_TMP_TABLE) ||
              (thd->locked_tables_mode != LTM_LOCK_TABLES &&
               thd->mdl_context.owns_equal_or_stronger_lock(MDL_key::TABLE,
                                  table->db, table->table_name,
                                  MDL_EXCLUSIVE)) ||
              (thd->locked_tables_mode == LTM_LOCK_TABLES &&
               (create_info->options & HA_LEX_CREATE_IF_NOT_EXISTS) &&
               thd->mdl_context.owns_equal_or_stronger_lock(MDL_key::TABLE,
                                  table->db, table->table_name,
                                  MDL_SHARED_NO_WRITE)));

  DEBUG_SYNC(thd, "create_table_like_before_binlog");

  /*
    CREATE TEMPORARY TABLE doesn't terminate a transaction. Calling
    stmt.mark_created_temp_table() guarantees the transaction can be binlogged
    correctly.
  */
  if (create_info->options & HA_LEX_CREATE_TMP_TABLE)
    thd->get_transaction()->mark_created_temp_table(Transaction_ctx::STMT);

  /*
    We have to write the query before we unlock the tables.
  */
  if (!thd->is_current_stmt_binlog_disabled() &&
      thd->is_current_stmt_binlog_format_row())
  {
    /*
       Since temporary tables are not replicated under row-based
       replication, CREATE TABLE ... LIKE ... needs special
       treatement.  We have four cases to consider, according to the
       following decision table:

           ==== ========= ========= ==============================
           Case    Target    Source Write to binary log
           ==== ========= ========= ==============================
           1       normal    normal Original statement
           2       normal temporary Generated statement
           3    temporary    normal Nothing
           4    temporary temporary Nothing
           ==== ========= ========= ==============================
    */
    if (!(create_info->options & HA_LEX_CREATE_TMP_TABLE))
    {
      if (src_table->table->s->tmp_table)               // Case 2
      {
        char buf[2048];
        String query(buf, sizeof(buf), system_charset_info);
        query.length(0);  // Have to zero it since constructor doesn't
        Open_table_context ot_ctx(thd, MYSQL_OPEN_REOPEN |
                                       MYSQL_OPEN_UNCOMMITTED);
        bool new_table= FALSE; // Whether newly created table is open.

        /*
          The condition avoids a crash as described in BUG#48506. Other
          binlogging problems related to CREATE TABLE IF NOT EXISTS LIKE
          when the existing object is a view will be solved by BUG 47442.
        */
        if (!table->is_view())
        {
          if (!table->table)
          {
            /*
              In order for store_create_info() to work we need to open
              destination table if it is not already open (i.e. if it
              has not existed before). We don't need acquire metadata
              lock in order to do this as we already hold exclusive
              lock on this table. The table will be closed by
              close_thread_table() at the end of this branch.
            */
            bool result= open_table(thd, table, &ot_ctx);

            /*
              Play safe, ensure that we won't poison TDC/TC by storing
              not-yet-committed table definition there.
            */
            tdc_remove_table(thd, TDC_RT_REMOVE_NOT_OWN, table->db,
                             table->table_name, false);

            if (result)
              goto err;
            new_table= TRUE;
          }

          /*
            After opening a MERGE table add the children to the query list of
            tables, so that children tables info can be used on "CREATE TABLE"
            statement generation by the binary log.
            Note that placeholders don't have the handler open.
          */
          if (table->table->file->extra(HA_EXTRA_ADD_CHILDREN_LIST))
          {
            if (new_table)
            {
              DBUG_ASSERT(thd->open_tables == table->table);
              close_thread_table(thd, &thd->open_tables);
            }
            goto err;
          }

          /*
            As the reference table is temporary and may not exist on slave, we must
            force the ENGINE to be present into CREATE TABLE.
          */
          create_info->used_fields|= HA_CREATE_USED_ENGINE;

          int result MY_ATTRIBUTE((unused))=
            store_create_info(thd, table, &query,
                              create_info, TRUE /* show_database */);

          DBUG_ASSERT(result == 0); // store_create_info() always return 0

          if (new_table)
          {
            DBUG_ASSERT(thd->open_tables == table->table);
            /*
              When opening the table, we ignored the locked tables
              (MYSQL_OPEN_GET_NEW_TABLE). Now we can close the table
              without risking to close some locked table.
            */
            close_thread_table(thd, &thd->open_tables);
          }

          if (write_bin_log(thd, true, query.ptr(), query.length(), is_trans))
            goto err;
        }
      }
      else                                      // Case 1
        if (write_bin_log(thd, true, thd->query().str, thd->query().length,
                          is_trans))
          goto err;
    }
    /*
      Case 3 and 4 does nothing under RBR
    */
  }
  else if (write_bin_log(thd, true,
                         thd->query().str, thd->query().length, is_trans))
    goto err;

  if (!(create_info->options & HA_LEX_CREATE_TMP_TABLE))
  {
    if (trans_commit_stmt(thd) || trans_commit_implicit(thd))
      goto err;

    // Update view metadata.
    if (update_referencing_views_metadata(thd, table))
      goto err;

    if (post_ddl_ht)
      post_ddl_ht->post_ddl(thd);
  }
  DBUG_RETURN(false);

err:
  if (!(create_info->options & HA_LEX_CREATE_TMP_TABLE))
  {
    trans_rollback_stmt(thd);

    if (post_ddl_ht)
      post_ddl_ht->post_ddl(thd);
  }
  DBUG_RETURN(true);
}

/* table_list should contain just one table */
int mysql_discard_or_import_tablespace(THD *thd,
                                       TABLE_LIST *table_list)
{
  Alter_table_prelocking_strategy alter_prelocking_strategy;
  int error;
  DBUG_ENTER("mysql_discard_or_import_tablespace");

  /*
    Note that DISCARD/IMPORT TABLESPACE always is the only operation in an
    ALTER TABLE
  */

   /*
     DISCARD/IMPORT TABLESPACE do not respect ALGORITHM and LOCK clauses.
   */
  if (thd->lex->alter_info.requested_lock !=
      Alter_info::ALTER_TABLE_LOCK_DEFAULT)
  {
    my_error(ER_ALTER_OPERATION_NOT_SUPPORTED, MYF(0),
             "LOCK=NONE/SHARED/EXCLUSIVE",
             "LOCK=DEFAULT");
    DBUG_RETURN(true);
  }
  else if (thd->lex->alter_info.requested_algorithm !=
           Alter_info::ALTER_TABLE_ALGORITHM_DEFAULT)
  {
    my_error(ER_ALTER_OPERATION_NOT_SUPPORTED, MYF(0),
             "ALGORITHM=COPY/INPLACE",
             "ALGORITHM=DEFAULT");
    DBUG_RETURN(true);
  }

  THD_STAGE_INFO(thd, stage_discard_or_import_tablespace);

  /*
    Adjust values of table-level and metadata which was set in parser
    for the case general ALTER TABLE.
  */
  table_list->mdl_request.set_type(MDL_EXCLUSIVE);
  table_list->lock_type= TL_WRITE;
  /* Do not open views. */
  table_list->required_type= dd::enum_table_type::BASE_TABLE;

  if (open_and_lock_tables(thd, table_list, 0, &alter_prelocking_strategy))
  {
    /* purecov: begin inspected */
    DBUG_RETURN(-1);
    /* purecov: end */
  }

  if (table_list->table->part_info)
  {
    /*
      If not ALL is mentioned and there is at least one specified
      [sub]partition name, use the specified [sub]partitions only.
    */
    if (thd->lex->alter_info.partition_names.elements > 0 &&
        !(thd->lex->alter_info.flags & Alter_info::ALTER_ALL_PARTITION))
    {
      table_list->partition_names= &thd->lex->alter_info.partition_names;
      /* Set all [named] partitions as used. */
      if (table_list->table->part_info->set_partition_bitmaps(table_list))
        DBUG_RETURN(-1);
    }
  }
  else
  {
    if (thd->lex->alter_info.partition_names.elements > 0 ||
        thd->lex->alter_info.flags & Alter_info::ALTER_ALL_PARTITION)
    {
      /* Don't allow DISCARD/IMPORT PARTITION on a nonpartitioned table */
      my_error(ER_PARTITION_MGMT_ON_NONPARTITIONED, MYF(0));
      DBUG_RETURN(true);
    }
  }

  /*
    Under LOCK TABLES we need to upgrade SNRW metadata lock to X lock
    before doing discard or import of tablespace.

    Skip this step for temporary tables as metadata locks are not
    applicable for them.
  */
  if (table_list->table->s->tmp_table == NO_TMP_TABLE &&
      (thd->locked_tables_mode == LTM_LOCK_TABLES ||
       thd->locked_tables_mode == LTM_PRELOCKED_UNDER_LOCK_TABLES) &&
      thd->mdl_context.upgrade_shared_lock(table_list->table->mdl_ticket,
                                           MDL_EXCLUSIVE,
                                           thd->variables.lock_wait_timeout))
  {
    DBUG_RETURN(-1);
  }

  /*
    The parser sets a flag in the thd->lex->alter_info struct to indicate
    whether this is DISCARD or IMPORT. The flag is used for two purposes:

    1. To submit the appropriate parameter to the SE to indicate which
       operation is to be performed (see the source code below).
    2. To implement a callback function (the plugin API function
       'thd_tablespace_op()') allowing the SEs supporting these
       operations to check if we are doing a DISCARD or IMPORT, in order to
       suppress errors otherwise being thrown when opening tables with a
       missing tablespace.
  */

  bool discard= (thd->lex->alter_info.flags &
                 Alter_info::ALTER_DISCARD_TABLESPACE);
  error= table_list->table->file->ha_discard_or_import_tablespace(discard);

  THD_STAGE_INFO(thd, stage_end);

  if (error)
    goto err;

  /*
    The 0 in the call below means 'not in a transaction', which means
    immediate invalidation; that is probably what we wish here
  */
  query_cache.invalidate(thd, table_list, FALSE);

  /* The ALTER TABLE is always in its own transaction */
  error= trans_commit_stmt(thd);
  if (trans_commit_implicit(thd))
    error=1;
  if (error)
    goto err;
  error= write_bin_log(thd, false, thd->query().str, thd->query().length);

err:
  if (table_list->table->s->tmp_table == NO_TMP_TABLE &&
      (thd->locked_tables_mode == LTM_LOCK_TABLES ||
       thd->locked_tables_mode == LTM_PRELOCKED_UNDER_LOCK_TABLES))
  {
    table_list->table->mdl_ticket->downgrade_lock(MDL_SHARED_NO_READ_WRITE);
  }

  if (error == 0)
  {
    my_ok(thd);
    DBUG_RETURN(0);
  }

  table_list->table->file->print_error(error, MYF(0));

  DBUG_RETURN(-1);
}


/**
  Check if key is a candidate key, i.e. a unique index with no index
  fields partial, nullable or virtual generated.
*/

static bool is_candidate_key(KEY *key)
{
  KEY_PART_INFO *key_part;
  KEY_PART_INFO *key_part_end= key->key_part + key->user_defined_key_parts;

  if (!(key->flags & HA_NOSAME) || (key->flags & HA_NULL_PART_KEY))
    return false;

  if (key->flags & HA_VIRTUAL_GEN_KEY)
    return false;

  for (key_part= key->key_part; key_part < key_part_end; key_part++)
  {
    if (key_part->key_part_flag & HA_PART_KEY_SEG)
      return false;
  }

  return true;
}


/**
  Get Create_field object for newly created table by field index.

  @param alter_info  Alter_info describing newly created table.
  @param idx         Field index.
*/

static const Create_field *get_field_by_index(Alter_info *alter_info, uint idx)
{
  List_iterator_fast<Create_field> field_it(alter_info->create_list);
  uint field_idx= 0;
  const Create_field *field;

  while ((field= field_it++) && field_idx < idx)
  { field_idx++; }

  return field;
}


/**
  Look-up KEY object by index name using case-insensitive comparison.

  @param key_name   Index name.
  @param key_start  Start of array of KEYs for table.
  @param key_end    End of array of KEYs for table.

  @note Skips indexes which are marked as renamed.
  @note Case-insensitive comparison is necessary to correctly
        handle renaming of keys.

  @retval non-NULL - pointer to KEY object for index found.
  @retval NULL     - no index with such name found (or it is marked
                     as renamed).
*/

static KEY* find_key_ci(const char *key_name, KEY *key_start, KEY *key_end)
{
  for (KEY *key= key_start; key < key_end; key++)
  {
    /* Skip already renamed keys. */
    if (! (key->flags & HA_KEY_RENAMED) &&
        ! my_strcasecmp(system_charset_info, key_name, key->name))
      return key;
  }
  return NULL;
}


/**
  Look-up KEY object by index name using case-sensitive comparison.

  @param key_name   Index name.
  @param key_start  Start of array of KEYs for table.
  @param key_end    End of array of KEYs for table.

  @note Skips indexes which are marked as renamed.
  @note Case-sensitive comparison is necessary to correctly
        handle: ALTER TABLE t1 DROP KEY x, ADD KEY X(c).
        where new and old index are identical except case
        of their names (in this case index still needs
        to be re-created to keep case of the name in .FRM
        and storage-engine in sync).

  @retval non-NULL - pointer to KEY object for index found.
  @retval NULL     - no index with such name found (or it is marked
                     as renamed).
*/

static KEY* find_key_cs(const char *key_name, KEY *key_start, KEY *key_end)
{
  for (KEY *key= key_start; key < key_end; key++)
  {
    /* Skip renamed keys. */
    if (! (key->flags & HA_KEY_RENAMED) && ! strcmp(key_name, key->name))
      return key;
  }
  return NULL;
}


/**
  Check if index has changed in a new version of table (ignore
  possible rename of index). Also changes to the comment field
  of the key is marked with a flag in the ha_alter_info.

  @param[in,out]  ha_alter_info  Structure describing changes to be done
                                 by ALTER TABLE and holding data used
                                 during in-place alter.
  @param          table_key      Description of key in old version of table.
  @param          new_key        Description of key in new version of table.

  @returns True - if index has changed, false -otherwise.
*/

static bool has_index_def_changed(Alter_inplace_info *ha_alter_info,
                                  const KEY *table_key,
                                  const KEY *new_key)
{
  const KEY_PART_INFO *key_part, *new_part, *end;
  const Create_field *new_field;
  Alter_info *alter_info= ha_alter_info->alter_info;

  /* Check that the key types are compatible between old and new tables. */
  if ((table_key->algorithm != new_key->algorithm) ||
      ((table_key->flags & HA_KEYFLAG_MASK) !=
       (new_key->flags & HA_KEYFLAG_MASK)) ||
      (table_key->user_defined_key_parts != new_key->user_defined_key_parts))
    return true;

  /*
    If an index comment is added/dropped/changed, then mark it for a
    fast/INPLACE alteration.
  */
  if ((table_key->comment.length != new_key->comment.length) ||
      (table_key->comment.length && strcmp(table_key->comment.str,
                                           new_key->comment.str)))
    ha_alter_info->handler_flags|= Alter_inplace_info::ALTER_INDEX_COMMENT;

  /*
    Check that the key parts remain compatible between the old and
    new tables.
  */
  end= table_key->key_part + table_key->user_defined_key_parts;
  for (key_part= table_key->key_part, new_part= new_key->key_part;
       key_part < end;
       key_part++, new_part++)
  {
    /*
      Key definition has changed if we are using a different field or
      if the used key part length is different. It makes sense to
      check lengths first as in case when fields differ it is likely
      that lengths differ too and checking fields is more expensive
      in general case.
    */
    if (key_part->length != new_part->length)
      return true;

    new_field= get_field_by_index(alter_info, new_part->fieldnr);

    /*
      For prefix keys KEY_PART_INFO::field points to cloned Field
      object with adjusted length. So below we have to check field
      indexes instead of simply comparing pointers to Field objects.
    */
    if (! new_field->field ||
        new_field->field->field_index != key_part->fieldnr - 1)
      return true;

    /*
      Key definition has changed, if the key is converted from a
      non-prefixed key to a prefixed key or vice-versa. This
      is because InnoDB treats prefix keys differently from
      full-column keys. Ignoring BLOBs since the key_length()
      is not set correctly and also the prefix is ignored
      for FULLTEXT keys.
      Ex: When the column length is increased but the key part
      length remains the same.
    */
    if (!(new_field->flags & BLOB_FLAG) &&
        (table_key->algorithm != HA_KEY_ALG_FULLTEXT))
    {
      bool old_part_key_seg= (key_part->key_part_flag & HA_PART_KEY_SEG);
      bool new_part_key_seg= (new_field->key_length != new_part->length);

      if (old_part_key_seg ^ new_part_key_seg)
        return true;
    }
  }

  return false;
}


static int compare_uint(const void *a, const void *b)
{
  const uint *s= pointer_cast<const uint*>(a);
  const uint *t= pointer_cast<const uint*>(b);
  return (*s < *t) ? -1 : ((*s > *t) ? 1 : 0);
}


/**
   Lock the list of tables which are direct or indirect parents in
   foreign key with cascading actions for the table being altered.
   This prevents DML operations from being performed on the list of
   tables which otherwise may break the 'CASCADE' FK constraint of
   the table being altered.

   @param thd        Thread handler.
   @param table      The table which is altered.

   @retval false     Ok.
   @retval true      Error.
*/

static bool lock_fk_dependent_tables(THD *thd, TABLE *table)
{
  MDL_request_list mdl_requests;
  List <st_handler_tablename> fk_table_list;
  List_iterator<st_handler_tablename> fk_table_list_it(fk_table_list);
  st_handler_tablename *tbl_name;

  table->file->get_cascade_foreign_key_table_list(thd, &fk_table_list);

  while ((tbl_name= fk_table_list_it++))
  {
    MDL_request *table_mdl_request= new (thd->mem_root) MDL_request;

    if (table_mdl_request == NULL)
      return true;

    MDL_REQUEST_INIT(table_mdl_request,
                     MDL_key::TABLE, tbl_name->db,tbl_name->tablename,
                     MDL_SHARED_READ_ONLY, MDL_STATEMENT);
    mdl_requests.push_front(table_mdl_request);
  }
  
  if (thd->mdl_context.acquire_locks(&mdl_requests,
                                     thd->variables.lock_wait_timeout))
    return true;

  return false;
}


/**
   Compare original and new versions of a table and fill Alter_inplace_info
   describing differences between those versions.

   @param          thd                Thread
   @param          table              The original table.
   @param[in,out]  ha_alter_info      Data structure which already contains
                                      basic information about create options,
                                      field and keys for the new version of
                                      table and which should be completed with
                                      more detailed information needed for
                                      in-place ALTER.

   First argument 'table' contains information of the original
   table, which includes all corresponding parts that the new
   table has in arguments create_list, key_list and create_info.

   Compare the changes between the original and new table definitions.
   The result of this comparison is then passed to SE which determines
   whether it can carry out these changes in-place.

   Mark any changes detected in the ha_alter_flags.
   We generally try to specify handler flags only if there are real
   changes. But in cases when it is cumbersome to determine if some
   attribute has really changed we might choose to set flag
   pessimistically, for example, relying on parser output only.

   If there are no data changes, but index changes, 'index_drop_buffer'
   and/or 'index_add_buffer' are populated with offsets into
   table->key_info or key_info_buffer respectively for the indexes
   that need to be dropped and/or (re-)created.

   Note that this function assumes that it is OK to change Alter_info
   and HA_CREATE_INFO which it gets. It is caller who is responsible
   for creating copies for this structures if he needs them unchanged.

   @retval true  error
   @retval false success
*/

static bool fill_alter_inplace_info(THD *thd,
                                    TABLE *table,
                                    Alter_inplace_info *ha_alter_info)
{
  Field **f_ptr, *field;
  List_iterator_fast<Create_field> new_field_it;
  Create_field *new_field;
  uint candidate_key_count= 0;
  Alter_info *alter_info= ha_alter_info->alter_info;
  DBUG_ENTER("fill_alter_inplace_info");

  /* Allocate result buffers. */
  if (! (ha_alter_info->index_drop_buffer=
          (KEY**) thd->alloc(sizeof(KEY*) * table->s->keys)) ||
      ! (ha_alter_info->index_add_buffer=
          (uint*) thd->alloc(sizeof(uint) *
                             alter_info->key_list.size())) ||
      ! (ha_alter_info->index_rename_buffer=
          (KEY_PAIR*) thd->alloc(sizeof(KEY_PAIR) *
                                 alter_info->alter_rename_key_list.size())) ||
      !(ha_alter_info->index_altered_visibility_buffer=
        (KEY_PAIR*) thd->alloc(sizeof(KEY_PAIR) *
        alter_info->alter_index_visibility_list.size())))
    DBUG_RETURN(true);

  /* First we setup ha_alter_flags based on what was detected by parser. */

  /*
    Comparing new and old default values of column is cumbersome.
    So instead of using such a comparison for detecting if default
    has really changed we rely on flags set by parser to get an
    approximate value for storage engine flag.
  */
  if (alter_info->flags & (Alter_info::ALTER_CHANGE_COLUMN |
                           Alter_info::ALTER_CHANGE_COLUMN_DEFAULT))
    ha_alter_info->handler_flags|= Alter_inplace_info::ALTER_COLUMN_DEFAULT;
  if (alter_info->flags & Alter_info::ADD_FOREIGN_KEY)
    ha_alter_info->handler_flags|= Alter_inplace_info::ADD_FOREIGN_KEY;
  if (alter_info->flags & Alter_info::DROP_FOREIGN_KEY)
    ha_alter_info->handler_flags|= Alter_inplace_info::DROP_FOREIGN_KEY;
  if (alter_info->flags & Alter_info::ALTER_OPTIONS)
    ha_alter_info->handler_flags|= Alter_inplace_info::CHANGE_CREATE_OPTION;
  if (alter_info->flags & Alter_info::ALTER_RENAME)
    ha_alter_info->handler_flags|= Alter_inplace_info::ALTER_RENAME;
  /* Check partition changes */
  if (alter_info->flags & Alter_info::ALTER_ADD_PARTITION)
    ha_alter_info->handler_flags|= Alter_inplace_info::ADD_PARTITION;
  if (alter_info->flags & Alter_info::ALTER_DROP_PARTITION)
    ha_alter_info->handler_flags|= Alter_inplace_info::DROP_PARTITION;
  if (alter_info->flags & Alter_info::ALTER_PARTITION)
    ha_alter_info->handler_flags|= Alter_inplace_info::ALTER_PARTITION;
  if (alter_info->flags & Alter_info::ALTER_COALESCE_PARTITION)
    ha_alter_info->handler_flags|= Alter_inplace_info::COALESCE_PARTITION;
  if (alter_info->flags & Alter_info::ALTER_REORGANIZE_PARTITION)
    ha_alter_info->handler_flags|= Alter_inplace_info::REORGANIZE_PARTITION;
  if (alter_info->flags & Alter_info::ALTER_TABLE_REORG)
    ha_alter_info->handler_flags|= Alter_inplace_info::ALTER_TABLE_REORG;
  if (alter_info->flags & Alter_info::ALTER_REMOVE_PARTITIONING)
    ha_alter_info->handler_flags|= Alter_inplace_info::ALTER_REMOVE_PARTITIONING;
  if (alter_info->flags & Alter_info::ALTER_ALL_PARTITION)
    ha_alter_info->handler_flags|= Alter_inplace_info::ALTER_ALL_PARTITION;
  if (alter_info->flags & Alter_info::ALTER_REBUILD_PARTITION)
    ha_alter_info->handler_flags|= Alter_inplace_info::ALTER_REBUILD_PARTITION;
  /* Check for: ALTER TABLE FORCE, ALTER TABLE ENGINE and OPTIMIZE TABLE. */
  if (alter_info->flags & Alter_info::ALTER_RECREATE)
    ha_alter_info->handler_flags|= Alter_inplace_info::RECREATE_TABLE;
  if (alter_info->with_validation == Alter_info::ALTER_WITH_VALIDATION)
    ha_alter_info->handler_flags|= Alter_inplace_info::VALIDATE_VIRTUAL_COLUMN;

  /*
    Go through fields in old version of table and detect changes to them.
    We don't want to rely solely on Alter_info flags for this since:
    a) new definition of column can be fully identical to the old one
       despite the fact that this column is mentioned in MODIFY clause.
    b) even if new column type differs from its old column from metadata
       point of view, it might be identical from storage engine point
       of view (e.g. when ENUM('a','b') is changed to ENUM('a','b',c')).
    c) flags passed to storage engine contain more detailed information
       about nature of changes than those provided from parser.
  */
  uint old_field_index_without_vgc= 0;
  for (f_ptr= table->field; (field= *f_ptr); f_ptr++)
  {
    /* Clear marker for renamed or dropped field
    which we are going to set later. */
    field->flags&= ~(FIELD_IS_RENAMED | FIELD_IS_DROPPED);

    /* Use transformed info to evaluate flags for storage engine. */
    uint new_field_index= 0;
    uint new_field_index_without_vgc= 0;
    new_field_it.init(alter_info->create_list);
    while ((new_field= new_field_it++))
    {
      if (new_field->field == field)
        break;
      if (new_field->stored_in_db)
        new_field_index_without_vgc++;
      new_field_index++;
    }

    if (new_field)
    {
      /* Field is not dropped. Evaluate changes bitmap for it. */

      /*
        Check if type of column has changed to some incompatible type.
      */
      switch (field->is_equal(new_field))
      {
      case IS_EQUAL_NO:
        /* New column type is incompatible with old one. */
        if (field->is_virtual_gcol())
          ha_alter_info->handler_flags|=
            Alter_inplace_info::ALTER_VIRTUAL_COLUMN_TYPE;
        else
          ha_alter_info->handler_flags|=
            Alter_inplace_info::ALTER_STORED_COLUMN_TYPE;
        break;
      case IS_EQUAL_YES:
        /*
          New column is the same as the old one or the fully compatible with
          it (for example, ENUM('a','b') was changed to ENUM('a','b','c')).
          Such a change if any can ALWAYS be carried out by simply updating
          data-dictionary without even informing storage engine.
          No flag is set in this case.
        */
        break;
      case IS_EQUAL_PACK_LENGTH:
        /*
          New column type differs from the old one, but has compatible packed
          data representation. Depending on storage engine, such a change can
          be carried out by simply updating data dictionary without changing
          actual data (for example, VARCHAR(300) is changed to VARCHAR(400)).
        */
        ha_alter_info->handler_flags|= Alter_inplace_info::
                                         ALTER_COLUMN_EQUAL_PACK_LENGTH;
        break;
      default:
        DBUG_ASSERT(0);
      }

      // Conversion to and from generated column is supported if stored:
      if (field->is_gcol() != new_field->is_gcol())
      {
        DBUG_ASSERT((field->is_gcol() && !field->is_virtual_gcol()) ||
                    (new_field->is_gcol() && !new_field->is_virtual_gcol()));
        ha_alter_info->handler_flags|=
          Alter_inplace_info::ALTER_STORED_COLUMN_TYPE;
      }

      // Modification of generation expression is supported:
      if (field->is_gcol() && new_field->is_gcol())
      {
        // Modification of storage attribute is not supported
        DBUG_ASSERT(field->is_virtual_gcol() == new_field->is_virtual_gcol());
        if (!field->gcol_expr_is_equal(new_field))
        {
          if (field->is_virtual_gcol())
            ha_alter_info->handler_flags|=
              Alter_inplace_info::ALTER_VIRTUAL_COLUMN_TYPE;
          else
            ha_alter_info->handler_flags|=
              Alter_inplace_info::ALTER_STORED_COLUMN_TYPE;
        }
      }

      bool field_renamed;
      /*
        InnoDB data dictionary is case sensitive so we should use
        string case sensitive comparison between fields.
        Note: strcmp branch is to be removed in future when we fix it
        in InnoDB.
      */
      if (ha_alter_info->create_info->db_type->db_type == DB_TYPE_INNODB)
        field_renamed= strcmp(field->field_name, new_field->field_name);
      else
	field_renamed= my_strcasecmp(system_charset_info, field->field_name,
                                     new_field->field_name);

      /* Check if field was renamed */
      if (field_renamed)
      {
        field->flags|= FIELD_IS_RENAMED;
        ha_alter_info->handler_flags|= Alter_inplace_info::ALTER_COLUMN_NAME;
      }

      /* Check that NULL behavior is same for old and new fields */
      if ((new_field->flags & NOT_NULL_FLAG) !=
          (uint) (field->flags & NOT_NULL_FLAG))
      {
        if (new_field->flags & NOT_NULL_FLAG)
          ha_alter_info->handler_flags|=
            Alter_inplace_info::ALTER_COLUMN_NOT_NULLABLE;
        else
          ha_alter_info->handler_flags|=
            Alter_inplace_info::ALTER_COLUMN_NULLABLE;
      }

      /*
        We do not detect changes to default values in this loop.
        See comment above for more details.
      */

      /*
        Detect changes in column order.

        Note that a stored column can't become virtual and vice versa
        thanks to check in mysql_prepare_alter_table().
      */
      if (field->stored_in_db)
      {
        if (old_field_index_without_vgc != new_field_index_without_vgc)
          ha_alter_info->handler_flags|= Alter_inplace_info::ALTER_STORED_COLUMN_ORDER;
      }
      else
      {
        if (field->field_index != new_field_index)
          ha_alter_info->handler_flags|= Alter_inplace_info::ALTER_VIRTUAL_COLUMN_ORDER;
      }

      /* Detect changes in storage type of column */
      if (new_field->field_storage_type() != field->field_storage_type())
        ha_alter_info->handler_flags|=
          Alter_inplace_info::ALTER_COLUMN_STORAGE_TYPE;

      /* Detect changes in column format of column */
      if (new_field->column_format() != field->column_format())
        ha_alter_info->handler_flags|=
          Alter_inplace_info::ALTER_COLUMN_COLUMN_FORMAT;

      /*
        We don't have easy way to detect change in generation expression.
        So we always assume that it has changed if generated column was
        mentioned in CHANGE/MODIFY COLUMN clause of ALTER TABLE.
      */
      if (new_field->change)
      {
        if (new_field->is_virtual_gcol())
            ha_alter_info->handler_flags|=
              Alter_inplace_info::ALTER_VIRTUAL_GCOL_EXPR;
        else if (new_field->gcol_info)
            ha_alter_info->handler_flags|=
              Alter_inplace_info::ALTER_STORED_GCOL_EXPR;
      }
    }
    else
    {
      /*
        Field is not present in new version of table and therefore was dropped.
      */
      DBUG_ASSERT(alter_info->flags & Alter_info::ALTER_DROP_COLUMN);
      if (field->is_virtual_gcol())
        ha_alter_info->handler_flags|=
          Alter_inplace_info::DROP_VIRTUAL_COLUMN;
      else
        ha_alter_info->handler_flags|=
          Alter_inplace_info::DROP_STORED_COLUMN;
      field->flags|= FIELD_IS_DROPPED;
    }
    if (field->stored_in_db)
      old_field_index_without_vgc++;
  }

  if (alter_info->flags & Alter_info::ALTER_ADD_COLUMN)
  {
    new_field_it.init(alter_info->create_list);
    while ((new_field= new_field_it++))
    {
      if (!new_field->field)
      {
        /*
          Field is not present in old version of table and therefore was added.
        */
        if (new_field->is_virtual_gcol())
          ha_alter_info->handler_flags|=
            Alter_inplace_info::ADD_VIRTUAL_COLUMN;
        else if (new_field->gcol_info)
          ha_alter_info->handler_flags|=
            Alter_inplace_info::ADD_STORED_GENERATED_COLUMN;
        else
          ha_alter_info->handler_flags|=
            Alter_inplace_info::ADD_STORED_BASE_COLUMN;
      }
    }
    /* One of these should be set since Alter_info::ALTER_ADD_COLUMN was set. */
    DBUG_ASSERT(ha_alter_info->handler_flags &
                (Alter_inplace_info::ADD_VIRTUAL_COLUMN |
                 Alter_inplace_info::ADD_STORED_BASE_COLUMN |
                 Alter_inplace_info::ADD_STORED_GENERATED_COLUMN));
  }

  /*
    Go through keys and check if the original ones are compatible
    with new table.
  */
  KEY *table_key;
  KEY *table_key_end= table->key_info + table->s->keys;
  KEY *new_key;
  KEY *new_key_end=
    ha_alter_info->key_info_buffer + ha_alter_info->key_count;

  DBUG_PRINT("info", ("index count old: %d  new: %d",
                      table->s->keys, ha_alter_info->key_count));

  /*
    First, we need to handle keys being renamed, otherwise code handling
    dropping/addition of keys might be confused in some situations.
  */
  for (table_key= table->key_info; table_key < table_key_end; table_key++)
    table_key->flags&= ~HA_KEY_RENAMED;
  for (new_key= ha_alter_info->key_info_buffer;
       new_key < new_key_end; new_key++)
    new_key->flags&= ~HA_KEY_RENAMED;

  for (const Alter_rename_key *rename_key : alter_info->alter_rename_key_list)
  {
    table_key= find_key_ci(rename_key->old_name, table->key_info, table_key_end);
    new_key= find_key_ci(rename_key->new_name, ha_alter_info->key_info_buffer,
                         new_key_end);

    table_key->flags|= HA_KEY_RENAMED;
    new_key->flags|= HA_KEY_RENAMED;

    if (! has_index_def_changed(ha_alter_info, table_key, new_key))
    {
      /* Key was not modified in any significant way but still was renamed. */
      ha_alter_info->handler_flags|= Alter_inplace_info::RENAME_INDEX;
      ha_alter_info->add_renamed_key(table_key, new_key);

      /*
        Check for insignificant changes which do not call for index
        recreation, but still require update of .FRM.
      */
      if (table_key->is_algorithm_explicit != new_key->is_algorithm_explicit)
        ha_alter_info->handler_flags|= Alter_inplace_info::CHANGE_INDEX_OPTION;
    }
    else
    {
      /* Key was modified. */
      ha_alter_info->add_modified_key(table_key, new_key);
    }
  }

  for (const Alter_index_visibility *alter_index_visibility :
         alter_info->alter_index_visibility_list)
  {
    const char *name= alter_index_visibility->name();
    table_key= find_key_ci(name, table->key_info, table_key_end);
    new_key= find_key_ci(name, ha_alter_info->key_info_buffer, new_key_end);

    if (new_key == NULL)
    {
      my_error(ER_KEY_DOES_NOT_EXITS, MYF(0), name, table->s->table_name.str);
      DBUG_RETURN(true);
    }

    new_key->is_visible= alter_index_visibility->is_visible();
    ha_alter_info->handler_flags|= Alter_inplace_info::RENAME_INDEX;
    ha_alter_info->add_altered_index_visibility(table_key, new_key);
  }

  /*
    Step through all keys of the old table and search matching new keys.
  */
  for (table_key= table->key_info; table_key < table_key_end; table_key++)
  {
    /* Skip renamed keys. */
    if (table_key->flags & HA_KEY_RENAMED)
      continue;

    new_key= find_key_cs(table_key->name, ha_alter_info->key_info_buffer,
                         new_key_end);

    if (new_key == NULL)
    {
      /* Matching new key not found. This means the key should be dropped. */
      ha_alter_info->add_dropped_key(table_key);
    }
    else if (has_index_def_changed(ha_alter_info, table_key, new_key))
    {
      /* Key was modified. */
      ha_alter_info->add_modified_key(table_key, new_key);
    }
    else
    {
      /*
        Key was not modified in significant way. Still we need to check
        for insignificant changes which do not call for index recreation,
        but still require update of .FRM.
      */
      if (table_key->is_algorithm_explicit != new_key->is_algorithm_explicit)
        ha_alter_info->handler_flags|= Alter_inplace_info::CHANGE_INDEX_OPTION;
    }
  }

  /*
    Step through all keys of the new table and find matching old keys.
  */
  for (new_key= ha_alter_info->key_info_buffer;
       new_key < new_key_end;
       new_key++)
  {
    /* Skip renamed keys. */
    if (new_key->flags & HA_KEY_RENAMED)
      continue;

    if (! find_key_cs(new_key->name, table->key_info, table_key_end))
    {
      /* Matching old key not found. This means the key should be added. */
      ha_alter_info->add_added_key(new_key);
    }
  }

  /*
    Sort index_add_buffer according to how key_info_buffer is sorted.
    I.e. with primary keys first - see sort_keys().
  */
  my_qsort(ha_alter_info->index_add_buffer,
           ha_alter_info->index_add_count,
           sizeof(uint), compare_uint);

  /* Now let us calculate flags for storage engine API. */

  /* Count all existing candidate keys. */
  for (table_key= table->key_info; table_key < table_key_end; table_key++)
  {
    /*
      Check if key is a candidate key, This key is either already primary key
      or could be promoted to primary key if the original primary key is
      dropped.
      In MySQL one is allowed to create primary key with partial fields (i.e.
      primary key which is not considered candidate). For simplicity we count
      such key as a candidate key here.
    */
    if (((uint) (table_key - table->key_info) == table->s->primary_key) ||
        is_candidate_key(table_key))
      candidate_key_count++;
  }

  /* Figure out what kind of indexes we are dropping. */
  KEY **dropped_key;
  KEY **dropped_key_end= ha_alter_info->index_drop_buffer +
                         ha_alter_info->index_drop_count;

  for (dropped_key= ha_alter_info->index_drop_buffer;
       dropped_key < dropped_key_end; dropped_key++)
  {
    table_key= *dropped_key;

    if (table_key->flags & HA_NOSAME)
    {
      /*
        Unique key. Check for PRIMARY KEY. Also see comment about primary
        and candidate keys above.
      */
      if ((uint) (table_key - table->key_info) == table->s->primary_key)
      {
        ha_alter_info->handler_flags|= Alter_inplace_info::DROP_PK_INDEX;
        candidate_key_count--;
      }
      else
      {
        ha_alter_info->handler_flags|= Alter_inplace_info::DROP_UNIQUE_INDEX;
        if (is_candidate_key(table_key))
          candidate_key_count--;
      }
    }
    else
      ha_alter_info->handler_flags|= Alter_inplace_info::DROP_INDEX;
  }

  /* Now figure out what kind of indexes we are adding. */
  for (uint add_key_idx= 0; add_key_idx < ha_alter_info->index_add_count; add_key_idx++)
  {
    new_key= ha_alter_info->key_info_buffer + ha_alter_info->index_add_buffer[add_key_idx];

    if (new_key->flags & HA_NOSAME)
    {
      bool is_pk= !my_strcasecmp(system_charset_info, new_key->name, primary_key_name);

      if ((!(new_key->flags & HA_KEY_HAS_PART_KEY_SEG) &&
           !(new_key->flags & HA_NULL_PART_KEY)) ||
          is_pk)
      {
        /* Candidate key or primary key! */
        if (candidate_key_count == 0 || is_pk)
          ha_alter_info->handler_flags|= Alter_inplace_info::ADD_PK_INDEX;
        else
          ha_alter_info->handler_flags|= Alter_inplace_info::ADD_UNIQUE_INDEX;
        candidate_key_count++;
      }
      else
      {
        ha_alter_info->handler_flags|= Alter_inplace_info::ADD_UNIQUE_INDEX;
      }
    }
    else
    {
      if (new_key->flags & HA_SPATIAL)
      {
        ha_alter_info->handler_flags|= Alter_inplace_info::ADD_SPATIAL_INDEX;
      }
      else
      {
        ha_alter_info->handler_flags|= Alter_inplace_info::ADD_INDEX;
      }
    }
  }

  DBUG_RETURN(false);
}


/**
  Mark fields participating in newly added indexes in TABLE object which
  corresponds to new version of altered table.

  @param ha_alter_info  Alter_inplace_info describing in-place ALTER.
  @param altered_table  TABLE object for new version of TABLE in which
                        fields should be marked.
*/

static void update_altered_table(const Alter_inplace_info &ha_alter_info,
                                 TABLE *altered_table)
{
  uint field_idx, add_key_idx;
  KEY *key;
  KEY_PART_INFO *end, *key_part;

  /*
    Clear marker for all fields, as we are going to set it only
    for fields which participate in new indexes.
  */
  for (field_idx= 0; field_idx < altered_table->s->fields; ++field_idx)
    altered_table->field[field_idx]->flags&= ~FIELD_IN_ADD_INDEX;

  /*
    Go through array of newly added indexes and mark fields
    participating in them.
  */
  for (add_key_idx= 0; add_key_idx < ha_alter_info.index_add_count;
       add_key_idx++)
  {
    key= ha_alter_info.key_info_buffer +
         ha_alter_info.index_add_buffer[add_key_idx];

    end= key->key_part + key->user_defined_key_parts;
    for (key_part= key->key_part; key_part < end; key_part++)
      altered_table->field[key_part->fieldnr]->flags|= FIELD_IN_ADD_INDEX;
  }
}


/**
  Initialize TABLE::field for the new table with appropriate
  column defaults. Can be default values from TABLE_SHARE or
  function defaults from Create_field.

  @param altered_table  TABLE object for the new version of the table.
  @param create         Create_field containing function defaults.
*/

static void set_column_defaults(TABLE *altered_table,
                                List<Create_field> &create)
{
  // Initialize TABLE::field default values
  restore_record(altered_table, s->default_values);

  List_iterator<Create_field> iter(create);
  for (uint i= 0; i < altered_table->s->fields; ++i)
  {
    const Create_field *definition= iter++;
    if (definition->field == NULL) // this column didn't exist in old table.
      altered_table->field[i]->evaluate_insert_default_function();
  }
}


/**
  Compare two tables to see if their metadata are compatible.
  One table specified by a TABLE instance, the other using Alter_info
  and HA_CREATE_INFO.

  @param[in]  table          The first table.
  @param[in]  alter_info     Alter options, fields and keys for the
                             second table.
  @param[in]  create_info    Create options for the second table.
  @param[out] metadata_equal Result of comparison.

  @retval true   error
  @retval false  success
*/

bool mysql_compare_tables(TABLE *table,
                          Alter_info *alter_info,
                          HA_CREATE_INFO *create_info,
                          bool *metadata_equal)
{
  DBUG_ENTER("mysql_compare_tables");

  uint changes= IS_EQUAL_NO;
  uint key_count;
  uint fk_key_count= 0;
  List_iterator_fast<Create_field> tmp_new_field_it;
  THD *thd= table->in_use;
  *metadata_equal= false;

  /*
    Create a copy of alter_info.
    To compare definitions, we need to "prepare" the definition - transform it
    from parser output to a format that describes the table layout (all column
    defaults are initialized, duplicate columns are removed). This is done by
    mysql_prepare_create_table.  Unfortunately, mysql_prepare_create_table
    performs its transformations "in-place", that is, modifies the argument.
    Since we would like to keep mysql_compare_tables() idempotent (not altering
    any of the arguments) we create a copy of alter_info here and pass it to
    mysql_prepare_create_table, then use the result to compare the tables, and
    then destroy the copy.
  */
  Alter_info tmp_alter_info(*alter_info, thd->mem_root);
  KEY *key_info_buffer= NULL;
  FOREIGN_KEY *fk_key_info_buffer= NULL;

  /* Create the prepared information. */
  if (mysql_prepare_create_table(thd,
                                 "", // Not used
                                 create_info,
                                 &tmp_alter_info,
                                 table->file, &key_info_buffer,
                                 &key_count, &fk_key_info_buffer,
                                 &fk_key_count, NULL, 0, 0))
    DBUG_RETURN(true);

  /* Some very basic checks. */
  if (table->s->fields != alter_info->create_list.elements ||
      table->s->db_type() != create_info->db_type ||
      table->s->tmp_table ||
      (table->s->row_type != create_info->row_type))
    DBUG_RETURN(false);

  /* Go through fields and check if they are compatible. */
  tmp_new_field_it.init(tmp_alter_info.create_list);
  for (Field **f_ptr= table->field; *f_ptr; f_ptr++)
  {
    Field *field= *f_ptr;
    const Create_field *tmp_new_field= tmp_new_field_it++;

    /* Check that NULL behavior is the same. */
    if ((tmp_new_field->flags & NOT_NULL_FLAG) !=
	(uint) (field->flags & NOT_NULL_FLAG))
      DBUG_RETURN(false);

    /* Check if field was renamed */
    if (my_strcasecmp(system_charset_info,
		      field->field_name,
		      tmp_new_field->field_name))
      DBUG_RETURN(false);

    /* Evaluate changes bitmap and send to check_if_incompatible_data() */
    uint field_changes= field->is_equal(tmp_new_field);
    if (field_changes != IS_EQUAL_YES)
      DBUG_RETURN(false);

    changes|= field_changes;
  }

  /* Check if changes are compatible with current handler. */
  if (table->file->check_if_incompatible_data(create_info, changes))
    DBUG_RETURN(false);

  /* Go through keys and check if they are compatible. */
  KEY *table_key;
  KEY *table_key_end= table->key_info + table->s->keys;
  KEY *new_key;
  KEY *new_key_end= key_info_buffer + key_count;

  /* Step through all keys of the first table and search matching keys. */
  for (table_key= table->key_info; table_key < table_key_end; table_key++)
  {
    /* Search a key with the same name. */
    for (new_key= key_info_buffer; new_key < new_key_end; new_key++)
    {
      if (! strcmp(table_key->name, new_key->name))
        break;
    }
    if (new_key >= new_key_end)
      DBUG_RETURN(false);

    /* Check that the key types are compatible. */
    if ((table_key->algorithm != new_key->algorithm) ||
	((table_key->flags & HA_KEYFLAG_MASK) !=
         (new_key->flags & HA_KEYFLAG_MASK)) ||
        (table_key->user_defined_key_parts != new_key->user_defined_key_parts))
      DBUG_RETURN(false);

    /* Check that the key parts remain compatible. */
    KEY_PART_INFO *table_part;
    KEY_PART_INFO *table_part_end= table_key->key_part +
      table_key->user_defined_key_parts;
    KEY_PART_INFO *new_part;
    for (table_part= table_key->key_part, new_part= new_key->key_part;
         table_part < table_part_end;
         table_part++, new_part++)
    {
      /*
	Key definition is different if we are using a different field or
	if the used key part length is different. We know that the fields
        are equal. Comparing field numbers is sufficient.
      */
      if ((table_part->length != new_part->length) ||
          (table_part->fieldnr - 1 != new_part->fieldnr))
        DBUG_RETURN(false);
    }
  }

  /* Step through all keys of the second table and find matching keys. */
  for (new_key= key_info_buffer; new_key < new_key_end; new_key++)
  {
    /* Search a key with the same name. */
    for (table_key= table->key_info; table_key < table_key_end; table_key++)
    {
      if (! strcmp(table_key->name, new_key->name))
        break;
    }
    if (table_key >= table_key_end)
      DBUG_RETURN(false);
  }

  *metadata_equal= true; // Tables are compatible
  DBUG_RETURN(false);
}


/*
  Manages enabling/disabling of indexes for ALTER TABLE

  SYNOPSIS
    alter_table_manage_keys()
      table                  Target table
      indexes_were_disabled  Whether the indexes of the from table
                             were disabled
      keys_onoff             ENABLE | DISABLE | LEAVE_AS_IS

  RETURN VALUES
    FALSE  OK
    TRUE   Error
*/

static
bool alter_table_manage_keys(THD *thd, TABLE *table, int indexes_were_disabled,
                             Alter_info::enum_enable_or_disable keys_onoff)
{
  int error= 0;
  DBUG_ENTER("alter_table_manage_keys");
  DBUG_PRINT("enter", ("table=%p were_disabled=%d on_off=%d",
             table, indexes_were_disabled, keys_onoff));

  switch (keys_onoff) {
  case Alter_info::ENABLE:
    error= table->file->ha_enable_indexes(HA_KEY_SWITCH_NONUNIQ_SAVE);
    break;
  case Alter_info::LEAVE_AS_IS:
    if (!indexes_were_disabled)
      break;
    /* fall-through: disabled indexes */
  case Alter_info::DISABLE:
    error= table->file->ha_disable_indexes(HA_KEY_SWITCH_NONUNIQ_SAVE);
  }

  if (error == HA_ERR_WRONG_COMMAND)
  {
    push_warning_printf(thd, Sql_condition::SL_NOTE,
                        ER_ILLEGAL_HA, ER_THD(thd, ER_ILLEGAL_HA),
                        table->s->table_name.str);
    error= 0;
  } else if (error)
    table->file->print_error(error, MYF(0));

  DBUG_RETURN(error);
}


/**
  Check if the pending ALTER TABLE operations support the in-place
  algorithm based on restrictions in the SQL layer or given the
  nature of the operations themselves. If in-place isn't supported,
  it won't be necessary to check with the storage engine.

  @param table        The original TABLE.
  @param create_info  Information from the parsing phase about new
                      table properties.
  @param alter_info   Data related to detected changes.

  @return false       In-place is possible, check with storage engine.
  @return true        Incompatible operations, must use table copy.
*/

static bool is_inplace_alter_impossible(TABLE *table,
                                        HA_CREATE_INFO *create_info,
                                        const Alter_info *alter_info)
{
  DBUG_ENTER("is_inplace_alter_impossible");

  /* At the moment we can't handle altering temporary tables without a copy. */
  if (table->s->tmp_table)
    DBUG_RETURN(true);

  /*
    For the ALTER TABLE tbl_name ORDER BY ... we always use copy
    algorithm. In theory, this operation can be done in-place by some
    engine, but since a) no current engine does this and b) our current
    API lacks infrastructure for passing information about table ordering
    to storage engine we simply always do copy now.

    ENABLE/DISABLE KEYS is a MyISAM/Heap specific operation that is
    not supported for in-place in combination with other operations.
    Alone, it will be done by simple_rename_or_index_change().

    Stored generated columns are evaluated in server, thus can't be added/changed
    inplace.
  */
  if (alter_info->flags & (Alter_info::ALTER_ORDER |
                           Alter_info::ALTER_KEYS_ONOFF))
    DBUG_RETURN(true);

  /*
    If the table engine is changed explicitly (using ENGINE clause)
    or implicitly (e.g. when non-partitioned table becomes
    partitioned) a regular alter table (copy) needs to be
    performed.
  */
  if (create_info->db_type != table->s->db_type())
    DBUG_RETURN(true);

  /*
    There was a bug prior to mysql-4.0.25. Number of null fields was
    calculated incorrectly. As a result frm and data files gets out of
    sync after fast alter table. There is no way to determine by which
    mysql version (in 4.0 and 4.1 branches) table was created, thus we
    disable fast alter table for all tables created by mysql versions
    prior to 5.0 branch.
    See BUG#6236.
  */
  if (!table->s->mysql_version)
    DBUG_RETURN(true);

  /*
    If default value is changed and the table includes or will include
    generated columns that depend on the DEFAULT function, we cannot
    do the operation inplace as indexes or value of stored generated
    columns might become invalid.
  */
  if ((alter_info->flags & Alter_info::ALTER_CHANGE_COLUMN_DEFAULT) &&
      table->has_gcol())
  {
    for (Field **vfield= table->vfield; *vfield; vfield++)
    {
      if ((*vfield)->gcol_info->expr_item->walk(
           &Item::check_gcol_depend_default_processor,
           Item::WALK_POSTFIX, NULL))
        DBUG_RETURN(true);
    }
  }

  DBUG_RETURN(false);
}


/**
  Perform in-place alter table.

  @param thd                Thread handle.
  @param table_list         TABLE_LIST for the table to change.
  @param table              The original TABLE.
  @param altered_table      TABLE object for new version of the table.
  @param ha_alter_info      Structure describing ALTER TABLE to be carried
                            out and serving as a storage place for data
                            used during different phases.
  @param inplace_supported  Enum describing the locking requirements.
  @param target_mdl_request Metadata request/lock on the target table name.
  @param alter_ctx          ALTER TABLE runtime context.

  @retval   true              Error
  @retval   false             Success

  @note
    If mysql_alter_table does not need to copy the table, it is
    either an alter table where the storage engine does not
    need to know about the change, only the frm will change,
    or the storage engine supports performing the alter table
    operation directly, in-place without mysql having to copy
    the table.

  @note This function frees the TABLE object associated with the new version of
        the table and removes the .FRM file for it in case of both success and
        failure.
*/

static bool mysql_inplace_alter_table(THD *thd,
                                      TABLE_LIST *table_list,
                                      TABLE *table,
                                      TABLE *altered_table,
                                      Alter_inplace_info *ha_alter_info,
                                      enum_alter_inplace_result inplace_supported,
                                      MDL_request *target_mdl_request,
                                      Alter_table_ctx *alter_ctx)
{
  handlerton *db_type= table->s->db_type();
  MDL_ticket *mdl_ticket= table->mdl_ticket;
  HA_CREATE_INFO *create_info= ha_alter_info->create_info;
  const Alter_info *alter_info= ha_alter_info->alter_info;
  bool reopen_tables= false;
  bool keep_altered_table= false;

  DBUG_ENTER("mysql_inplace_alter_table");

  /*
    Upgrade to EXCLUSIVE lock if:
    - This is requested by the storage engine
    - Or the storage engine needs exclusive lock for just the prepare
      phase
    - Or requested by the user

    Note that we handle situation when storage engine needs exclusive
    lock for prepare phase under LOCK TABLES in the same way as when
    exclusive lock is required for duration of the whole statement.
  */
  if (inplace_supported == HA_ALTER_INPLACE_EXCLUSIVE_LOCK ||
      ((inplace_supported == HA_ALTER_INPLACE_SHARED_LOCK_AFTER_PREPARE ||
        inplace_supported == HA_ALTER_INPLACE_NO_LOCK_AFTER_PREPARE) &&
       (thd->locked_tables_mode == LTM_LOCK_TABLES ||
        thd->locked_tables_mode == LTM_PRELOCKED_UNDER_LOCK_TABLES)) ||
       alter_info->requested_lock == Alter_info::ALTER_TABLE_LOCK_EXCLUSIVE)
  {
    if (wait_while_table_is_used(thd, table, HA_EXTRA_FORCE_REOPEN))
      goto cleanup;
    /*
      Get rid of all TABLE instances belonging to this thread
      except one to be used for in-place ALTER TABLE.

      This is mostly needed to satisfy InnoDB assumptions/asserts.
    */
    close_all_tables_for_name(thd, table->s, alter_ctx->is_table_renamed(),
                              table);
    /*
      If we are under LOCK TABLES we will need to reopen tables which we
      just have closed in case of error.
    */
    reopen_tables= true;
  }
  else if (inplace_supported == HA_ALTER_INPLACE_SHARED_LOCK_AFTER_PREPARE ||
           inplace_supported == HA_ALTER_INPLACE_NO_LOCK_AFTER_PREPARE)
  {
    /*
      Storage engine has requested exclusive lock only for prepare phase
      and we are not under LOCK TABLES.
      Don't mark TABLE_SHARE as old in this case, as this won't allow opening
      of table by other threads during main phase of in-place ALTER TABLE.
    */
    if (thd->mdl_context.upgrade_shared_lock(table->mdl_ticket, MDL_EXCLUSIVE,
                                             thd->variables.lock_wait_timeout))
      goto cleanup;

    tdc_remove_table(thd, TDC_RT_REMOVE_NOT_OWN_KEEP_SHARE,
                     table->s->db.str, table->s->table_name.str,
                     false);
  }

  /*
    Upgrade to SHARED_NO_WRITE lock if:
    - The storage engine needs writes blocked for the whole duration
    - Or this is requested by the user
    Note that under LOCK TABLES, we will already have SHARED_NO_READ_WRITE.
  */
  if ((inplace_supported == HA_ALTER_INPLACE_SHARED_LOCK ||
       alter_info->requested_lock == Alter_info::ALTER_TABLE_LOCK_SHARED) &&
      thd->mdl_context.upgrade_shared_lock(table->mdl_ticket,
                                           MDL_SHARED_NO_WRITE,
                                           thd->variables.lock_wait_timeout))
  {
    goto cleanup;
  }

  // It's now safe to take the table level lock.
  if (lock_tables(thd, table_list, alter_ctx->tables_opened, 0))
    goto cleanup;

  if (alter_ctx->error_if_not_empty & Alter_table_ctx::GEOMETRY_WITHOUT_DEFAULT)
  {
    // We should have upgraded from MDL_SHARED_UPGRADABLE to a lock
    // blocking writes for it to be safe to check ha_records().
    if (table->mdl_ticket->get_type() == MDL_SHARED_UPGRADABLE)
    {
      my_error(ER_INVALID_USE_OF_NULL, MYF(0));
      goto cleanup;
    }

    // Check if the handler supports ha_records()
    if (!(table_list->table->file->ha_table_flags() & HA_HAS_RECORDS))
    {
      // If ha_records() is not supported, be conservative.
      my_error(ER_INVALID_USE_OF_NULL, MYF(0));
      goto cleanup;
    }

    ha_rows tmp= 0;
    if (table_list->table->file->ha_records(&tmp) || tmp > 0)
    {
      my_error(ER_INVALID_USE_OF_NULL, MYF(0));
      goto cleanup;
    }

    // Empty table, so don't allow inserts during inplace operation.
    if (inplace_supported == HA_ALTER_INPLACE_NO_LOCK ||
        inplace_supported == HA_ALTER_INPLACE_NO_LOCK_AFTER_PREPARE)
      inplace_supported= HA_ALTER_INPLACE_SHARED_LOCK;
  }

  DEBUG_SYNC(thd, "alter_table_inplace_after_lock_upgrade");
  THD_STAGE_INFO(thd, stage_alter_inplace_prepare);

  switch (inplace_supported) {
  case HA_ALTER_ERROR:
  case HA_ALTER_INPLACE_NOT_SUPPORTED:
    DBUG_ASSERT(0);
    // fall through
  case HA_ALTER_INPLACE_NO_LOCK:
  case HA_ALTER_INPLACE_NO_LOCK_AFTER_PREPARE:
    switch (alter_info->requested_lock) {
    case Alter_info::ALTER_TABLE_LOCK_DEFAULT:
    case Alter_info::ALTER_TABLE_LOCK_NONE:
      ha_alter_info->online= true;
      break;
    case Alter_info::ALTER_TABLE_LOCK_SHARED:
    case Alter_info::ALTER_TABLE_LOCK_EXCLUSIVE:
      break;
    }
    break;
  case HA_ALTER_INPLACE_EXCLUSIVE_LOCK:
  case HA_ALTER_INPLACE_SHARED_LOCK_AFTER_PREPARE:
  case HA_ALTER_INPLACE_SHARED_LOCK:
    break;
  }

  {
  dd::Schema_MDL_locker mdl_locker(thd);
  dd::cache::Dictionary_client::Auto_releaser releaser(thd->dd_client());

  const dd::Table *old_table_def;
  if (mdl_locker.ensure_locked(table->s->db.str) ||
      thd->dd_client()->acquire<dd::Table>(table->s->db.str,
                                           table->s->table_name.str,
                                           &old_table_def))
    goto cleanup;

  std::unique_ptr<dd::Table> altered_table_def;
  if (!(altered_table_def=
          dd::acquire_uncached_uncommitted_table<dd::Table>(thd,
                alter_ctx->new_db, alter_ctx->tmp_name)))
    goto cleanup;

  /*
    We want warnings/errors about data truncation emitted when
    values of virtual columns are evaluated in INPLACE algorithm.
  */
  thd->count_cuted_fields= CHECK_FIELD_WARN;
  thd->cuted_fields= 0L;

  if (table->file->ha_prepare_inplace_alter_table(altered_table,
                                                  ha_alter_info,
                                                  old_table_def,
                                                  altered_table_def.get()))
  {
    goto rollback;
  }

  /*
    Downgrade the lock if storage engine has told us that exclusive lock was
    necessary only for prepare phase (unless we are not under LOCK TABLES) and
    user has not explicitly requested exclusive lock.
  */
  if ((inplace_supported == HA_ALTER_INPLACE_SHARED_LOCK_AFTER_PREPARE ||
       inplace_supported == HA_ALTER_INPLACE_NO_LOCK_AFTER_PREPARE) &&
      !(thd->locked_tables_mode == LTM_LOCK_TABLES ||
        thd->locked_tables_mode == LTM_PRELOCKED_UNDER_LOCK_TABLES) &&
      (alter_info->requested_lock != Alter_info::ALTER_TABLE_LOCK_EXCLUSIVE))
  {
    /* If storage engine or user requested shared lock downgrade to SNW. */
    if (inplace_supported == HA_ALTER_INPLACE_SHARED_LOCK_AFTER_PREPARE ||
        alter_info->requested_lock == Alter_info::ALTER_TABLE_LOCK_SHARED)
      table->mdl_ticket->downgrade_lock(MDL_SHARED_NO_WRITE);
    else
    {
      DBUG_ASSERT(inplace_supported == HA_ALTER_INPLACE_NO_LOCK_AFTER_PREPARE);
      table->mdl_ticket->downgrade_lock(MDL_SHARED_UPGRADABLE);
    }
  }

  DEBUG_SYNC(thd, "alter_table_inplace_after_lock_downgrade");
  THD_STAGE_INFO(thd, stage_alter_inplace);

  if (table->file->ha_inplace_alter_table(altered_table,
                                          ha_alter_info,
                                          old_table_def,
                                          altered_table_def.get()))
  {
    goto rollback;
  }

  // Upgrade to EXCLUSIVE before commit.
  if (wait_while_table_is_used(thd, table, HA_EXTRA_PREPARE_FOR_RENAME))
    goto rollback;

  /*
    If we are killed after this point, we should ignore and continue.
    We have mostly completed the operation at this point, there should
    be no long waits left.
  */

  DBUG_EXECUTE_IF("alter_table_rollback_new_index", {
      table->file->ha_commit_inplace_alter_table(altered_table,
                                                 ha_alter_info,
                                                 false,
                                                 old_table_def,
                                                 altered_table_def.get());
      my_error(ER_UNKNOWN_ERROR, MYF(0));
      thd->count_cuted_fields= CHECK_FIELD_IGNORE;
      goto cleanup;
    });

  DEBUG_SYNC(thd, "alter_table_inplace_before_commit");
  THD_STAGE_INFO(thd, stage_alter_inplace_commit);

  /*
    Acquire SRO locks on parent tables to prevent concurrent DML on them to
    perform cascading actions. These actions require acquring InnoDB locks,
    which might otherwise create deadlock with locks acquired by
    ha_innobase::commit_inplace_alter_table(). This deadlock can be
    be resolved by aborting expensive ALTER TABLE statement, which
    we would like to avoid.

    Note that we ignore FOREIGN_KEY_CHECKS=0 setting completely here since
    we need to avoid deadlock even if user is ready to sacrifice some
    consistency and set FOREIGN_KEY_CHECKS=0.

    It is possible that acquisition of locks on parent tables will result
    in MDL deadlocks. But since deadlocks involving two or more DDL
    statements should be rare, it is unlikely that our ALTER TABLE will
    be aborted due to such deadlock.
  */
  if (lock_fk_dependent_tables(thd, table))
    goto rollback;

  if (table->file->ha_commit_inplace_alter_table(altered_table,
                                                 ha_alter_info,
                                                 true, old_table_def,
                                                 altered_table_def.get()))
  {
    goto rollback;
  }

  thd->count_cuted_fields= CHECK_FIELD_IGNORE;

  close_all_tables_for_name(thd, table->s, alter_ctx->is_table_renamed(), NULL);
  table_list->table= table= NULL;
  close_temporary_table(thd, altered_table, true, false);

  /*
    Replace table definition in the data-dictionary.

    Note that any error after this point is really awkward for storage engines
    which don't support atomic DDL. Changes to table in SE are already committed
    and can't be rolled back. Failure to update data-dictionary or binary log
    will create inconsistency between them and SE. Since we can't do much in this
    situation we simply return error and hope that old table definition is
    compatible enough with a new one.
    We keep '#sql...' table description in DD to give user a chance to sort-out
    things manually.

    QQ: Should we really do this? OTOH any attempt to delete this description can
        fail too...

    For engines supporting atomic DDL error is business-as-usual situation.
    Rollback of statement which happens on error should revert changes to
    table in SE as well.
  */
  keep_altered_table= true;

  //
  // QQ: Perhaps move to separate helper function e.g. dd::replace_table()
  //     after solving problem with system tables.
  //
  if (!dd::get_dictionary()->is_dd_table_name(alter_ctx->db, alter_ctx->alias))
  {
    dd::cache::Dictionary_client::Auto_releaser releaser(thd->dd_client());
    const dd::Schema *old_sch= NULL;
    const dd::Schema *new_sch= NULL;

    /*
      Note that altered table definition was created in a new schema,
      so typical roles are reversed here!
    */
    if (thd->dd_client()->acquire<dd::Schema>(alter_ctx->db, &old_sch) ||
        thd->dd_client()->acquire<dd::Schema>(alter_ctx->new_db, &new_sch))
      goto cleanup2;
    if (!old_sch)
    {
      my_error(ER_BAD_DB_ERROR, MYF(0), alter_ctx->db);
      goto cleanup2;
    }
    if (!new_sch)
    {
      my_error(ER_BAD_DB_ERROR, MYF(0), alter_ctx->new_db);
      goto cleanup2;
    }

    /*
      For engines which support atomic DDL we don't have SDI stored yet.
      Use Sdi_updater which only does store_sdi() for them.
    */
    dd::Sdi_updater update_sdi=
        (db_type->flags & HTON_SUPPORTS_ATOMIC_DDL) ?
        dd::Sdi_updater() :
        make_sdi_updater(thd, altered_table_def.get(),
                         new_sch);

    altered_table_def->set_schema_id(old_table_def->schema_id());
    altered_table_def->set_name(alter_ctx->alias);

    // WL7743/TODO: add comment why we can't do this earlier.
    altered_table_def->copy_triggers(old_table_def);

    if (dd::remove_sdi(thd, old_table_def, old_sch) ||
        thd->dd_client()->drop(old_table_def))
      goto cleanup2;

    if (thd->dd_client()->update_uncached_and_invalidate(
                            altered_table_def.get()) ||
        update_sdi(thd, altered_table_def.get(), old_sch))
      goto cleanup2;
  }
  else
  {
    // WL7743/TODO: Sivert's help is needed to handle this case.
    //              We need to be able to replace sticky table in the cache
    //              with an object which is not related to it.
    dd::cache::Dictionary_client::Auto_releaser releaser(thd->dd_client());
    const dd::Schema *new_sch= NULL;
    if (thd->dd_client()->acquire<dd::Schema>(alter_ctx->new_db, &new_sch))
      goto cleanup2;
    if (!new_sch)
    {
      my_error(ER_BAD_DB_ERROR, MYF(0), alter_ctx->new_db);
      goto cleanup2;
    }

    if ((!(db_type->flags & HTON_SUPPORTS_ATOMIC_DDL) &&
         dd::remove_sdi(thd, altered_table_def.get(), new_sch)) ||
        thd->dd_client()->drop_uncached(altered_table_def.get()))
      goto cleanup2;
  }

  if (!(db_type->flags & HTON_SUPPORTS_ATOMIC_DDL))
  {
    /*
      Persist changes to data-dictionary for storage engines which don't
      support atomic DDL. Such SEs can't rollback in-place changes if error
      or crash happens after this point, so we are better to have
      data-dictionary in sync with SE.
    */
    Disable_gtid_state_update_guard disabler(thd);

    if (trans_commit_stmt(thd) || trans_commit_implicit(thd))
      goto cleanup2;
  }

  }

  {
    /*
      handler::create_handler_files() is only used by partitioning SE.
      Since we plan to remove it soon and this SE doesn't care about
      "partitioned" argument of get_new_handler() we don't determine
      is correct value. We simply assume that table is non-partitioned.
    */
    handler *file;
    file= get_new_handler((TABLE_SHARE*) 0, false, thd->mem_root, db_type);
    (void) file->ha_create_handler_files(alter_ctx->get_path(),
                                         alter_ctx->get_tmp_path(),
                                         CHF_RENAME_FLAG, NULL);
    delete file;

#ifdef HAVE_PSI_TABLE_INTERFACE
    PSI_TABLE_CALL(drop_table_share)
      (true, alter_ctx->new_db, static_cast<int>(strlen(alter_ctx->new_db)),
       alter_ctx->tmp_name, static_cast<int>(strlen(alter_ctx->tmp_name)));
#endif

  }
  DBUG_EXECUTE_IF("crash_after_index_create",
                  DBUG_SET("-d,crash_after_index_create");
                  DBUG_SUICIDE(););

  /*
    Tell the SE that the changed table in the data-dictionary.
    For engines which don't support atomic DDL this needs to be
    done before trying to rename the table.
  */
  if (!(db_type->flags & HTON_SUPPORTS_ATOMIC_DDL))
  {
    Open_table_context ot_ctx(thd, MYSQL_OPEN_REOPEN);

    table_list->mdl_request.ticket= mdl_ticket;
    if (open_table(thd, table_list, &ot_ctx))
      goto cleanup2;

    table_list->table->file->ha_notify_table_changed(ha_alter_info);

    /*
      We might be going to reopen table down on the road, so we have to
      restore state of the TABLE object which we used for obtaining of
      handler object to make it usable for later reopening.
    */
    DBUG_ASSERT(table_list->table == thd->open_tables);
    close_thread_table(thd, &thd->open_tables);
    table_list->table= NULL;
  }

  // Rename altered table if requested.
  if (alter_ctx->is_table_renamed())
  {
    // Remove TABLE and TABLE_SHARE for old name from TDC.
    tdc_remove_table(thd, TDC_RT_REMOVE_ALL,
                     alter_ctx->db, alter_ctx->table_name, false);

    if (mysql_rename_table(thd, db_type, alter_ctx->db, alter_ctx->table_name,
                           alter_ctx->new_db, alter_ctx->new_alias,
                           NO_TARGET_CHECK |
                           ((db_type->flags & HTON_SUPPORTS_ATOMIC_DDL) ?
                            NO_DD_COMMIT : 0)))
    {
      /*
        If the rename fails we will still have a working table
        with the old name, but with other changes applied.
      */
      goto cleanup2;
    }
  }

  /*
    Transfer pre-existing foreign keys to the new table.
    Since fk names have to be unique per schema, we cannot
    create them while both the old and the temp version of the
    table exist.
  */
  if (alter_ctx->fk_count > 0 &&
      dd::add_foreign_keys(thd, alter_ctx->new_db, alter_ctx->new_alias,
                           alter_ctx->fk_info, alter_ctx->fk_count,
                           !(db_type->flags & HTON_SUPPORTS_ATOMIC_DDL)))
    goto cleanup2;

  THD_STAGE_INFO(thd, stage_end);

  DBUG_EXECUTE_IF("sleep_alter_before_main_binlog", my_sleep(6000000););
  DEBUG_SYNC(thd, "alter_table_before_main_binlog");

  ha_binlog_log_query(thd, create_info->db_type, LOGCOM_ALTER_TABLE,
                      thd->query().str, thd->query().length,
                      alter_ctx->db, alter_ctx->table_name);

  DBUG_ASSERT(!(mysql_bin_log.is_open() &&
                thd->is_current_stmt_binlog_format_row() &&
                (create_info->options & HA_LEX_CREATE_TMP_TABLE)));
  if (write_bin_log(thd, true, thd->query().str, thd->query().length,
                    (db_type->flags & HTON_SUPPORTS_ATOMIC_DDL)))
    goto cleanup2;

  if (db_type->flags & HTON_SUPPORTS_ATOMIC_DDL)
  {
    /*
      Commit ALTER TABLE. Needs to be done here and not in the callers
      (which do it anyway) to be able notify SE about changed table.
    */
    if (trans_commit_stmt(thd) || trans_commit_implicit(thd))
      goto cleanup2;

    /* Call SE DDL post-commit hook. */
    if (db_type->post_ddl)
      db_type->post_ddl(thd);

    /*
      Finally we can tell SE supporting atomic DDL that the changed table
      in the data-dictionary.
    */
    TABLE_LIST table_list;
    table_list.init_one_table(alter_ctx->new_db, strlen(alter_ctx->new_db),
                              alter_ctx->new_name, strlen(alter_ctx->new_name),
                              alter_ctx->new_alias, TL_READ);
    table_list.mdl_request.ticket= alter_ctx->is_table_renamed() ?
                                   target_mdl_request->ticket : mdl_ticket;

    Open_table_context ot_ctx(thd, MYSQL_OPEN_REOPEN);

    if (open_table(thd, &table_list, &ot_ctx))
      DBUG_RETURN(true);

    table_list.table->file->ha_notify_table_changed(ha_alter_info);

    DBUG_ASSERT(table_list.table == thd->open_tables);
    close_thread_table(thd, &thd->open_tables);
  }

  DBUG_RETURN(false);

rollback:
  {
    dd::cache::Dictionary_client::Auto_releaser releaser(thd->dd_client());
    const dd::Table *old_table_def;
    thd->dd_client()->acquire<dd::Table>(table->s->db.str,
                                         table->s->table_name.str,
                                         &old_table_def);
    std::unique_ptr<dd::Table> altered_table_def=
      dd::acquire_uncached_uncommitted_table<dd::Table>(thd, alter_ctx->new_db,
                                                        alter_ctx->tmp_name);
    table->file->ha_commit_inplace_alter_table(altered_table,
                                               ha_alter_info,
                                               false, old_table_def,
                                               altered_table_def.get());
    thd->count_cuted_fields= CHECK_FIELD_IGNORE;
  }

cleanup:
  close_temporary_table(thd, altered_table, true, false);

cleanup2:
  if (reopen_tables)
  {
    /* Close the only table instance which is still around. */
    close_all_tables_for_name(thd, table->s, alter_ctx->is_table_renamed(), NULL);
    if (thd->locked_tables_list.reopen_tables(thd))
      thd->locked_tables_list.unlink_all_closed_tables(thd, NULL, 0);
    /* QQ; do something about metadata locks ? */
  }

  (void) trans_rollback_stmt(thd);

  if ((db_type->flags & HTON_SUPPORTS_ATOMIC_DDL) &&
      db_type->post_ddl)
    db_type->post_ddl(thd);

  if (
#ifdef NEEDS_WL7141_TREE
      !(db_type->flags & HTON_SUPPORTS_ATOMIC_DDL) &&
#endif
      !keep_altered_table)
  {
    (void) quick_rm_table(thd, create_info->db_type, alter_ctx->new_db,
                          alter_ctx->tmp_name, FN_IS_TMP | NO_HA_TABLE);
  }

  DBUG_RETURN(true);
}

/**
  maximum possible length for certain blob types.

  @param[in]      type        Blob type (e.g. MYSQL_TYPE_TINY_BLOB)

  @return
    length
*/

static uint
blob_length_by_type(enum_field_types type)
{
  switch (type)
  {
  case MYSQL_TYPE_TINY_BLOB:
    return 255;
  case MYSQL_TYPE_BLOB:
    return 65535;
  case MYSQL_TYPE_MEDIUM_BLOB:
    return 16777215;
  case MYSQL_TYPE_LONG_BLOB:
    return 4294967295U;
  default:
    DBUG_ASSERT(0); // we should never go here
    return 0;
  }
}


/**
  Convert the old temporal data types to the new temporal
  type format for ADD/CHANGE COLUMN, ADD INDEXES and ALTER
  FORCE ALTER operation.

  @param thd                Thread context.
  @param alter_info         Alter info parameters.

  @retval true              Error.
  @retval false             Either the old temporal data types
                            are not present or they are present
                            and have been successfully upgraded.
*/

static bool
upgrade_old_temporal_types(THD *thd, Alter_info *alter_info)
{
  bool old_temporal_type_present= false;

  DBUG_ENTER("upgrade_old_temporal_types");

  if (!((alter_info->flags & Alter_info::ALTER_ADD_COLUMN) ||
      (alter_info->flags & Alter_info::ALTER_ADD_INDEX) ||
      (alter_info->flags & Alter_info::ALTER_CHANGE_COLUMN) ||
      (alter_info->flags & Alter_info::ALTER_RECREATE)))
    DBUG_RETURN(false);

  /*
    Upgrade the old temporal types if any, for ADD/CHANGE COLUMN/
    ADD INDEXES and FORCE ALTER operation.
  */
  Create_field *def;
  List_iterator<Create_field> create_it(alter_info->create_list);

  while ((def= create_it++))
  {
    // Check if any old temporal type is present.
    if ((def->sql_type == MYSQL_TYPE_TIME) ||
        (def->sql_type == MYSQL_TYPE_DATETIME) ||
        (def->sql_type == MYSQL_TYPE_TIMESTAMP))
    {
       old_temporal_type_present= true;
       break;
    }
  }

  // Upgrade is not required since there are no old temporal types.
  if (!old_temporal_type_present)
    DBUG_RETURN(false);

  // Upgrade old temporal types to the new temporal types.
  create_it.rewind();
  while ((def= create_it++))
  {
    enum  enum_field_types sql_type;
    Item *default_value= def->def, *update_value= NULL;

    /*
       Set CURRENT_TIMESTAMP as default/update value based on
       the auto_flags value.
    */

    if ((def->sql_type == MYSQL_TYPE_DATETIME ||
         def->sql_type == MYSQL_TYPE_TIMESTAMP)
        && (def->auto_flags != Field::NONE))
    {
      Item_func_now_local *now = new (thd->mem_root) Item_func_now_local(0);
      if (!now)
        DBUG_RETURN(true);

      if (def->auto_flags & Field::DEFAULT_NOW)
        default_value= now;
      if (def->auto_flags & Field::ON_UPDATE_NOW)
        update_value= now;
    }

    switch (def->sql_type)
    {
    case MYSQL_TYPE_TIME:
        sql_type= MYSQL_TYPE_TIME2;
        break;
    case MYSQL_TYPE_DATETIME:
        sql_type= MYSQL_TYPE_DATETIME2;
        break;
    case MYSQL_TYPE_TIMESTAMP:
        sql_type= MYSQL_TYPE_TIMESTAMP2;
        break;
    default:
      continue;
    }

    DBUG_ASSERT(!def->gcol_info ||
                (def->gcol_info  &&
                 (def->sql_type != MYSQL_TYPE_DATETIME
                 && def->sql_type != MYSQL_TYPE_TIMESTAMP)));
    // Replace the old temporal field with the new temporal field.
    Create_field *temporal_field= NULL;
    if (!(temporal_field= new (thd->mem_root) Create_field()) ||
        temporal_field->init(thd, def->field_name, sql_type, NULL, NULL,
                             (def->flags & NOT_NULL_FLAG), default_value,
                             update_value, &def->comment, def->change, NULL,
                             NULL, 0, NULL))
      DBUG_RETURN(true);

    temporal_field->field= def->field;
    create_it.replace(temporal_field);
  }

  // Report a NOTE informing about the upgrade.
  push_warning(thd, Sql_condition::SL_NOTE,
               ER_OLD_TEMPORALS_UPGRADED,
               ER_THD(thd, ER_OLD_TEMPORALS_UPGRADED));
  DBUG_RETURN(false);
}


static fk_option to_fk_option(dd::Foreign_key::enum_rule rule)
{
  switch (rule)
  {
  case dd::Foreign_key::enum_rule::RULE_NO_ACTION:
    return FK_OPTION_NO_ACTION;
  case dd::Foreign_key::enum_rule::RULE_RESTRICT:
    return FK_OPTION_RESTRICT;
  case dd::Foreign_key::enum_rule::RULE_CASCADE:
    return FK_OPTION_CASCADE;
  case dd::Foreign_key::enum_rule::RULE_SET_NULL:
    return FK_OPTION_SET_NULL;
  case dd::Foreign_key::enum_rule::RULE_SET_DEFAULT:
    return FK_OPTION_DEFAULT;
  }
  DBUG_ASSERT(false);
  return FK_OPTION_UNDEF;
}


static fk_match_opt to_fk_match_opt(dd::Foreign_key::enum_match_option match)
{
  switch (match)
  {
  case dd::Foreign_key::enum_match_option::OPTION_NONE:
    return FK_MATCH_SIMPLE;
  case dd::Foreign_key::enum_match_option:: OPTION_PARTIAL:
    return FK_MATCH_PARTIAL;
  case dd::Foreign_key::enum_match_option:: OPTION_FULL:
    return FK_MATCH_FULL;
  }
  DBUG_ASSERT(false);
  return FK_MATCH_UNDEF;
}


static void to_lex_cstring(MEM_ROOT *mem_root,
                           LEX_CSTRING *target,
                           const dd::String_type &source)
{
  target->str= strmake_root(mem_root, source.c_str(), source.length() + 1);
  target->length= source.length();
}


/**
  Remember information about pre-existing foreign keys so that they can
  be added to the new version of the table later.

  @param[in]      thd              Thread handle.
  @param[in]      table            The source table.
  @param[in]      alter_info       Info about ALTER TABLE statement.
  @param[in,out]  alter_ctx        Runtime context for ALTER TABLE.
  @param[in]      new_create_list  List of new columns, used for rename check.
*/

static
void remember_preexisting_foreign_keys(THD *thd, TABLE *table,
                                       Alter_info *alter_info,
                                       Alter_table_ctx *alter_ctx,
                                       List<Create_field> *new_create_list)
{
  // FKs are not supported for temporary tables.
  if (table->s->tmp_table)
    return;

  List_iterator<Create_field> find_it(*new_create_list);

  dd::cache::Dictionary_client::Auto_releaser releaser(thd->dd_client());
  const dd::Table *src_table= nullptr;
  if (thd->dd_client()->acquire(table->s->db.str, table->s->table_name.str,
                                &src_table))
  {
    // Should not happen, we know the table exists and can be opened.
    DBUG_ASSERT(false);
  }
  alter_ctx->fk_info=
    (FOREIGN_KEY*)sql_calloc(sizeof(FOREIGN_KEY) *
                             src_table->foreign_keys().size());
  for (size_t i= 0; i < src_table->foreign_keys().size(); i++)
  {
    const dd::Foreign_key *dd_fk= src_table->foreign_keys()[i];

    // Skip foreign keys that are to be dropped
    bool is_dropped= false;
    for (const Alter_drop *drop : alter_info->drop_list)
    {
      DBUG_ASSERT(drop->type == Alter_drop::FOREIGN_KEY);
      // Index names are always case insensitive
      if (my_strcasecmp(system_charset_info,
                        drop->name,
                        dd_fk->name().c_str()) == 0)
      {
        is_dropped= true;
        break;
      }
    }
    if (is_dropped)
      continue;

    FOREIGN_KEY *sql_fk= &alter_ctx->fk_info[alter_ctx->fk_count++];

    sql_fk->name= strmake_root(thd->mem_root,
                               dd_fk->name().c_str(),
                               dd_fk->name().length() + 1);
    sql_fk->key_parts= dd_fk->elements().size();

    to_lex_cstring(thd->mem_root, &sql_fk->ref_db,
                   dd_fk->referenced_table_schema_name());

    to_lex_cstring(thd->mem_root, &sql_fk->ref_table,
                   dd_fk->referenced_table_name());

    sql_fk->delete_opt= to_fk_option(dd_fk->delete_rule());
    sql_fk->update_opt= to_fk_option(dd_fk->update_rule());
    sql_fk->match_opt= to_fk_match_opt(dd_fk->match_option());

    sql_fk->key_part= (LEX_CSTRING*)sql_calloc(sizeof(LEX_CSTRING) *
                                               sql_fk->key_parts);
    sql_fk->fk_key_part= (LEX_CSTRING*)sql_calloc(sizeof(LEX_CSTRING)
                                                  * sql_fk->key_parts);

    for (size_t j= 0; j < sql_fk->key_parts; j++)
    {
      const dd::Foreign_key_element *dd_fk_ele= dd_fk->elements()[j];

      // Check if the column was renamed by the same statement.
      bool renamed= false;
      if (alter_info->flags & Alter_info::ALTER_CHANGE_COLUMN)
      {
        find_it.rewind();
        const Create_field *find;
        while ((find= find_it++) && !renamed)
        {
          if (find->change && my_strcasecmp(system_charset_info,
                                            dd_fk_ele->column().name().c_str(),
                                            find->change) == 0)
          {
            // Use new name
            sql_fk->key_part[j].str= find->field_name;
            sql_fk->key_part[j].length= strlen(find->field_name);
            renamed= true;
          }
        }
      }
      if (!renamed) // Use old name
        to_lex_cstring(thd->mem_root, &sql_fk->key_part[j],
                       dd_fk_ele->column().name());

      to_lex_cstring(thd->mem_root, &sql_fk->fk_key_part[j],
                     dd_fk_ele->referenced_column_name());
    }
  }
}


/**
  Prepare column and key definitions for CREATE TABLE in ALTER TABLE.

  This function transforms parse output of ALTER TABLE - lists of
  columns and keys to add, drop or modify into, essentially,
  CREATE TABLE definition - a list of columns and keys of the new
  table. While doing so, it also performs some (bug not all)
  semantic checks.

  This function is invoked when we know that we're going to
  perform ALTER TABLE via a temporary table -- i.e. in-place ALTER TABLE
  is not possible, perhaps because the ALTER statement contains
  instructions that require change in table data, not only in
  table definition or indexes.

  @param[in,out]  thd         thread handle. Used as a memory pool
                              and source of environment information.
  @param[in]      table       the source table, open and locked
                              Used as an interface to the storage engine
                              to acquire additional information about
                              the original table.
  @param[in,out]  create_info A blob with CREATE/ALTER TABLE
                              parameters
  @param[in,out]  alter_info  Another blob with ALTER/CREATE parameters.
                              Originally create_info was used only in
                              CREATE TABLE and alter_info only in ALTER TABLE.
                              But since ALTER might end-up doing CREATE,
                              this distinction is gone and we just carry
                              around two structures.
  @param[in,out]  alter_ctx   Runtime context for ALTER TABLE.

  @return
    Fills various create_info members based on information retrieved
    from the storage engine.
    Sets create_info->varchar if the table has a VARCHAR column.
    Prepares alter_info->create_list and alter_info->key_list with
    columns and keys of the new table.
  @retval TRUE   error, out of memory or a semantical error in ALTER
                 TABLE instructions
  @retval FALSE  success
*/

bool
mysql_prepare_alter_table(THD *thd, TABLE *table,
                          HA_CREATE_INFO *create_info,
                          Alter_info *alter_info,
                          Alter_table_ctx *alter_ctx)
{
  /* New column definitions are added here */
  List<Create_field> new_create_list;
  /* New key definitions are added here */
  Mem_root_array<const Key_spec*> new_key_list(thd->mem_root);
  // DROP instructions for foreign keys and virtual generated columns
  Mem_root_array<const Alter_drop*> new_drop_list(thd->mem_root);

  /*
    Alter_info::alter_rename_key_list is also used by fill_alter_inplace_info()
    call. So this function should not modify original list but rather work with
    its copy.
  */
  Prealloced_array<const Alter_rename_key*, 1>
    rename_key_list(alter_info->alter_rename_key_list);

  /*
    This is how we check that all indexes to be altered are name-resolved: We
    make a copy of the list from the alter_info, and remove all the indexes
    that are found in the table. Later we check that there is nothing left in
    the list. This is obviously just a copy-paste of what is done for renamed
    indexes.
  */
  Prealloced_array<const Alter_index_visibility*, 1>
    index_visibility_list(alter_info->alter_index_visibility_list);
  List_iterator<Create_field> def_it(alter_info->create_list);
  List_iterator<Create_field> find_it(new_create_list);
  List_iterator<Create_field> field_it(new_create_list);
  List<Key_part_spec> key_parts;
  uint db_create_options= (table->s->db_create_options
                           & ~(HA_OPTION_PACK_RECORD));
  uint used_fields= create_info->used_fields;
  KEY *key_info=table->key_info;

  DBUG_ENTER("mysql_prepare_alter_table");

  /* Let new create options override the old ones */
  if (!(used_fields & HA_CREATE_USED_MIN_ROWS))
    create_info->min_rows= table->s->min_rows;
  if (!(used_fields & HA_CREATE_USED_MAX_ROWS))
    create_info->max_rows= table->s->max_rows;
  if (!(used_fields & HA_CREATE_USED_AVG_ROW_LENGTH))
    create_info->avg_row_length= table->s->avg_row_length;
  if (!(used_fields & HA_CREATE_USED_DEFAULT_CHARSET))
    create_info->default_table_charset= table->s->table_charset;
  if (!(used_fields & HA_CREATE_USED_AUTO) && table->found_next_number_field)
  {
    /* Table has an autoincrement, copy value to new table */
    table->file->info(HA_STATUS_AUTO);
    create_info->auto_increment_value= table->file->stats.auto_increment_value;
  }
  if (!(used_fields & HA_CREATE_USED_KEY_BLOCK_SIZE))
    create_info->key_block_size= table->s->key_block_size;

  if (!(used_fields & HA_CREATE_USED_STATS_SAMPLE_PAGES))
    create_info->stats_sample_pages= table->s->stats_sample_pages;

  if (!(used_fields & HA_CREATE_USED_STATS_AUTO_RECALC))
    create_info->stats_auto_recalc= table->s->stats_auto_recalc;

  if (!(used_fields & HA_CREATE_USED_TABLESPACE))
    create_info->tablespace= table->s->tablespace;

  if (create_info->storage_media == HA_SM_DEFAULT)
    create_info->storage_media= table->s->default_storage_media;

  /* Creation of federated table with LIKE clause needs connection string */
  if (!(used_fields & HA_CREATE_USED_CONNECTION))
    create_info->connect_string= table->s->connect_string;

  restore_record(table, s->default_values);     // Empty record for DEFAULT
  Create_field *def;

  /*
    First collect all fields from table which isn't in drop_list
  */
  Field **f_ptr,*field;
  for (f_ptr=table->field ; (field= *f_ptr) ; f_ptr++)
  {
    /* Check if field should be dropped */
    size_t i= 0;
    while (i < alter_info->drop_list.size())
    {
      const Alter_drop *drop= alter_info->drop_list[i];
      if (drop->type == Alter_drop::COLUMN &&
	  !my_strcasecmp(system_charset_info,field->field_name, drop->name))
      {
	/* Reset auto_increment value if it was dropped */
	if ((field->auto_flags & Field::NEXT_NUMBER) &&
	    !(used_fields & HA_CREATE_USED_AUTO))
	{
	  create_info->auto_increment_value=0;
	  create_info->used_fields|=HA_CREATE_USED_AUTO;
	}
        /*
          If a generated column is dependent on this column, this column
          cannot be dropped.
        */
        if (table->vfield &&
            table->is_field_used_by_generated_columns(field->field_index))
        {
          my_error(ER_DEPENDENT_BY_GENERATED_COLUMN, MYF(0), field->field_name);
          DBUG_RETURN(true);
        }

        /*
          Mark the drop_column operation is on virtual GC so that a non-rebuild
          on table can be done.
        */
        if (field->is_virtual_gcol())
          new_drop_list.push_back(drop);
	break; // Column was found.
      }
      i++;
    }
    if (i < alter_info->drop_list.size())
    {
      alter_info->drop_list.erase(i);
      continue;
    }
    /* Check if field is changed */
    def_it.rewind();
    while ((def=def_it++))
    {
      if (def->change &&
	  !my_strcasecmp(system_charset_info,field->field_name, def->change))
	break;
    }
    if (def)
    {						// Field is changed
      def->field=field;
      if (field->stored_in_db != def->stored_in_db)
      {
        my_error(ER_UNSUPPORTED_ACTION_ON_GENERATED_COLUMN,
                 MYF(0),
                 "Changing the STORED status");
        DBUG_RETURN(true);
      }
      /*
        Add column being updated to the list of new columns.
        Note that columns with AFTER clauses are added to the end
        of the list for now. Their positions will be corrected later.
      */
      new_create_list.push_back(def);
      if (!def->after)
      {
        /*
          If this ALTER TABLE doesn't have an AFTER clause for the modified
          column then remove this column from the list of columns to be
          processed. So later we can iterate over the columns remaining
          in this list and process modified columns with AFTER clause or
          add new columns.
        */
        def_it.remove();
      }
      /*
        If the new column type is GEOMETRY (or a subtype) NOT NULL,
        and the old column type is nullable and not GEOMETRY (or a
        subtype), existing NULL values will be converted into empty
        strings in non-strict mode. Empty strings are illegal values
        in GEOMETRY columns.
      */
      if (def->sql_type == MYSQL_TYPE_GEOMETRY &&
          (def->flags & (NO_DEFAULT_VALUE_FLAG | NOT_NULL_FLAG)) &&
          field->type() != MYSQL_TYPE_GEOMETRY &&
          field->maybe_null() &&
          !thd->is_strict_mode())
      {
        alter_ctx->error_if_not_empty|=
          Alter_table_ctx::GEOMETRY_WITHOUT_DEFAULT;
      }
    }
    else
    {
      /*
        This field was not dropped and not changed, add it to the list
        for the new table.
      */
      def= new Create_field(field, field);
      new_create_list.push_back(def);
      // Change default if ALTER
      size_t i= 0;
      const Alter_column *alter= NULL;
      while (i < alter_info->alter_list.size())
      {
        alter= alter_info->alter_list[i];
	if (!my_strcasecmp(system_charset_info,field->field_name, alter->name))
	  break;
        i++;
      }
      if (i < alter_info->alter_list.size())
      {
	if (def->flags & BLOB_FLAG)
	{
	  my_error(ER_BLOB_CANT_HAVE_DEFAULT, MYF(0), field->field_name);
          DBUG_RETURN(true);
	}

	if ((def->def=alter->def))              // Use new default
        {
          def->flags&= ~NO_DEFAULT_VALUE_FLAG;
          /*
            The defaults are explicitly altered for the TIMESTAMP/DATETIME
            field, through SET DEFAULT. Hence, set the auto_flags member
            appropriately.
          */
          if (real_type_with_now_as_default(def->sql_type))
          {
            DBUG_ASSERT((def->auto_flags &
                         ~(Field::DEFAULT_NOW | Field::ON_UPDATE_NOW)) == 0);
            def->auto_flags&= ~Field::DEFAULT_NOW;
          }
        }
        else
          def->flags|= NO_DEFAULT_VALUE_FLAG;

	alter_info->alter_list.erase(i);
      }
    }
  }
  def_it.rewind();
  while ((def=def_it++))			// Add new columns
  {
    if (def->change && ! def->field)
    {
      my_error(ER_BAD_FIELD_ERROR, MYF(0), def->change, table->s->table_name.str);
      DBUG_RETURN(true);
    }

    /*
      Check that the DATE/DATETIME not null field we are going to add is
      either has a default value or the '0000-00-00' is allowed by the
      set sql mode.
      If the '0000-00-00' value isn't allowed then raise the error_if_not_empty
      flag to allow ALTER TABLE only if the table to be altered is empty.
    */
    if ((def->sql_type == MYSQL_TYPE_DATE ||
         def->sql_type == MYSQL_TYPE_NEWDATE ||
         def->sql_type == MYSQL_TYPE_DATETIME ||
         def->sql_type == MYSQL_TYPE_DATETIME2) &&
         !alter_ctx->datetime_field &&
         !(~def->flags & (NO_DEFAULT_VALUE_FLAG | NOT_NULL_FLAG)) &&
         thd->is_strict_mode())
    {
        alter_ctx->datetime_field= def;
        alter_ctx->error_if_not_empty|=
          Alter_table_ctx::DATETIME_WITHOUT_DEFAULT;
    }

    /*
      New GEOMETRY (and subtypes) columns can't be NOT NULL. To add a
      GEOMETRY NOT NULL column, first create a GEOMETRY NULL column,
      UPDATE the table to set a different value than NULL, and then do
      a ALTER TABLE MODIFY COLUMN to set NOT NULL.

      This restriction can be lifted once MySQL supports default
      values (i.e., functions) for geometry columns. The new
      restriction would then be for added GEOMETRY NOT NULL columns to
      always have a provided default value.
    */
    if (def->sql_type == MYSQL_TYPE_GEOMETRY &&
        (def->flags & (NO_DEFAULT_VALUE_FLAG | NOT_NULL_FLAG)))
    {
      alter_ctx->error_if_not_empty|= Alter_table_ctx::GEOMETRY_WITHOUT_DEFAULT;
    }

    if (!def->after)
      new_create_list.push_back(def);
    else
    {
      const Create_field *find;
      if (def->change)
      {
        find_it.rewind();
        /*
          For columns being modified with AFTER clause we should first remove
          these columns from the list and then add them back at their correct
          positions.
        */
        while ((find=find_it++))
        {
          /*
            Create_fields representing changed columns are added directly
            from Alter_info::create_list to new_create_list. We can therefore
            safely use pointer equality rather than name matching here.
            This prevents removing the wrong column in case of column rename.
          */
          if (find == def)
          {
            find_it.remove();
            break;
          }
        }
      }
      if (def->after == first_keyword)
        new_create_list.push_front(def);
      else
      {
        find_it.rewind();
        while ((find=find_it++))
        {
          if (!my_strcasecmp(system_charset_info, def->after, find->field_name))
            break;
        }
        if (!find)
        {
          my_error(ER_BAD_FIELD_ERROR, MYF(0), def->after, table->s->table_name.str);
          DBUG_RETURN(true);
        }
        find_it.after(def);			// Put column after this
      }
    }
  }
  if (alter_info->alter_list.size() > 0)
  {
    my_error(ER_BAD_FIELD_ERROR, MYF(0),
             alter_info->alter_list[0]->name, table->s->table_name.str);
    DBUG_RETURN(true);
  }
  if (!new_create_list.elements)
  {
    my_error(ER_CANT_REMOVE_ALL_FIELDS, MYF(0));
    DBUG_RETURN(true);
  }

  /*
    Collect all keys which isn't in drop list. Add only those
    for which some fields exists.
  */

  for (uint i=0 ; i < table->s->keys ; i++,key_info++)
  {
    const char *key_name= key_info->name;
    bool index_column_dropped= false;
    size_t drop_idx= 0;
    while (drop_idx < alter_info->drop_list.size())
    {
      const Alter_drop *drop= alter_info->drop_list[drop_idx];
      if (drop->type == Alter_drop::KEY &&
	  !my_strcasecmp(system_charset_info,key_name, drop->name))
	break;
      drop_idx++;
    }
    if (drop_idx < alter_info->drop_list.size())
    {
      alter_info->drop_list.erase(drop_idx);
      continue;
    }

    KEY_PART_INFO *key_part= key_info->key_part;
    key_parts.empty();
    for (uint j=0 ; j < key_info->user_defined_key_parts ; j++,key_part++)
    {
      if (!key_part->field)
	continue;				// Wrong field (from UNIREG)
      const char *key_part_name=key_part->field->field_name;
      const Create_field *cfield;
      field_it.rewind();
      while ((cfield=field_it++))
      {
	if (cfield->change)
	{
	  if (!my_strcasecmp(system_charset_info, key_part_name,
			     cfield->change))
	    break;
	}
	else if (!my_strcasecmp(system_charset_info,
				key_part_name, cfield->field_name))
	  break;
      }
      if (!cfield)
      {
        /*
           We are dropping a column associated with an index.
        */
        index_column_dropped= true;
	continue;				// Field is removed
      }
      uint key_part_length=key_part->length;
      if (cfield->field)			// Not new field
      {
        /*
          If the field can't have only a part used in a key according to its
          new type, or should not be used partially according to its
          previous type, or the field length is less than the key part
          length, unset the key part length.

          We also unset the key part length if it is the same as the
          old field's length, so the whole new field will be used.

          BLOBs may have cfield->length == 0, which is why we test it before
          checking whether cfield->length < key_part_length (in chars).
          
          In case of TEXTs we check the data type maximum length *in bytes*
          to key part length measured *in characters* (i.e. key_part_length
          devided to mbmaxlen). This is because it's OK to have:
          CREATE TABLE t1 (a tinytext, key(a(254)) character set utf8);
          In case of this example:
          - data type maximum length is 255.
          - key_part_length is 1016 (=254*4, where 4 is mbmaxlen)
         */
        if (!Field::type_can_have_key_part(cfield->field->type()) ||
            !Field::type_can_have_key_part(cfield->sql_type) ||
            /* spatial keys can't have sub-key length */
            (key_info->flags & HA_SPATIAL) ||
            (cfield->field->field_length == key_part_length &&
             key_part->field->type() != MYSQL_TYPE_BLOB) ||
            (cfield->length && (((cfield->sql_type >= MYSQL_TYPE_TINY_BLOB &&
                                  cfield->sql_type <= MYSQL_TYPE_BLOB) ? 
                                blob_length_by_type(cfield->sql_type) :
                                cfield->length) <
	     key_part_length / key_part->field->charset()->mbmaxlen)))
	  key_part_length= 0;			// Use whole field
      }
      key_part_length /= key_part->field->charset()->mbmaxlen;
      key_parts.push_back(new Key_part_spec(to_lex_cstring(cfield->field_name),
                                            key_part_length));
    }
    if (key_parts.elements)
    {
      KEY_CREATE_INFO key_create_info(key_info->is_visible);

      keytype key_type;

      /* If this index is to stay in the table check if it has to be renamed. */
      for (size_t rename_idx= 0; rename_idx < rename_key_list.size(); rename_idx++)
      {
        const Alter_rename_key *rename_key= rename_key_list[rename_idx];
        if (! my_strcasecmp(system_charset_info, key_name,
                            rename_key->old_name))
        {
          if (! my_strcasecmp(system_charset_info, key_name,
                              primary_key_name))
          {
            my_error(ER_WRONG_NAME_FOR_INDEX, MYF(0), rename_key->old_name);
            DBUG_RETURN(true);
          }
          else if (! my_strcasecmp(system_charset_info, rename_key->new_name,
                                   primary_key_name))
          {
            my_error(ER_WRONG_NAME_FOR_INDEX, MYF(0), rename_key->new_name);
            DBUG_RETURN(true);
          }

          key_name= rename_key->new_name;
          rename_key_list.erase(rename_idx);
          /*
            If the user has explicitly renamed the key, we should no longer
            treat it as generated. Otherwise this key might be automatically
            dropped by mysql_prepare_create_table() and this will confuse
            code in fill_alter_inplace_info().
          */
          key_info->flags &= ~HA_GENERATED_KEY;
          break;
        }
      }

      // Erase all alter operations that operate on this index.
      for (auto it= index_visibility_list.begin();
           it < index_visibility_list.end();)
        if (my_strcasecmp(system_charset_info, key_name, (*it)->name()) == 0)
          index_visibility_list.erase(it);
        else
          ++it;

      if (key_info->is_algorithm_explicit)
      {
        key_create_info.algorithm= key_info->algorithm;
        key_create_info.is_algorithm_explicit= true;
      }
      else
      {
        /*
          If key algorithm was not specified explicitly for source table
          don't specify one a new version as well, This allows to handle
          ALTER TABLEs which change SE nicely.
          OTOH this means that any ALTER TABLE will rebuild such keys when
          SE changes default algorithm for key. Code will have to be adjusted
          to handle such situation more gracefully.
        */
        DBUG_ASSERT((key_create_info.is_algorithm_explicit == false) &&
                    (key_create_info.algorithm == HA_KEY_ALG_SE_SPECIFIC));
      }

      if (key_info->flags & HA_USES_BLOCK_SIZE)
        key_create_info.block_size= key_info->block_size;
      if (key_info->flags & HA_USES_PARSER)
        key_create_info.parser_name=
          to_lex_cstring(*plugin_name(key_info->parser));
      if (key_info->flags & HA_USES_COMMENT)
        key_create_info.comment= key_info->comment;

      for (const Alter_index_visibility *alter_index_visibility :
             alter_info->alter_index_visibility_list)
      {
        const char *name= alter_index_visibility->name();
        if (my_strcasecmp(system_charset_info, key_name, name) == 0)
        {
          if (table->s->primary_key <= MAX_KEY &&
              table->key_info + table->s->primary_key == key_info)
          {
            my_error(ER_PK_INDEX_CANT_BE_INVISIBLE, MYF(0));
            DBUG_RETURN(true);
          }
          key_create_info.is_visible= alter_index_visibility->is_visible();
        }
      }

      if (key_info->flags & HA_SPATIAL)
        key_type= KEYTYPE_SPATIAL;
      else if (key_info->flags & HA_NOSAME)
      {
        if (! my_strcasecmp(system_charset_info, key_name, primary_key_name))
          key_type= KEYTYPE_PRIMARY;
        else
          key_type= KEYTYPE_UNIQUE;
      }
      else if (key_info->flags & HA_FULLTEXT)
        key_type= KEYTYPE_FULLTEXT;
      else
        key_type= KEYTYPE_MULTIPLE;

      /*
        If we have dropped a column associated with an index,
        this warrants a check for duplicate indexes
      */
      new_key_list.push_back(new Key_spec(thd->mem_root, key_type,
                                          to_lex_cstring(key_name),
                                          &key_create_info,
                                          MY_TEST(key_info->flags & HA_GENERATED_KEY),
                                          index_column_dropped,
                                          key_parts));
    }
  }
  {
    new_key_list.reserve(new_key_list.size() + alter_info->key_list.size());
    for (size_t i= 0; i < alter_info->key_list.size(); i++)
      new_key_list.push_back(alter_info->key_list[i]); // Add new keys
  }

  if (alter_info->drop_list.size() > 0)
  {
    // Now this contains only DROP for foreign keys and not-found objects
    for (const Alter_drop *drop : alter_info->drop_list)
    {
      switch (drop->type) {
      case Alter_drop::KEY:
      case Alter_drop::COLUMN:
        my_error(ER_CANT_DROP_FIELD_OR_KEY, MYF(0),
                 alter_info->drop_list[0]->name);
        DBUG_RETURN(true);
      case Alter_drop::FOREIGN_KEY:
        break;
      default:
        DBUG_ASSERT(false);
        break;
      }
    }
    // new_drop_list has DROP for virtual generated columns; add foreign keys:
    new_drop_list.reserve(new_drop_list.size() + alter_info->drop_list.size());
    for (const Alter_drop *drop : alter_info->drop_list)
      new_drop_list.push_back(drop);
  }

  remember_preexisting_foreign_keys(thd, table, alter_info, alter_ctx,
                                    &new_create_list);

  if (rename_key_list.size() > 0)
  {
    my_error(ER_KEY_DOES_NOT_EXITS, MYF(0), rename_key_list[0]->old_name,
             table->s->table_name.str);
    DBUG_RETURN(true);
  }
  if (index_visibility_list.size() > 0)
  {
    my_error(ER_KEY_DOES_NOT_EXITS, MYF(0), index_visibility_list[0]->name(),
             table->s->table_name.str);
    DBUG_RETURN(true);
  }



  if (!create_info->comment.str)
  {
    create_info->comment.str= table->s->comment.str;
    create_info->comment.length= table->s->comment.length;
  }

  if (!create_info->compress.str)
  {
    create_info->compress.str= table->s->compress.str;
    create_info->compress.length= table->s->compress.length;
  }

  if (!create_info->encrypt_type.str)
  {
    create_info->encrypt_type.str= table->s->encrypt_type.str;
    create_info->encrypt_type.length= table->s->encrypt_type.length;
  }

  table->file->update_create_info(create_info);
  if ((create_info->table_options &
       (HA_OPTION_PACK_KEYS | HA_OPTION_NO_PACK_KEYS)) ||
      (used_fields & HA_CREATE_USED_PACK_KEYS))
    db_create_options&= ~(HA_OPTION_PACK_KEYS | HA_OPTION_NO_PACK_KEYS);
  if ((create_info->table_options &
       (HA_OPTION_STATS_PERSISTENT | HA_OPTION_NO_STATS_PERSISTENT)) ||
      (used_fields & HA_CREATE_USED_STATS_PERSISTENT))
    db_create_options&= ~(HA_OPTION_STATS_PERSISTENT | HA_OPTION_NO_STATS_PERSISTENT);
  if (create_info->table_options &
      (HA_OPTION_CHECKSUM | HA_OPTION_NO_CHECKSUM))
    db_create_options&= ~(HA_OPTION_CHECKSUM | HA_OPTION_NO_CHECKSUM);
  if (create_info->table_options &
      (HA_OPTION_DELAY_KEY_WRITE | HA_OPTION_NO_DELAY_KEY_WRITE))
    db_create_options&= ~(HA_OPTION_DELAY_KEY_WRITE |
			  HA_OPTION_NO_DELAY_KEY_WRITE);
  create_info->table_options|= db_create_options;

  if (table->s->tmp_table)
    create_info->options|=HA_LEX_CREATE_TMP_TABLE;

  alter_info->create_list.swap(new_create_list);
  alter_info->key_list.clear();
  alter_info->key_list.resize(new_key_list.size());
  std::copy(new_key_list.begin(), new_key_list.end(), alter_info->key_list.begin());
  alter_info->drop_list.clear();
  alter_info->drop_list.resize(new_drop_list.size());
  std::copy(new_drop_list.begin(), new_drop_list.end(), alter_info->drop_list.begin());

  DBUG_RETURN(false);
}


/**
  Get Create_field object for newly created table by its name
  in the old version of table.

  @param alter_info  Alter_info describing newly created table.
  @param old_name    Name of field in old table.

  @returns Pointer to Create_field object, NULL - if field is
           not present in new version of table.
*/

static const Create_field *get_field_by_old_name(Alter_info *alter_info,
                                                 const char *old_name)
{
  List_iterator_fast<Create_field> new_field_it(alter_info->create_list);
  const Create_field *new_field;

  while ((new_field= new_field_it++))
  {
    if (new_field->field &&
        (my_strcasecmp(system_charset_info,
                       new_field->field->field_name,
                       old_name) == 0))
      break;
  }
  return new_field;
}


/** Type of change to foreign key column, */

enum fk_column_change_type
{
  FK_COLUMN_NO_CHANGE, FK_COLUMN_DATA_CHANGE,
  FK_COLUMN_RENAMED, FK_COLUMN_DROPPED
};


/**
  Check that ALTER TABLE's changes on columns of a foreign key are allowed.

  @param[in]   thd              Thread context.
  @param[in]   alter_info       Alter_info describing changes to be done
                                by ALTER TABLE.
  @param[in]   fk_columns       List of columns of the foreign key to check.
  @param[out]  bad_column_name  Name of field on which ALTER TABLE tries to
                                do prohibited operation.

  @note This function takes into account value of @@foreign_key_checks
        setting.

  @retval FK_COLUMN_NO_CHANGE    No significant changes are to be done on
                                 foreign key columns.
  @retval FK_COLUMN_DATA_CHANGE  ALTER TABLE might result in value
                                 change in foreign key column (and
                                 foreign_key_checks is on).
  @retval FK_COLUMN_RENAMED      Foreign key column is renamed.
  @retval FK_COLUMN_DROPPED      Foreign key column is dropped.
*/

static enum fk_column_change_type
fk_check_column_changes(THD *thd, Alter_info *alter_info,
                        List<LEX_STRING> &fk_columns,
                        const char **bad_column_name)
{
  List_iterator_fast<LEX_STRING> column_it(fk_columns);
  LEX_STRING *column;

  *bad_column_name= NULL;

  while ((column= column_it++))
  {
    const Create_field *new_field= get_field_by_old_name(alter_info, column->str);

    if (new_field)
    {
      Field *old_field= new_field->field;

      if (my_strcasecmp(system_charset_info, old_field->field_name,
                        new_field->field_name))
      {
        /*
          Copy algorithm doesn't support proper renaming of columns in
          the foreign key yet. At the moment we lack API which will tell
          SE that foreign keys should be updated to use new name of column
          like it happens in case of in-place algorithm.
        */
        *bad_column_name= column->str;
        return FK_COLUMN_RENAMED;
      }

      if ((old_field->is_equal(new_field) == IS_EQUAL_NO) ||
          ((new_field->flags & NOT_NULL_FLAG) &&
           !(old_field->flags & NOT_NULL_FLAG)))
      {
        if (!(thd->variables.option_bits & OPTION_NO_FOREIGN_KEY_CHECKS))
        {
          /*
            Column in a FK has changed significantly. Unless
            foreign_key_checks are off we prohibit this since this
            means values in this column might be changed by ALTER
            and thus referential integrity might be broken,
          */
          *bad_column_name= column->str;
          return FK_COLUMN_DATA_CHANGE;
        }
      }
      DBUG_ASSERT(old_field->is_gcol() == new_field->is_gcol() &&
                  old_field->is_virtual_gcol() == new_field->is_virtual_gcol());
      DBUG_ASSERT(!old_field->is_gcol() ||
                  old_field->gcol_expr_is_equal(new_field));
    }
    else
    {
      /*
        Column in FK was dropped. Most likely this will break
        integrity constraints of InnoDB data-dictionary (and thus
        InnoDB will emit an error), so we prohibit this right away
        even if foreign_key_checks are off.
        This also includes a rare case when another field replaces
        field being dropped since it is easy to break referential
        integrity in this case.
      */
      *bad_column_name= column->str;
      return FK_COLUMN_DROPPED;
    }
  }

  return FK_COLUMN_NO_CHANGE;
}


/**
  Check if ALTER TABLE we are about to execute using COPY algorithm
  is not supported as it might break referential integrity.

  @note If foreign_key_checks is disabled (=0), we allow to break
        referential integrity. But we still disallow some operations
        like dropping or renaming columns in foreign key since they
        are likely to break consistency of InnoDB data-dictionary
        and thus will end-up in error anyway.

  @param[in]  thd          Thread context.
  @param[in]  table        Table to be altered.
  @param[in]  alter_info   Lists of fields, keys to be changed, added
                           or dropped.

  @retval false  Success.
  @retval true   Error, ALTER - tries to do change which is not compatible
                 with foreign key definitions on the table.
*/

static bool fk_check_copy_alter_table(THD *thd, TABLE *table,
                                      Alter_info *alter_info)
{
  List <FOREIGN_KEY_INFO> fk_parent_key_list;
  List <FOREIGN_KEY_INFO> fk_child_key_list;
  FOREIGN_KEY_INFO *f_key;

  DBUG_ENTER("fk_check_copy_alter_table");

  table->file->get_parent_foreign_key_list(thd, &fk_parent_key_list);

  /* OOM when building list. */
  if (thd->is_error())
    DBUG_RETURN(true);

  /*
    Remove from the list all foreign keys in which table participates as
    parent which are to be dropped by this ALTER TABLE. This is possible
    when a foreign key has the same table as child and parent.
  */
  List_iterator<FOREIGN_KEY_INFO> fk_parent_key_it(fk_parent_key_list);

  while ((f_key= fk_parent_key_it++))
  {
    for (const Alter_drop *drop : alter_info->drop_list)
    {
      /*
        InnoDB treats foreign key names in case-insensitive fashion.
        So we do it here too. For database and table name type of
        comparison used depends on lower-case-table-names setting.
        For l_c_t_n = 0 we use case-sensitive comparison, for
        l_c_t_n > 0 modes case-insensitive comparison is used.
      */
      if ((drop->type == Alter_drop::FOREIGN_KEY) &&
          (my_strcasecmp(system_charset_info, f_key->foreign_id->str,
                         drop->name) == 0) &&
          (my_strcasecmp(table_alias_charset, f_key->foreign_db->str,
                         table->s->db.str) == 0) &&
          (my_strcasecmp(table_alias_charset, f_key->foreign_table->str,
                         table->s->table_name.str) == 0))
        fk_parent_key_it.remove();
    }
  }

  fk_parent_key_it.rewind();
  while ((f_key= fk_parent_key_it++))
  {
    enum fk_column_change_type changes;
    const char *bad_column_name;

    changes= fk_check_column_changes(thd, alter_info,
                                     f_key->referenced_fields,
                                     &bad_column_name);

    switch(changes)
    {
    case FK_COLUMN_NO_CHANGE:
      /* No significant changes. We can proceed with ALTER! */
      break;
    case FK_COLUMN_DATA_CHANGE:
    {
      char buff[NAME_LEN*2+2];
      strxnmov(buff, sizeof(buff)-1, f_key->foreign_db->str, ".",
               f_key->foreign_table->str, NullS);
      my_error(ER_FK_COLUMN_CANNOT_CHANGE_CHILD, MYF(0), bad_column_name,
               f_key->foreign_id->str, buff);
      DBUG_RETURN(true);
    }
    case FK_COLUMN_RENAMED:
      my_error(ER_ALTER_OPERATION_NOT_SUPPORTED_REASON, MYF(0),
               "ALGORITHM=COPY",
               ER_THD(thd, ER_ALTER_OPERATION_NOT_SUPPORTED_REASON_FK_RENAME),
               "ALGORITHM=INPLACE");
      DBUG_RETURN(true);
    case FK_COLUMN_DROPPED:
    {
      char buff[NAME_LEN*2+2];
      strxnmov(buff, sizeof(buff)-1, f_key->foreign_db->str, ".",
               f_key->foreign_table->str, NullS);
      my_error(ER_FK_COLUMN_CANNOT_DROP_CHILD, MYF(0), bad_column_name,
               f_key->foreign_id->str, buff);
      DBUG_RETURN(true);
    }
    default:
      DBUG_ASSERT(0);
    }
  }

  table->file->get_foreign_key_list(thd, &fk_child_key_list);

  /* OOM when building list. */
  if (thd->is_error())
    DBUG_RETURN(true);

  /*
    Remove from the list all foreign keys which are to be dropped
    by this ALTER TABLE.
  */
  List_iterator<FOREIGN_KEY_INFO> fk_key_it(fk_child_key_list);

  while ((f_key= fk_key_it++))
  {
    for (const Alter_drop *drop : alter_info->drop_list)
    {
      /* Names of foreign keys in InnoDB are case-insensitive. */
      if ((drop->type == Alter_drop::FOREIGN_KEY) &&
          (my_strcasecmp(system_charset_info, f_key->foreign_id->str,
                         drop->name) == 0))
        fk_key_it.remove();
    }
  }

  fk_key_it.rewind();
  while ((f_key= fk_key_it++))
  {
    enum fk_column_change_type changes;
    const char *bad_column_name;

    changes= fk_check_column_changes(thd, alter_info,
                                     f_key->foreign_fields,
                                     &bad_column_name);

    switch(changes)
    {
    case FK_COLUMN_NO_CHANGE:
      /* No significant changes. We can proceed with ALTER! */
      break;
    case FK_COLUMN_DATA_CHANGE:
      my_error(ER_FK_COLUMN_CANNOT_CHANGE, MYF(0), bad_column_name,
               f_key->foreign_id->str);
      DBUG_RETURN(true);
    case FK_COLUMN_RENAMED:
      my_error(ER_ALTER_OPERATION_NOT_SUPPORTED_REASON, MYF(0),
               "ALGORITHM=COPY",
               ER_THD(thd, ER_ALTER_OPERATION_NOT_SUPPORTED_REASON_FK_RENAME),
               "ALGORITHM=INPLACE");
      DBUG_RETURN(true);
    case FK_COLUMN_DROPPED:
      my_error(ER_FK_COLUMN_CANNOT_DROP, MYF(0), bad_column_name,
               f_key->foreign_id->str);
      DBUG_RETURN(true);
    default:
      DBUG_ASSERT(0);
    }
  }

  DBUG_RETURN(false);
}


/**
  Rename table and/or turn indexes on/off without touching .FRM

  @param thd            Thread handler
  @param table_list     TABLE_LIST for the table to change
  @param keys_onoff     ENABLE or DISABLE KEYS?
  @param alter_ctx      ALTER TABLE runtime context.

  @return Operation status
    @retval false           Success
    @retval true            Failure
*/

static bool
simple_rename_or_index_change(THD *thd, TABLE_LIST *table_list,
                              Alter_info::enum_enable_or_disable keys_onoff,
                              Alter_table_ctx *alter_ctx)
{
  TABLE *table= table_list->table;
  MDL_ticket *mdl_ticket= table->mdl_ticket;
  int error= 0;
  handlerton *old_db_type= table->s->db_type();
  bool atomic_ddl= (old_db_type->flags & HTON_SUPPORTS_ATOMIC_DDL);
  DBUG_ENTER("simple_rename_or_index_change");

  if (keys_onoff != Alter_info::LEAVE_AS_IS)
  {
    if (wait_while_table_is_used(thd, table, HA_EXTRA_FORCE_REOPEN))
      DBUG_RETURN(true);

    // It's now safe to take the table level lock.
    if (lock_tables(thd, table_list, alter_ctx->tables_opened, 0))
      DBUG_RETURN(true);

    if (keys_onoff == Alter_info::ENABLE)
    {
      DEBUG_SYNC(thd,"alter_table_enable_indexes");
      DBUG_EXECUTE_IF("sleep_alter_enable_indexes", my_sleep(6000000););
      error= table->file->ha_enable_indexes(HA_KEY_SWITCH_NONUNIQ_SAVE);
    }
    else if (keys_onoff == Alter_info::DISABLE)
      error=table->file->ha_disable_indexes(HA_KEY_SWITCH_NONUNIQ_SAVE);

    if (error == HA_ERR_WRONG_COMMAND)
    {
      push_warning_printf(thd, Sql_condition::SL_NOTE,
                          ER_ILLEGAL_HA, ER_THD(thd, ER_ILLEGAL_HA),
                          table->alias);
      error= 0;
    }
    else if (error > 0)
    {
      table->file->print_error(error, MYF(0));
      error= -1;
    }
    else
    {
      /**
        Update mysql.tables.options with keys_disabled=1/0 based on keys_onoff.
        This will used by INFORMATION_SCHEMA.STATISTICS system view to display
        keys were disabled.
       */
      if (dd::update_keys_disabled(thd, table_list->db, table_list->table_name,
                                   keys_onoff))
      {
        table->file->print_error(error, MYF(0));
        ha_rollback_trans(thd, false);
        error= -1;
      }
      else
        ha_commit_trans(thd, false, true);
    }
  }

  if (!error && alter_ctx->is_table_renamed())
  {
    THD_STAGE_INFO(thd, stage_rename);
    /*
      Then do a 'simple' rename of the table. First we need to close all
      instances of 'source' table.
      Note that if wait_while_table_is_used() returns error here (i.e. if
      this thread was killed) then it must be that previous step of
      simple rename did nothing and therefore we can safely return
      without additional clean-up.
    */
    if (wait_while_table_is_used(thd, table, HA_EXTRA_FORCE_REOPEN))
      DBUG_RETURN(true);
    close_all_tables_for_name(thd, table->s, true, NULL);

    if (mysql_rename_table(thd, old_db_type,
                           alter_ctx->db, alter_ctx->table_name,
                           alter_ctx->new_db, alter_ctx->new_alias,
                           NO_TARGET_CHECK | (atomic_ddl ? NO_DD_COMMIT: 0)))
      error= -1;
  }

  if (!error)
  {
    error= write_bin_log(thd, true, thd->query().str, thd->query().length,
                         atomic_ddl);

    /*
      Commit changes to data-dictionary, SE and binary log if it was not done
      earlier. We need to do this before releasing/downgrading MDL.
    */
    if (!error && atomic_ddl)
      error= (trans_commit_stmt(thd) || trans_commit_implicit(thd));

    if (!error)
      my_ok(thd);
  }

  // Update referencing views metadata.
  if (!error)
    error= update_referencing_views_metadata(thd, table_list, alter_ctx->new_db,
                                             alter_ctx->new_alias);

  if (error)
  {
    /*
      We need rollback possible changes to data-dictionary before releasing
      metadata lock.
    */
    trans_rollback_stmt(thd);
  }

  if (atomic_ddl && old_db_type->post_ddl)
    old_db_type->post_ddl(thd);

  table_list->table= NULL;                    // For query cache
  query_cache.invalidate(thd, table_list, FALSE);

  if ((thd->locked_tables_mode == LTM_LOCK_TABLES ||
       thd->locked_tables_mode == LTM_PRELOCKED_UNDER_LOCK_TABLES))
  {
    /*
      Under LOCK TABLES we should adjust meta-data locks before finishing
      statement. Otherwise we can rely on them being released
      along with the implicit commit.
    */
    if (alter_ctx->is_table_renamed())
      thd->mdl_context.release_all_locks_for_name(mdl_ticket);
    else
      mdl_ticket->downgrade_lock(MDL_SHARED_NO_READ_WRITE);
  }
  DBUG_RETURN(error != 0);
}


/**
  Auxiliary class implementing RAII principle for getting permission for/
  notification about finished ALTER TABLE from interested storage engines.

  @see handlerton::notify_alter_table for details.
*/

class Alter_table_hton_notification_guard
{
public:
  Alter_table_hton_notification_guard(THD *thd, const MDL_key *key)
    : m_hton_notified(false), m_thd(thd), m_key(key)
  {
  }

  bool notify()
  {
    if (!ha_notify_alter_table(m_thd, &m_key, HA_NOTIFY_PRE_EVENT))
    {
      m_hton_notified= true;
      return false;
    }
    my_error(ER_LOCK_REFUSED_BY_ENGINE, MYF(0));
    return true;
  }

  ~Alter_table_hton_notification_guard()
  {
    if (m_hton_notified)
      (void) ha_notify_alter_table(m_thd, &m_key, HA_NOTIFY_POST_EVENT);
  }
private:
  bool m_hton_notified;
  THD *m_thd;
  const MDL_key m_key;
};


/**
  Alter table

  @param thd              Thread handle
  @param new_db           If there is a RENAME clause
  @param new_name         If there is a RENAME clause
  @param create_info      Information from the parsing phase about new
                          table properties.
  @param table_list       The table to change.
  @param alter_info       Lists of fields, keys to be changed, added
                          or dropped.

  @retval   true          Error
  @retval   false         Success

  This is a veery long function and is everything but the kitchen sink :)
  It is used to alter a table and not only by ALTER TABLE but also
  CREATE|DROP INDEX are mapped on this function.

  When the ALTER TABLE statement just does a RENAME or ENABLE|DISABLE KEYS,
  or both, then this function short cuts its operation by renaming
  the table and/or enabling/disabling the keys. In this case, the FRM is
  not changed, directly by mysql_alter_table. However, if there is a
  RENAME + change of a field, or an index, the short cut is not used.
  See how `create_list` is used to generate the new FRM regarding the
  structure of the fields. The same is done for the indices of the table.

  Altering a table can be done in two ways. The table can be modified
  directly using an in-place algorithm, or the changes can be done using
  an intermediate temporary table (copy). In-place is the preferred
  algorithm as it avoids copying table data. The storage engine
  selects which algorithm to use in check_if_supported_inplace_alter()
  based on information about the table changes from fill_alter_inplace_info().
*/

bool mysql_alter_table(THD *thd, const char *new_db, const char *new_name,
                       HA_CREATE_INFO *create_info,
                       TABLE_LIST *table_list,
                       Alter_info *alter_info)
{
  DBUG_ENTER("mysql_alter_table");

  /*
    Check if we attempt to alter mysql.slow_log or
    mysql.general_log table and return an error if
    it is the case.
    TODO: this design is obsolete and will be removed.
  */
  enum_log_table_type table_kind=
    query_logger.check_if_log_table(table_list, false);

  if (table_kind != QUERY_LOG_NONE)
  {
    /* Disable alter of enabled query log tables */
    if (query_logger.is_log_table_enabled(table_kind))
    {
      my_error(ER_BAD_LOG_STATEMENT, MYF(0), "ALTER");
      DBUG_RETURN(true);
    }

    /* Disable alter of log tables to unsupported engine */
    if ((create_info->used_fields & HA_CREATE_USED_ENGINE) &&
        (!create_info->db_type || /* unknown engine */
         !(create_info->db_type->flags & HTON_SUPPORT_LOG_TABLES)))
    {
      my_error(ER_UNSUPORTED_LOG_ENGINE, MYF(0));
      DBUG_RETURN(true);
    }

    if (alter_info->flags & Alter_info::ALTER_PARTITION)
    {
      my_error(ER_WRONG_USAGE, MYF(0), "PARTITION", "log table");
      DBUG_RETURN(true);
    }
  }

  if (alter_info->with_validation != Alter_info::ALTER_VALIDATION_DEFAULT &&
      !(alter_info->flags & 
        (Alter_info::ALTER_ADD_COLUMN | Alter_info::ALTER_CHANGE_COLUMN)))
  {
    my_error(ER_WRONG_USAGE, MYF(0), "ALTER","WITH VALIDATION");
    DBUG_RETURN(true);
  }

  THD_STAGE_INFO(thd, stage_init);

  /*
    Assign target tablespace name to enable locking in lock_table_names().
    Reject invalid names.
  */
  if (create_info->tablespace)
  {
    if (check_tablespace_name(create_info->tablespace) != Ident_name_check::OK)
      DBUG_RETURN(true);

    if (!thd->make_lex_string(&table_list->target_tablespace_name,
                              create_info->tablespace,
                              strlen(create_info->tablespace), false))
    {
      my_error(ER_OUT_OF_RESOURCES, MYF(ME_FATALERROR));
      DBUG_RETURN(true);
    }
  }

  // Reject invalid tablespace names specified for partitions.
  if (check_partition_tablespace_names(thd->lex->part_info))
    DBUG_RETURN(true);

  /*
    Assign the partition info, so that the locks on tablespaces
    assigned for any new partitions added would be acuired during
    open_table.
  */
  thd->work_part_info= thd->lex->part_info;

  /*
    Code below can handle only base tables so ensure that we won't open a view.
    Note that RENAME TABLE the only ALTER clause which is supported for views
    has been already processed.
  */
  table_list->required_type= dd::enum_table_type::BASE_TABLE;

  /*
    If we are about to ALTER non-temporary table we need to get permission
    from/notify interested storage engines.
  */
  Alter_table_hton_notification_guard notification_guard(thd,
                                        &table_list->mdl_request.key);

  if (!is_temporary_table(table_list) && notification_guard.notify())
    DBUG_RETURN(true);

  Alter_table_prelocking_strategy alter_prelocking_strategy;

  DEBUG_SYNC(thd, "alter_table_before_open_tables");
  uint tables_opened;
  bool error= open_tables(thd, &table_list, &tables_opened, 0,
                          &alter_prelocking_strategy);

  DEBUG_SYNC(thd, "alter_opened_table");

  if (error)
    DBUG_RETURN(true);

  if (lock_trigger_names(thd, table_list))
    DBUG_RETURN(true);

  // Check if ALTER TABLE ... ENGINE is disallowed by the storage engine.
  if (table_list->table->s->db_type() != create_info->db_type &&
      (alter_info->flags & Alter_info::ALTER_OPTIONS) &&
      (create_info->used_fields & HA_CREATE_USED_ENGINE) &&
       ha_is_storage_engine_disabled(create_info->db_type))
  {
    my_error(ER_DISABLED_STORAGE_ENGINE, MYF(0),
              ha_resolve_storage_engine_name(create_info->db_type));
    DBUG_RETURN(true);
  }

  TABLE *table= table_list->table;
  table->use_all_columns();
  MDL_ticket *mdl_ticket= table->mdl_ticket;

  /*
    Prohibit changing of the UNION list of a non-temporary MERGE table
    under LOCK tables. It would be quite difficult to reuse a shrinked
    set of tables from the old table or to open a new TABLE object for
    an extended list and verify that they belong to locked tables.
  */
  if ((thd->locked_tables_mode == LTM_LOCK_TABLES ||
       thd->locked_tables_mode == LTM_PRELOCKED_UNDER_LOCK_TABLES) &&
      (create_info->used_fields & HA_CREATE_USED_UNION) &&
      (table->s->tmp_table == NO_TMP_TABLE))
  {
    my_error(ER_LOCK_OR_ACTIVE_TRANSACTION, MYF(0));
    DBUG_RETURN(true);
  }

  Alter_table_ctx alter_ctx(thd, table_list, tables_opened, new_db, new_name);

  /*
    Add old and new (if any) databases to the list of accessed databases
    for this statement. Needed for MTS.
  */
  thd->add_to_binlog_accessed_dbs(alter_ctx.db);
  if (alter_ctx.is_database_changed())
    thd->add_to_binlog_accessed_dbs(alter_ctx.new_db);

  // Ensure that triggers are in the same schema as their subject table.
  if (alter_ctx.is_database_changed())
  {
    bool table_has_trigger= false;
    if (table->s->tmp_table == NO_TMP_TABLE &&
        dd::table_has_triggers(thd, alter_ctx.db, alter_ctx.table_name,
                               &table_has_trigger))
      DBUG_RETURN(true);

    if (table_has_trigger)
    {
      my_error(ER_TRG_IN_WRONG_SCHEMA, MYF(0));
      DBUG_RETURN(true);
    }
  }

  MDL_request target_mdl_request;

  /* Check that we are not trying to rename to an existing table */
  if (alter_ctx.is_table_renamed())
  {
    if (table->s->tmp_table != NO_TMP_TABLE)
    {
      if (find_temporary_table(thd, alter_ctx.new_db, alter_ctx.new_name))
      {
        my_error(ER_TABLE_EXISTS_ERROR, MYF(0), alter_ctx.new_alias);
        DBUG_RETURN(true);
      }
    }
    else
    {
      MDL_request_list mdl_requests;
      MDL_request target_db_mdl_request;

      MDL_REQUEST_INIT(&target_mdl_request,
                       MDL_key::TABLE,
                       alter_ctx.new_db, alter_ctx.new_name,
                       MDL_EXCLUSIVE, MDL_TRANSACTION);
      mdl_requests.push_front(&target_mdl_request);

      /*
        If we are moving the table to a different database, we also
        need IX lock on the database name so that the target database
        is protected by MDL while the table is moved.
      */
      if (alter_ctx.is_database_changed())
      {
        MDL_REQUEST_INIT(&target_db_mdl_request,
                         MDL_key::SCHEMA, alter_ctx.new_db, "",
                         MDL_INTENTION_EXCLUSIVE,
                         MDL_TRANSACTION);
        mdl_requests.push_front(&target_db_mdl_request);
      }

      /*
        Global intention exclusive lock must have been already acquired when
        table to be altered was open, so there is no need to do it here.
      */
      DBUG_ASSERT(thd->mdl_context.owns_equal_or_stronger_lock(MDL_key::GLOBAL,
                                     "", "", MDL_INTENTION_EXCLUSIVE));

      if (thd->mdl_context.acquire_locks(&mdl_requests,
                                         thd->variables.lock_wait_timeout))
        DBUG_RETURN(true);

      DEBUG_SYNC(thd, "locked_table_name");
      /*
        Table maybe does not exist, but we got an exclusive lock
        on the name, now we can safely try to find out for sure.
      */
      bool exists;
      if (dd::table_exists<dd::Abstract_table>(thd->dd_client(),
                                               alter_ctx.new_db,
                                               alter_ctx.new_name,
                                               &exists))
        DBUG_RETURN(true);

      if (exists)
      {
        /* Table will be closed in do_command() */
        my_error(ER_TABLE_EXISTS_ERROR, MYF(0), alter_ctx.new_alias);
        DBUG_RETURN(true);
      }
    }
  }

  if (!create_info->db_type)
  {
    if (table->part_info &&
        create_info->used_fields & HA_CREATE_USED_ENGINE)
    {
      /*
        This case happens when the user specified
        ENGINE = x where x is a non-existing storage engine
        We set create_info->db_type to default_engine_type
        to ensure we don't change underlying engine type
        due to a erroneously given engine name.
      */
      create_info->db_type= table->part_info->default_engine_type;
    }
    else
      create_info->db_type= table->s->db_type();
  }

  if (check_engine(thd, alter_ctx.new_db, alter_ctx.new_name, create_info))
    DBUG_RETURN(true);

  if (create_info->db_type != table->s->db_type() &&
      !table->file->can_switch_engines())
  {
    my_error(ER_ROW_IS_REFERENCED, MYF(0));
    DBUG_RETURN(true);
  }

  /*
   If foreign key is added then check permission to access parent table.

   In function "check_fk_parent_table_access", create_info->db_type is used
   to identify whether engine supports FK constraint or not. Since
   create_info->db_type is set here, check to parent table access is delayed
   till this point for the alter operation.
  */
  if ((alter_info->flags & Alter_info::ADD_FOREIGN_KEY) &&
      check_fk_parent_table_access(thd, create_info, alter_info))
    DBUG_RETURN(true);

  /*
   If this is an ALTER TABLE and no explicit row type specified reuse
   the table's row type.
   Note : this is the same as if the row type was specified explicitly.
  */
  if (create_info->row_type == ROW_TYPE_NOT_USED)
  {
    /* ALTER TABLE without explicit row type */
    create_info->row_type= table->s->row_type;
  }
  else
  {
    /* ALTER TABLE with specific row type */
    create_info->used_fields |= HA_CREATE_USED_ROW_FORMAT;
  }

  DBUG_PRINT("info", ("old type: %s  new type: %s",
             ha_resolve_storage_engine_name(table->s->db_type()),
             ha_resolve_storage_engine_name(create_info->db_type)));
  if (ha_check_storage_engine_flag(table->s->db_type(), HTON_ALTER_NOT_SUPPORTED) ||
      ha_check_storage_engine_flag(create_info->db_type, HTON_ALTER_NOT_SUPPORTED))
  {
    DBUG_PRINT("info", ("doesn't support alter"));
    my_error(ER_ILLEGAL_HA, MYF(0), table_list->table_name);
    DBUG_RETURN(true);
  }

  THD_STAGE_INFO(thd, stage_setup);
  if (!(alter_info->flags & ~(Alter_info::ALTER_RENAME |
                              Alter_info::ALTER_KEYS_ONOFF)) &&
      alter_info->requested_algorithm !=
      Alter_info::ALTER_TABLE_ALGORITHM_COPY &&
      !table->s->tmp_table) // no need to touch frm
  {
    // This requires X-lock, no other lock levels supported.
    if (alter_info->requested_lock != Alter_info::ALTER_TABLE_LOCK_DEFAULT &&
        alter_info->requested_lock != Alter_info::ALTER_TABLE_LOCK_EXCLUSIVE)
    {
      my_error(ER_ALTER_OPERATION_NOT_SUPPORTED, MYF(0),
               "LOCK=NONE/SHARED", "LOCK=EXCLUSIVE");
      DBUG_RETURN(true);
    }
    DBUG_RETURN(simple_rename_or_index_change(thd, table_list,
					     alter_info->keys_onoff,
					     &alter_ctx));
  }

  /* We have to do full alter table. */

  bool partition_changed= false;
  bool fast_alter_part_table= false;
  partition_info *new_part_info= NULL;
  {
    if (prep_alter_part_table(thd, table, alter_info, create_info,
                              &alter_ctx, &partition_changed,
                              &fast_alter_part_table, &new_part_info))
    {
      DBUG_RETURN(true);
    }
    if (partition_changed &&
        (!table->file->ht->partition_flags ||
         (table->file->ht->partition_flags() & HA_CANNOT_PARTITION_FK)) &&
        !table->file->can_switch_engines())
    {
      /*
        Partitioning was changed (added/changed/removed) and the current
        handler does not support partitioning and FK relationship exists
        for the table.

        Since the current handler does not support native partitioning, it will
        be altered to use ha_partition which does not support foreign keys.
      */
      my_error(ER_FOREIGN_KEY_ON_PARTITIONED, MYF(0));
      DBUG_RETURN(true);
    }
  }

  if (mysql_prepare_alter_table(thd, table, create_info, alter_info,
                                &alter_ctx))
  {
    DBUG_RETURN(true);
  }

  if (set_table_default_charset(thd, create_info, alter_ctx.db))
    DBUG_RETURN(true);

  if (fast_alter_part_table)
  {
    /*
      ALGORITHM and LOCK clauses are generally not allowed by the
      parser for operations related to partitioning.
      The exceptions are ALTER_PARTITION and ALTER_REMOVE_PARTITIONING.
      For consistency, we report ER_ALTER_OPERATION_NOT_SUPPORTED here.
    */
    if (alter_info->requested_lock !=
        Alter_info::ALTER_TABLE_LOCK_DEFAULT)
    {
      my_error(ER_ALTER_OPERATION_NOT_SUPPORTED_REASON, MYF(0),
               "LOCK=NONE/SHARED/EXCLUSIVE",
               ER_THD(thd, ER_ALTER_OPERATION_NOT_SUPPORTED_REASON_PARTITION),
               "LOCK=DEFAULT");
      DBUG_RETURN(true);
    }
    else if (alter_info->requested_algorithm !=
             Alter_info::ALTER_TABLE_ALGORITHM_DEFAULT)
    {
      my_error(ER_ALTER_OPERATION_NOT_SUPPORTED_REASON, MYF(0),
               "ALGORITHM=COPY/INPLACE",
               ER_THD(thd, ER_ALTER_OPERATION_NOT_SUPPORTED_REASON_PARTITION),
               "ALGORITHM=DEFAULT");
      DBUG_RETURN(true);
    }

    /*
      Upgrade from MDL_SHARED_UPGRADABLE to MDL_SHARED_NO_WRITE.
      Afterwards it's safe to take the table level lock.
    */
    if (thd->mdl_context.upgrade_shared_lock(mdl_ticket, MDL_SHARED_NO_WRITE,
                                             thd->variables.lock_wait_timeout)
        || lock_tables(thd, table_list, alter_ctx.tables_opened, 0))
    {
      DBUG_RETURN(true);
    }

    char* table_name= const_cast<char*>(alter_ctx.table_name);
    // In-place execution of ALTER TABLE for partitioning.

    // WL7743/TODO: We don't care about statement commit/rollback in
    //              in this case. As this branch is to be removed
    //              soon.
    DBUG_RETURN(fast_alter_partition_table(thd, table, alter_info,
                                           create_info, table_list,
                                           const_cast<char*>(alter_ctx.db),
                                           table_name,
                                           new_part_info));
  }

  /*
    Use copy algorithm if:
    - old_alter_table system variable is set without in-place requested using
      the ALGORITHM clause.
    - Or if in-place is impossible for given operation.
    - Changes to partitioning which were not handled by fast_alter_part_table()
      needs to be handled using table copying algorithm unless the engine
      supports auto-partitioning (as such engines can do some changes
      using in-place API) or engine supports partitioning changes through
      in-place API but still relies on mark-up in partition_info object.
  */
  if ((thd->variables.old_alter_table &&
       alter_info->requested_algorithm !=
       Alter_info::ALTER_TABLE_ALGORITHM_INPLACE)
      || is_inplace_alter_impossible(table, create_info, alter_info)
      || (partition_changed &&
          !(table->s->db_type()->partition_flags() & HA_USE_AUTO_PARTITION) &&
          !new_part_info)
     )
  {
    if (alter_info->requested_algorithm ==
        Alter_info::ALTER_TABLE_ALGORITHM_INPLACE)
    {
      my_error(ER_ALTER_OPERATION_NOT_SUPPORTED, MYF(0),
               "ALGORITHM=INPLACE", "ALGORITHM=COPY");
      DBUG_RETURN(true);
    }
    alter_info->requested_algorithm= Alter_info::ALTER_TABLE_ALGORITHM_COPY;
  }

  /*
    If 'avoid_temporal_upgrade' mode is not enabled, then the
    pre MySQL 5.6.4 old temporal types if present is upgraded to the
    current format.
  */

  mysql_mutex_lock(&LOCK_global_system_variables);
  bool check_temporal_upgrade= !avoid_temporal_upgrade;
  mysql_mutex_unlock(&LOCK_global_system_variables);

  if (check_temporal_upgrade)
  {
    if (upgrade_old_temporal_types(thd, alter_info))
      DBUG_RETURN(true);
  }

  /*
    ALTER TABLE ... ENGINE to the same engine is a common way to
    request table rebuild. Set ALTER_RECREATE flag to force table
    rebuild.
  */
  if (create_info->db_type == table->s->db_type() &&
      create_info->used_fields & HA_CREATE_USED_ENGINE)
    alter_info->flags|= Alter_info::ALTER_RECREATE;

  /*
    If the old table had partitions and we are doing ALTER TABLE ...
    engine= <new_engine>, the new table must preserve the original
    partitioning. This means that the new engine is still the
    partitioning engine, not the engine specified in the parser.
    This is discovered in prep_alter_part_table, which in such case
    updates create_info->db_type.
    It's therefore important that the assignment below is done
    after prep_alter_part_table.
  */
  handlerton *new_db_type= create_info->db_type;
  handlerton *old_db_type= table->s->db_type();
  TABLE *new_table= NULL;
  ha_rows copied=0,deleted=0;

  /*
    Handling of symlinked tables:
    If no rename:
      Create new data file and index file on the same disk as the
      old data and index files.
      Copy data.
      Rename new data file over old data file and new index file over
      old index file.
      Symlinks are not changed.

   If rename:
      Create new data file and index file on the same disk as the
      old data and index files.  Create also symlinks to point at
      the new tables.
      Copy data.
      At end, rename intermediate tables, and symlinks to intermediate
      table, to final table name.
      Remove old table and old symlinks

    If rename is made to another database:
      Create new tables in new database.
      Copy data.
      Remove old table and symlinks.
  */
  char index_file[FN_REFLEN], data_file[FN_REFLEN];

  if (!alter_ctx.is_database_changed())
  {
    if (create_info->index_file_name)
    {
      /* Fix index_file_name to have 'tmp_name' as basename */
      my_stpcpy(index_file, alter_ctx.tmp_name);
      create_info->index_file_name=fn_same(index_file,
                                           create_info->index_file_name,
                                           1);
    }
    if (create_info->data_file_name)
    {
      /* Fix data_file_name to have 'tmp_name' as basename */
      my_stpcpy(data_file, alter_ctx.tmp_name);
      create_info->data_file_name=fn_same(data_file,
                                          create_info->data_file_name,
                                          1);
    }
  }
  else
  {
    /* Ignore symlink if db is changed. */
    create_info->data_file_name=create_info->index_file_name=0;
  }

  DEBUG_SYNC(thd, "alter_table_before_create_table_no_lock");
  DBUG_EXECUTE_IF("sleep_before_create_table_no_lock",
                  my_sleep(100000););
  /*
    Promote first timestamp column, when explicit_defaults_for_timestamp
    is not set
  */
  if (!thd->variables.explicit_defaults_for_timestamp)
    promote_first_timestamp_column(&alter_info->create_list);

  /*
    Create .FRM for new version of table with a temporary name.
    We don't log the statement, it will be logged later.

    Keep information about keys in newly created table as it
    will be used later to construct Alter_inplace_info object
    and by fill_alter_inplace_info() call.
  */
  KEY *key_info;
  uint key_count;
  FOREIGN_KEY *fk_key_info= NULL;
  uint fk_key_count= 0;

  /*
    dd::Table object describing new version of temporary table. This object will
    be created in memory later in create_table_impl() and will not be put into
    the DD Object Cache.

    We become responsible for destroying this dd::Table object until we pass its
    ownership to the TABLE_SHARE of the temporary table.
  */
  dd::Table *tmp_table_def;
  Alter_info::enum_enable_or_disable keys_onoff=
    ((alter_info->keys_onoff == Alter_info::LEAVE_AS_IS &&
      table->file->indexes_are_disabled()) ? Alter_info::DISABLE :
     alter_info->keys_onoff);

  /*
    Take the X metadata lock on temporary name used for new version of
    the table. This ensures that concurrent I_S queries won't try to open it.
  */

  MDL_request tmp_name_mdl_request;
  bool is_tmp_table= (table->s->tmp_table != NO_TMP_TABLE);

  if (!is_tmp_table)
  {
    MDL_REQUEST_INIT(&tmp_name_mdl_request,
                     MDL_key::TABLE,
                     alter_ctx.new_db, alter_ctx.tmp_name,
                     MDL_EXCLUSIVE, MDL_STATEMENT);
    if (thd->mdl_context.acquire_lock(&tmp_name_mdl_request,
                                      thd->variables.lock_wait_timeout))
      DBUG_RETURN(true);
  }

  tmp_disable_binlog(thd);

  error= create_table_impl(thd, alter_ctx.new_db, alter_ctx.tmp_name,
                           alter_ctx.table_name,
                           alter_ctx.get_tmp_path(),
                           create_info, alter_info,
                           true, 0, true, NULL,
                           &key_info, &key_count, keys_onoff,
                           &fk_key_info, &fk_key_count,
                           alter_ctx.fk_info, alter_ctx.fk_count,
                           &tmp_table_def, nullptr);

  reenable_binlog(thd);

  if (error)
    DBUG_RETURN(true);

  /*
    Atomic replacement of the table is possible only if both old and new
    storage engines support DDL atomicity.
  */
  bool atomic_replace= (new_db_type->flags & HTON_SUPPORTS_ATOMIC_DDL) &&
                       (old_db_type->flags & HTON_SUPPORTS_ATOMIC_DDL);

  /* Remember that we have not created table in storage engine yet. */
  bool no_ha_table= true;

  if (alter_info->requested_algorithm != Alter_info::ALTER_TABLE_ALGORITHM_COPY)
  {
    Alter_inplace_info ha_alter_info(create_info, alter_info,
                                     key_info, key_count,
                                     thd->work_part_info
                                     );
    TABLE *altered_table= NULL;
    bool use_inplace= true;

    /* Fill the Alter_inplace_info structure. */
    if (fill_alter_inplace_info(thd, table, &ha_alter_info))
      goto err_new_table_cleanup;

    DBUG_EXECUTE_IF("innodb_index_drop_count_zero",
                    {
                      if (ha_alter_info.index_drop_count)
                      {
                        my_error(ER_ALTER_OPERATION_NOT_SUPPORTED, MYF(0),
                                 "Index rebuild", "Without rebuild");
                        DBUG_RETURN(true);
                      }
                    };);

   DBUG_EXECUTE_IF("innodb_index_drop_count_one",
                    {
                      if (ha_alter_info.index_drop_count != 1)
                      {
                        my_error(ER_ALTER_OPERATION_NOT_SUPPORTED, MYF(0),
                                 "Index change", "Index rebuild");
                        DBUG_RETURN(true);
                      }
                    };);

    // We assume that the table is non-temporary.
    DBUG_ASSERT(!table->s->tmp_table);

    /*
      Use uncommitted read since changes to data-dictionary might
      be not committed yet.
    */
    std::unique_ptr<dd::Table> altered_table_def;
    if (!(altered_table_def=
            dd::acquire_uncached_uncommitted_table<dd::Table>(thd,
                  alter_ctx.new_db, alter_ctx.tmp_name)))
      goto err_new_table_cleanup;

    if (!(altered_table= open_table_uncached(thd, alter_ctx.get_tmp_path(),
                                             alter_ctx.new_db,
                                             alter_ctx.tmp_name,
                                             true, false,
                                             altered_table_def.get())))
      goto err_new_table_cleanup;

    /* Set markers for fields in TABLE object for altered table. */
    update_altered_table(ha_alter_info, altered_table);

    /*
      Mark all columns in 'altered_table' as used to allow usage
      of its record[0] buffer and Field objects during in-place
      ALTER TABLE.
    */
    altered_table->column_bitmaps_set_no_signal(&altered_table->s->all_set,
                                                &altered_table->s->all_set);

    set_column_defaults(altered_table, alter_info->create_list);

    if (ha_alter_info.handler_flags == 0)
    {
      /*
        No-op ALTER, no need to call handler API functions.

        If this code path is entered for an ALTER statement that
        should not be a real no-op, new handler flags should be added
        and fill_alter_inplace_info() adjusted.

        Note that we can end up here if an ALTER statement has clauses
        that cancel each other out (e.g. ADD/DROP identically index).

        Also note that we ignore the LOCK clause here.
      */
      close_temporary_table(thd, altered_table, true, false);

      if (!(create_info->db_type->flags & HTON_SUPPORTS_ATOMIC_DDL))
        // NewDD - Delete temporary .frm/.par
        (void) quick_rm_table(thd, new_db_type, alter_ctx.new_db,
                              alter_ctx.tmp_name, FN_IS_TMP | NO_HA_TABLE);
      else
      {
        // SE notification to be removed soon.
        handler *file= get_new_handler((TABLE_SHARE*) 0, false, thd->mem_root,
                                       new_db_type);
        if (file)
          (void) file->ha_create_handler_files(alter_ctx.get_tmp_path(), NULL,
                                               CHF_DELETE_FLAG, NULL);
        delete file;

        dd::cache::Dictionary_client::Auto_releaser releaser(thd->dd_client());
        const dd::Schema *sch_obj;
        if (thd->dd_client()->acquire<dd::Schema>(alter_ctx.new_db, &sch_obj))
          goto err_new_table_cleanup;

        if (!sch_obj)
        {
          my_error(ER_BAD_DB_ERROR, MYF(0), alter_ctx.new_db);
          goto err_new_table_cleanup;
        }

        /*
          We need to revert changes to data-dictionary but
          still commit statement in this case.
        */
        if (thd->dd_client()->drop_uncached(altered_table_def.get()))
          goto err_new_table_cleanup;
      }
      goto end_inplace_noop;
    }

    // Ask storage engine whether to use copy or in-place
    enum_alter_inplace_result inplace_supported=
      table->file->check_if_supported_inplace_alter(altered_table,
                                                    &ha_alter_info);

    switch (inplace_supported) {
    case HA_ALTER_INPLACE_EXCLUSIVE_LOCK:
      // If SHARED lock and no particular algorithm was requested, use COPY.
      if (alter_info->requested_lock ==
          Alter_info::ALTER_TABLE_LOCK_SHARED &&
          alter_info->requested_algorithm ==
          Alter_info::ALTER_TABLE_ALGORITHM_DEFAULT)
      {
        use_inplace= false;
      }
      // Otherwise, if weaker lock was requested, report errror.
      else if (alter_info->requested_lock ==
               Alter_info::ALTER_TABLE_LOCK_NONE ||
               alter_info->requested_lock ==
               Alter_info::ALTER_TABLE_LOCK_SHARED)
      {
        ha_alter_info.report_unsupported_error("LOCK=NONE/SHARED",
                                               "LOCK=EXCLUSIVE");
        close_temporary_table(thd, altered_table, true, false);
        goto err_new_table_cleanup;
      }
      break;
    case HA_ALTER_INPLACE_SHARED_LOCK_AFTER_PREPARE:
    case HA_ALTER_INPLACE_SHARED_LOCK:
      // If weaker lock was requested, report errror.
      if (alter_info->requested_lock ==
          Alter_info::ALTER_TABLE_LOCK_NONE)
      {
        ha_alter_info.report_unsupported_error("LOCK=NONE", "LOCK=SHARED");
        close_temporary_table(thd, altered_table, true, false);
        goto err_new_table_cleanup;
      }
      break;
    case HA_ALTER_INPLACE_NO_LOCK_AFTER_PREPARE:
    case HA_ALTER_INPLACE_NO_LOCK:
      break;
    case HA_ALTER_INPLACE_NOT_SUPPORTED:
      // If INPLACE was requested, report error.
      if (alter_info->requested_algorithm ==
          Alter_info::ALTER_TABLE_ALGORITHM_INPLACE)
      {
        ha_alter_info.report_unsupported_error("ALGORITHM=INPLACE",
                                               "ALGORITHM=COPY");
        close_temporary_table(thd, altered_table, true, false);
        goto err_new_table_cleanup;
      }
      // COPY with LOCK=NONE is not supported, no point in trying.
      if (alter_info->requested_lock ==
          Alter_info::ALTER_TABLE_LOCK_NONE)
      {
        ha_alter_info.report_unsupported_error("LOCK=NONE", "LOCK=SHARED");
        close_temporary_table(thd, altered_table, true, false);
        goto err_new_table_cleanup;
      }
      // Otherwise use COPY
      use_inplace= false;
      break;
    case HA_ALTER_ERROR:
    default:
      close_temporary_table(thd, altered_table, true, false);
      goto err_new_table_cleanup;
    }

    if (use_inplace)
    {
      if (mysql_inplace_alter_table(thd, table_list, table,
                                    altered_table,
                                    &ha_alter_info,
                                    inplace_supported, &target_mdl_request,
                                    &alter_ctx))
      {
        DBUG_RETURN(true);
      }

      goto end_inplace;
    }
    else
    {
      close_temporary_table(thd, altered_table, true, false);
    }
  }

  /* ALTER TABLE using copy algorithm. */

  /* Check if ALTER TABLE is compatible with foreign key definitions. */
  if (fk_check_copy_alter_table(thd, table, alter_info))
    goto err_new_table_cleanup;

  if (!table->s->tmp_table)
  {
    // COPY algorithm doesn't work with concurrent writes.
    if (alter_info->requested_lock == Alter_info::ALTER_TABLE_LOCK_NONE)
    {
      my_error(ER_ALTER_OPERATION_NOT_SUPPORTED_REASON, MYF(0),
               "LOCK=NONE",
               ER_THD(thd, ER_ALTER_OPERATION_NOT_SUPPORTED_REASON_COPY),
               "LOCK=SHARED");
      goto err_new_table_cleanup;
    }

    // If EXCLUSIVE lock is requested, upgrade already.
    if (alter_info->requested_lock == Alter_info::ALTER_TABLE_LOCK_EXCLUSIVE &&
        wait_while_table_is_used(thd, table, HA_EXTRA_FORCE_REOPEN))
      goto err_new_table_cleanup;

    /*
      Otherwise upgrade to SHARED_NO_WRITE.
      Note that under LOCK TABLES, we will already have SHARED_NO_READ_WRITE.
    */
    if (alter_info->requested_lock != Alter_info::ALTER_TABLE_LOCK_EXCLUSIVE &&
        thd->mdl_context.upgrade_shared_lock(mdl_ticket, MDL_SHARED_NO_WRITE,
                                             thd->variables.lock_wait_timeout))
      goto err_new_table_cleanup;

    DEBUG_SYNC(thd, "alter_table_copy_after_lock_upgrade");
  }

  {
    /*
      Get table object for non-temporary tables use uncommitted read
      since changes to data-dictionary might be not yet committed.

      QQ: merge table_def and tmp_table_def?
    */
    std::unique_ptr<dd::Table> table_def;

    if (!tmp_table_def &&
        !(table_def= dd::acquire_uncached_uncommitted_table<dd::Table>(thd,
                           alter_ctx.new_db, alter_ctx.tmp_name)))
      goto err_new_table_cleanup;

    if (ha_create_table(thd, alter_ctx.get_tmp_path(),
                        alter_ctx.new_db, alter_ctx.tmp_name,
                        create_info, false, false,
                        tmp_table_def ? tmp_table_def : table_def.get(),
                        false))
      goto err_new_table_cleanup;

    /* Mark that we have created table in storage engine. */
    no_ha_table= false;

    if (create_info->options & HA_LEX_CREATE_TMP_TABLE)
    {
      if (!open_table_uncached(thd, alter_ctx.get_tmp_path(),
                               alter_ctx.new_db, alter_ctx.tmp_name,
                               true, true, tmp_table_def))
        goto err_new_table_cleanup;
      /* in case of alter temp table send the tracker in OK packet */
      if (thd->session_tracker.get_tracker(SESSION_STATE_CHANGE_TRACKER)->is_enabled())
        thd->session_tracker.get_tracker(SESSION_STATE_CHANGE_TRACKER)->mark_as_changed(thd, NULL);
    }

    // It's now safe to take the table level lock.
    if (lock_tables(thd, table_list, alter_ctx.tables_opened, 0))
      goto err_new_table_cleanup;

    /* Open the table since we need to copy the data. */
    if (table->s->tmp_table != NO_TMP_TABLE)
    {
      TABLE_LIST tbl;
      tbl.init_one_table(alter_ctx.new_db, strlen(alter_ctx.new_db),
                         alter_ctx.tmp_name, strlen(alter_ctx.tmp_name),
                         alter_ctx.tmp_name, TL_READ_NO_INSERT);
      /* Table is in thd->temporary_tables */
      (void) open_temporary_table(thd, &tbl);
      new_table= tbl.table;
      /* Transfer dd::Table ownership to temporary table's share. */
      new_table->s->tmp_table_def= tmp_table_def;
      tmp_table_def= NULL;
    }
    else
    {
      /* table is a normal table: Create temporary table in same directory */
      /* Open our intermediate table. */
      new_table= open_table_uncached(thd, alter_ctx.get_tmp_path(),
                                     alter_ctx.new_db, alter_ctx.tmp_name,
                                     true, true, table_def.get());
    }
    if (!new_table)
      goto err_new_table_cleanup;
    /*
      Note: In case of MERGE table, we do not attach children. We do not
      copy data for MERGE tables. Only the children have data.
    */
  }

  /*
    We do not copy data for MERGE tables. Only the children have data.
    MERGE tables have HA_NO_COPY_ON_ALTER set.
  */
  if (!(new_table->file->ha_table_flags() & HA_NO_COPY_ON_ALTER))
  {
    new_table->next_number_field=new_table->found_next_number_field;
    THD_STAGE_INFO(thd, stage_copy_to_tmp_table);
    DBUG_EXECUTE_IF("abort_copy_table", {
        my_error(ER_LOCK_WAIT_TIMEOUT, MYF(0));
        goto err_new_table_cleanup;
      });
   
    /*
      Acquire SRO locks on parent tables to prevent concurrent DML on them to
      perform cascading actions. Since InnoDB releases locks on table being
      altered periodically these actions might be able to succeed and
      can create orphan rows in our table otherwise.

      Note that we ignore FOREIGN_KEY_CHECKS=0 setting here because, unlike
      for DML operations it is hard to predict what kind of inconsistencies
      ignoring foreign keys will create (ignoring foreign keys in this case
      is similar to forcing other connections to ignore them).

      It is possible that acquisition of locks on parent tables will result
      in MDL deadlocks. But since deadlocks involving two or more DDL
      statements should be rare, it is unlikely that our ALTER TABLE will
      be aborted due to such deadlock.
    */
    if (lock_fk_dependent_tables(thd, table))
      goto err_new_table_cleanup;

    if (copy_data_between_tables(thd,
                                 thd->m_stage_progress_psi,
                                 table, new_table,
                                 alter_info->create_list,
                                 &copied, &deleted,
                                 alter_info->keys_onoff,
                                 &alter_ctx))
      goto err_new_table_cleanup;

    DEBUG_SYNC(thd, "alter_after_copy_table");
  }
  else
  {
    /* Should be MERGE only */
    DBUG_ASSERT(new_table->file->ht->db_type == DB_TYPE_MRG_MYISAM);
    if (!table->s->tmp_table &&
        wait_while_table_is_used(thd, table, HA_EXTRA_FORCE_REOPEN))
      goto err_new_table_cleanup;
    THD_STAGE_INFO(thd, stage_manage_keys);
    DEBUG_SYNC(thd, "alter_table_manage_keys");
    alter_table_manage_keys(thd, table, table->file->indexes_are_disabled(),
                            alter_info->keys_onoff);
    DBUG_ASSERT(!(new_db_type->flags & HTON_SUPPORTS_ATOMIC_DDL));
    if (trans_commit_stmt(thd) || trans_commit_implicit(thd))
      goto err_new_table_cleanup;
  }

  if (table->s->tmp_table != NO_TMP_TABLE)
  {
    /* Close lock if this is a transactional table */
    if (thd->lock)
    {
      if (thd->locked_tables_mode != LTM_LOCK_TABLES &&
          thd->locked_tables_mode != LTM_PRELOCKED_UNDER_LOCK_TABLES)
      {
        mysql_unlock_tables(thd, thd->lock);
        thd->lock= NULL;
      }
      else
      {
        /*
          If LOCK TABLES list is not empty and contains this table,
          unlock the table and remove the table from this list.
        */
        mysql_lock_remove(thd, thd->lock, table);
      }
    }
    /* Remove link to old table and rename the new one */
    close_temporary_table(thd, table, true, true);
    /* Should pass the 'new_name' as we store table name in the cache */
    if (rename_temporary_table(thd, new_table,
                               alter_ctx.new_db, alter_ctx.new_name))
      goto err_new_table_cleanup;
    /*
      We don't replicate alter table statement on temporary tables
      in RBR mode.
    */
    if (!thd->is_current_stmt_binlog_format_row() &&
        write_bin_log(thd, true, thd->query().str, thd->query().length))
    {
      // QQ: Should we rollback failed statement for consistency with
      //      non-temporary case.
      DBUG_RETURN(true);
    }

    // Do implicit commit for consistency with non-temporary table case/
    if (trans_commit_stmt(thd) || trans_commit_implicit(thd))
      DBUG_RETURN(true);

    goto end_temporary;
  }

  /*
    Close the intermediate table that will be the new table, but do
    not delete it! Even altough MERGE tables do not have their children
    attached here it is safe to call close_temporary_table().
  */
  close_temporary_table(thd, new_table, true, false);
  new_table= NULL;

  DEBUG_SYNC(thd, "alter_table_before_rename_result_table");

  /*
    Data is copied. Now we:
    1) Wait until all other threads will stop using old version of table
       by upgrading shared metadata lock to exclusive one.
    2) Close instances of table open by this thread and replace them
       with placeholders to simplify reopen process.
    3) Rename the old table to a temp name, rename the new one to the
       old name.
    4) If we are under LOCK TABLES and don't do ALTER TABLE ... RENAME
       we reopen new version of table.
    5) Write statement to the binary log.
    6) If we are under LOCK TABLES and do ALTER TABLE ... RENAME we
       remove placeholders and release metadata locks.
    7) If we are not not under LOCK TABLES we rely on the caller
      (mysql_execute_command()) to release metadata locks.
  */

  THD_STAGE_INFO(thd, stage_rename_result_table);

  if (wait_while_table_is_used(thd, table, HA_EXTRA_PREPARE_FOR_RENAME))
    goto err_new_table_cleanup;

  /*
    To ensure DDL atomicity after this point support from both old and
    new engines is necessary. If either of them lacks such support let
    us commit transaction so changes to data-dictionary are more closely
    reflect situations in SEs.
  */
  if (!atomic_replace)
  {
    Disable_gtid_state_update_guard disabler(thd);

    if (trans_commit_stmt(thd) || trans_commit_implicit(thd))
      goto err_new_table_cleanup;
  }


  char backup_name[32];
  DBUG_ASSERT(sizeof(my_thread_id) == 4);
  my_snprintf(backup_name, sizeof(backup_name), "%s2-%lx-%lx", tmp_file_prefix,
              current_pid, thd->thread_id());
  if (lower_case_table_names)
    my_casedn_str(files_charset_info, backup_name);

  close_all_tables_for_name(thd, table->s, alter_ctx.is_table_renamed(), NULL);
  table_list->table= table= NULL;                  /* Safety */

  /*
    Rename the old version to temporary name to have a backup in case
    anything goes wrong while renaming the new table.

    Take the X metadata lock on this temporary name too. This ensures that
    concurrent I_S queries won't try to open it. Assert to ensure we do not
    come here when ALTERing temporary table.
  */
  {
    DBUG_ASSERT(!is_tmp_table);
    MDL_request backup_name_mdl_request;
    MDL_REQUEST_INIT(&backup_name_mdl_request,
                     MDL_key::TABLE,
                     alter_ctx.db, backup_name,
                     MDL_EXCLUSIVE, MDL_STATEMENT);
    if (thd->mdl_context.acquire_lock(&backup_name_mdl_request,
                                    thd->variables.lock_wait_timeout))
    {
      if (!atomic_replace)
        (void) quick_rm_table(thd, new_db_type, alter_ctx.new_db,
                              alter_ctx.tmp_name, FN_IS_TMP);
#ifndef WORKAROUND_TO_BE_REMOVED_BY_WL7016
      else
      {
        trans_commit_stmt(thd);
        trans_commit_implicit(thd);
        (void) quick_rm_table(thd, new_db_type, alter_ctx.new_db,
                              alter_ctx.tmp_name, FN_IS_TMP);
      }
#endif
      goto err_with_mdl;
    }
  }

  if (mysql_rename_table(thd, old_db_type, alter_ctx.db, alter_ctx.table_name,
                         alter_ctx.db, backup_name,
                         FN_TO_IS_TMP | (atomic_replace ? NO_DD_COMMIT : 0)))
  {
    // Catch situations where the SE has requested rollback. This will make
    // quick_rm_table() fail anyway when the DD starts an attachable
    // transaction. This situation will be fixed in WL#7785.
    //
    // WL7743/TODO: think about how this situation can be handled?
    DBUG_ASSERT(!thd->transaction_rollback_request);

    // Rename to temporary name failed, delete the new table, abort ALTER.
    if (!atomic_replace)
      (void) quick_rm_table(thd, new_db_type, alter_ctx.new_db,
                            alter_ctx.tmp_name, FN_IS_TMP);
#ifndef WORKAROUND_TO_BE_REMOVED_BY_WL7016
    else
    {
      trans_commit_stmt(thd);
      trans_commit_implicit(thd);
      (void) quick_rm_table(thd, new_db_type, alter_ctx.new_db,
                            alter_ctx.tmp_name, FN_IS_TMP);
    }
#endif
    goto err_with_mdl;
  }

  DBUG_EXECUTE_IF("alter_table_after_rename",
                  DBUG_SET("-d,alter_table_after_rename");
                  DBUG_SET("+d,alter_table_after_rename_1"););

  // Rename the new table to the correct name.
  if (mysql_rename_table(thd, new_db_type, alter_ctx.new_db, alter_ctx.tmp_name,
                         alter_ctx.new_db, alter_ctx.new_alias,
                         (FN_FROM_IS_TMP | NO_TARGET_CHECK |
                          (atomic_replace ? NO_DD_COMMIT : 0))))
  {
    // Catch situations where the SE has requested rollback. This will make
    // quick_rm_table() fail anyway when the DD starts an attachable
    // transaction. This situation will be fixed in WL#7785.
    DBUG_ASSERT(!thd->transaction_rollback_request);

    // Rename failed, delete the temporary table.
    if (!atomic_replace)
    {
      (void) quick_rm_table(thd, new_db_type, alter_ctx.new_db,
                            alter_ctx.tmp_name, FN_IS_TMP);

      // Restore the backup of the original table to its original name.
      // In lieu of wl#7785, if the operation fails, we need to retry it
      // to avoid leaving the dictionary inconsistent.
      //
      // WL7743/TODO: think about how this situation can be handled?
      uint retries= 20;
      while (retries-- &&
             mysql_rename_table(thd, old_db_type, alter_ctx.db, backup_name,
                                alter_ctx.db, alter_ctx.alias,
                                FN_FROM_IS_TMP | NO_TARGET_CHECK |
                                NO_FK_CHECKS));
    }
#ifndef WORKAROUND_TO_BE_REMOVED_BY_WL7016
    else
    {
      trans_commit_stmt(thd);
      trans_commit_implicit(thd);
      (void) quick_rm_table(thd, new_db_type, alter_ctx.new_db,
                            alter_ctx.tmp_name, FN_IS_TMP);
      (void) mysql_rename_table(thd, old_db_type, alter_ctx.db, backup_name,
                                alter_ctx.db, alter_ctx.alias,
                                FN_FROM_IS_TMP | NO_TARGET_CHECK |
                                NO_FK_CHECKS);
    }
#endif

    goto err_with_mdl;
  }

  // Move triggers from old table to the new table.
  if (dd::move_triggers(thd, alter_ctx.db, backup_name,
                        alter_ctx.new_db, alter_ctx.new_alias,
                        !atomic_replace))
  {
    if (!atomic_replace)
    {
      // Rename failed, delete the new table.
      (void) quick_rm_table(thd, new_db_type,
                            alter_ctx.new_db, alter_ctx.new_alias, 0);
      // Restore the backup of the original table to the old name.
      (void) mysql_rename_table(thd, old_db_type, alter_ctx.db, backup_name,
                                alter_ctx.db, alter_ctx.alias,
                                FN_FROM_IS_TMP | NO_TARGET_CHECK |
                                NO_FK_CHECKS);
    }
#ifndef WORKAROUND_TO_BE_REMOVED_BY_WL7016
    else
    {
      trans_commit_stmt(thd);
      trans_commit_implicit(thd);
      (void) quick_rm_table(thd, new_db_type,
                            alter_ctx.new_db, alter_ctx.new_alias, 0);
      (void) mysql_rename_table(thd, old_db_type, alter_ctx.db, backup_name,
                                alter_ctx.db, alter_ctx.alias,
                                FN_FROM_IS_TMP | NO_TARGET_CHECK |
                                NO_FK_CHECKS);
    }
#endif
    goto err_with_mdl;
  }

  // ALTER TABLE succeeded, delete the backup of the old table.
  if (quick_rm_table(thd, old_db_type, alter_ctx.db, backup_name,
                     FN_IS_TMP | (atomic_replace ? NO_DD_COMMIT : 0)))
  {
    /*
      The fact that deletion of the backup failed is not critical
      error, but still worth reporting as it might indicate serious
      problem with server.
    */
    goto err_with_mdl;
  }

  /*
    Transfer pre-existing foreign keys to the new table.
    Since fk names have to be unique per schema, we cannot
    create them while both the old and the tmp version of the
    table exist.
  */
  if (alter_ctx.fk_count > 0 &&
      dd::add_foreign_keys(thd, alter_ctx.new_db, alter_ctx.new_alias,
                           alter_ctx.fk_info, alter_ctx.fk_count,
                           !atomic_replace))
    goto err_with_mdl;

end_inplace_noop:

  THD_STAGE_INFO(thd, stage_end);

  DBUG_EXECUTE_IF("sleep_alter_before_main_binlog", my_sleep(6000000););
  DEBUG_SYNC(thd, "alter_table_before_main_binlog");

  ha_binlog_log_query(thd, create_info->db_type, LOGCOM_ALTER_TABLE,
                      thd->query().str, thd->query().length,
                      alter_ctx.db, alter_ctx.table_name);

  DBUG_ASSERT(!(mysql_bin_log.is_open() &&
                thd->is_current_stmt_binlog_format_row() &&
                (create_info->options & HA_LEX_CREATE_TMP_TABLE)));
  if (write_bin_log(thd, true, thd->query().str, thd->query().length,
                    atomic_replace))
    goto err_with_mdl;

  // Commit if it was not done before in order to be able to reopen tables.
  if (atomic_replace &&
      (trans_commit_stmt(thd) || trans_commit_implicit(thd)))
    goto err_with_mdl;

  if ((new_db_type->flags & HTON_SUPPORTS_ATOMIC_DDL) &&
      new_db_type->post_ddl)
    new_db_type->post_ddl(thd);
  if ((old_db_type->flags & HTON_SUPPORTS_ATOMIC_DDL) &&
      old_db_type->post_ddl)
    old_db_type->post_ddl(thd);

end_inplace:

  if (update_referencing_views_metadata(thd, table_list, new_db, new_name))
    goto err_with_mdl;

  if (thd->locked_tables_list.reopen_tables(thd))
    goto err_with_mdl;

  table_list->table= NULL;			// For query cache
  query_cache.invalidate(thd, table_list, FALSE);

  if (thd->locked_tables_mode == LTM_LOCK_TABLES ||
      thd->locked_tables_mode == LTM_PRELOCKED_UNDER_LOCK_TABLES)
  {
    if (alter_ctx.is_table_renamed())
      thd->mdl_context.release_all_locks_for_name(mdl_ticket);
    else
      mdl_ticket->downgrade_lock(MDL_SHARED_NO_READ_WRITE);
  }

end_temporary:
  my_snprintf(alter_ctx.tmp_name, sizeof(alter_ctx.tmp_name),
              ER_THD(thd, ER_INSERT_INFO),
	      (long) (copied + deleted), (long) deleted,
	      (long) thd->get_stmt_da()->current_statement_cond_count());
  my_ok(thd, copied + deleted, 0L, alter_ctx.tmp_name);
  DBUG_RETURN(false);

err_new_table_cleanup:
  if (create_info->options & HA_LEX_CREATE_TMP_TABLE)
  {
    if (new_table)
      close_temporary_table(thd, new_table, true, true);
    else if (!no_ha_table)
      rm_temporary_table(thd, new_db_type, alter_ctx.get_tmp_path(),
                         tmp_table_def);
    delete tmp_table_def;
  }
  else
  {
    DBUG_ASSERT(tmp_table_def == nullptr);
    /* close_temporary_table() frees the new_table pointer. */
    if (new_table)
      close_temporary_table(thd, new_table, true, false);

    if (!(new_db_type->flags & HTON_SUPPORTS_ATOMIC_DDL))
      (void) quick_rm_table(thd, new_db_type,
                            alter_ctx.new_db, alter_ctx.tmp_name,
                            (FN_IS_TMP | (no_ha_table ? NO_HA_TABLE : 0)));
#ifndef WORKAROUND_UNTIL_WL7016_IS_IMPLEMENTED
    else
      (void) quick_rm_table(thd, new_db_type,
                            alter_ctx.new_db, alter_ctx.tmp_name,
                            (FN_IS_TMP | NO_DD_COMMIT |
                             (no_ha_table ? NO_HA_TABLE : 0)));
#endif
    trans_rollback_stmt(thd);
    if ((new_db_type->flags & HTON_SUPPORTS_ATOMIC_DDL) &&
        new_db_type->post_ddl)
      new_db_type->post_ddl(thd);
  }

  if (alter_ctx.error_if_not_empty & Alter_table_ctx::GEOMETRY_WITHOUT_DEFAULT)
  {
    my_error(ER_INVALID_USE_OF_NULL, MYF(0));
  }
  if ((alter_ctx.error_if_not_empty &
       Alter_table_ctx::DATETIME_WITHOUT_DEFAULT) &&
      thd->get_stmt_da()->current_row_for_condition())
  {
    /*
      No default value was provided for a DATE/DATETIME field, the
      current sql_mode doesn't allow the '0000-00-00' value and
      the table to be altered isn't empty.
      Report error here.
    */
    uint f_length;
    enum enum_mysql_timestamp_type t_type= MYSQL_TIMESTAMP_DATE;
    switch (alter_ctx.datetime_field->sql_type)
    {
      case MYSQL_TYPE_DATE:
      case MYSQL_TYPE_NEWDATE:
        f_length= MAX_DATE_WIDTH; // "0000-00-00";
        t_type= MYSQL_TIMESTAMP_DATE;
        break;
      case MYSQL_TYPE_DATETIME:
      case MYSQL_TYPE_DATETIME2:
        f_length= MAX_DATETIME_WIDTH; // "0000-00-00 00:00:00";
        t_type= MYSQL_TIMESTAMP_DATETIME;
        break;
      default:
        /* Shouldn't get here. */
        f_length= 0;
        DBUG_ASSERT(0);
    }
    make_truncated_value_warning(thd, Sql_condition::SL_WARNING,
                                 ErrConvString(my_zero_datetime6, f_length),
                                 t_type,
                                 alter_ctx.datetime_field->field_name);
  }

  DBUG_RETURN(true);

err_with_mdl:
  /*
    An error happened while we were holding exclusive name metadata lock
    on table being altered. To be safe under LOCK TABLES we should
    remove all references to the altered table from the list of locked
    tables and release the exclusive metadata lock. Before releasing locks
    we need to rollback changes to the data-dictionary, storage angine
    and binary log (if they were not committed earlier) and execute
    post DDL hooks.
  */
  thd->locked_tables_list.unlink_all_closed_tables(thd, NULL, 0);

  trans_rollback_stmt(thd);
  if ((new_db_type->flags & HTON_SUPPORTS_ATOMIC_DDL) &&
      new_db_type->post_ddl)
    new_db_type->post_ddl(thd);
  if ((old_db_type->flags & HTON_SUPPORTS_ATOMIC_DDL) &&
      old_db_type->post_ddl)
    old_db_type->post_ddl(thd);

  thd->mdl_context.release_all_locks_for_name(mdl_ticket);
  DBUG_RETURN(true);
}
/* mysql_alter_table */



/**
  Prepare the transaction for the alter table's copy phase.
*/

bool mysql_trans_prepare_alter_copy_data(THD *thd)
{
  DBUG_ENTER("mysql_prepare_alter_copy_data");
  /*
    Turn off recovery logging since rollback of an alter table is to
    delete the new table so there is no need to log the changes to it.
    
    This needs to be done before external_lock.
  */
  if (ha_enable_transaction(thd, FALSE))
    DBUG_RETURN(TRUE);
  DBUG_RETURN(FALSE);
}


/**
  Commit the copy phase of the alter table.
*/

bool mysql_trans_commit_alter_copy_data(THD *thd)
{
  bool error= FALSE;
  DBUG_ENTER("mysql_commit_alter_copy_data");

  if (ha_enable_transaction(thd, TRUE))
    DBUG_RETURN(TRUE);

  /*
    Ensure that the new table is saved properly to disk before installing
    the new .frm.
    And that InnoDB's internal latches are released, to avoid deadlock
    when waiting on other instances of the table before rename (Bug#54747).
  */
  if (trans_commit_stmt(thd))
    error= TRUE;
  if (trans_commit_implicit(thd))
    error= TRUE;

  DBUG_RETURN(error);
}


static int
copy_data_between_tables(THD * thd,
                         PSI_stage_progress *psi,
                         TABLE *from,TABLE *to,
			 List<Create_field> &create,
			 ha_rows *copied,
			 ha_rows *deleted,
                         Alter_info::enum_enable_or_disable keys_onoff,
                         Alter_table_ctx *alter_ctx)
{
  int error;
  Copy_field *copy,*copy_end;
  ulong found_count,delete_count;
  READ_RECORD info;
  TABLE_LIST   tables;
  List<Item>   fields;
  List<Item>   all_fields;
  ha_rows examined_rows, found_rows, returned_rows;
  bool auto_increment_field_copied= 0;
  sql_mode_t save_sql_mode;
  QEP_TAB_standalone qep_tab_st;
  QEP_TAB &qep_tab= qep_tab_st.as_QEP_TAB();
  DBUG_ENTER("copy_data_between_tables");

  /*
    If target storage engine supports atomic DDL we should not commit
    and disable transaction to let SE do proper cleanup on error/crash.
    Such engines should be smart enough to disable undo/redo logging
    for target table automatically.
    Temporary tables path doesn't employ atomic DDL support so disabling
    transaction is OK. Moreover doing so allows to not interfere with
    concurrent FLUSH TABLES WITH READ LOCK.
  */
  if ((!(to->file->ht->flags & HTON_SUPPORTS_ATOMIC_DDL) ||
       from->s->tmp_table) &&
      mysql_trans_prepare_alter_copy_data(thd))
    DBUG_RETURN(-1);

  if (!(copy= new Copy_field[to->s->fields]))
    DBUG_RETURN(-1);				/* purecov: inspected */

  if (to->file->ha_external_lock(thd, F_WRLCK))
  {
    delete [] copy;
    DBUG_RETURN(-1);
  }

  /* We need external lock before we can disable/enable keys */
  alter_table_manage_keys(thd, to, from->file->indexes_are_disabled(),
                          keys_onoff);

  /*
    We want warnings/errors about data truncation emitted when we
    copy data to new version of table.
  */
  thd->count_cuted_fields= CHECK_FIELD_WARN;
  thd->cuted_fields= 0L;

  from->file->info(HA_STATUS_VARIABLE);
  to->file->ha_start_bulk_insert(from->file->stats.records);

  mysql_stage_set_work_estimated(psi, from->file->stats.records);

  save_sql_mode= thd->variables.sql_mode;

  List_iterator<Create_field> it(create);
  const Create_field *def;
  copy_end=copy;
  for (Field **ptr=to->field ; *ptr ; ptr++)
  {
    def=it++;
    if (def->field)
    {
      if (*ptr == to->next_number_field)
      {
        auto_increment_field_copied= TRUE;
        /*
          If we are going to copy contents of one auto_increment column to
          another auto_increment column it is sensible to preserve zeroes.
          This condition also covers case when we are don't actually alter
          auto_increment column.
        */
        if (def->field == from->found_next_number_field)
          thd->variables.sql_mode|= MODE_NO_AUTO_VALUE_ON_ZERO;
      }
      (copy_end++)->set(*ptr,def->field,0);
    }

  }

  found_count=delete_count=0;

  SELECT_LEX *const select_lex= thd->lex->select_lex;
  ORDER *const order= select_lex->order_list.first;

  if (order)
  {
    if (to->s->primary_key != MAX_KEY && to->file->primary_key_is_clustered())
    {
      char warn_buff[MYSQL_ERRMSG_SIZE];
      my_snprintf(warn_buff, sizeof(warn_buff), 
                  "ORDER BY ignored as there is a user-defined clustered index"
                  " in the table '%-.192s'", from->s->table_name.str);
      push_warning(thd, Sql_condition::SL_WARNING, ER_UNKNOWN_ERROR,
                   warn_buff);
    }
    else
    {
      from->sort.io_cache=(IO_CACHE*) my_malloc(key_memory_TABLE_sort_io_cache,
                                                sizeof(IO_CACHE),
                                                MYF(MY_FAE | MY_ZEROFILL));
      memset(&tables, 0, sizeof(tables));
      tables.table= from;
      tables.alias= tables.table_name= from->s->table_name.str;
      tables.db= from->s->db.str;
      error= 1;

      Column_privilege_tracker column_privilege(thd, SELECT_ACL);

      if (select_lex->setup_base_ref_items(thd))
        goto err;            /* purecov: inspected */
      if (setup_order(thd, select_lex->base_ref_items,
                      &tables, fields, all_fields, order))
        goto err;
      qep_tab.set_table(from);
      Filesort fsort(&qep_tab, order, HA_POS_ERROR);
      if (filesort(thd, &fsort, true,
                   &examined_rows, &found_rows, &returned_rows))
        goto err;

      from->sort.found_records= returned_rows;
    }
  };

  /* Tell handler that we have values for all columns in the to table */
  to->use_all_columns();
  if (init_read_record(&info, thd, from, NULL, 1, 1, FALSE))
  {
    error= 1;
    goto err;
  }
  thd->get_stmt_da()->reset_current_row_for_condition();

  set_column_defaults(to, create);

  to->file->extra(HA_EXTRA_BEGIN_ALTER_COPY);

  while (!(error=info.read_record(&info)))
  {
    if (thd->killed)
    {
      thd->send_kill_message();
      error= 1;
      break;
    }
    /* Return error if source table isn't empty. */
    if (alter_ctx->error_if_not_empty)
    {
      error= 1;
      break;
    }
    if (to->next_number_field)
    {
      if (auto_increment_field_copied)
        to->auto_increment_field_not_null= TRUE;
      else
        to->next_number_field->reset();
    }
    
    for (Copy_field *copy_ptr=copy ; copy_ptr != copy_end ; copy_ptr++)
    {
      copy_ptr->invoke_do_copy(copy_ptr);
    }
    if (thd->is_error())
    {
      error= 1;
      break;
    }

    /*
      @todo After we evaluate what other return values from
      save_in_field() that should be treated as errors, we can remove
      to check thd->is_error() below.
    */
    if ((to->vfield && update_generated_write_fields(to->write_set, to)) ||
      thd->is_error())
    {
      error= 1;
      break;
    }

    error=to->file->ha_write_row(to->record[0]);
    to->auto_increment_field_not_null= FALSE;
    if (error)
    {
      if (!to->file->is_ignorable_error(error))
      {
        /* Not a duplicate key error. */
	to->file->print_error(error, MYF(0));
	break;
      }
      else
      {
        /* Report duplicate key error. */
        uint key_nr= to->file->get_dup_key(error);
        if ((int) key_nr >= 0)
        {
          const char *err_msg= ER_THD(thd, ER_DUP_ENTRY_WITH_KEY_NAME);
          if (key_nr == 0 &&
              (to->key_info[0].key_part[0].field->flags &
               AUTO_INCREMENT_FLAG))
            err_msg= ER_THD(thd, ER_DUP_ENTRY_AUTOINCREMENT_CASE);
          print_keydup_error(to, key_nr == MAX_KEY ? NULL :
                             &to->key_info[key_nr],
                             err_msg, MYF(0));
        }
        else
          to->file->print_error(error, MYF(0));
        break;
      }
    }
    else
    {
      DEBUG_SYNC(thd, "copy_data_between_tables_before");
      found_count++;
      mysql_stage_set_work_completed(psi, found_count);
    }
    thd->get_stmt_da()->inc_current_row_for_condition();
  }
  end_read_record(&info);
  free_io_cache(from);
  delete [] copy;				// This is never 0

  if (to->file->ha_end_bulk_insert() && error <= 0)
  {
    to->file->print_error(my_errno(),MYF(0));
    error= 1;
  }

  to->file->extra(HA_EXTRA_END_ALTER_COPY);

  DBUG_EXECUTE_IF("crash_copy_before_commit", DBUG_SUICIDE(););
  if ((!(to->file->ht->flags & HTON_SUPPORTS_ATOMIC_DDL) ||
       from->s->tmp_table) &&
      mysql_trans_commit_alter_copy_data(thd))
    error= 1;

 err:
  thd->variables.sql_mode= save_sql_mode;
  free_io_cache(from);
  *copied= found_count;
  *deleted=delete_count;
  to->file->ha_release_auto_increment();
  if (to->file->ha_external_lock(thd,F_UNLCK))
    error=1;
  if (error < 0 && to->file->extra(HA_EXTRA_PREPARE_FOR_RENAME))
    error= 1;
  thd->count_cuted_fields= CHECK_FIELD_IGNORE;
  DBUG_RETURN(error > 0 ? -1 : 0);
}


/*
  Recreates tables by calling mysql_alter_table().

  SYNOPSIS
    mysql_recreate_table()
    thd			Thread handler
    tables		Tables to recreate
    table_copy          Recreate the table by using
                        ALTER TABLE COPY algorithm

 RETURN
    Like mysql_alter_table().
*/
bool mysql_recreate_table(THD *thd, TABLE_LIST *table_list, bool table_copy)
{
  HA_CREATE_INFO create_info;
  Alter_info alter_info;

  DBUG_ENTER("mysql_recreate_table");
  DBUG_ASSERT(!table_list->next_global);
  /* Set lock type which is appropriate for ALTER TABLE. */
  table_list->lock_type= TL_READ_NO_INSERT;
  /* Same applies to MDL request. */
  table_list->mdl_request.set_type(MDL_SHARED_NO_WRITE);

  create_info.row_type=ROW_TYPE_NOT_USED;
  create_info.default_table_charset=default_charset_info;
  /* Force alter table to recreate table */
  alter_info.flags= (Alter_info::ALTER_CHANGE_COLUMN |
                     Alter_info::ALTER_RECREATE);

  if (table_copy)
    alter_info.requested_algorithm= Alter_info::ALTER_TABLE_ALGORITHM_COPY;

  const bool ret= mysql_alter_table(thd, NullS, NullS, &create_info,
                                    table_list, &alter_info);
  DBUG_RETURN(ret);
}


bool mysql_checksum_table(THD *thd, TABLE_LIST *tables,
                          HA_CHECK_OPT *check_opt)
{
  TABLE_LIST *table;
  List<Item> field_list;
  Item *item;
  Protocol *protocol= thd->get_protocol();
  DBUG_ENTER("mysql_checksum_table");

  /*
    CHECKSUM TABLE returns results and rollbacks statement transaction,
    so it should not be used in stored function or trigger.
  */
  DBUG_ASSERT(! thd->in_sub_stmt);

  field_list.push_back(item = new Item_empty_string("Table", NAME_LEN*2));
  item->maybe_null= 1;
  field_list.push_back(item= new Item_int(NAME_STRING("Checksum"),
                                          (longlong) 1,
                                          MY_INT64_NUM_DECIMAL_DIGITS));
  item->maybe_null= 1;
  if (thd->send_result_metadata(&field_list,
                                Protocol::SEND_NUM_ROWS | Protocol::SEND_EOF))
    DBUG_RETURN(TRUE);

  /*
    Close all temporary tables which were pre-open to simplify
    privilege checking. Clear all references to closed tables.
  */
  close_thread_tables(thd);
  for (table= tables; table; table= table->next_local)
    table->table= NULL;

  /* Open one table after the other to keep lock time as short as possible. */
  for (table= tables; table; table= table->next_local)
  {
    char table_name[NAME_LEN*2+2];
    TABLE *t;
    TABLE_LIST *save_next_global;

    strxmov(table_name, table->db ,".", table->table_name, NullS);

    /* Remember old 'next' pointer and break the list.  */
    save_next_global= table->next_global;
    table->next_global= NULL;
    table->lock_type= TL_READ;
    /* Allow to open real tables only. */
    table->required_type= dd::enum_table_type::BASE_TABLE;

    if (open_temporary_tables(thd, table) ||
        open_and_lock_tables(thd, table, 0))
    {
      t= NULL;
    }
    else
      t= table->table;

    table->next_global= save_next_global;

    protocol->start_row();
    protocol->store(table_name, system_charset_info);

    if (!t)
    {
      /* Table didn't exist */
      protocol->store_null();
    }
    else
    {
      if (t->file->ha_table_flags() & HA_HAS_CHECKSUM &&
	  !(check_opt->flags & T_EXTEND))
	protocol->store((ulonglong)t->file->checksum());
      else if (!(t->file->ha_table_flags() & HA_HAS_CHECKSUM) &&
	       (check_opt->flags & T_QUICK))
	protocol->store_null();
      else
      {
	/* calculating table's checksum */
	ha_checksum crc= 0;
        uchar null_mask=256 -  (1 << t->s->last_null_bit_pos);

        t->use_all_columns();

	if (t->file->ha_rnd_init(1))
	  protocol->store_null();
	else
	{
	  for (;;)
	  {
            if (thd->killed)
            {
              /* 
                 we've been killed; let handler clean up, and remove the 
                 partial current row from the recordset (embedded lib) 
              */
              t->file->ha_rnd_end();
              protocol->abort_row();
              goto err;
            }
	    ha_checksum row_crc= 0;
            int error= t->file->ha_rnd_next(t->record[0]);
            if (unlikely(error))
            {
              if (error == HA_ERR_RECORD_DELETED)
                continue;
              break;
            }
	    if (t->s->null_bytes)
            {
              /* fix undefined null bits */
              t->record[0][t->s->null_bytes-1] |= null_mask;
              if (!(t->s->db_create_options & HA_OPTION_PACK_RECORD))
                t->record[0][0] |= 1;

	      row_crc= checksum_crc32(row_crc, t->record[0], t->s->null_bytes);
            }

	    for (uint i= 0; i < t->s->fields; i++ )
	    {
	      Field *f= t->field[i];

             /*
               BLOB and VARCHAR have pointers in their field, we must convert
               to string; GEOMETRY and JSON are implemented on top of BLOB.
               BIT may store its data among NULL bits, convert as well.
             */
              switch (f->type()) {
                case MYSQL_TYPE_BLOB:
                case MYSQL_TYPE_VARCHAR:
                case MYSQL_TYPE_GEOMETRY:
                case MYSQL_TYPE_JSON:
                case MYSQL_TYPE_BIT:
                {
                  String tmp;
                  f->val_str(&tmp);
                  row_crc= checksum_crc32(row_crc, (uchar*) tmp.ptr(),
                           tmp.length());
                  break;
                }
                default:
                  row_crc= checksum_crc32(row_crc, f->ptr, f->pack_length());
                  break;
	      }
	    }

	    crc+= row_crc;
	  }
	  protocol->store((ulonglong)crc);
          t->file->ha_rnd_end();
	}
      }
      trans_rollback_stmt(thd);
      close_thread_tables(thd);
    }

    if (thd->transaction_rollback_request)
    {
      /*
        If transaction rollback was requested we honor it. To do this we
        abort statement and return error as not only CHECKSUM TABLE is
        rolled back but the whole transaction in which it was used.
      */
      protocol->abort_row();
      goto err;
    }

    /* Hide errors from client. Return NULL for problematic tables instead. */
    thd->clear_error();

    if (protocol->end_row())
      goto err;
  }

  my_eof(thd);
  DBUG_RETURN(FALSE);

err:
  DBUG_RETURN(TRUE);
}

/**
  @brief Check if the table can be created in the specified storage engine.

  Checks if the storage engine is enabled and supports the given table
  type (e.g. normal, temporary, system). May do engine substitution
  if the requested engine is disabled.

  @param thd          Thread descriptor.
  @param db_name      Database name.
  @param table_name   Name of table to be created.
  @param create_info  Create info from parser, including engine.

  @retval true  Engine not available/supported, error has been reported.
  @retval false Engine available/supported.
*/
static bool check_engine(THD *thd, const char *db_name,
                         const char *table_name, HA_CREATE_INFO *create_info)
{
  DBUG_ENTER("check_engine");
  handlerton **new_engine= &create_info->db_type;
  handlerton *req_engine= *new_engine;
  bool no_substitution=
        MY_TEST(thd->variables.sql_mode & MODE_NO_ENGINE_SUBSTITUTION);
  if (!(*new_engine= ha_checktype(thd, ha_legacy_type(req_engine),
                                  no_substitution, 1)))
    DBUG_RETURN(true);

  if (req_engine && req_engine != *new_engine)
  {
    push_warning_printf(thd, Sql_condition::SL_NOTE,
                       ER_WARN_USING_OTHER_HANDLER,
                       ER_THD(thd, ER_WARN_USING_OTHER_HANDLER),
                       ha_resolve_storage_engine_name(*new_engine),
                       table_name);
  }
  if (create_info->options & HA_LEX_CREATE_TMP_TABLE &&
      ha_check_storage_engine_flag(*new_engine, HTON_TEMPORARY_NOT_SUPPORTED))
  {
    if (create_info->used_fields & HA_CREATE_USED_ENGINE)
    {
      my_error(ER_ILLEGAL_HA_CREATE_OPTION, MYF(0),
               ha_resolve_storage_engine_name(*new_engine), "TEMPORARY");
      *new_engine= 0;
      DBUG_RETURN(true);
    }
    *new_engine= myisam_hton;
  }

  /*
    Check, if the given table name is system table, and if the storage engine 
    does supports it.
  */
  if ((create_info->used_fields & HA_CREATE_USED_ENGINE) &&
      !ha_check_if_supported_system_table(*new_engine, db_name, table_name))
  {
    my_error(ER_UNSUPPORTED_ENGINE, MYF(0),
             ha_resolve_storage_engine_name(*new_engine), db_name, table_name);
    *new_engine= NULL;
    DBUG_RETURN(true);
  }

  DBUG_RETURN(false);
}<|MERGE_RESOLUTION|>--- conflicted
+++ resolved
@@ -120,29 +120,7 @@
 #include "thr_malloc.h"
 #include "thr_mutex.h"
 #include "transaction.h"              // trans_commit_stmt
-<<<<<<< HEAD
-#include "log_event.h"                // Query_log_event
-
-#include "partitioning/partition_handler.h" // Partition_handler
-
-#include "dd/dd.h"                        // dd::get_dictionary
-#include "dd/dd_schema.h"                 // dd::schema_exists
-#include "dd/dd_table.h"                  // dd::drop_table, dd::update_keys...
-#include "dd/dd_trigger.h"                // dd::table_has_triggers
-#include "dd/dictionary.h"                // dd::Dictionary
-#include "dd/cache/dictionary_client.h"   // dd::cache::Dictionary_client
-#include "dd/types/foreign_key.h"         // dd::Foreign_key
-#include "dd/types/foreign_key_element.h" // dd::Foreign_key_element
-#include "dd/types/schema.h"
-#include "dd/types/table.h"           // dd::Table
-#include "dd/impl/types/table_impl.h"
-#include "dd/impl/properties_impl.h"
-#include "dd_table_share.h"
-#include "dd/sdi.h"                   // dd::remove_sdi
-
-=======
 #include "transaction_info.h"
->>>>>>> 5541490f
 #include "trigger.h"
 #include "typelib.h"
 #include "xa.h"
@@ -155,6 +133,13 @@
 
 #include "pfs_table_provider.h"  // IWYU pragma: keep
 #include "mysql/psi/mysql_table.h"
+
+#include "log_event.h"                // Query_log_event
+#include "partitioning/partition_handler.h" // Partition_handler
+#include "dd/types/schema.h"
+#include "dd/impl/types/table_impl.h"
+#include "dd/impl/properties_impl.h"
+#include "dd/sdi.h"                   // dd::remove_sdi
 
 using std::max;
 using std::min;
@@ -192,15 +177,8 @@
                            uint *fk_key_count, FOREIGN_KEY *existing_fks,
                            uint existing_fk_count, int select_field_count);
 
-<<<<<<< HEAD
-=======
-static
-bool validate_comment_length(THD *thd, const char *comment_str,
-                             size_t *comment_len, uint max_len,
-                             uint err_code, const char *comment_name);
 static uint blob_length_by_type(enum_field_types type);
 
->>>>>>> 5541490f
 
 /**
   @brief Helper function for explain_filename

/* Copyright (C) 2000-2003 MySQL AB

   This program is free software; you can redistribute it and/or modify
   it under the terms of the GNU General Public License as published by
   the Free Software Foundation; version 2 of the License.

   This program is distributed in the hope that it will be useful,
   but WITHOUT ANY WARRANTY; without even the implied warranty of
   MERCHANTABILITY or FITNESS FOR A PARTICULAR PURPOSE.  See the
   GNU General Public License for more details.

   You should have received a copy of the GNU General Public License
   along with this program; if not, write to the Free Software
   Foundation, Inc., 59 Temple Place, Suite 330, Boston, MA  02111-1307  USA */

#include "mysql_priv.h"
#include <m_ctype.h>
#include <my_dir.h>
#include "slave.h"
#include "sql_repl.h"
#include "repl_failsafe.h"
#include "stacktrace.h"
#include "mysqld_suffix.h"
#include "mysys_err.h"
#ifdef HAVE_BERKELEY_DB
#include "ha_berkeley.h"
#endif
#ifdef HAVE_INNOBASE_DB
#include "ha_innodb.h"
#endif
#include "ha_myisam.h"
#ifdef HAVE_NDBCLUSTER_DB
#include "ha_ndbcluster.h"
#endif

#ifdef HAVE_INNOBASE_DB
#define OPT_INNODB_DEFAULT 1
#else
#define OPT_INNODB_DEFAULT 0
#endif
#define OPT_BDB_DEFAULT 0
#ifdef HAVE_NDBCLUSTER_DB
#define OPT_NDBCLUSTER_DEFAULT 0
#if defined(NOT_ENOUGH_TESTED) \
  && defined(NDB_SHM_TRANSPORTER) && MYSQL_VERSION_ID >= 50000
#define OPT_NDB_SHM_DEFAULT 1
#else
#define OPT_NDB_SHM_DEFAULT 0
#endif
#else
#define OPT_NDBCLUSTER_DEFAULT 0
#endif

#ifndef DEFAULT_SKIP_THREAD_PRIORITY
#define DEFAULT_SKIP_THREAD_PRIORITY 0
#endif

#include <thr_alarm.h>
#include <ft_global.h>
#include <errmsg.h>
#include "sp_rcontext.h"
#include "sp_cache.h"

#define mysqld_charset &my_charset_latin1

#ifndef DBUG_OFF
#define ONE_THREAD
#endif

#ifdef HAVE_purify
#define IF_PURIFY(A,B) (A)
#else
#define IF_PURIFY(A,B) (B)
#endif

#if SIZEOF_CHARP == 4
#define MAX_MEM_TABLE_SIZE ~(ulong) 0
#else
#define MAX_MEM_TABLE_SIZE ~(ulonglong) 0
#endif

/* stack traces are only supported on linux intel */
#if defined(__linux__)  && defined(__i386__) && defined(USE_PSTACK)
#define	HAVE_STACK_TRACE_ON_SEGV
#include "../pstack/pstack.h"
char pstack_file_name[80];
#endif /* __linux__ */

/* We have HAVE_purify below as this speeds up the shutdown of MySQL */

#if defined(HAVE_DEC_3_2_THREADS) || defined(SIGNALS_DONT_BREAK_READ) || defined(HAVE_purify) && defined(__linux__)
#define HAVE_CLOSE_SERVER_SOCK 1
#endif

extern "C" {					// Because of SCO 3.2V4.2
#include <errno.h>
#include <sys/stat.h>
#ifndef __GNU_LIBRARY__
#define __GNU_LIBRARY__				// Skip warnings in getopt.h
#endif
#include <my_getopt.h>
#ifdef HAVE_SYSENT_H
#include <sysent.h>
#endif
#ifdef HAVE_PWD_H
#include <pwd.h>				// For getpwent
#endif
#ifdef HAVE_GRP_H
#include <grp.h>
#endif
#include <my_net.h>

#if defined(OS2)
#  include <sys/un.h>
#elif !defined(__WIN__)
#  ifndef __NETWARE__
#include <sys/resource.h>
#  endif /* __NETWARE__ */
#ifdef HAVE_SYS_UN_H
#  include <sys/un.h>
#endif
#include <netdb.h>
#ifdef HAVE_SELECT_H
#  include <select.h>
#endif
#ifdef HAVE_SYS_SELECT_H
#include <sys/select.h>
#endif
#include <sys/utsname.h>
#endif /* __WIN__ */

#include <my_libwrap.h>

#ifdef HAVE_SYS_MMAN_H
#include <sys/mman.h>
#endif

#ifdef __NETWARE__
#define zVOLSTATE_ACTIVE 6
#define zVOLSTATE_DEACTIVE 2
#define zVOLSTATE_MAINTENANCE 3

#include <nks/netware.h>
#include <nks/vm.h>
#include <library.h>
#include <monitor.h>
#include <zOmni.h>                              //For NEB
#include <neb.h>                                //For NEB
#include <nebpub.h>                             //For NEB
#include <zEvent.h>                             //For NSS event structures
#include <zPublics.h>

static void *neb_consumer_id= NULL;             //For storing NEB consumer id
static char datavolname[256]= {0};
static VolumeID_t datavolid;
static event_handle_t eh;
static Report_t ref;
static void *refneb= NULL;
my_bool event_flag= FALSE;
static int volumeid= -1;

  /* NEB event callback */
unsigned long neb_event_callback(struct EventBlock *eblock);
static void registerwithneb();
static void getvolumename();
static void getvolumeID(BYTE *volumeName);
#endif /* __NETWARE__ */


#ifdef _AIX41
int initgroups(const char *,unsigned int);
#endif

#if defined(__FreeBSD__) && defined(HAVE_IEEEFP_H)
#include <ieeefp.h>
#ifdef HAVE_FP_EXCEPT				// Fix type conflict
typedef fp_except fp_except_t;
#endif

  /* We can't handle floating point exceptions with threads, so disable
     this on freebsd
  */

inline void reset_floating_point_exceptions()
{
  /* Don't fall for overflow, underflow,divide-by-zero or loss of precision */
#if defined(__i386__)
  fpsetmask(~(FP_X_INV | FP_X_DNML | FP_X_OFL | FP_X_UFL | FP_X_DZ |
	      FP_X_IMP));
#else
 fpsetmask(~(FP_X_INV |             FP_X_OFL | FP_X_UFL | FP_X_DZ |
	     FP_X_IMP));
#endif
}
#else
#define reset_floating_point_exceptions()
#endif /* __FreeBSD__ && HAVE_IEEEFP_H */

} /* cplusplus */


#if defined(HAVE_LINUXTHREADS)
#define THR_KILL_SIGNAL SIGINT
#else
#define THR_KILL_SIGNAL SIGUSR2		// Can't use this with LinuxThreads
#endif
#define MYSQL_KILL_SIGNAL SIGTERM

#ifdef HAVE_GLIBC2_STYLE_GETHOSTBYNAME_R
#include <sys/types.h>
#else
#include <my_pthread.h>			// For thr_setconcurency()
#endif

#ifdef SOLARIS
extern "C" int gethostname(char *name, int namelen);
#endif


/* Constants */

const char *show_comp_option_name[]= {"YES", "NO", "DISABLED"};
static const char *sql_mode_names[]=
{
  "REAL_AS_FLOAT", "PIPES_AS_CONCAT", "ANSI_QUOTES", "IGNORE_SPACE",
  "?", "ONLY_FULL_GROUP_BY", "NO_UNSIGNED_SUBTRACTION",
  "NO_DIR_IN_CREATE",
  "POSTGRESQL", "ORACLE", "MSSQL", "DB2", "MAXDB", "NO_KEY_OPTIONS",
  "NO_TABLE_OPTIONS", "NO_FIELD_OPTIONS", "MYSQL323", "MYSQL40", "ANSI",
  "NO_AUTO_VALUE_ON_ZERO", "NO_BACKSLASH_ESCAPES", "STRICT_TRANS_TABLES",
  "STRICT_ALL_TABLES",
  "NO_ZERO_IN_DATE", "NO_ZERO_DATE", "ALLOW_INVALID_DATES",
  "ERROR_FOR_DIVISION_BY_ZERO",
  "TRADITIONAL", "NO_AUTO_CREATE_USER", "HIGH_NOT_PRECEDENCE",
  "NO_ENGINE_SUBSTITUTION",
  NullS
};
static const unsigned int sql_mode_names_len[]=
{
  /*REAL_AS_FLOAT*/               13,
  /*PIPES_AS_CONCAT*/             15,
  /*ANSI_QUOTES*/                 11,
  /*IGNORE_SPACE*/                12,
  /*?*/                           1,
  /*ONLY_FULL_GROUP_BY*/          18,
  /*NO_UNSIGNED_SUBTRACTION*/     23,
  /*NO_DIR_IN_CREATE*/            16,
  /*POSTGRESQL*/                  10,
  /*ORACLE*/                      6,
  /*MSSQL*/                       5,
  /*DB2*/                         3,
  /*MAXDB*/                       5,
  /*NO_KEY_OPTIONS*/              14,
  /*NO_TABLE_OPTIONS*/            16,
  /*NO_FIELD_OPTIONS*/            16,
  /*MYSQL323*/                    8,
  /*MYSQL40*/                     7,
  /*ANSI*/                        4,
  /*NO_AUTO_VALUE_ON_ZERO*/       21,
  /*NO_BACKSLASH_ESCAPES*/        20,
  /*STRICT_TRANS_TABLES*/         19,
  /*STRICT_ALL_TABLES*/           17,
  /*NO_ZERO_IN_DATE*/             15,
  /*NO_ZERO_DATE*/                12,
  /*ALLOW_INVALID_DATES*/         19,
  /*ERROR_FOR_DIVISION_BY_ZERO*/  26,
  /*TRADITIONAL*/                 11,
  /*NO_AUTO_CREATE_USER*/         19,
  /*HIGH_NOT_PRECEDENCE*/         19,
  /*NO_ENGINE_SUBSTITUTION*/      22
};
TYPELIB sql_mode_typelib= { array_elements(sql_mode_names)-1,"",
			    sql_mode_names,
                            (unsigned int *)sql_mode_names_len };
static const char *tc_heuristic_recover_names[]=
{
  "COMMIT", "ROLLBACK", NullS
};
static TYPELIB tc_heuristic_recover_typelib=
{
  array_elements(tc_heuristic_recover_names)-1,"",
  tc_heuristic_recover_names, NULL
};
const char *first_keyword= "first", *binary_keyword= "BINARY";
const char *my_localhost= "localhost", *delayed_user= "DELAYED";
#if SIZEOF_OFF_T > 4 && defined(BIG_TABLES)
#define GET_HA_ROWS GET_ULL
#else
#define GET_HA_ROWS GET_ULONG
#endif

bool opt_large_files= sizeof(my_off_t) > 4;

/*
  Used with --help for detailed option
*/
static my_bool opt_help= 0, opt_verbose= 0;

arg_cmp_func Arg_comparator::comparator_matrix[5][2] =
{{&Arg_comparator::compare_string,     &Arg_comparator::compare_e_string},
 {&Arg_comparator::compare_real,       &Arg_comparator::compare_e_real},
 {&Arg_comparator::compare_int_signed, &Arg_comparator::compare_e_int},
 {&Arg_comparator::compare_row,        &Arg_comparator::compare_e_row},
 {&Arg_comparator::compare_decimal,    &Arg_comparator::compare_e_decimal}};

/* static variables */

static bool lower_case_table_names_used= 0;
static bool volatile select_thread_in_use, signal_thread_in_use;
static bool volatile ready_to_exit;
static my_bool opt_debugging= 0, opt_external_locking= 0, opt_console= 0;
static my_bool opt_bdb, opt_isam, opt_ndbcluster, opt_merge;
static my_bool opt_short_log_format= 0;
static uint kill_cached_threads, wake_thread;
static ulong killed_threads, thread_created;
static ulong max_used_connections;
static ulong my_bind_addr;			/* the address we bind to */
static volatile ulong cached_thread_count= 0;
static const char *sql_mode_str= "OFF";
static char *mysqld_user, *mysqld_chroot, *log_error_file_ptr;
static char *opt_init_slave, *language_ptr, *opt_init_connect;
static char *default_character_set_name;
static char *character_set_filesystem_name;
static char *my_bind_addr_str;
static char *default_collation_name;
static char compiled_default_collation_name[]= MYSQL_DEFAULT_COLLATION_NAME;
static char mysql_data_home_buff[2];
static struct passwd *user_info;
static I_List<THD> thread_cache;

static pthread_cond_t COND_thread_cache, COND_flush_thread_cache;

#ifdef HAVE_BERKELEY_DB
static my_bool opt_sync_bdb_logs;
#endif

/* Global variables */

bool opt_log, opt_update_log, opt_bin_log, opt_slow_log;
my_bool opt_log_queries_not_using_indexes= 0;
bool opt_error_log= IF_WIN(1,0);
bool opt_disable_networking=0, opt_skip_show_db=0;
my_bool opt_character_set_client_handshake= 1;
bool server_id_supplied = 0;
bool opt_endinfo, using_udf_functions;
my_bool locked_in_memory;
bool opt_using_transactions, using_update_log;
bool volatile abort_loop;
bool volatile shutdown_in_progress, grant_option;

my_bool opt_skip_slave_start = 0; // If set, slave is not autostarted
my_bool opt_reckless_slave = 0;
my_bool opt_enable_named_pipe= 0;
my_bool opt_local_infile, opt_slave_compressed_protocol;
my_bool opt_safe_user_create = 0, opt_no_mix_types = 0;
my_bool opt_show_slave_auth_info, opt_sql_bin_update = 0;
my_bool opt_log_slave_updates= 0;
my_bool	opt_innodb;
#ifdef HAVE_NDBCLUSTER_DB
const char *opt_ndbcluster_connectstring= 0;
const char *opt_ndb_connectstring= 0;
char opt_ndb_constrbuf[1024];
unsigned opt_ndb_constrbuf_len= 0;
my_bool	opt_ndb_shm, opt_ndb_optimized_node_selection;
ulong opt_ndb_cache_check_time;
const char *opt_ndb_mgmd;
ulong opt_ndb_nodeid;
#endif
my_bool opt_readonly, use_temp_pool, relay_log_purge;
my_bool opt_sync_frm, opt_allow_suspicious_udfs;
my_bool opt_secure_auth= 0;
my_bool opt_log_slow_admin_statements= 0;
my_bool lower_case_file_system= 0;
my_bool opt_large_pages= 0;
uint    opt_large_page_size= 0;
my_bool opt_old_style_user_limits= 0, trust_function_creators= 0;
/*
  True if there is at least one per-hour limit for some user, so we should
  check them before each query (and possibly reset counters when hour is
  changed). False otherwise.
*/
volatile bool mqh_used = 0;
my_bool opt_noacl;
my_bool sp_automatic_privileges= 1;

#ifdef HAVE_INITGROUPS
static bool calling_initgroups= FALSE; /* Used in SIGSEGV handler. */
#endif
uint mysqld_port, test_flags, select_errors, dropping_tables, ha_open_options;
uint mysqld_port_timeout;
uint delay_key_write_options, protocol_version;
uint lower_case_table_names;
uint tc_heuristic_recover= 0;
uint volatile thread_count, thread_running;
ulonglong thd_startup_options;
ulong back_log, connect_timeout, concurrency, server_id;
ulong table_cache_size, thread_stack, what_to_log;
ulong query_buff_size, slow_launch_time, slave_open_temp_tables;
ulong open_files_limit, max_binlog_size, max_relay_log_size;
ulong slave_net_timeout, slave_trans_retries;
ulong thread_cache_size=0, binlog_cache_size=0, max_binlog_cache_size=0;
ulong query_cache_size=0;
ulong refresh_version, flush_version;	/* Increments on each reload */
query_id_t query_id;
ulong aborted_threads, aborted_connects;
ulong delayed_insert_timeout, delayed_insert_limit, delayed_queue_size;
ulong delayed_insert_threads, delayed_insert_writes, delayed_rows_in_use;
ulong delayed_insert_errors,flush_time;
ulong specialflag=0;
ulong binlog_cache_use= 0, binlog_cache_disk_use= 0;
ulong max_connections, max_connect_errors;
uint  max_user_connections= 0;
/*
  Limit of the total number of prepared statements in the server.
  Is necessary to protect the server against out-of-memory attacks.
*/
ulong max_prepared_stmt_count;
/*
  Current total number of prepared statements in the server. This number
  is exact, and therefore may not be equal to the difference between
  `com_stmt_prepare' and `com_stmt_close' (global status variables), as
  the latter ones account for all registered attempts to prepare
  a statement (including unsuccessful ones).  Prepared statements are
  currently connection-local: if the same SQL query text is prepared in
  two different connections, this counts as two distinct prepared
  statements.
*/
ulong prepared_stmt_count=0;
ulong thread_id=1L,current_pid;
ulong slow_launch_threads = 0, sync_binlog_period;
ulong expire_logs_days = 0;
ulong rpl_recovery_rank=0;

double log_10[32];			/* 10 potences */
time_t start_time;

char mysql_home[FN_REFLEN], pidfile_name[FN_REFLEN], system_time_zone[30];
char *default_tz_name;
char log_error_file[FN_REFLEN], glob_hostname[FN_REFLEN];
char mysql_real_data_home[FN_REFLEN],
     language[FN_REFLEN], reg_ext[FN_EXTLEN], mysql_charsets_dir[FN_REFLEN],
     *opt_init_file, *opt_tc_log_file,
     def_ft_boolean_syntax[sizeof(ft_boolean_syntax)];

const key_map key_map_empty(0);
key_map key_map_full(0);                        // Will be initialized later

const char *opt_date_time_formats[3];

char *mysql_data_home= mysql_real_data_home;
char server_version[SERVER_VERSION_LENGTH];
char *mysqld_unix_port, *opt_mysql_tmpdir;
const char **errmesg;			/* Error messages */
const char *myisam_recover_options_str="OFF";
const char *myisam_stats_method_str="nulls_unequal";
/* name of reference on left espression in rewritten IN subquery */
const char *in_left_expr_name= "<left expr>";
/* name of additional condition */
const char *in_additional_cond= "<IN COND>";
my_decimal decimal_zero;
/* classes for comparation parsing/processing */
Eq_creator eq_creator;
Ne_creator ne_creator;
Gt_creator gt_creator;
Lt_creator lt_creator;
Ge_creator ge_creator;
Le_creator le_creator;


FILE *bootstrap_file;
int bootstrap_error;
FILE *stderror_file=0;

I_List<i_string_pair> replicate_rewrite_db;
I_List<i_string> replicate_do_db, replicate_ignore_db;
// allow the user to tell us which db to replicate and which to ignore
I_List<i_string> binlog_do_db, binlog_ignore_db;
I_List<THD> threads;
I_List<NAMED_LIST> key_caches;

struct system_variables global_system_variables;
struct system_variables max_system_variables;
struct system_status_var global_status_var;

MY_TMPDIR mysql_tmpdir_list;
MY_BITMAP temp_pool;

CHARSET_INFO *system_charset_info, *files_charset_info ;
CHARSET_INFO *national_charset_info, *table_alias_charset;
CHARSET_INFO *character_set_filesystem;

SHOW_COMP_OPTION have_isam;
SHOW_COMP_OPTION have_raid, have_openssl, have_symlink, have_query_cache;
SHOW_COMP_OPTION have_geometry, have_rtree_keys, have_dlopen;
SHOW_COMP_OPTION have_crypt, have_compress;

/* Thread specific variables */

pthread_key(MEM_ROOT**,THR_MALLOC);
pthread_key(THD*, THR_THD);
pthread_mutex_t LOCK_mysql_create_db, LOCK_Acl, LOCK_open, LOCK_thread_count,
		LOCK_mapped_file, LOCK_status, LOCK_global_read_lock,
		LOCK_error_log, LOCK_uuid_generator,
		LOCK_delayed_insert, LOCK_delayed_status, LOCK_delayed_create,
		LOCK_crypt, LOCK_bytes_sent, LOCK_bytes_received,
	        LOCK_global_system_variables,
		LOCK_user_conn, LOCK_slave_list, LOCK_active_mi;
/*
  The below lock protects access to two global server variables:
  max_prepared_stmt_count and prepared_stmt_count. These variables
  set the limit and hold the current total number of prepared statements
  in the server, respectively. As PREPARE/DEALLOCATE rate in a loaded
  server may be fairly high, we need a dedicated lock.
*/
pthread_mutex_t LOCK_prepared_stmt_count;
#ifdef HAVE_OPENSSL
pthread_mutex_t LOCK_des_key_file;
#endif
rw_lock_t	LOCK_grant, LOCK_sys_init_connect, LOCK_sys_init_slave;
pthread_cond_t COND_refresh,COND_thread_count, COND_global_read_lock;
pthread_t signal_thread;
pthread_attr_t connection_attrib;

File_parser_dummy_hook file_parser_dummy_hook;

/* replication parameters, if master_host is not NULL, we are a slave */
uint master_port= MYSQL_PORT, master_connect_retry = 60;
uint report_port= MYSQL_PORT;
ulong master_retry_count=0;
char *master_user, *master_password, *master_host, *master_info_file;
char *relay_log_info_file, *report_user, *report_password, *report_host;
char *opt_relay_logname = 0, *opt_relaylog_index_name=0;
my_bool master_ssl;
char *master_ssl_key, *master_ssl_cert;
char *master_ssl_ca, *master_ssl_capath, *master_ssl_cipher;

/* Static variables */

static bool kill_in_progress, segfaulted;
static my_bool opt_do_pstack, opt_bootstrap, opt_myisam_log;
static int cleanup_done;
static ulong opt_specialflag, opt_myisam_block_size;
static char *opt_logname, *opt_update_logname, *opt_binlog_index_name;
static char *opt_slow_logname, *opt_tc_heuristic_recover;
static char *mysql_home_ptr, *pidfile_name_ptr;
static char **defaults_argv;
static char *opt_bin_logname;

static my_socket unix_sock,ip_sock;
static pthread_t select_thread;
struct rand_struct sql_rand; // used by sql_class.cc:THD::THD()

/* OS specific variables */

#ifdef __WIN__
#undef	 getpid
#include <process.h>

static pthread_cond_t COND_handler_count;
static uint handler_count;
static bool start_mode=0, use_opt_args;
static int opt_argc;
static char **opt_argv;

#if !defined(EMBEDDED_LIBRARY)
static HANDLE hEventShutdown;
static char shutdown_event_name[40];
#include "nt_servc.h"
static	 NTService  Service;	      // Service object for WinNT
#endif /* EMBEDDED_LIBRARY */
#endif /* __WIN__ */

#ifdef __NT__
static char pipe_name[512];
static SECURITY_ATTRIBUTES saPipeSecurity;
static SECURITY_DESCRIPTOR sdPipeDescriptor;
static HANDLE hPipe = INVALID_HANDLE_VALUE;
#endif

#ifdef OS2
pthread_cond_t eventShutdown;
#endif

#ifndef EMBEDDED_LIBRARY
bool mysqld_embedded=0;
#else
bool mysqld_embedded=1;
#endif

#ifndef DBUG_OFF
static const char* default_dbug_option;
#endif
#ifdef HAVE_LIBWRAP
const char *libwrapName= NULL;
int allow_severity = LOG_INFO;
int deny_severity = LOG_WARNING;
#endif
#ifdef HAVE_QUERY_CACHE
static ulong query_cache_limit= 0;
ulong query_cache_min_res_unit= QUERY_CACHE_MIN_RESULT_DATA_SIZE;
Query_cache query_cache;
#endif
#ifdef HAVE_SMEM
char *shared_memory_base_name= default_shared_memory_base_name;
my_bool opt_enable_shared_memory;
HANDLE smem_event_connect_request= 0;
#endif

#define SSL_VARS_NOT_STATIC
#include "sslopt-vars.h"
#ifdef HAVE_OPENSSL
#include <openssl/crypto.h>
#ifndef HAVE_YASSL
typedef struct CRYPTO_dynlock_value
{
  rw_lock_t lock;
} openssl_lock_t;

static openssl_lock_t *openssl_stdlocks;
static openssl_lock_t *openssl_dynlock_create(const char *, int);
static void openssl_dynlock_destroy(openssl_lock_t *, const char *, int);
static void openssl_lock_function(int, int, const char *, int);
static void openssl_lock(int, openssl_lock_t *, const char *, int);
static unsigned long openssl_id_function();
#endif
char *des_key_file;
struct st_VioSSLFd *ssl_acceptor_fd;
#endif /* HAVE_OPENSSL */


/* Function declarations */

static void start_signal_handler(void);
pthread_handler_t signal_hand(void *arg);
static void mysql_init_variables(void);
static void get_options(int argc,char **argv);
static void set_server_version(void);
static int init_thread_environment();
static char *get_relative_path(const char *path);
static void fix_paths(void);
pthread_handler_t handle_connections_sockets(void *arg);
pthread_handler_t kill_server_thread(void *arg);
static void bootstrap(FILE *file);
static void close_server_sock();
static bool read_init_file(char *file_name);
#ifdef __NT__
pthread_handler_t handle_connections_namedpipes(void *arg);
#endif
#ifdef HAVE_SMEM
pthread_handler_t handle_connections_shared_memory(void *arg);
#endif
pthread_handler_t handle_slave(void *arg);
static ulong find_bit_type(const char *x, TYPELIB *bit_lib);
static void clean_up(bool print_message);
static void clean_up_mutexes(void);
static void wait_for_signal_thread_to_end(void);
static int test_if_case_insensitive(const char *dir_name);
static void create_pid_file();

#ifndef EMBEDDED_LIBRARY
/****************************************************************************
** Code to end mysqld
****************************************************************************/

static void close_connections(void)
{
#ifdef EXTRA_DEBUG
  int count=0;
#endif
  DBUG_ENTER("close_connections");

  /* Clear thread cache */
  kill_cached_threads++;
  flush_thread_cache();

  /* kill flush thread */
  (void) pthread_mutex_lock(&LOCK_manager);
  if (manager_thread_in_use)
  {
    DBUG_PRINT("quit",("killing manager thread: 0x%lx",manager_thread));
   (void) pthread_cond_signal(&COND_manager);
  }
  (void) pthread_mutex_unlock(&LOCK_manager);

  /* kill connection thread */
#if !defined(__WIN__) && !defined(__EMX__) && !defined(OS2) && !defined(__NETWARE__)
  DBUG_PRINT("quit",("waiting for select thread: 0x%lx",select_thread));
  (void) pthread_mutex_lock(&LOCK_thread_count);

  while (select_thread_in_use)
  {
    struct timespec abstime;
    int error;
    LINT_INIT(error);
    DBUG_PRINT("info",("Waiting for select thread"));

#ifndef DONT_USE_THR_ALARM
    if (pthread_kill(select_thread,THR_CLIENT_ALARM))
      break;					// allready dead
#endif
    set_timespec(abstime, 2);
    for (uint tmp=0 ; tmp < 10 && select_thread_in_use; tmp++)
    {
      error=pthread_cond_timedwait(&COND_thread_count,&LOCK_thread_count,
				   &abstime);
      if (error != EINTR)
	break;
    }
#ifdef EXTRA_DEBUG
    if (error != 0 && !count++)
      sql_print_error("Got error %d from pthread_cond_timedwait",error);
#endif
    close_server_sock();
  }
  (void) pthread_mutex_unlock(&LOCK_thread_count);
#endif /* __WIN__ */


  /* Abort listening to new connections */
  DBUG_PRINT("quit",("Closing sockets"));
  if (!opt_disable_networking )
  {
    if (ip_sock != INVALID_SOCKET)
    {
      (void) shutdown(ip_sock, SHUT_RDWR);
      (void) closesocket(ip_sock);
      ip_sock= INVALID_SOCKET;
    }
  }
#ifdef __NT__
  if (hPipe != INVALID_HANDLE_VALUE && opt_enable_named_pipe)
  {
    HANDLE temp;
    DBUG_PRINT("quit", ("Closing named pipes") );

    /* Create connection to the handle named pipe handler to break the loop */
    if ((temp = CreateFile(pipe_name,
			   GENERIC_READ | GENERIC_WRITE,
			   0,
			   NULL,
			   OPEN_EXISTING,
			   0,
			   NULL )) != INVALID_HANDLE_VALUE)
    {
      WaitNamedPipe(pipe_name, 1000);
      DWORD dwMode = PIPE_READMODE_BYTE | PIPE_WAIT;
      SetNamedPipeHandleState(temp, &dwMode, NULL, NULL);
      CancelIo(temp);
      DisconnectNamedPipe(temp);
      CloseHandle(temp);
    }
  }
#endif
#ifdef HAVE_SYS_UN_H
  if (unix_sock != INVALID_SOCKET)
  {
    (void) shutdown(unix_sock, SHUT_RDWR);
    (void) closesocket(unix_sock);
    (void) unlink(mysqld_unix_port);
    unix_sock= INVALID_SOCKET;
  }
#endif
  end_thr_alarm(0);			 // Abort old alarms.

  /*
    First signal all threads that it's time to die
    This will give the threads some time to gracefully abort their
    statements and inform their clients that the server is about to die.
  */

  THD *tmp;
  (void) pthread_mutex_lock(&LOCK_thread_count); // For unlink from list

  I_List_iterator<THD> it(threads);
  while ((tmp=it++))
  {
    DBUG_PRINT("quit",("Informing thread %ld that it's time to die",
		       tmp->thread_id));
    /* We skip slave threads on this first loop through. */
    if (tmp->slave_thread)
      continue;

    tmp->killed= THD::KILL_CONNECTION;
    if (tmp->mysys_var)
    {
      tmp->mysys_var->abort=1;
      pthread_mutex_lock(&tmp->mysys_var->mutex);
      if (tmp->mysys_var->current_cond)
      {
	pthread_mutex_lock(tmp->mysys_var->current_mutex);
	pthread_cond_broadcast(tmp->mysys_var->current_cond);
	pthread_mutex_unlock(tmp->mysys_var->current_mutex);
      }
      pthread_mutex_unlock(&tmp->mysys_var->mutex);
    }
  }
  (void) pthread_mutex_unlock(&LOCK_thread_count); // For unlink from list

  end_slave();

  if (thread_count)
    sleep(2);					// Give threads time to die

  /*
    Force remaining threads to die by closing the connection to the client
    This will ensure that threads that are waiting for a command from the
    client on a blocking read call are aborted.
  */

  for (;;)
  {
    DBUG_PRINT("quit",("Locking LOCK_thread_count"));
    (void) pthread_mutex_lock(&LOCK_thread_count); // For unlink from list
    if (!(tmp=threads.get()))
    {
      DBUG_PRINT("quit",("Unlocking LOCK_thread_count"));
      (void) pthread_mutex_unlock(&LOCK_thread_count);
      break;
    }
#ifndef __bsdi__				// Bug in BSDI kernel
    if (tmp->vio_ok())
    {
      if (global_system_variables.log_warnings)
        sql_print_warning(ER(ER_FORCING_CLOSE),my_progname,
                          tmp->thread_id,
                          (tmp->main_security_ctx.user ?
                           tmp->main_security_ctx.user : ""));
      close_connection(tmp,0,0);
    }
#endif
    DBUG_PRINT("quit",("Unlocking LOCK_thread_count"));
    (void) pthread_mutex_unlock(&LOCK_thread_count);
  }
  /* All threads has now been aborted */
  DBUG_PRINT("quit",("Waiting for threads to die (count=%u)",thread_count));
  (void) pthread_mutex_lock(&LOCK_thread_count);
  while (thread_count)
  {
    (void) pthread_cond_wait(&COND_thread_count,&LOCK_thread_count);
    DBUG_PRINT("quit",("One thread died (count=%u)",thread_count));
  }
  (void) pthread_mutex_unlock(&LOCK_thread_count);

  DBUG_PRINT("quit",("close_connections thread"));
  DBUG_VOID_RETURN;
}
#endif /*EMBEDDED_LIBRARY*/


static void close_server_sock()
{
#ifdef HAVE_CLOSE_SERVER_SOCK
  DBUG_ENTER("close_server_sock");
  my_socket tmp_sock;
  tmp_sock=ip_sock;
  if (tmp_sock != INVALID_SOCKET)
  {
    ip_sock=INVALID_SOCKET;
    DBUG_PRINT("info",("calling shutdown on TCP/IP socket"));
    VOID(shutdown(tmp_sock, SHUT_RDWR));
#if defined(__NETWARE__)
    /*
      The following code is disabled for normal systems as it causes MySQL
      to hang on AIX 4.3 during shutdown
    */
    DBUG_PRINT("info",("calling closesocket on TCP/IP socket"));
    VOID(closesocket(tmp_sock));
#endif
  }
  tmp_sock=unix_sock;
  if (tmp_sock != INVALID_SOCKET)
  {
    unix_sock=INVALID_SOCKET;
    DBUG_PRINT("info",("calling shutdown on unix socket"));
    VOID(shutdown(tmp_sock, SHUT_RDWR));
#if defined(__NETWARE__)
    /*
      The following code is disabled for normal systems as it may cause MySQL
      to hang on AIX 4.3 during shutdown
    */
    DBUG_PRINT("info",("calling closesocket on unix/IP socket"));
    VOID(closesocket(tmp_sock));
#endif
    VOID(unlink(mysqld_unix_port));
  }
  DBUG_VOID_RETURN;
#endif
}


void kill_mysql(void)
{
  DBUG_ENTER("kill_mysql");

#ifdef SIGNALS_DONT_BREAK_READ
  abort_loop=1;					// Break connection loops
  close_server_sock();				// Force accept to wake up
#endif

#if defined(__WIN__)
#if !defined(EMBEDDED_LIBRARY)
  {
    if (!SetEvent(hEventShutdown))
    {
      DBUG_PRINT("error",("Got error: %ld from SetEvent",GetLastError()));
    }
    /*
      or:
      HANDLE hEvent=OpenEvent(0, FALSE, "MySqlShutdown");
      SetEvent(hEventShutdown);
      CloseHandle(hEvent);
    */
  }
#endif
#elif defined(OS2)
  pthread_cond_signal(&eventShutdown);		// post semaphore
#elif defined(HAVE_PTHREAD_KILL)
  if (pthread_kill(signal_thread, MYSQL_KILL_SIGNAL))
  {
    DBUG_PRINT("error",("Got error %d from pthread_kill",errno)); /* purecov: inspected */
  }
#elif !defined(SIGNALS_DONT_BREAK_READ)
  kill(current_pid, MYSQL_KILL_SIGNAL);
#endif
  DBUG_PRINT("quit",("After pthread_kill"));
  shutdown_in_progress=1;			// Safety if kill didn't work
#ifdef SIGNALS_DONT_BREAK_READ
  if (!kill_in_progress)
  {
    pthread_t tmp;
    abort_loop=1;
    if (pthread_create(&tmp,&connection_attrib, kill_server_thread,
			   (void*) 0))
      sql_print_error("Can't create thread to kill server");
  }
#endif
  DBUG_VOID_RETURN;
}

/*
  Force server down. Kill all connections and threads and exit

  SYNOPSIS
  kill_server

  sig_ptr       Signal number that caused kill_server to be called.

  NOTE!
    A signal number of 0 mean that the function was not called
    from a signal handler and there is thus no signal to block
    or stop, we just want to kill the server.

*/

#if defined(OS2) || defined(__NETWARE__)
extern "C" void kill_server(int sig_ptr)
#define RETURN_FROM_KILL_SERVER DBUG_VOID_RETURN
#elif !defined(__WIN__)
static void *kill_server(void *sig_ptr)
#define RETURN_FROM_KILL_SERVER DBUG_RETURN(0)
#else
static void __cdecl kill_server(int sig_ptr)
#define RETURN_FROM_KILL_SERVER DBUG_VOID_RETURN
#endif
{
  DBUG_ENTER("kill_server");
#ifndef EMBEDDED_LIBRARY
  int sig=(int) (long) sig_ptr;			// This is passed a int
  // if there is a signal during the kill in progress, ignore the other
  if (kill_in_progress)				// Safety
    RETURN_FROM_KILL_SERVER;
  kill_in_progress=TRUE;
  abort_loop=1;					// This should be set
  if (sig != 0) // 0 is not a valid signal number
    my_sigset(sig,SIG_IGN);
  if (sig == MYSQL_KILL_SIGNAL || sig == 0)
    sql_print_information(ER(ER_NORMAL_SHUTDOWN),my_progname);
  else
    sql_print_error(ER(ER_GOT_SIGNAL),my_progname,sig); /* purecov: inspected */

#if defined(HAVE_SMEM) && defined(__WIN__)
  /*
   Send event to smem_event_connect_request for aborting
   */
  if (!SetEvent(smem_event_connect_request))
  {
	  DBUG_PRINT("error",
		("Got error: %ld from SetEvent of smem_event_connect_request",
		 GetLastError()));
  }
#endif

#if defined(__NETWARE__) || (defined(USE_ONE_SIGNAL_HAND) && !defined(__WIN__) && !defined(OS2))
  my_thread_init();				// If this is a new thread
#endif
  close_connections();
  if (sig != MYSQL_KILL_SIGNAL &&
#ifdef __WIN__
      sig != SIGINT &&				/* Bug#18235 */
#endif
      sig != 0)
    unireg_abort(1);				/* purecov: inspected */
  else
    unireg_end();

#ifdef __NETWARE__
  if (!event_flag)
    pthread_join(select_thread, NULL);		// wait for main thread
#endif /* __NETWARE__ */

#if defined(__NETWARE__) || (defined(USE_ONE_SIGNAL_HAND) && !defined(__WIN__) && !defined(OS2))
  my_thread_end();
#endif

  pthread_exit(0);				/* purecov: deadcode */

#endif /* EMBEDDED_LIBRARY */
  RETURN_FROM_KILL_SERVER;
}


#if defined(USE_ONE_SIGNAL_HAND) || (defined(__NETWARE__) && defined(SIGNALS_DONT_BREAK_READ))
pthread_handler_t kill_server_thread(void *arg __attribute__((unused)))
{
  my_thread_init();				// Initialize new thread
  kill_server(0);
  my_thread_end();				// Normally never reached
  return 0;
}
#endif

extern "C" sig_handler print_signal_warning(int sig)
{
  if (!DBUG_IN_USE)
  {
    if (global_system_variables.log_warnings)
      sql_print_warning("Got signal %d from thread %ld",
                        sig, my_thread_id());
  }
#ifdef DONT_REMEMBER_SIGNAL
  my_sigset(sig,print_signal_warning);		/* int. thread system calls */
#endif
#if !defined(__WIN__) && !defined(OS2) && !defined(__NETWARE__)
  if (sig == SIGALRM)
    alarm(2);					/* reschedule alarm */
#endif
}

/*
  cleanup all memory and end program nicely

  SYNOPSIS
    unireg_end()

  NOTES
    This function never returns.

    If SIGNALS_DONT_BREAK_READ is defined, this function is called
    by the main thread. To get MySQL to shut down nicely in this case
    (Mac OS X) we have to call exit() instead if pthread_exit().
*/

#ifndef EMBEDDED_LIBRARY
void unireg_end(void)
{
  clean_up(1);
  my_thread_end();
#if defined(SIGNALS_DONT_BREAK_READ) && !defined(__NETWARE__)
  exit(0);
#else
  pthread_exit(0);				// Exit is in main thread
#endif
}

extern "C" void unireg_abort(int exit_code)
{
  DBUG_ENTER("unireg_abort");
  if (exit_code)
    sql_print_error("Aborting\n");
  clean_up(exit_code || !opt_bootstrap); /* purecov: inspected */
  DBUG_PRINT("quit",("done with cleanup in unireg_abort"));
  wait_for_signal_thread_to_end();
  clean_up_mutexes();
  my_end(opt_endinfo ? MY_CHECK_ERROR | MY_GIVE_INFO : 0);
  exit(exit_code); /* purecov: inspected */
}
#endif


void clean_up(bool print_message)
{
  DBUG_PRINT("exit",("clean_up"));
  if (cleanup_done++)
    return; /* purecov: inspected */

  mysql_log.cleanup();
  mysql_slow_log.cleanup();
  mysql_bin_log.cleanup();

#ifdef HAVE_REPLICATION
  if (use_slave_mask)
    bitmap_free(&slave_error_mask);
#endif
  my_tz_free();
  my_dbopt_free();
#ifndef NO_EMBEDDED_ACCESS_CHECKS
  acl_free(1);
  grant_free();
#endif
  query_cache_destroy();
  table_cache_free();
  hostname_cache_free();
  item_user_lock_free();
  lex_free();				/* Free some memory */
  set_var_free();
  free_charsets();
#ifdef HAVE_DLOPEN
  if (!opt_noacl)
    udf_free();
#endif
  (void) ha_panic(HA_PANIC_CLOSE);	/* close all tables and logs */
  if (tc_log)
    tc_log->close();
  xid_cache_free();
  delete_elements(&key_caches, (void (*)(const char*, gptr)) free_key_cache);
  multi_keycache_free();
  end_thr_alarm(1);			/* Free allocated memory */
#ifdef USE_RAID
  end_raid();
#endif
  my_free_open_file_info();
  my_free((char*) global_system_variables.date_format,
	  MYF(MY_ALLOW_ZERO_PTR));
  my_free((char*) global_system_variables.time_format,
	  MYF(MY_ALLOW_ZERO_PTR));
  my_free((char*) global_system_variables.datetime_format,
	  MYF(MY_ALLOW_ZERO_PTR));
  if (defaults_argv)
    free_defaults(defaults_argv);
  my_free(sys_init_connect.value, MYF(MY_ALLOW_ZERO_PTR));
  my_free(sys_init_slave.value, MYF(MY_ALLOW_ZERO_PTR));
  free_tmpdir(&mysql_tmpdir_list);
#ifdef HAVE_REPLICATION
  my_free(slave_load_tmpdir,MYF(MY_ALLOW_ZERO_PTR));
#endif
  x_free(opt_bin_logname);
  x_free(opt_relay_logname);
  bitmap_free(&temp_pool);
  free_max_user_conn();
#ifdef HAVE_REPLICATION
  end_slave_list();
  free_list(&replicate_do_db);
  free_list(&replicate_ignore_db);
  free_list(&binlog_do_db);
  free_list(&binlog_ignore_db);
  free_list(&replicate_rewrite_db);
#endif
#ifdef HAVE_OPENSSL
  if (ssl_acceptor_fd)
  {
    SSL_CTX_free(ssl_acceptor_fd->ssl_context);
    my_free((gptr) ssl_acceptor_fd, MYF(0));
  }
#endif /* HAVE_OPENSSL */
  vio_end();

#ifdef USE_REGEX
  my_regex_end();
#endif

  if (print_message && errmesg)
    sql_print_information(ER(ER_SHUTDOWN_COMPLETE),my_progname);
#if !defined(EMBEDDED_LIBRARY)
  if (!opt_bootstrap)
    (void) my_delete(pidfile_name,MYF(0));	// This may not always exist
#endif
  finish_client_errs();
  my_free((gptr) my_error_unregister(ER_ERROR_FIRST, ER_ERROR_LAST),
          MYF(MY_WME | MY_FAE | MY_ALLOW_ZERO_PTR));
  DBUG_PRINT("quit", ("Error messages freed"));
  /* Tell main we are ready */
  (void) pthread_mutex_lock(&LOCK_thread_count);
  DBUG_PRINT("quit", ("got thread count lock"));
  ready_to_exit=1;
  /* do the broadcast inside the lock to ensure that my_end() is not called */
  (void) pthread_cond_broadcast(&COND_thread_count);
  (void) pthread_mutex_unlock(&LOCK_thread_count);
  /*
    The following lines may never be executed as the main thread may have
    killed us
  */
  DBUG_PRINT("quit", ("done with cleanup"));
} /* clean_up */


/*
  This is mainly needed when running with purify, but it's still nice to
  know that all child threads have died when mysqld exits
*/

static void wait_for_signal_thread_to_end()
{
#ifndef __NETWARE__
  uint i;
  /*
    Wait up to 10 seconds for signal thread to die. We use this mainly to
    avoid getting warnings that my_thread_end has not been called
  */
  for (i= 0 ; i < 100 && signal_thread_in_use; i++)
  {
    if (pthread_kill(signal_thread, MYSQL_KILL_SIGNAL))
      break;
    my_sleep(100);				// Give it time to die
  }
#endif
}


static void clean_up_mutexes()
{
  (void) pthread_mutex_destroy(&LOCK_mysql_create_db);
  (void) pthread_mutex_destroy(&LOCK_Acl);
  (void) rwlock_destroy(&LOCK_grant);
  (void) pthread_mutex_destroy(&LOCK_open);
  (void) pthread_mutex_destroy(&LOCK_thread_count);
  (void) pthread_mutex_destroy(&LOCK_mapped_file);
  (void) pthread_mutex_destroy(&LOCK_status);
  (void) pthread_mutex_destroy(&LOCK_error_log);
  (void) pthread_mutex_destroy(&LOCK_delayed_insert);
  (void) pthread_mutex_destroy(&LOCK_delayed_status);
  (void) pthread_mutex_destroy(&LOCK_delayed_create);
  (void) pthread_mutex_destroy(&LOCK_manager);
  (void) pthread_mutex_destroy(&LOCK_crypt);
  (void) pthread_mutex_destroy(&LOCK_bytes_sent);
  (void) pthread_mutex_destroy(&LOCK_bytes_received);
  (void) pthread_mutex_destroy(&LOCK_user_conn);
#ifdef HAVE_OPENSSL
  (void) pthread_mutex_destroy(&LOCK_des_key_file);
#ifndef HAVE_YASSL
  for (int i= 0; i < CRYPTO_num_locks(); ++i)
    (void) rwlock_destroy(&openssl_stdlocks[i].lock);
  OPENSSL_free(openssl_stdlocks);
#endif
#endif
#ifdef HAVE_REPLICATION
  (void) pthread_mutex_destroy(&LOCK_rpl_status);
  (void) pthread_cond_destroy(&COND_rpl_status);
#endif
  (void) pthread_mutex_destroy(&LOCK_active_mi);
  (void) rwlock_destroy(&LOCK_sys_init_connect);
  (void) rwlock_destroy(&LOCK_sys_init_slave);
  (void) pthread_mutex_destroy(&LOCK_global_system_variables);
  (void) pthread_mutex_destroy(&LOCK_global_read_lock);
  (void) pthread_mutex_destroy(&LOCK_uuid_generator);
  (void) pthread_mutex_destroy(&LOCK_prepared_stmt_count);
  (void) pthread_cond_destroy(&COND_thread_count);
  (void) pthread_cond_destroy(&COND_refresh);
  (void) pthread_cond_destroy(&COND_global_read_lock);
  (void) pthread_cond_destroy(&COND_thread_cache);
  (void) pthread_cond_destroy(&COND_flush_thread_cache);
  (void) pthread_cond_destroy(&COND_manager);
}

/****************************************************************************
** Init IP and UNIX socket
****************************************************************************/

static void set_ports()
{
  char	*env;
  if (!mysqld_port && !opt_disable_networking)
  {					// Get port if not from commandline
    struct  servent *serv_ptr;
    mysqld_port= MYSQL_PORT;
    if ((serv_ptr= getservbyname("mysql", "tcp")))
      mysqld_port= ntohs((u_short) serv_ptr->s_port); /* purecov: inspected */
    if ((env = getenv("MYSQL_TCP_PORT")))
      mysqld_port= (uint) atoi(env);		/* purecov: inspected */
  }
  if (!mysqld_unix_port)
  {
#ifdef __WIN__
    mysqld_unix_port= (char*) MYSQL_NAMEDPIPE;
#else
    mysqld_unix_port= (char*) MYSQL_UNIX_ADDR;
#endif
    if ((env = getenv("MYSQL_UNIX_PORT")))
      mysqld_unix_port= env;			/* purecov: inspected */
  }
}

#ifndef EMBEDDED_LIBRARY
/* Change to run as another user if started with --user */

static struct passwd *check_user(const char *user)
{
#if !defined(__WIN__) && !defined(OS2) && !defined(__NETWARE__)
  struct passwd *user_info;
  uid_t user_id= geteuid();

  // Don't bother if we aren't superuser
  if (user_id)
  {
    if (user)
    {
      // Don't give a warning, if real user is same as given with --user
      user_info= getpwnam(user);
      if ((!user_info || user_id != user_info->pw_uid) &&
	  global_system_variables.log_warnings)
        sql_print_warning(
                    "One can only use the --user switch if running as root\n");
    }
    return NULL;
  }
  if (!user)
  {
    if (!opt_bootstrap)
    {
      sql_print_error("Fatal error: Please read \"Security\" section of the manual to find out how to run mysqld as root!\n");
      unireg_abort(1);
    }
    return NULL;
  }
  if (!strcmp(user,"root"))
    return NULL;                        // Avoid problem with dynamic libraries

  if (!(user_info= getpwnam(user)))
  {
    // Allow a numeric uid to be used
    const char *pos;
    for (pos= user; my_isdigit(mysqld_charset,*pos); pos++) ;
    if (*pos)                                   // Not numeric id
      goto err;
    if (!(user_info= getpwuid(atoi(user))))
      goto err;
    else
      return user_info;
  }
  else
    return user_info;

err:
  sql_print_error("Fatal error: Can't change to run as user '%s' ;  Please check that the user exists!\n",user);
  unireg_abort(1);
#endif
  return NULL;
}

static void set_user(const char *user, struct passwd *user_info)
{
#if !defined(__WIN__) && !defined(OS2) && !defined(__NETWARE__)
  DBUG_ASSERT(user_info != 0);
#ifdef HAVE_INITGROUPS
  /*
    We can get a SIGSEGV when calling initgroups() on some systems when NSS
    is configured to use LDAP and the server is statically linked.  We set
    calling_initgroups as a flag to the SIGSEGV handler that is then used to
    output a specific message to help the user resolve this problem.
  */
  calling_initgroups= TRUE;
  initgroups((char*) user, user_info->pw_gid);
  calling_initgroups= FALSE;
#endif
  if (setgid(user_info->pw_gid) == -1)
  {
    sql_perror("setgid");
    unireg_abort(1);
  }
  if (setuid(user_info->pw_uid) == -1)
  {
    sql_perror("setuid");
    unireg_abort(1);
  }
#endif
}


static void set_effective_user(struct passwd *user_info)
{
#if !defined(__WIN__) && !defined(OS2) && !defined(__NETWARE__)
  DBUG_ASSERT(user_info != 0);
  if (setregid((gid_t)-1, user_info->pw_gid) == -1)
  {
    sql_perror("setregid");
    unireg_abort(1);
  }
  if (setreuid((uid_t)-1, user_info->pw_uid) == -1)
  {
    sql_perror("setreuid");
    unireg_abort(1);
  }
#endif
}


/* Change root user if started with  --chroot */

static void set_root(const char *path)
{
#if !defined(__WIN__) && !defined(__EMX__) && !defined(OS2) && !defined(__NETWARE__)
  if (chroot(path) == -1)
  {
    sql_perror("chroot");
    unireg_abort(1);
  }
  my_setwd("/", MYF(0));
#endif
}

static void network_init(void)
{
  struct sockaddr_in	IPaddr;
#ifdef HAVE_SYS_UN_H
  struct sockaddr_un	UNIXaddr;
#endif
  int	arg=1;
  int   ret;
  uint  waited;
  uint  this_wait;
  uint  retry;
  DBUG_ENTER("network_init");
  LINT_INIT(ret);

  set_ports();

  if (mysqld_port != 0 && !opt_disable_networking && !opt_bootstrap)
  {
    DBUG_PRINT("general",("IP Socket is %d",mysqld_port));
    ip_sock = socket(AF_INET, SOCK_STREAM, 0);
    if (ip_sock == INVALID_SOCKET)
    {
      DBUG_PRINT("error",("Got error: %d from socket()",socket_errno));
      sql_perror(ER(ER_IPSOCK_ERROR));		/* purecov: tested */
      unireg_abort(1);				/* purecov: tested */
    }
    bzero((char*) &IPaddr, sizeof(IPaddr));
    IPaddr.sin_family = AF_INET;
    IPaddr.sin_addr.s_addr = my_bind_addr;
    IPaddr.sin_port = (unsigned short) htons((unsigned short) mysqld_port);

#ifndef __WIN__
    /*
      We should not use SO_REUSEADDR on windows as this would enable a
      user to open two mysqld servers with the same TCP/IP port.
    */
    (void) setsockopt(ip_sock,SOL_SOCKET,SO_REUSEADDR,(char*)&arg,sizeof(arg));
#endif /* __WIN__ */
    /*
      Sometimes the port is not released fast enough when stopping and
      restarting the server. This happens quite often with the test suite
      on busy Linux systems. Retry to bind the address at these intervals:
      Sleep intervals: 1, 2, 4,  6,  9, 13, 17, 22, ...
      Retry at second: 1, 3, 7, 13, 22, 35, 52, 74, ...
      Limit the sequence by mysqld_port_timeout (set --port-open-timeout=#).
    */
    for (waited= 0, retry= 1; ; retry++, waited+= this_wait)
    {
      if (((ret= bind(ip_sock, my_reinterpret_cast(struct sockaddr *) (&IPaddr),
                      sizeof(IPaddr))) >= 0) ||
          (socket_errno != SOCKET_EADDRINUSE) ||
          (waited >= mysqld_port_timeout))
        break;
      sql_print_information("Retrying bind on TCP/IP port %u", mysqld_port);
      this_wait= retry * retry / 3 + 1;
      sleep(this_wait);
    }
    if (ret < 0)
    {
      DBUG_PRINT("error",("Got error: %d from bind",socket_errno));
      sql_perror("Can't start server: Bind on TCP/IP port");
      sql_print_error("Do you already have another mysqld server running on port: %d ?",mysqld_port);
      unireg_abort(1);
    }
    if (listen(ip_sock,(int) back_log) < 0)
    {
      sql_perror("Can't start server: listen() on TCP/IP port");
      sql_print_error("listen() on TCP/IP failed with error %d",
		      socket_errno);
      unireg_abort(1);
    }
  }

#ifdef __NT__
  /* create named pipe */
  if (Service.IsNT() && mysqld_unix_port[0] && !opt_bootstrap &&
      opt_enable_named_pipe)
  {

    pipe_name[sizeof(pipe_name)-1]= 0;		/* Safety if too long string */
    strxnmov(pipe_name, sizeof(pipe_name)-1, "\\\\.\\pipe\\",
	     mysqld_unix_port, NullS);
    bzero((char*) &saPipeSecurity, sizeof(saPipeSecurity));
    bzero((char*) &sdPipeDescriptor, sizeof(sdPipeDescriptor));
    if (!InitializeSecurityDescriptor(&sdPipeDescriptor,
				      SECURITY_DESCRIPTOR_REVISION))
    {
      sql_perror("Can't start server : Initialize security descriptor");
      unireg_abort(1);
    }
    if (!SetSecurityDescriptorDacl(&sdPipeDescriptor, TRUE, NULL, FALSE))
    {
      sql_perror("Can't start server : Set security descriptor");
      unireg_abort(1);
    }
    saPipeSecurity.nLength = sizeof(SECURITY_ATTRIBUTES);
    saPipeSecurity.lpSecurityDescriptor = &sdPipeDescriptor;
    saPipeSecurity.bInheritHandle = FALSE;
    if ((hPipe= CreateNamedPipe(pipe_name,
				PIPE_ACCESS_DUPLEX,
				PIPE_TYPE_BYTE |
				PIPE_READMODE_BYTE |
				PIPE_WAIT,
				PIPE_UNLIMITED_INSTANCES,
				(int) global_system_variables.net_buffer_length,
				(int) global_system_variables.net_buffer_length,
				NMPWAIT_USE_DEFAULT_WAIT,
				&saPipeSecurity)) == INVALID_HANDLE_VALUE)
      {
	LPVOID lpMsgBuf;
	int error=GetLastError();
	FormatMessage(FORMAT_MESSAGE_ALLOCATE_BUFFER |
		      FORMAT_MESSAGE_FROM_SYSTEM,
		      NULL, error, MAKELANGID(LANG_NEUTRAL, SUBLANG_DEFAULT),
		      (LPTSTR) &lpMsgBuf, 0, NULL );
	MessageBox(NULL, (LPTSTR) lpMsgBuf, "Error from CreateNamedPipe",
		    MB_OK|MB_ICONINFORMATION);
	LocalFree(lpMsgBuf);
	unireg_abort(1);
      }
  }
#endif

#if defined(HAVE_SYS_UN_H)
  /*
  ** Create the UNIX socket
  */
  if (mysqld_unix_port[0] && !opt_bootstrap)
  {
    DBUG_PRINT("general",("UNIX Socket is %s",mysqld_unix_port));

    if (strlen(mysqld_unix_port) > (sizeof(UNIXaddr.sun_path) - 1))
    {
      sql_print_error("The socket file path is too long (> %u): %s",
                      (uint) sizeof(UNIXaddr.sun_path) - 1, mysqld_unix_port);
      unireg_abort(1);
    }
    if ((unix_sock= socket(AF_UNIX, SOCK_STREAM, 0)) < 0)
    {
      sql_perror("Can't start server : UNIX Socket "); /* purecov: inspected */
      unireg_abort(1);				/* purecov: inspected */
    }
    bzero((char*) &UNIXaddr, sizeof(UNIXaddr));
    UNIXaddr.sun_family = AF_UNIX;
    strmov(UNIXaddr.sun_path, mysqld_unix_port);
    (void) unlink(mysqld_unix_port);
    (void) setsockopt(unix_sock,SOL_SOCKET,SO_REUSEADDR,(char*)&arg,
		      sizeof(arg));
    umask(0);
    if (bind(unix_sock, my_reinterpret_cast(struct sockaddr *) (&UNIXaddr),
	     sizeof(UNIXaddr)) < 0)
    {
      sql_perror("Can't start server : Bind on unix socket"); /* purecov: tested */
      sql_print_error("Do you already have another mysqld server running on socket: %s ?",mysqld_unix_port);
      unireg_abort(1);					/* purecov: tested */
    }
    umask(((~my_umask) & 0666));
#if defined(S_IFSOCK) && defined(SECURE_SOCKETS)
    (void) chmod(mysqld_unix_port,S_IFSOCK);	/* Fix solaris 2.6 bug */
#endif
    if (listen(unix_sock,(int) back_log) < 0)
      sql_print_warning("listen() on Unix socket failed with error %d",
		      socket_errno);
  }
#endif
  DBUG_PRINT("info",("server started"));
  DBUG_VOID_RETURN;
}

#endif /*!EMBEDDED_LIBRARY*/

void MYSQLerror(const char *s)
{
  THD *thd=current_thd;
  char *yytext= (char*) thd->lex->tok_start;
  /* "parse error" changed into "syntax error" between bison 1.75 and 1.875 */
  if (strcmp(s,"parse error") == 0 || strcmp(s,"syntax error") == 0)
    s=ER(ER_SYNTAX_ERROR);
  my_printf_error(ER_PARSE_ERROR,  ER(ER_PARSE_ERROR), MYF(0), s,
                  (yytext ? (char*) yytext : ""),
                  thd->lex->yylineno);
}


#ifndef EMBEDDED_LIBRARY
/*
  Close a connection

  SYNOPSIS
    close_connection()
    thd		Thread handle
    errcode	Error code to print to console
    lock	1 if we have have to lock LOCK_thread_count

  NOTES
    For the connection that is doing shutdown, this is called twice
*/

void close_connection(THD *thd, uint errcode, bool lock)
{
  st_vio *vio;
  DBUG_ENTER("close_connection");
  DBUG_PRINT("enter",("fd: %s  error: '%s'",
		      thd->net.vio ? vio_description(thd->net.vio) :
		      "(not connected)",
		      errcode ? ER(errcode) : ""));
  if (lock)
    (void) pthread_mutex_lock(&LOCK_thread_count);
  thd->killed= THD::KILL_CONNECTION;
  if ((vio= thd->net.vio) != 0)
  {
    if (errcode)
      net_send_error(thd, errcode, ER(errcode)); /* purecov: inspected */
    vio_close(vio);			/* vio is freed in delete thd */
  }
  if (lock)
    (void) pthread_mutex_unlock(&LOCK_thread_count);
  DBUG_VOID_RETURN;
}
#endif /* EMBEDDED_LIBRARY */


	/* Called when a thread is aborted */
	/* ARGSUSED */

extern "C" sig_handler end_thread_signal(int sig __attribute__((unused)))
{
  THD *thd=current_thd;
  DBUG_ENTER("end_thread_signal");
  if (thd && ! thd->bootstrap)
  {
    statistic_increment(killed_threads, &LOCK_status);
    end_thread(thd,0);
  }
  DBUG_VOID_RETURN;				/* purecov: deadcode */
}


void end_thread(THD *thd, bool put_in_cache)
{
  DBUG_ENTER("end_thread");
  thd->cleanup();
  (void) pthread_mutex_lock(&LOCK_thread_count);
  thread_count--;
  delete thd;

  if (put_in_cache && cached_thread_count < thread_cache_size &&
      ! abort_loop && !kill_cached_threads)
  {
    /* Don't kill the thread, just put it in cache for reuse */
    DBUG_PRINT("info", ("Adding thread to cache"))
    cached_thread_count++;
    while (!abort_loop && ! wake_thread && ! kill_cached_threads)
      (void) pthread_cond_wait(&COND_thread_cache, &LOCK_thread_count);
    cached_thread_count--;
    if (kill_cached_threads)
      pthread_cond_signal(&COND_flush_thread_cache);
    if (wake_thread)
    {
      wake_thread--;
      thd=thread_cache.get();
      thd->real_id=pthread_self();
      thd->thread_stack= (char*) &thd;          // For store_globals
      (void) thd->store_globals();
      thd->thr_create_time= time(NULL);
      threads.append(thd);
      pthread_mutex_unlock(&LOCK_thread_count);
      DBUG_VOID_RETURN;
    }
  }

  /* Tell main we are ready */
  (void) pthread_mutex_unlock(&LOCK_thread_count);
  /* It's safe to broadcast outside a lock (COND... is not deleted here) */
  DBUG_PRINT("signal", ("Broadcasting COND_thread_count"));
  (void) pthread_cond_broadcast(&COND_thread_count);
#ifdef ONE_THREAD
  if (!(test_flags & TEST_NO_THREADS))	// For debugging under Linux
#endif
  {
    my_thread_end();
    pthread_exit(0);
  }
  DBUG_VOID_RETURN;
}


void flush_thread_cache()
{
  (void) pthread_mutex_lock(&LOCK_thread_count);
  kill_cached_threads++;
  while (cached_thread_count)
  {
    pthread_cond_broadcast(&COND_thread_cache);
    pthread_cond_wait(&COND_flush_thread_cache,&LOCK_thread_count);
  }
  kill_cached_threads--;
  (void) pthread_mutex_unlock(&LOCK_thread_count);
}


/*
  Aborts a thread nicely. Commes here on SIGPIPE
  TODO: One should have to fix that thr_alarm know about this
  thread too.
*/

#ifdef THREAD_SPECIFIC_SIGPIPE
extern "C" sig_handler abort_thread(int sig __attribute__((unused)))
{
  THD *thd=current_thd;
  DBUG_ENTER("abort_thread");
  if (thd)
    thd->killed= THD::KILL_CONNECTION;
  DBUG_VOID_RETURN;
}
#endif

/******************************************************************************
  Setup a signal thread with handles all signals.
  Because Linux doesn't support schemas use a mutex to check that
  the signal thread is ready before continuing
******************************************************************************/

#if defined(__WIN__) || defined(OS2)
static void init_signals(void)
{
  int signals[] = {SIGINT,SIGILL,SIGFPE,SIGSEGV,SIGTERM,SIGABRT } ;
  for (uint i=0 ; i < sizeof(signals)/sizeof(int) ; i++)
    signal(signals[i], kill_server) ;
#if defined(__WIN__)
  signal(SIGBREAK,SIG_IGN);	//ignore SIGBREAK for NT
#else
  signal(SIGBREAK, kill_server);
#endif
}

static void start_signal_handler(void)
{
  // Save vm id of this process
  if (!opt_bootstrap)
    create_pid_file();
}

static void check_data_home(const char *path)
{}


#elif defined(__NETWARE__)

// down server event callback
void mysql_down_server_cb(void *, void *)
{
  event_flag= TRUE;
  kill_server(0);
}


// destroy callback resources
void mysql_cb_destroy(void *)
{
  UnRegisterEventNotification(eh);  // cleanup down event notification
  NX_UNWRAP_INTERFACE(ref);
  /* Deregister NSS volume deactivation event */
  NX_UNWRAP_INTERFACE(refneb);
  if (neb_consumer_id)
    UnRegisterConsumer(neb_consumer_id, NULL);
}


// initialize callbacks
void mysql_cb_init()
{
  // register for down server event
  void *handle = getnlmhandle();
  rtag_t rt= AllocateResourceTag(handle, "MySQL Down Server Callback",
                                 EventSignature);
  NX_WRAP_INTERFACE((void *)mysql_down_server_cb, 2, (void **)&ref);
  eh= RegisterForEventNotification(rt, EVENT_PRE_DOWN_SERVER,
                                   EVENT_PRIORITY_APPLICATION,
                                   NULL, ref, NULL);

  /*
    Register for volume deactivation event
    Wrap the callback function, as it is called by non-LibC thread
  */
  (void *) NX_WRAP_INTERFACE(neb_event_callback, 1, &refneb);
  registerwithneb();

  NXVmRegisterExitHandler(mysql_cb_destroy, NULL);  // clean-up
}


/* To get the name of the NetWare volume having MySQL data folder */

static void getvolumename()
{
  char *p;
  /*
    We assume that data path is already set.
    If not it won't come here. Terminate after volume name
  */
  if ((p= strchr(mysql_real_data_home, ':')))
    strmake(datavolname, mysql_real_data_home,
            (uint) (p - mysql_real_data_home));
}


/*
  Registering with NEB for NSS Volume Deactivation event
*/

static void registerwithneb()
{

  ConsumerRegistrationInfo reg_info;

  /* Clear NEB registration structure */
  bzero((char*) &reg_info, sizeof(struct ConsumerRegistrationInfo));

  /* Fill the NEB consumer information structure */
  reg_info.CRIVersion= 1;  	            // NEB version
  /* NEB Consumer name */
  reg_info.CRIConsumerName= (BYTE *) "MySQL Database Server";
  /* Event of interest */
  reg_info.CRIEventName= (BYTE *) "NSS.ChangeVolState.Enter";
  reg_info.CRIUserParameter= NULL;	    // Consumer Info
  reg_info.CRIEventFlags= 0;	            // Event flags
  /* Consumer NLM handle */
  reg_info.CRIOwnerID= (LoadDefinitionStructure *)getnlmhandle();
  reg_info.CRIConsumerESR= NULL;	    // No consumer ESR required
  reg_info.CRISecurityToken= 0;	            // No security token for the event
  reg_info.CRIConsumerFlags= 0;             // SMP_ENABLED_BIT;
  reg_info.CRIFilterName= 0;	            // No event filtering
  reg_info.CRIFilterDataLength= 0;          // No filtering data
  reg_info.CRIFilterData= 0;	            // No filtering data
  /* Callback function for the event */
  (void *)reg_info.CRIConsumerCallback= (void *) refneb;
  reg_info.CRIOrder= 0;	                    // Event callback order
  reg_info.CRIConsumerType= CHECK_CONSUMER; // Consumer type

  /* Register for the event with NEB */
  if (RegisterConsumer(&reg_info))
  {
    consoleprintf("Failed to register for NSS Volume Deactivation event \n");
    return;
  }
  /* This ID is required for deregistration */
  neb_consumer_id= reg_info.CRIConsumerID;

  /* Get MySQL data volume name, stored in global variable datavolname */
  getvolumename();

  /*
    Get the NSS volume ID of the MySQL Data volume.
    Volume ID is stored in a global variable
  */
  getvolumeID((BYTE*) datavolname);
}


/*
  Callback for NSS Volume Deactivation event
*/

ulong neb_event_callback(struct EventBlock *eblock)
{
  EventChangeVolStateEnter_s *voldata;
  extern bool nw_panic;

  voldata= (EventChangeVolStateEnter_s *)eblock->EBEventData;

  /* Deactivation of a volume */
  if ((voldata->oldState == zVOLSTATE_ACTIVE &&
       voldata->newState == zVOLSTATE_DEACTIVE ||
       voldata->newState == zVOLSTATE_MAINTENANCE))
  {
    /*
      Ensure that we bring down MySQL server only for MySQL data
      volume deactivation
    */
    if (!memcmp(&voldata->volID, &datavolid, sizeof(VolumeID_t)))
    {
      consoleprintf("MySQL data volume is deactivated, shutting down MySQL Server \n");
      event_flag= TRUE;
      nw_panic = TRUE;
      event_flag= TRUE;
      kill_server(0);
    }
  }
  return 0;
}


/*
  Function to get NSS volume ID of the MySQL data
*/

#define ADMIN_VOL_PATH					"_ADMIN:/Volumes/"

static void getvolumeID(BYTE *volumeName)
{
  char path[zMAX_FULL_NAME];
  Key_t rootKey= 0, fileKey= 0;
  QUAD getInfoMask;
  zInfo_s info;
  STATUS status;

  /* Get the root key */
  if ((status= zRootKey(0, &rootKey)) != zOK)
  {
    consoleprintf("\nGetNSSVolumeProperties - Failed to get root key, status: %d\n.", (int) status);
    goto exit;
  }

  /*
    Get the file key. This is the key to the volume object in the
    NSS admin volumes directory.
  */

  strxmov(path, (const char *) ADMIN_VOL_PATH, (const char *) volumeName,
          NullS);
  if ((status= zOpen(rootKey, zNSS_TASK, zNSPACE_LONG|zMODE_UTF8,
                     (BYTE *) path, zRR_READ_ACCESS, &fileKey)) != zOK)
  {
    consoleprintf("\nGetNSSVolumeProperties - Failed to get file, status: %d\n.", (int) status);
    goto exit;
  }

  getInfoMask= zGET_IDS | zGET_VOLUME_INFO ;
  if ((status= zGetInfo(fileKey, getInfoMask, sizeof(info),
                        zINFO_VERSION_A, &info)) != zOK)
  {
    consoleprintf("\nGetNSSVolumeProperties - Failed in zGetInfo, status: %d\n.", (int) status);
    goto exit;
  }

  /* Copy the data to global variable */
  datavolid.timeLow= info.vol.volumeID.timeLow;
  datavolid.timeMid= info.vol.volumeID.timeMid;
  datavolid.timeHighAndVersion= info.vol.volumeID.timeHighAndVersion;
  datavolid.clockSeqHighAndReserved= info.vol.volumeID.clockSeqHighAndReserved;
  datavolid.clockSeqLow= info.vol.volumeID.clockSeqLow;
  /* This is guranteed to be 6-byte length (but sizeof() would be better) */
  memcpy(datavolid.node, info.vol.volumeID.node, (unsigned int) 6);

exit:
  if (rootKey)
    zClose(rootKey);
  if (fileKey)
    zClose(fileKey);
}


static void init_signals(void)
{
  int signals[] = {SIGINT,SIGILL,SIGFPE,SIGSEGV,SIGTERM,SIGABRT};

  for (uint i=0 ; i < sizeof(signals)/sizeof(int) ; i++)
    signal(signals[i], kill_server);
  mysql_cb_init();  // initialize callbacks

}

static void start_signal_handler(void)
{
  // Save vm id of this process
  if (!opt_bootstrap)
    create_pid_file();
  // no signal handler
}


/*
  Warn if the data is on a Traditional volume

  NOTE
    Already done by mysqld_safe
*/

static void check_data_home(const char *path)
{
}

#elif defined(__EMX__)
static void sig_reload(int signo)
{
 // Flush everything
  bool not_used;
  reload_acl_and_cache((THD*) 0,REFRESH_LOG, (TABLE_LIST*) 0, &not_used);
  signal(signo, SIG_ACK);
}

static void sig_kill(int signo)
{
  if (!kill_in_progress)
  {
    abort_loop=1;				// mark abort for threads
    kill_server((void*) signo);
  }
  signal(signo, SIG_ACK);
}

static void init_signals(void)
{
  signal(SIGQUIT, sig_kill);
  signal(SIGKILL, sig_kill);
  signal(SIGTERM, sig_kill);
  signal(SIGINT,  sig_kill);
  signal(SIGHUP,  sig_reload);	// Flush everything
  signal(SIGALRM, SIG_IGN);
  signal(SIGBREAK,SIG_IGN);
  signal_thread = pthread_self();
}

static void start_signal_handler(void)
{}

static void check_data_home(const char *path)
{}

#else /* if ! __WIN__ && ! __EMX__ */

#ifdef HAVE_LINUXTHREADS
#define UNSAFE_DEFAULT_LINUX_THREADS 200
#endif

extern "C" sig_handler handle_segfault(int sig)
{
  THD *thd=current_thd;
  /*
    Strictly speaking, one needs a mutex here
    but since we have got SIGSEGV already, things are a mess
    so not having the mutex is not as bad as possibly using a buggy
    mutex - so we keep things simple
  */
  if (segfaulted)
  {
    fprintf(stderr, "Fatal signal %d while backtracing\n", sig);
    exit(1);
  }

  segfaulted = 1;
  fprintf(stderr,"\
mysqld got signal %d;\n\
This could be because you hit a bug. It is also possible that this binary\n\
or one of the libraries it was linked against is corrupt, improperly built,\n\
or misconfigured. This error can also be caused by malfunctioning hardware.\n",
	  sig);
  fprintf(stderr, "\
We will try our best to scrape up some info that will hopefully help diagnose\n\
the problem, but since we have already crashed, something is definitely wrong\n\
and this may fail.\n\n");
  fprintf(stderr, "key_buffer_size=%lu\n",
          (ulong) dflt_key_cache->key_cache_mem_size);
  fprintf(stderr, "read_buffer_size=%ld\n", (long) global_system_variables.read_buff_size);
  fprintf(stderr, "max_used_connections=%lu\n", max_used_connections);
  fprintf(stderr, "max_connections=%lu\n", max_connections);
  fprintf(stderr, "threads_connected=%u\n", thread_count);
  fprintf(stderr, "It is possible that mysqld could use up to \n\
key_buffer_size + (read_buffer_size + sort_buffer_size)*max_connections = %lu K\n\
bytes of memory\n", ((ulong) dflt_key_cache->key_cache_mem_size +
		     (global_system_variables.read_buff_size +
		      global_system_variables.sortbuff_size) *
		     max_connections)/ 1024);
  fprintf(stderr, "Hope that's ok; if not, decrease some variables in the equation.\n\n");

#if defined(HAVE_LINUXTHREADS)
  if (sizeof(char*) == 4 && thread_count > UNSAFE_DEFAULT_LINUX_THREADS)
  {
    fprintf(stderr, "\
You seem to be running 32-bit Linux and have %d concurrent connections.\n\
If you have not changed STACK_SIZE in LinuxThreads and built the binary \n\
yourself, LinuxThreads is quite likely to steal a part of the global heap for\n\
the thread stack. Please read http://www.mysql.com/doc/en/Linux.html\n\n",
	    thread_count);
  }
#endif /* HAVE_LINUXTHREADS */

#ifdef HAVE_STACKTRACE
  if (!(test_flags & TEST_NO_STACKTRACE))
  {
    fprintf(stderr,"thd=%p\n",thd);
    print_stacktrace(thd ? (gptr) thd->thread_stack : (gptr) 0,
		     thread_stack);
  }
  if (thd)
  {
    fprintf(stderr, "Trying to get some variables.\n\
Some pointers may be invalid and cause the dump to abort...\n");
    safe_print_str("thd->query", thd->query, 1024);
    fprintf(stderr, "thd->thread_id=%lu\n", (ulong) thd->thread_id);
  }
  fprintf(stderr, "\
The manual page at http://www.mysql.com/doc/en/Crashing.html contains\n\
information that should help you find out what is causing the crash.\n");
  fflush(stderr);
#endif /* HAVE_STACKTRACE */

#ifdef HAVE_INITGROUPS
  if (calling_initgroups)
    fprintf(stderr, "\n\
This crash occured while the server was calling initgroups(). This is\n\
often due to the use of a mysqld that is statically linked against glibc\n\
and configured to use LDAP in /etc/nsswitch.conf. You will need to either\n\
upgrade to a version of glibc that does not have this problem (2.3.4 or\n\
later when used with nscd), disable LDAP in your nsswitch.conf, or use a\n\
mysqld that is not statically linked.\n");
#endif

  if (locked_in_memory)
  {
    fprintf(stderr, "\n\
The \"--memlock\" argument, which was enabled, uses system calls that are\n\
unreliable and unstable on some operating systems and operating-system\n\
versions (notably, some versions of Linux).  This crash could be due to use\n\
of those buggy OS calls.  You should consider whether you really need the\n\
\"--memlock\" parameter and/or consult the OS distributer about \"mlockall\"\n\
bugs.\n");
  }

  if (test_flags & TEST_CORE_ON_SIGNAL)
  {
    fprintf(stderr, "Writing a core file\n");
    fflush(stderr);
    write_core(sig);
  }
  exit(1);
}

#ifndef SA_RESETHAND
#define SA_RESETHAND 0
#endif
#ifndef SA_NODEFER
#define SA_NODEFER 0
#endif

static void init_signals(void)
{
  sigset_t set;
  struct sigaction sa;
  DBUG_ENTER("init_signals");

  if (test_flags & TEST_SIGINT)
    my_sigset(THR_KILL_SIGNAL,end_thread_signal);
  my_sigset(THR_SERVER_ALARM,print_signal_warning); // Should never be called!

  if (!(test_flags & TEST_NO_STACKTRACE) || (test_flags & TEST_CORE_ON_SIGNAL))
  {
    sa.sa_flags = SA_RESETHAND | SA_NODEFER;
    sigemptyset(&sa.sa_mask);
    sigprocmask(SIG_SETMASK,&sa.sa_mask,NULL);

    init_stacktrace();
#if defined(__amiga__)
    sa.sa_handler=(void(*)())handle_segfault;
#else
    sa.sa_handler=handle_segfault;
#endif
    sigaction(SIGSEGV, &sa, NULL);
    sigaction(SIGABRT, &sa, NULL);
#ifdef SIGBUS
    sigaction(SIGBUS, &sa, NULL);
#endif
    sigaction(SIGILL, &sa, NULL);
    sigaction(SIGFPE, &sa, NULL);
  }

#ifdef HAVE_GETRLIMIT
  if (test_flags & TEST_CORE_ON_SIGNAL)
  {
    /* Change limits so that we will get a core file */
    STRUCT_RLIMIT rl;
    rl.rlim_cur = rl.rlim_max = RLIM_INFINITY;
    if (setrlimit(RLIMIT_CORE, &rl) && global_system_variables.log_warnings)
      sql_print_warning("setrlimit could not change the size of core files to 'infinity';  We may not be able to generate a core file on signals");
  }
#endif
  (void) sigemptyset(&set);
  my_sigset(SIGPIPE,SIG_IGN);
  sigaddset(&set,SIGPIPE);
  sigaddset(&set,SIGINT);
#ifndef IGNORE_SIGHUP_SIGQUIT
  sigaddset(&set,SIGQUIT);
  sigaddset(&set,SIGHUP);
#endif
  sigaddset(&set,SIGTERM);

  /* Fix signals if blocked by parents (can happen on Mac OS X) */
  sigemptyset(&sa.sa_mask);
  sa.sa_flags = 0;
  sa.sa_handler = print_signal_warning;
  sigaction(SIGTERM, &sa, (struct sigaction*) 0);
  sa.sa_flags = 0;
  sa.sa_handler = print_signal_warning;
  sigaction(SIGHUP, &sa, (struct sigaction*) 0);
#ifdef SIGTSTP
  sigaddset(&set,SIGTSTP);
#endif
  sigaddset(&set,THR_SERVER_ALARM);
  if (test_flags & TEST_SIGINT)
    sigdelset(&set,THR_KILL_SIGNAL);		// May be SIGINT
  sigdelset(&set,THR_CLIENT_ALARM);		// For alarms
  sigprocmask(SIG_SETMASK,&set,NULL);
  pthread_sigmask(SIG_SETMASK,&set,NULL);
  DBUG_VOID_RETURN;
}


#ifndef EMBEDDED_LIBRARY
static void start_signal_handler(void)
{
  int error;
  pthread_attr_t thr_attr;
  DBUG_ENTER("start_signal_handler");

  (void) pthread_attr_init(&thr_attr);
#if !defined(HAVE_DEC_3_2_THREADS)
  pthread_attr_setscope(&thr_attr,PTHREAD_SCOPE_SYSTEM);
  (void) pthread_attr_setdetachstate(&thr_attr,PTHREAD_CREATE_DETACHED);
  if (!(opt_specialflag & SPECIAL_NO_PRIOR))
    my_pthread_attr_setprio(&thr_attr,INTERRUPT_PRIOR);
#if defined(__ia64__) || defined(__ia64)
  /*
    Peculiar things with ia64 platforms - it seems we only have half the
    stack size in reality, so we have to double it here
  */
  pthread_attr_setstacksize(&thr_attr,thread_stack*2);
#else
  pthread_attr_setstacksize(&thr_attr,thread_stack);
#endif
#endif

  (void) pthread_mutex_lock(&LOCK_thread_count);
  if ((error=pthread_create(&signal_thread,&thr_attr,signal_hand,0)))
  {
    sql_print_error("Can't create interrupt-thread (error %d, errno: %d)",
		    error,errno);
    exit(1);
  }
  (void) pthread_cond_wait(&COND_thread_count,&LOCK_thread_count);
  pthread_mutex_unlock(&LOCK_thread_count);

  (void) pthread_attr_destroy(&thr_attr);
  DBUG_VOID_RETURN;
}


/* This threads handles all signals and alarms */

/* ARGSUSED */
pthread_handler_t signal_hand(void *arg __attribute__((unused)))
{
  sigset_t set;
  int sig;
  my_thread_init();				// Init new thread
  DBUG_ENTER("signal_hand");
  signal_thread_in_use= 1;

  /*
    Setup alarm handler
    This should actually be '+ max_number_of_slaves' instead of +10,
    but the +10 should be quite safe.
  */
  init_thr_alarm(max_connections +
		 global_system_variables.max_insert_delayed_threads + 10);
#if SIGINT != THR_KILL_SIGNAL
  if (test_flags & TEST_SIGINT)
  {
    (void) sigemptyset(&set);			// Setup up SIGINT for debug
    (void) sigaddset(&set,SIGINT);		// For debugging
    (void) pthread_sigmask(SIG_UNBLOCK,&set,NULL);
  }
#endif
  (void) sigemptyset(&set);			// Setup up SIGINT for debug
#ifdef USE_ONE_SIGNAL_HAND
  (void) sigaddset(&set,THR_SERVER_ALARM);	// For alarms
#endif
#ifndef IGNORE_SIGHUP_SIGQUIT
  (void) sigaddset(&set,SIGQUIT);
#if THR_CLIENT_ALARM != SIGHUP
  (void) sigaddset(&set,SIGHUP);
#endif
#endif
  (void) sigaddset(&set,SIGTERM);
  (void) sigaddset(&set,SIGTSTP);

  /* Save pid to this process (or thread on Linux) */
  if (!opt_bootstrap)
    create_pid_file();

#ifdef HAVE_STACK_TRACE_ON_SEGV
  if (opt_do_pstack)
  {
    sprintf(pstack_file_name,"mysqld-%lu-%%d-%%d.backtrace", (ulong)getpid());
    pstack_install_segv_action(pstack_file_name);
  }
#endif /* HAVE_STACK_TRACE_ON_SEGV */

  /*
    signal to start_signal_handler that we are ready
    This works by waiting for start_signal_handler to free mutex,
    after which we signal it that we are ready.
    At this pointer there is no other threads running, so there
    should not be any other pthread_cond_signal() calls.
  */
  (void) pthread_mutex_lock(&LOCK_thread_count);
  (void) pthread_mutex_unlock(&LOCK_thread_count);
  (void) pthread_cond_broadcast(&COND_thread_count);

  (void) pthread_sigmask(SIG_BLOCK,&set,NULL);
  for (;;)
  {
    int error;					// Used when debugging
    if (shutdown_in_progress && !abort_loop)
    {
      sig= SIGTERM;
      error=0;
    }
    else
      while ((error=my_sigwait(&set,&sig)) == EINTR) ;
    if (cleanup_done)
    {
      DBUG_PRINT("quit",("signal_handler: calling my_thread_end()"));
      my_thread_end();
      signal_thread_in_use= 0;
      pthread_exit(0);				// Safety
    }
    switch (sig) {
    case SIGTERM:
    case SIGQUIT:
    case SIGKILL:
#ifdef EXTRA_DEBUG
      sql_print_information("Got signal %d to shutdown mysqld",sig);
#endif
      DBUG_PRINT("info",("Got signal: %d  abort_loop: %d",sig,abort_loop));
      if (!abort_loop)
      {
	abort_loop=1;				// mark abort for threads
#ifdef USE_ONE_SIGNAL_HAND
	pthread_t tmp;
	if (!(opt_specialflag & SPECIAL_NO_PRIOR))
	  my_pthread_attr_setprio(&connection_attrib,INTERRUPT_PRIOR);
	if (pthread_create(&tmp,&connection_attrib, kill_server_thread,
			   (void*) &sig))
	  sql_print_error("Can't create thread to kill server");
#else
	kill_server((void*) sig);	// MIT THREAD has a alarm thread
#endif
      }
      break;
    case SIGHUP:
      if (!abort_loop)
      {
        bool not_used;
	mysql_print_status();		// Print some debug info
	reload_acl_and_cache((THD*) 0,
			     (REFRESH_LOG | REFRESH_TABLES | REFRESH_FAST |
			      REFRESH_GRANT |
			      REFRESH_THREADS | REFRESH_HOSTS),
			     (TABLE_LIST*) 0, &not_used); // Flush logs
      }
      break;
#ifdef USE_ONE_SIGNAL_HAND
    case THR_SERVER_ALARM:
      process_alarm(sig);			// Trigger alarms.
      break;
#endif
    default:
#ifdef EXTRA_DEBUG
      sql_print_warning("Got signal: %d  error: %d",sig,error); /* purecov: tested */
#endif
      break;					/* purecov: tested */
    }
  }
  return(0);					/* purecov: deadcode */
}
#endif /*!EMBEDDED_LIBRARY*/

static void check_data_home(const char *path)
{}

#endif	/* __WIN__*/


/*
  All global error messages are sent here where the first one is stored
  for the client
*/


/* ARGSUSED */
static int my_message_sql(uint error, const char *str, myf MyFlags)
{
  THD *thd;
  DBUG_ENTER("my_message_sql");
  DBUG_PRINT("error", ("error: %u  message: '%s'", error, str));
  /*
    Put here following assertion when situation with EE_* error codes
    will be fixed
    DBUG_ASSERT(error != 0);
  */
  if ((thd= current_thd))
  {
    if (thd->spcont &&
        thd->spcont->handle_error(error, MYSQL_ERROR::WARN_LEVEL_ERROR, thd))
    {
      DBUG_RETURN(0);
    }

    thd->query_error=  1; // needed to catch query errors during replication

    if (!thd->no_warnings_for_error)
      push_warning(thd, MYSQL_ERROR::WARN_LEVEL_ERROR, error, str);
    /*
      thd->lex->current_select == 0 if lex structure is not inited
      (not query command (COM_QUERY))
    */
    if (thd->lex->current_select &&
	thd->lex->current_select->no_error && !thd->is_fatal_error)
    {
      DBUG_PRINT("error", ("Error converted to warning: current_select: no_error %d  fatal_error: %d",
                           (thd->lex->current_select ?
                            thd->lex->current_select->no_error : 0),
                           (int) thd->is_fatal_error));
    }
    else
    {
      NET *net= &thd->net;
      net->report_error= 1;
      query_cache_abort(net);
      if (!net->last_error[0])			// Return only first message
      {
	strmake(net->last_error, str, sizeof(net->last_error)-1);
	net->last_errno= error ? error : ER_UNKNOWN_ERROR;
      }
    }
  }
  if (!thd || MyFlags & ME_NOREFRESH)
    sql_print_error("%s: %s",my_progname,str); /* purecov: inspected */
  DBUG_RETURN(0);
}


static void *my_str_malloc_mysqld(size_t size)
{
  return my_malloc(size, MYF(MY_FAE));
}


static void my_str_free_mysqld(void *ptr)
{
  my_free((gptr)ptr, MYF(MY_FAE));
}


#ifdef __WIN__

struct utsname
{
  char nodename[FN_REFLEN];
};


int uname(struct utsname *a)
{
  return -1;
}


pthread_handler_t handle_shutdown(void *arg)
{
  MSG msg;
  my_thread_init();

  /* this call should create the message queue for this thread */
  PeekMessage(&msg, NULL, 1, 65534,PM_NOREMOVE);
#if !defined(EMBEDDED_LIBRARY)
  if (WaitForSingleObject(hEventShutdown,INFINITE)==WAIT_OBJECT_0)
#endif /* EMBEDDED_LIBRARY */
     kill_server(MYSQL_KILL_SIGNAL);
  return 0;
}


int STDCALL handle_kill(ulong ctrl_type)
{
  if (ctrl_type == CTRL_CLOSE_EVENT ||
      ctrl_type == CTRL_SHUTDOWN_EVENT)
  {
    kill_server(MYSQL_KILL_SIGNAL);
    return TRUE;
  }
  return FALSE;
}
#endif


#ifdef OS2
pthread_handler_t handle_shutdown(void *arg)
{
  my_thread_init();

  // wait semaphore
  pthread_cond_wait(&eventShutdown, NULL);

  // close semaphore and kill server
  pthread_cond_destroy(&eventShutdown);

  /*
    Exit main loop on main thread, so kill will be done from
    main thread (this is thread 2)
  */
  abort_loop = 1;

  // unblock select()
  so_cancel(ip_sock);
  so_cancel(unix_sock);

  return 0;
}
#endif


static const char *load_default_groups[]= {
#ifdef HAVE_NDBCLUSTER_DB
"mysql_cluster",
#endif
"mysqld","server", MYSQL_BASE_VERSION, 0, 0};

#if defined(__WIN__) && !defined(EMBEDDED_LIBRARY)
static const int load_default_groups_sz=
sizeof(load_default_groups)/sizeof(load_default_groups[0]);
#endif


/*
  Initialize one of the global date/time format variables

  SYNOPSIS
    init_global_datetime_format()
    format_type		What kind of format should be supported
    var_ptr		Pointer to variable that should be updated

  NOTES
    The default value is taken from either opt_date_time_formats[] or
    the ISO format (ANSI SQL)

  RETURN
    0 ok
    1 error
*/

static bool init_global_datetime_format(timestamp_type format_type,
                                        DATE_TIME_FORMAT **var_ptr)
{
  /* Get command line option */
  const char *str= opt_date_time_formats[format_type];

  if (!str)					// No specified format
  {
    str= get_date_time_format_str(&known_date_time_formats[ISO_FORMAT],
				  format_type);
    /*
      Set the "command line" option to point to the generated string so
      that we can set global formats back to default
    */
    opt_date_time_formats[format_type]= str;
  }
  if (!(*var_ptr= date_time_format_make(format_type, str, strlen(str))))
  {
    fprintf(stderr, "Wrong date/time format specifier: %s\n", str);
    return 1;
  }
  return 0;
}


static int init_common_variables(const char *conf_file_name, int argc,
				 char **argv, const char **groups)
{
  umask(((~my_umask) & 0666));
  my_decimal_set_zero(&decimal_zero); // set decimal_zero constant;
  tzset();			// Set tzname

  max_system_variables.pseudo_thread_id= (ulong)~0;
  start_time=time((time_t*) 0);
  if (init_thread_environment())
    return 1;
  mysql_init_variables();

#ifdef OS2
  {
    // fix timezone for daylight saving
    struct tm *ts = localtime(&start_time);
    if (ts->tm_isdst > 0)
      _timezone -= 3600;
  }
#endif
#ifdef HAVE_TZNAME
  {
    struct tm tm_tmp;
    localtime_r(&start_time,&tm_tmp);
    strmake(system_time_zone, tzname[tm_tmp.tm_isdst != 0 ? 1 : 0],
            sizeof(system_time_zone)-1);

 }
#endif
  /*
    We set SYSTEM time zone as reasonable default and
    also for failure of my_tz_init() and bootstrap mode.
    If user explicitly set time zone with --default-time-zone
    option we will change this value in my_tz_init().
  */
  global_system_variables.time_zone= my_tz_SYSTEM;

  /*
    Init mutexes for the global MYSQL_LOG objects.
    As safe_mutex depends on what MY_INIT() does, we can't init the mutexes of
    global MYSQL_LOGs in their constructors, because then they would be inited
    before MY_INIT(). So we do it here.
  */
  mysql_log.init_pthread_objects();
  mysql_slow_log.init_pthread_objects();
  mysql_bin_log.init_pthread_objects();

  if (gethostname(glob_hostname,sizeof(glob_hostname)-4) < 0)
    strmov(glob_hostname,"mysql");
  strmake(pidfile_name, glob_hostname, sizeof(pidfile_name)-5);
  strmov(fn_ext(pidfile_name),".pid");		// Add proper extension

  load_defaults(conf_file_name, groups, &argc, &argv);
  defaults_argv=argv;
  get_options(argc,argv);
  set_server_version();

  DBUG_PRINT("info",("%s  Ver %s for %s on %s\n",my_progname,
		     server_version, SYSTEM_TYPE,MACHINE_TYPE));

#ifdef HAVE_LARGE_PAGES
  /* Initialize large page size */
  if (opt_large_pages && (opt_large_page_size= my_get_large_page_size()))
  {
      my_use_large_pages= 1;
      my_large_page_size= opt_large_page_size;
#ifdef HAVE_INNOBASE_DB
      innobase_use_large_pages= 1;
      innobase_large_page_size= opt_large_page_size;
#endif
  }
#endif /* HAVE_LARGE_PAGES */

  /* connections and databases needs lots of files */
  {
    uint files, wanted_files, max_open_files;

    /* MyISAM requires two file handles per table. */
    wanted_files= 10+max_connections+table_cache_size*2;
    /*
      We are trying to allocate no less than max_connections*5 file
      handles (i.e. we are trying to set the limit so that they will
      be available).  In addition, we allocate no less than how much
      was already allocated.  However below we report a warning and
      recompute values only if we got less file handles than were
      explicitly requested.  No warning and re-computation occur if we
      can't get max_connections*5 but still got no less than was
      requested (value of wanted_files).
    */
    max_open_files= max(max(wanted_files, max_connections*5),
                        open_files_limit);
    files= my_set_max_open_files(max_open_files);

    if (files < wanted_files)
    {
      if (!open_files_limit)
      {
        /*
          If we have requested too much file handles than we bring
          max_connections in supported bounds.
        */
        max_connections= (ulong) min(files-10-TABLE_OPEN_CACHE_MIN*2,
                                     max_connections);
        /*
          Decrease table_cache_size according to max_connections, but
          not below TABLE_OPEN_CACHE_MIN.  Outer min() ensures that we
          never increase table_cache_size automatically (that could
          happen if max_connections is decreased above).
        */
        table_cache_size= (ulong) min(max((files-10-max_connections)/2,
                                          TABLE_OPEN_CACHE_MIN),
                                      table_cache_size);    
	DBUG_PRINT("warning",
		   ("Changed limits: max_open_files: %u  max_connections: %ld  table_cache: %ld",
		    files, max_connections, table_cache_size));
	if (global_system_variables.log_warnings)
	  sql_print_warning("Changed limits: max_open_files: %u  max_connections: %ld  table_cache: %ld",
			files, max_connections, table_cache_size);
      }
      else if (global_system_variables.log_warnings)
	sql_print_warning("Could not increase number of max_open_files to more than %u (request: %u)", files, wanted_files);
    }
    open_files_limit= files;
  }
  unireg_init(opt_specialflag); /* Set up extern variabels */
  if (init_errmessage())	/* Read error messages from file */
    return 1;
  init_client_errs();
  lex_init();
  item_init();
  set_var_init();
  mysys_uses_curses=0;
#ifdef USE_REGEX
  my_regex_init(&my_charset_latin1);
#endif
  if (!(default_charset_info= get_charset_by_csname(default_character_set_name,
						    MY_CS_PRIMARY,
						    MYF(MY_WME))))
    return 1;
  if (default_collation_name)
  {
    CHARSET_INFO *default_collation;
    default_collation= get_charset_by_name(default_collation_name, MYF(0));
    if (!default_collation)
    {
      sql_print_error(ER(ER_UNKNOWN_COLLATION), default_collation_name);
      return 1;
    }
    if (!my_charset_same(default_charset_info, default_collation))
    {
      sql_print_error(ER(ER_COLLATION_CHARSET_MISMATCH),
		      default_collation_name,
		      default_charset_info->csname);
      return 1;
    }
    default_charset_info= default_collation;
  }
  /* Set collactions that depends on the default collation */
  global_system_variables.collation_server=	 default_charset_info;
  global_system_variables.collation_database=	 default_charset_info;
  global_system_variables.collation_connection=  default_charset_info;
  global_system_variables.character_set_results= default_charset_info;
  global_system_variables.character_set_client= default_charset_info;
  global_system_variables.collation_connection= default_charset_info;

  if (!(character_set_filesystem=
        get_charset_by_csname(character_set_filesystem_name,
                              MY_CS_PRIMARY, MYF(MY_WME))))
    return 1;
  global_system_variables.character_set_filesystem= character_set_filesystem;

  sys_init_connect.value_length= 0;
  if ((sys_init_connect.value= opt_init_connect))
    sys_init_connect.value_length= strlen(opt_init_connect);
  else
    sys_init_connect.value=my_strdup("",MYF(0));

  sys_init_slave.value_length= 0;
  if ((sys_init_slave.value= opt_init_slave))
    sys_init_slave.value_length= strlen(opt_init_slave);
  else
    sys_init_slave.value=my_strdup("",MYF(0));

  if (use_temp_pool && bitmap_init(&temp_pool,0,1024,1))
    return 1;
  if (my_dbopt_init())
    return 1;

  /*
    Ensure that lower_case_table_names is set on system where we have case
    insensitive names.  If this is not done the users MyISAM tables will
    get corrupted if accesses with names of different case.
  */
  DBUG_PRINT("info", ("lower_case_table_names: %d", lower_case_table_names));
  lower_case_file_system= test_if_case_insensitive(mysql_real_data_home);
  if (!lower_case_table_names && lower_case_file_system == 1)
  {
    if (lower_case_table_names_used)
    {
      if (global_system_variables.log_warnings)
	sql_print_warning("\
You have forced lower_case_table_names to 0 through a command-line \
option, even though your file system '%s' is case insensitive.  This means \
that you can corrupt a MyISAM table by accessing it with different cases. \
You should consider changing lower_case_table_names to 1 or 2",
			mysql_real_data_home);
    }
    else
    {
      if (global_system_variables.log_warnings)
	sql_print_warning("Setting lower_case_table_names=2 because file system for %s is case insensitive", mysql_real_data_home);
      lower_case_table_names= 2;
    }
  }
  else if (lower_case_table_names == 2 &&
           !(lower_case_file_system=
             (test_if_case_insensitive(mysql_real_data_home) == 1)))
  {
    if (global_system_variables.log_warnings)
      sql_print_warning("lower_case_table_names was set to 2, even though your "
                        "the file system '%s' is case sensitive.  Now setting "
                        "lower_case_table_names to 0 to avoid future problems.",
			mysql_real_data_home);
    lower_case_table_names= 0;
  }
  else
  {
    lower_case_file_system=
      (test_if_case_insensitive(mysql_real_data_home) == 1);
  }

  /* Reset table_alias_charset, now that lower_case_table_names is set. */
  table_alias_charset= (lower_case_table_names ?
			files_charset_info :
			&my_charset_bin);

  return 0;
}


static int init_thread_environment()
{
  (void) pthread_mutex_init(&LOCK_mysql_create_db,MY_MUTEX_INIT_SLOW);
  (void) pthread_mutex_init(&LOCK_Acl,MY_MUTEX_INIT_SLOW);
  (void) pthread_mutex_init(&LOCK_open,MY_MUTEX_INIT_FAST);
  (void) pthread_mutex_init(&LOCK_thread_count,MY_MUTEX_INIT_FAST);
  (void) pthread_mutex_init(&LOCK_mapped_file,MY_MUTEX_INIT_SLOW);
  (void) pthread_mutex_init(&LOCK_status,MY_MUTEX_INIT_FAST);
  (void) pthread_mutex_init(&LOCK_error_log,MY_MUTEX_INIT_FAST);
  (void) pthread_mutex_init(&LOCK_delayed_insert,MY_MUTEX_INIT_FAST);
  (void) pthread_mutex_init(&LOCK_delayed_status,MY_MUTEX_INIT_FAST);
  (void) pthread_mutex_init(&LOCK_delayed_create,MY_MUTEX_INIT_SLOW);
  (void) pthread_mutex_init(&LOCK_manager,MY_MUTEX_INIT_FAST);
  (void) pthread_mutex_init(&LOCK_crypt,MY_MUTEX_INIT_FAST);
  (void) pthread_mutex_init(&LOCK_bytes_sent,MY_MUTEX_INIT_FAST);
  (void) pthread_mutex_init(&LOCK_bytes_received,MY_MUTEX_INIT_FAST);
  (void) pthread_mutex_init(&LOCK_user_conn, MY_MUTEX_INIT_FAST);
  (void) pthread_mutex_init(&LOCK_active_mi, MY_MUTEX_INIT_FAST);
  (void) pthread_mutex_init(&LOCK_global_system_variables, MY_MUTEX_INIT_FAST);
  (void) pthread_mutex_init(&LOCK_global_read_lock, MY_MUTEX_INIT_FAST);
  (void) pthread_mutex_init(&LOCK_prepared_stmt_count, MY_MUTEX_INIT_FAST);
  (void) pthread_mutex_init(&LOCK_uuid_generator, MY_MUTEX_INIT_FAST);
#ifdef HAVE_OPENSSL
  (void) pthread_mutex_init(&LOCK_des_key_file,MY_MUTEX_INIT_FAST);
#ifndef HAVE_YASSL
  openssl_stdlocks= (openssl_lock_t*) OPENSSL_malloc(CRYPTO_num_locks() *
                                                     sizeof(openssl_lock_t));
  for (int i= 0; i < CRYPTO_num_locks(); ++i)
    (void) my_rwlock_init(&openssl_stdlocks[i].lock, NULL);
  CRYPTO_set_dynlock_create_callback(openssl_dynlock_create);
  CRYPTO_set_dynlock_destroy_callback(openssl_dynlock_destroy);
  CRYPTO_set_dynlock_lock_callback(openssl_lock);
  CRYPTO_set_locking_callback(openssl_lock_function);
  CRYPTO_set_id_callback(openssl_id_function);
#endif
#endif
  (void) my_rwlock_init(&LOCK_sys_init_connect, NULL);
  (void) my_rwlock_init(&LOCK_sys_init_slave, NULL);
  (void) my_rwlock_init(&LOCK_grant, NULL);
  (void) pthread_cond_init(&COND_thread_count,NULL);
  (void) pthread_cond_init(&COND_refresh,NULL);
  (void) pthread_cond_init(&COND_global_read_lock,NULL);
  (void) pthread_cond_init(&COND_thread_cache,NULL);
  (void) pthread_cond_init(&COND_flush_thread_cache,NULL);
  (void) pthread_cond_init(&COND_manager,NULL);
#ifdef HAVE_REPLICATION
  (void) pthread_mutex_init(&LOCK_rpl_status, MY_MUTEX_INIT_FAST);
  (void) pthread_cond_init(&COND_rpl_status, NULL);
#endif
  sp_cache_init();
  /* Parameter for threads created for connections */
  (void) pthread_attr_init(&connection_attrib);
  (void) pthread_attr_setdetachstate(&connection_attrib,
				     PTHREAD_CREATE_DETACHED);
  pthread_attr_setscope(&connection_attrib, PTHREAD_SCOPE_SYSTEM);
  if (!(opt_specialflag & SPECIAL_NO_PRIOR))
    my_pthread_attr_setprio(&connection_attrib,WAIT_PRIOR);

  if (pthread_key_create(&THR_THD,NULL) ||
      pthread_key_create(&THR_MALLOC,NULL))
  {
    sql_print_error("Can't create thread-keys");
    return 1;
  }
  return 0;
}


#if defined(HAVE_OPENSSL) && !defined(HAVE_YASSL)
static unsigned long openssl_id_function()
{
  return (unsigned long) pthread_self();
}


static openssl_lock_t *openssl_dynlock_create(const char *file, int line)
{
  openssl_lock_t *lock= new openssl_lock_t;
  my_rwlock_init(&lock->lock, NULL);
  return lock;
}


static void openssl_dynlock_destroy(openssl_lock_t *lock, const char *file,
				    int line)
{
  rwlock_destroy(&lock->lock);
  delete lock;
}


static void openssl_lock_function(int mode, int n, const char *file, int line)
{
  if (n < 0 || n > CRYPTO_num_locks())
  {
    /* Lock number out of bounds. */
    sql_print_error("Fatal: OpenSSL interface problem (n = %d)", n);
    abort();
  }
  openssl_lock(mode, &openssl_stdlocks[n], file, line);
}


static void openssl_lock(int mode, openssl_lock_t *lock, const char *file,
			 int line)
{
  int err;
  char const *what;

  switch (mode) {
  case CRYPTO_LOCK|CRYPTO_READ:
    what = "read lock";
    err = rw_rdlock(&lock->lock);
    break;
  case CRYPTO_LOCK|CRYPTO_WRITE:
    what = "write lock";
    err = rw_wrlock(&lock->lock);
    break;
  case CRYPTO_UNLOCK|CRYPTO_READ:
  case CRYPTO_UNLOCK|CRYPTO_WRITE:
    what = "unlock";
    err = rw_unlock(&lock->lock);
    break;
  default:
    /* Unknown locking mode. */
    sql_print_error("Fatal: OpenSSL interface problem (mode=0x%x)", mode);
    abort();
  }
  if (err)
  {
    sql_print_error("Fatal: can't %s OpenSSL lock", what);
    abort();
  }
}
#endif /* HAVE_OPENSSL */


static void init_ssl()
{
#ifdef HAVE_OPENSSL
  if (opt_use_ssl)
  {
    /* having ssl_acceptor_fd != 0 signals the use of SSL */
    ssl_acceptor_fd= new_VioSSLAcceptorFd(opt_ssl_key, opt_ssl_cert,
					  opt_ssl_ca, opt_ssl_capath,
					  opt_ssl_cipher);
    DBUG_PRINT("info",("ssl_acceptor_fd: 0x%lx", (long) ssl_acceptor_fd));
    if (!ssl_acceptor_fd)
    {
      opt_use_ssl = 0;
      have_openssl= SHOW_OPTION_DISABLED;
    }
  }
  else
  {
    have_openssl= SHOW_OPTION_DISABLED;
  }
  if (des_key_file)
    load_des_key_file(des_key_file);
#endif /* HAVE_OPENSSL */
}


static int init_server_components()
{
  DBUG_ENTER("init_server_components");
  if (table_cache_init() || hostname_cache_init())
    unireg_abort(1);

  query_cache_result_size_limit(query_cache_limit);
  query_cache_set_min_res_unit(query_cache_min_res_unit);
  query_cache_init();
  query_cache_resize(query_cache_size);
  randominit(&sql_rand,(ulong) start_time,(ulong) start_time/2);
  reset_floating_point_exceptions();
  init_thr_lock();
#ifdef HAVE_REPLICATION
  init_slave_list();
#endif
  /* Setup log files */
  if (opt_log)
    mysql_log.open_query_log(opt_logname);
  if (opt_update_log)
  {
    /*
      Update log is removed since 5.0. But we still accept the option.
      The idea is if the user already uses the binlog and the update log,
      we completely ignore any option/variable related to the update log, like
      if the update log did not exist. But if the user uses only the update
      log, then we translate everything into binlog for him (with warnings).
      Implementation of the above :
      - If mysqld is started with --log-update and --log-bin,
      ignore --log-update (print a warning), push a warning when SQL_LOG_UPDATE
      is used, and turn off --sql-bin-update-same.
      This will completely ignore SQL_LOG_UPDATE
      - If mysqld is started with --log-update only,
      change it to --log-bin (with the filename passed to log-update,
      plus '-bin') (print a warning), push a warning when SQL_LOG_UPDATE is
      used, and turn on --sql-bin-update-same.
      This will translate SQL_LOG_UPDATE to SQL_LOG_BIN.

      Note that we tell the user that --sql-bin-update-same is deprecated and
      does nothing, and we don't take into account if he used this option or
      not; but internally we give this variable a value to have the behaviour
      we want (i.e. have SQL_LOG_UPDATE influence SQL_LOG_BIN or not).
      As sql-bin-update-same, log-update and log-bin cannot be changed by the
      user after starting the server (they are not variables), the user will
      not later interfere with the settings we do here.
    */
    if (opt_bin_log)
    {
      opt_sql_bin_update= 0;
      sql_print_error("The update log is no longer supported by MySQL in \
version 5.0 and above. It is replaced by the binary log.");
    }
    else
    {
      opt_sql_bin_update= 1;
      opt_bin_log= 1;
      if (opt_update_logname)
      {
        /* as opt_bin_log==0, no need to free opt_bin_logname */
        if (!(opt_bin_logname= my_strdup(opt_update_logname, MYF(MY_WME))))
          exit(EXIT_OUT_OF_MEMORY);
        sql_print_error("The update log is no longer supported by MySQL in \
version 5.0 and above. It is replaced by the binary log. Now starting MySQL \
with --log-bin='%s' instead.",opt_bin_logname);
      }
      else
        sql_print_error("The update log is no longer supported by MySQL in \
version 5.0 and above. It is replaced by the binary log. Now starting MySQL \
with --log-bin instead.");
    }
  }
  if (opt_log_slave_updates && !opt_bin_log)
  {
    sql_print_warning("You need to use --log-bin to make "
                      "--log-slave-updates work.");
      unireg_abort(1);
  }

  if (opt_slow_log)
    mysql_slow_log.open_slow_log(opt_slow_logname);

#ifdef HAVE_REPLICATION
  if (opt_log_slave_updates && replicate_same_server_id)
  {
    sql_print_error("\
using --replicate-same-server-id in conjunction with \
--log-slave-updates is impossible, it would lead to infinite loops in this \
server.");
    unireg_abort(1);
  }
#endif

  if (opt_error_log)
  {
    if (!log_error_file_ptr[0])
      fn_format(log_error_file, glob_hostname, mysql_data_home, ".err",
                MY_REPLACE_EXT); /* replace '.<domain>' by '.err', bug#4997 */
    else
      fn_format(log_error_file, log_error_file_ptr, mysql_data_home, ".err",
		MY_UNPACK_FILENAME | MY_SAFE_PATH);
    if (!log_error_file[0])
      opt_error_log= 1;				// Too long file name
    else
    {
#ifndef EMBEDDED_LIBRARY
      if (freopen(log_error_file, "a+", stdout))
#endif
	stderror_file= freopen(log_error_file, "a+", stderr);
    }
  }

  if (opt_bin_log)
  {
    char buf[FN_REFLEN];
    const char *ln;
    ln= mysql_bin_log.generate_name(opt_bin_logname, "-bin", 1, buf);
    if (!opt_bin_logname && !opt_binlog_index_name)
    {
      /*
        User didn't give us info to name the binlog index file.
        Picking `hostname`-bin.index like did in 4.x, causes replication to
        fail if the hostname is changed later. So, we would like to instead
        require a name. But as we don't want to break many existing setups, we
        only give warning, not error.
      */
      sql_print_warning("No argument was provided to --log-bin, and "
                        "--log-bin-index was not used; so replication "
                        "may break when this MySQL server acts as a "
                        "master and has his hostname changed!! Please "
                        "use '--log-bin=%s' to avoid this problem.", ln);
    }
    if (ln == buf)
    {
      my_free(opt_bin_logname, MYF(MY_ALLOW_ZERO_PTR));
      opt_bin_logname=my_strdup(buf, MYF(0));
    }
    if (mysql_bin_log.open_index_file(opt_binlog_index_name, ln))
    {
      unireg_abort(1);
    }

    /*
      Used to specify which type of lock we need to use for queries of type
      INSERT ... SELECT. This will change when we have row level logging.
    */
    using_update_log=1;
  }

  if (xid_cache_init())
  {
    sql_print_error("Out of memory");
    unireg_abort(1);
  }
  if (ha_init())
  {
    sql_print_error("Can't init databases");
    unireg_abort(1);
  }

  /*
    Check that the default storage engine is actually available.
  */
  if (!ha_storage_engine_is_enabled((enum db_type)
                                    global_system_variables.table_type))
  {
    if (!opt_bootstrap)
    {
      sql_print_error("Default storage engine (%s) is not available",
                      ha_get_storage_engine((enum db_type)
                                            global_system_variables.table_type));
      unireg_abort(1);
    }
    global_system_variables.table_type= DB_TYPE_MYISAM;
  }

  tc_log= (total_ha_2pc > 1 ? (opt_bin_log  ?
                               (TC_LOG *) &mysql_bin_log :
                               (TC_LOG *) &tc_log_mmap) :
           (TC_LOG *) &tc_log_dummy);

  if (tc_log->open(opt_bin_logname))
  {
    sql_print_error("Can't init tc log");
    unireg_abort(1);
  }

  if (ha_recover(0))
  {
    unireg_abort(1);
  }

  if (opt_bin_log && mysql_bin_log.open(opt_bin_logname, LOG_BIN, 0,
                                        WRITE_CACHE, 0, max_binlog_size, 0))
    unireg_abort(1);

#ifdef HAVE_REPLICATION
  if (opt_bin_log && expire_logs_days)
  {
    long purge_time= time(0) - expire_logs_days*24*60*60;
    if (purge_time >= 0)
      mysql_bin_log.purge_logs_before_date(purge_time);
  }
#endif

  if (opt_myisam_log)
    (void) mi_log(1);

  /* call ha_init_key_cache() on all key caches to init them */
  process_key_caches(&ha_init_key_cache);

#if defined(HAVE_MLOCKALL) && defined(MCL_CURRENT) && !defined(EMBEDDED_LIBRARY)
  if (locked_in_memory && !getuid())
  {
    if (setreuid((uid_t)-1, 0) == -1)
    {                        // this should never happen
      sql_perror("setreuid");
      unireg_abort(1);
    }
    if (mlockall(MCL_CURRENT))
    {
      if (global_system_variables.log_warnings)
	sql_print_warning("Failed to lock memory. Errno: %d\n",errno);
      locked_in_memory= 0;
    }
    if (user_info)
      set_user(mysqld_user, user_info);
  }
  else
#endif
    locked_in_memory=0;

  ft_init_stopwords();

  init_max_user_conn();
  init_update_queries();
  DBUG_RETURN(0);
}


static void create_maintenance_thread()
{
  if (
#ifdef HAVE_BERKELEY_DB
      (have_berkeley_db == SHOW_OPTION_YES) ||
#endif
      (flush_time && flush_time != ~(ulong) 0L))
  {
    pthread_t hThread;
    if (pthread_create(&hThread,&connection_attrib,handle_manager,0))
      sql_print_warning("Can't create thread to manage maintenance");
  }
}


static void create_shutdown_thread()
{
#if !defined(EMBEDDED_LIBRARY)
#ifdef __WIN__
  hEventShutdown=CreateEvent(0, FALSE, FALSE, shutdown_event_name);
  pthread_t hThread;
  if (pthread_create(&hThread,&connection_attrib,handle_shutdown,0))
    sql_print_warning("Can't create thread to handle shutdown requests");

  // On "Stop Service" we have to do regular shutdown
  Service.SetShutdownEvent(hEventShutdown);
#endif
#ifdef OS2
  pthread_cond_init(&eventShutdown, NULL);
  pthread_t hThread;
  if (pthread_create(&hThread,&connection_attrib,handle_shutdown,0))
    sql_print_warning("Can't create thread to handle shutdown requests");
#endif
#endif // EMBEDDED_LIBRARY
}


#if defined(__NT__) || defined(HAVE_SMEM)
static void handle_connections_methods()
{
  pthread_t hThread;
  DBUG_ENTER("handle_connections_methods");
#ifdef __NT__
  if (hPipe == INVALID_HANDLE_VALUE &&
      (!have_tcpip || opt_disable_networking) &&
      !opt_enable_shared_memory)
  {
    sql_print_error("TCP/IP, --shared-memory, or --named-pipe should be configured on NT OS");
    unireg_abort(1);				// Will not return
  }
#endif

  pthread_mutex_lock(&LOCK_thread_count);
  (void) pthread_cond_init(&COND_handler_count,NULL);
  handler_count=0;
#ifdef __NT__
  if (hPipe != INVALID_HANDLE_VALUE)
  {
    handler_count++;
    if (pthread_create(&hThread,&connection_attrib,
		       handle_connections_namedpipes, 0))
    {
      sql_print_warning("Can't create thread to handle named pipes");
      handler_count--;
    }
  }
#endif /* __NT__ */
  if (have_tcpip && !opt_disable_networking)
  {
    handler_count++;
    if (pthread_create(&hThread,&connection_attrib,
		       handle_connections_sockets, 0))
    {
      sql_print_warning("Can't create thread to handle TCP/IP");
      handler_count--;
    }
  }
#ifdef HAVE_SMEM
  if (opt_enable_shared_memory)
  {
    handler_count++;
    if (pthread_create(&hThread,&connection_attrib,
		       handle_connections_shared_memory, 0))
    {
      sql_print_warning("Can't create thread to handle shared memory");
      handler_count--;
    }
  }
#endif

  while (handler_count > 0)
    pthread_cond_wait(&COND_handler_count,&LOCK_thread_count);
  pthread_mutex_unlock(&LOCK_thread_count);
  DBUG_VOID_RETURN;
}

void decrement_handler_count()
{
  pthread_mutex_lock(&LOCK_thread_count);
  handler_count--;
  pthread_mutex_unlock(&LOCK_thread_count);
  pthread_cond_signal(&COND_handler_count);
}
#else
#define decrement_handler_count()
#endif /* defined(__NT__) || defined(HAVE_SMEM) */


#ifndef EMBEDDED_LIBRARY
#ifdef __WIN__
int win_main(int argc, char **argv)
#else
int main(int argc, char **argv)
#endif
{
  MY_INIT(argv[0]);		// init my_sys library & pthreads
  /* ^^^  Nothing should be before this line! */

  DEBUGGER_OFF;

#ifdef _CUSTOMSTARTUPCONFIG_
  if (_cust_check_startup())
  {
    / * _cust_check_startup will report startup failure error * /
    exit(1);
  }
#endif

#ifdef	__WIN__
  /*
    Before performing any socket operation (like retrieving hostname
    in init_common_variables we have to call WSAStartup
  */
  {
    WSADATA WsaData;
    if (SOCKET_ERROR == WSAStartup (0x0101, &WsaData))
    {
      /* errors are not read yet, so we use english text here */
      my_message(ER_WSAS_FAILED, "WSAStartup Failed", MYF(0));
      unireg_abort(1);
    }
  }
#endif /* __WIN__ */

  if (init_common_variables(MYSQL_CONFIG_NAME,
			    argc, argv, load_default_groups))
    unireg_abort(1);				// Will do exit

  init_signals();
  if (!(opt_specialflag & SPECIAL_NO_PRIOR))
    my_pthread_setprio(pthread_self(),CONNECT_PRIOR);
#if defined(__ia64__) || defined(__ia64)
  /*
    Peculiar things with ia64 platforms - it seems we only have half the
    stack size in reality, so we have to double it here
  */
  pthread_attr_setstacksize(&connection_attrib,thread_stack*2);
#else
  pthread_attr_setstacksize(&connection_attrib,thread_stack);
#endif
#ifdef HAVE_PTHREAD_ATTR_GETSTACKSIZE
  {
    /* Retrieve used stack size;  Needed for checking stack overflows */
    size_t stack_size= 0;
    pthread_attr_getstacksize(&connection_attrib, &stack_size);
#if defined(__ia64__) || defined(__ia64)
    stack_size/= 2;
#endif
    /* We must check if stack_size = 0 as Solaris 2.9 can return 0 here */
    if (stack_size && stack_size < thread_stack)
    {
      if (global_system_variables.log_warnings)
	sql_print_warning("Asked for %lu thread stack, but got %ld",
			  thread_stack, (long) stack_size);
#if defined(__ia64__) || defined(__ia64)
      thread_stack= stack_size*2;
#else
      thread_stack= stack_size;
#endif
    }
  }
#endif
#ifdef __NETWARE__
  /* Increasing stacksize of threads on NetWare */

  pthread_attr_setstacksize(&connection_attrib, NW_THD_STACKSIZE);
#endif

  (void) thr_setconcurrency(concurrency);	// 10 by default

  select_thread=pthread_self();
  select_thread_in_use=1;
  init_ssl();

#ifdef HAVE_LIBWRAP
  libwrapName= my_progname+dirname_length(my_progname);
  openlog(libwrapName, LOG_PID, LOG_AUTH);
#endif

  /*
    We have enough space for fiddling with the argv, continue
  */
  check_data_home(mysql_real_data_home);
  if (my_setwd(mysql_real_data_home,MYF(MY_WME)))
  {
    unireg_abort(1);				/* purecov: inspected */
  }
  mysql_data_home= mysql_data_home_buff;
  mysql_data_home[0]=FN_CURLIB;		// all paths are relative from here
  mysql_data_home[1]=0;

  if ((user_info= check_user(mysqld_user)))
  {
#if defined(HAVE_MLOCKALL) && defined(MCL_CURRENT)
    if (locked_in_memory) // getuid() == 0 here
      set_effective_user(user_info);
    else
#endif
      set_user(mysqld_user, user_info);
  }


  if (opt_bin_log && !server_id)
  {
    server_id= !master_host ? 1 : 2;
#ifdef EXTRA_DEBUG
    switch (server_id) {
    case 1:
      sql_print_warning("\
You have enabled the binary log, but you haven't set server-id to \
a non-zero value: we force server id to 1; updates will be logged to the \
binary log, but connections from slaves will not be accepted.");
      break;
    case 2:
      sql_print_warning("\
You should set server-id to a non-0 value if master_host is set; \
we force server id to 2, but this MySQL server will not act as a slave.");
      break;
    }
#endif
  }

  if (init_server_components())
    exit(1);

  network_init();

#ifdef __WIN__
  if (!opt_console)
  {
    freopen(log_error_file,"a+",stdout);
    freopen(log_error_file,"a+",stderr);
    FreeConsole();				// Remove window
  }
#endif

  /*
   Initialize my_str_malloc() and my_str_free()
  */
  my_str_malloc= &my_str_malloc_mysqld;
  my_str_free= &my_str_free_mysqld;

  /*
    init signals & alarm
    After this we can't quit by a simple unireg_abort
  */
  error_handler_hook= my_message_sql;
  start_signal_handler();				// Creates pidfile
  if (mysql_rm_tmp_tables() || acl_init(opt_noacl) ||
      my_tz_init((THD *)0, default_tz_name, opt_bootstrap))
  {
    abort_loop=1;
    select_thread_in_use=0;
#ifndef __NETWARE__
    (void) pthread_kill(signal_thread, MYSQL_KILL_SIGNAL);
#endif /* __NETWARE__ */

    if (!opt_bootstrap)
      (void) my_delete(pidfile_name,MYF(MY_WME));	// Not needed anymore

    if (unix_sock != INVALID_SOCKET)
      unlink(mysqld_unix_port);
    exit(1);
  }
  if (!opt_noacl)
    (void) grant_init();

#ifdef HAVE_DLOPEN
  if (!opt_noacl)
    udf_init();
#endif
  if (opt_bootstrap) /* If running with bootstrap, do not start replication. */
    opt_skip_slave_start= 1;
  /*
    init_slave() must be called after the thread keys are created.
    Some parts of the code (e.g. SHOW STATUS LIKE 'slave_running' and other
    places) assume that active_mi != 0, so let's fail if it's 0 (out of
    memory); a message has already been printed.
  */
  if (init_slave() && !active_mi)
  {
    end_thr_alarm(1);				// Don't allow alarms
    unireg_abort(1);
  }

  if (opt_bootstrap)
  {
    select_thread_in_use= 0;                    // Allow 'kill' to work
    bootstrap(stdin);
    end_thr_alarm(1);				// Don't allow alarms
    unireg_abort(bootstrap_error ? 1 : 0);
  }
  if (opt_init_file)
  {
    if (read_init_file(opt_init_file))
    {
      end_thr_alarm(1);				// Don't allow alarms
      unireg_abort(1);
    }
  }

  create_shutdown_thread();
  create_maintenance_thread();

  sql_print_information(ER(ER_STARTUP),my_progname,server_version,
                        ((unix_sock == INVALID_SOCKET) ? (char*) ""
                                                       : mysqld_unix_port),
                         mysqld_port,
                         MYSQL_COMPILATION_COMMENT);

#if defined(__NT__) || defined(HAVE_SMEM)
  handle_connections_methods();
#else
#ifdef __WIN__
  if (!have_tcpip || opt_disable_networking)
  {
    sql_print_error("TCP/IP unavailable or disabled with --skip-networking; no available interfaces");
    unireg_abort(1);
  }
#endif
  handle_connections_sockets(0);
#endif /* __NT__ */

  /* (void) pthread_attr_destroy(&connection_attrib); */

  DBUG_PRINT("quit",("Exiting main thread"));

#ifndef __WIN__
#ifdef EXTRA_DEBUG2
  sql_print_error("Before Lock_thread_count");
#endif
  (void) pthread_mutex_lock(&LOCK_thread_count);
  DBUG_PRINT("quit", ("Got thread_count mutex"));
  select_thread_in_use=0;			// For close_connections
  (void) pthread_mutex_unlock(&LOCK_thread_count);
  (void) pthread_cond_broadcast(&COND_thread_count);
#ifdef EXTRA_DEBUG2
  sql_print_error("After lock_thread_count");
#endif
#endif /* __WIN__ */

  /* Wait until cleanup is done */
  (void) pthread_mutex_lock(&LOCK_thread_count);
  while (!ready_to_exit)
    pthread_cond_wait(&COND_thread_count,&LOCK_thread_count);
  (void) pthread_mutex_unlock(&LOCK_thread_count);

#if defined(__WIN__) && !defined(EMBEDDED_LIBRARY)
  if (Service.IsNT() && start_mode)
    Service.Stop();
  else
  {
    Service.SetShutdownEvent(0);
    if (hEventShutdown)
      CloseHandle(hEventShutdown);
  }
#endif
  wait_for_signal_thread_to_end();
  clean_up_mutexes();
  my_end(opt_endinfo ? MY_CHECK_ERROR | MY_GIVE_INFO : 0);

  exit(0);
  return(0);					/* purecov: deadcode */
}

#endif /* EMBEDDED_LIBRARY */


/****************************************************************************
  Main and thread entry function for Win32
  (all this is needed only to run mysqld as a service on WinNT)
****************************************************************************/

#if defined(__WIN__) && !defined(EMBEDDED_LIBRARY)
int mysql_service(void *p)
{
  if (use_opt_args)
    win_main(opt_argc, opt_argv);
  else
    win_main(Service.my_argc, Service.my_argv);
  return 0;
}


/* Quote string if it contains space, else copy */

static char *add_quoted_string(char *to, const char *from, char *to_end)
{
  uint length= (uint) (to_end-to);

  if (!strchr(from, ' '))
    return strnmov(to, from, length);
  return strxnmov(to, length, "\"", from, "\"", NullS);
}


/*
  Handle basic handling of services, like installation and removal

  SYNOPSIS
    default_service_handling()
    argv		Pointer to argument list
    servicename		Internal name of service
    displayname		Display name of service (in taskbar ?)
    file_path		Path to this program
    startup_option	Startup option to mysqld

  RETURN VALUES
    0		option handled
    1		Could not handle option
 */

static bool
default_service_handling(char **argv,
			 const char *servicename,
			 const char *displayname,
			 const char *file_path,
			 const char *extra_opt,
			 const char *account_name)
{
  char path_and_service[FN_REFLEN+FN_REFLEN+32], *pos, *end;
  end= path_and_service + sizeof(path_and_service)-3;

  /* We have to quote filename if it contains spaces */
  pos= add_quoted_string(path_and_service, file_path, end);
  if (*extra_opt)
  {
    /* Add (possible quoted) option after file_path */
    *pos++= ' ';
    pos= add_quoted_string(pos, extra_opt, end);
  }
  /* We must have servicename last */
  *pos++= ' ';
  (void) add_quoted_string(pos, servicename, end);

  if (Service.got_service_option(argv, "install"))
  {
    Service.Install(1, servicename, displayname, path_and_service,
                    account_name);
    return 0;
  }
  if (Service.got_service_option(argv, "install-manual"))
  {
    Service.Install(0, servicename, displayname, path_and_service,
                    account_name);
    return 0;
  }
  if (Service.got_service_option(argv, "remove"))
  {
    Service.Remove(servicename);
    return 0;
  }
  return 1;
}


int main(int argc, char **argv)
{

  /*
    When several instances are running on the same machine, we
    need to have an  unique  named  hEventShudown  through the
    application PID e.g.: MySQLShutdown1890; MySQLShutdown2342
  */
  int10_to_str((int) GetCurrentProcessId(),strmov(shutdown_event_name,
                                                  "MySQLShutdown"), 10);

  /* Must be initialized early for comparison of service name */
  system_charset_info= &my_charset_utf8_general_ci;

  if (Service.GetOS())	/* true NT family */
  {
    char file_path[FN_REFLEN];
    my_path(file_path, argv[0], "");		      /* Find name in path */
    fn_format(file_path,argv[0],file_path,"",
	      MY_REPLACE_DIR | MY_UNPACK_FILENAME | MY_RESOLVE_SYMLINKS);

    if (argc == 2)
    {
      if (!default_service_handling(argv, MYSQL_SERVICENAME, MYSQL_SERVICENAME,
				   file_path, "", NULL))
	return 0;
      if (Service.IsService(argv[1]))        /* Start an optional service */
      {
	/*
	  Only add the service name to the groups read from the config file
	  if it's not "MySQL". (The default service name should be 'mysqld'
	  but we started a bad tradition by calling it MySQL from the start
	  and we are now stuck with it.
	*/
	if (my_strcasecmp(system_charset_info, argv[1],"mysql"))
	  load_default_groups[load_default_groups_sz-2]= argv[1];
        start_mode= 1;
        Service.Init(argv[1], mysql_service);
        return 0;
      }
    }
    else if (argc == 3) /* install or remove any optional service */
    {
      if (!default_service_handling(argv, argv[2], argv[2], file_path, "",
                                    NULL))
	return 0;
      if (Service.IsService(argv[2]))
      {
	/*
	  mysqld was started as
	  mysqld --defaults-file=my_path\my.ini service-name
	*/
	use_opt_args=1;
	opt_argc= 2;				// Skip service-name
	opt_argv=argv;
	start_mode= 1;
	if (my_strcasecmp(system_charset_info, argv[2],"mysql"))
	  load_default_groups[load_default_groups_sz-2]= argv[2];
	Service.Init(argv[2], mysql_service);
	return 0;
      }
    }
    else if (argc == 4 || argc == 5)
    {
      /*
        This may seem strange, because we handle --local-service while
        preserving 4.1's behavior of allowing any one other argument that is
        passed to the service on startup. (The assumption is that this is
        --defaults-file=file, but that was not enforced in 4.1, so we don't
        enforce it here.)
      */
      const char *extra_opt= NullS;
      const char *account_name = NullS;
      int index;
      for (index = 3; index < argc; index++)
      {
        if (!strcmp(argv[index], "--local-service"))
          account_name= "NT AUTHORITY\\LocalService";
        else
          extra_opt= argv[index];
      }

      if (argc == 4 || account_name)
        if (!default_service_handling(argv, argv[2], argv[2], file_path,
                                      extra_opt, account_name))
          return 0;
    }
    else if (argc == 1 && Service.IsService(MYSQL_SERVICENAME))
    {
      /* start the default service */
      start_mode= 1;
      Service.Init(MYSQL_SERVICENAME, mysql_service);
      return 0;
    }
  }
  /* Start as standalone server */
  Service.my_argc=argc;
  Service.my_argv=argv;
  mysql_service(NULL);
  return 0;
}
#endif


/*
  Execute all commands from a file. Used by the mysql_install_db script to
  create MySQL privilege tables without having to start a full MySQL server.
*/

static void bootstrap(FILE *file)
{
  DBUG_ENTER("bootstrap");

  THD *thd= new THD;
  thd->bootstrap=1;
  my_net_init(&thd->net,(st_vio*) 0);
  thd->max_client_packet_length= thd->net.max_packet;
  thd->security_ctx->master_access= ~(ulong)0;
  thd->thread_id=thread_id++;
  thread_count++;

  bootstrap_file=file;
#ifndef EMBEDDED_LIBRARY			// TODO:  Enable this
  if (pthread_create(&thd->real_id,&connection_attrib,handle_bootstrap,
		     (void*) thd))
  {
    sql_print_warning("Can't create thread to handle bootstrap");
    bootstrap_error=-1;
    DBUG_VOID_RETURN;
  }
  /* Wait for thread to die */
  (void) pthread_mutex_lock(&LOCK_thread_count);
  while (thread_count)
  {
    (void) pthread_cond_wait(&COND_thread_count,&LOCK_thread_count);
    DBUG_PRINT("quit",("One thread died (count=%u)",thread_count));
  }
  (void) pthread_mutex_unlock(&LOCK_thread_count);
#else
  thd->mysql= 0;
  handle_bootstrap((void *)thd);
#endif

  DBUG_VOID_RETURN;
}


static bool read_init_file(char *file_name)
{
  FILE *file;
  DBUG_ENTER("read_init_file");
  DBUG_PRINT("enter",("name: %s",file_name));
  if (!(file=my_fopen(file_name,O_RDONLY,MYF(MY_WME))))
    return(1);
  bootstrap(file);
  (void) my_fclose(file,MYF(MY_WME));
  return 0;
}


#ifndef EMBEDDED_LIBRARY
/*
  Create new thread to handle incoming connection.

  SYNOPSIS
    create_new_thread()
      thd in/out    Thread handle of future thread.

  DESCRIPTION
    This function will create new thread to handle the incoming
    connection.  If there are idle cached threads one will be used.
    'thd' will be pushed into 'threads'.

    In single-threaded mode (#define ONE_THREAD) connection will be
    handled inside this function.

  RETURN VALUE
    none
*/

static void create_new_thread(THD *thd)
{
  NET *net=&thd->net;
  DBUG_ENTER("create_new_thread");

  if (protocol_version > 9)
    net->return_errno=1;

  /* don't allow too many connections */
  if (thread_count - delayed_insert_threads >= max_connections+1 || abort_loop)
  {
    DBUG_PRINT("error",("Too many connections"));
    close_connection(thd, ER_CON_COUNT_ERROR, 1);
    delete thd;
    DBUG_VOID_RETURN;
  }
  pthread_mutex_lock(&LOCK_thread_count);
  thd->thread_id=thread_id++;

  thd->real_id=pthread_self();			// Keep purify happy

  /* Start a new thread to handle connection */
  thread_count++;

#ifdef ONE_THREAD
  if (test_flags & TEST_NO_THREADS)		// For debugging under Linux
  {
    thread_cache_size=0;			// Safety
    threads.append(thd);
    thd->real_id=pthread_self();
    (void) pthread_mutex_unlock(&LOCK_thread_count);
    handle_one_connection((void*) thd);
  }
  else
#endif
  {
    if (thread_count-delayed_insert_threads > max_used_connections)
      max_used_connections=thread_count-delayed_insert_threads;

    if (cached_thread_count > wake_thread)
    {
      thread_cache.append(thd);
      wake_thread++;
      pthread_cond_signal(&COND_thread_cache);
    }
    else
    {
      int error;
      thread_created++;
      threads.append(thd);
      DBUG_PRINT("info",(("creating thread %lu"), thd->thread_id));
      thd->connect_time = time(NULL);
      if ((error=pthread_create(&thd->real_id,&connection_attrib,
				handle_one_connection,
				(void*) thd)))
      {
	DBUG_PRINT("error",
		   ("Can't create thread to handle request (error %d)",
		    error));
	thread_count--;
	thd->killed= THD::KILL_CONNECTION;			// Safety
	(void) pthread_mutex_unlock(&LOCK_thread_count);
	statistic_increment(aborted_connects,&LOCK_status);
	net_printf_error(thd, ER_CANT_CREATE_THREAD, error);
	(void) pthread_mutex_lock(&LOCK_thread_count);
	close_connection(thd,0,0);
	delete thd;
	(void) pthread_mutex_unlock(&LOCK_thread_count);
	DBUG_VOID_RETURN;
      }
    }
    (void) pthread_mutex_unlock(&LOCK_thread_count);

  }
  DBUG_PRINT("info",("Thread created"));
  DBUG_VOID_RETURN;
}
#endif /* EMBEDDED_LIBRARY */


#ifdef SIGNALS_DONT_BREAK_READ
inline void kill_broken_server()
{
  /* hack to get around signals ignored in syscalls for problem OS's */
  if (
#if !defined(__NETWARE__)
      unix_sock == INVALID_SOCKET ||
#endif
      (!opt_disable_networking && ip_sock == INVALID_SOCKET))
  {
    select_thread_in_use = 0;
    /* The following call will never return */
    kill_server(IF_NETWARE(MYSQL_KILL_SIGNAL, (void*) MYSQL_KILL_SIGNAL));
  }
}
#define MAYBE_BROKEN_SYSCALL kill_broken_server();
#else
#define MAYBE_BROKEN_SYSCALL
#endif

	/* Handle new connections and spawn new process to handle them */

#ifndef EMBEDDED_LIBRARY
pthread_handler_t handle_connections_sockets(void *arg __attribute__((unused)))
{
  my_socket sock,new_sock;
  uint error_count=0;
  uint max_used_connection= (uint) (max(ip_sock,unix_sock)+1);
  fd_set readFDs,clientFDs;
  THD *thd;
  struct sockaddr_in cAddr;
  int ip_flags=0,socket_flags=0,flags;
  st_vio *vio_tmp;
  DBUG_ENTER("handle_connections_sockets");

  LINT_INIT(new_sock);

  (void) my_pthread_getprio(pthread_self());		// For debugging

  FD_ZERO(&clientFDs);
  if (ip_sock != INVALID_SOCKET)
  {
    FD_SET(ip_sock,&clientFDs);
#ifdef HAVE_FCNTL
    ip_flags = fcntl(ip_sock, F_GETFL, 0);
#endif
  }
#ifdef HAVE_SYS_UN_H
  FD_SET(unix_sock,&clientFDs);
#ifdef HAVE_FCNTL
  socket_flags=fcntl(unix_sock, F_GETFL, 0);
#endif
#endif

  DBUG_PRINT("general",("Waiting for connections."));
  MAYBE_BROKEN_SYSCALL;
  while (!abort_loop)
  {
    readFDs=clientFDs;
#ifdef HPUX10
    if (select(max_used_connection,(int*) &readFDs,0,0,0) < 0)
      continue;
#else
    if (select((int) max_used_connection,&readFDs,0,0,0) < 0)
    {
      if (socket_errno != SOCKET_EINTR)
      {
	if (!select_errors++ && !abort_loop)	/* purecov: inspected */
	  sql_print_error("mysqld: Got error %d from select",socket_errno); /* purecov: inspected */
      }
      MAYBE_BROKEN_SYSCALL
      continue;
    }
#endif	/* HPUX10 */
    if (abort_loop)
    {
      MAYBE_BROKEN_SYSCALL;
      break;
    }

    /* Is this a new connection request ? */
#ifdef HAVE_SYS_UN_H
    if (FD_ISSET(unix_sock,&readFDs))
    {
      sock = unix_sock;
      flags= socket_flags;
    }
    else
#endif
    {
      sock = ip_sock;
      flags= ip_flags;
    }

#if !defined(NO_FCNTL_NONBLOCK)
    if (!(test_flags & TEST_BLOCKING))
    {
#if defined(O_NONBLOCK)
      fcntl(sock, F_SETFL, flags | O_NONBLOCK);
#elif defined(O_NDELAY)
      fcntl(sock, F_SETFL, flags | O_NDELAY);
#endif
    }
#endif /* NO_FCNTL_NONBLOCK */
    for (uint retry=0; retry < MAX_ACCEPT_RETRY; retry++)
    {
      size_socket length=sizeof(struct sockaddr_in);
      new_sock = accept(sock, my_reinterpret_cast(struct sockaddr *) (&cAddr),
			&length);
#ifdef __NETWARE__
      // TODO: temporary fix, waiting for TCP/IP fix - DEFECT000303149
      if ((new_sock == INVALID_SOCKET) && (socket_errno == EINVAL))
      {
        kill_server(SIGTERM);
      }
#endif
      if (new_sock != INVALID_SOCKET ||
	  (socket_errno != SOCKET_EINTR && socket_errno != SOCKET_EAGAIN))
	break;
      MAYBE_BROKEN_SYSCALL;
#if !defined(NO_FCNTL_NONBLOCK)
      if (!(test_flags & TEST_BLOCKING))
      {
	if (retry == MAX_ACCEPT_RETRY - 1)
	  fcntl(sock, F_SETFL, flags);		// Try without O_NONBLOCK
      }
#endif
    }
#if !defined(NO_FCNTL_NONBLOCK)
    if (!(test_flags & TEST_BLOCKING))
      fcntl(sock, F_SETFL, flags);
#endif
    if (new_sock == INVALID_SOCKET)
    {
      if ((error_count++ & 255) == 0)		// This can happen often
	sql_perror("Error in accept");
      MAYBE_BROKEN_SYSCALL;
      if (socket_errno == SOCKET_ENFILE || socket_errno == SOCKET_EMFILE)
	sleep(1);				// Give other threads some time
      continue;
    }

#ifdef HAVE_LIBWRAP
    {
      if (sock == ip_sock)
      {
	struct request_info req;
	signal(SIGCHLD, SIG_DFL);
	request_init(&req, RQ_DAEMON, libwrapName, RQ_FILE, new_sock, NULL);
	my_fromhost(&req);
	if (!my_hosts_access(&req))
	{
	  /*
	    This may be stupid but refuse() includes an exit(0)
	    which we surely don't want...
	    clean_exit() - same stupid thing ...
	  */
	  syslog(deny_severity, "refused connect from %s",
		 my_eval_client(&req));

	  /*
	    C++ sucks (the gibberish in front just translates the supplied
	    sink function pointer in the req structure from a void (*sink)();
	    to a void(*sink)(int) if you omit the cast, the C++ compiler
	    will cry...
	  */
	  if (req.sink)
	    ((void (*)(int))req.sink)(req.fd);

	  (void) shutdown(new_sock, SHUT_RDWR);
	  (void) closesocket(new_sock);
	  continue;
	}
      }
    }
#endif /* HAVE_LIBWRAP */

    {
      size_socket dummyLen;
      struct sockaddr dummy;
      dummyLen = sizeof(struct sockaddr);
      if (getsockname(new_sock,&dummy, &dummyLen) < 0)
      {
	sql_perror("Error on new connection socket");
	(void) shutdown(new_sock, SHUT_RDWR);
	(void) closesocket(new_sock);
	continue;
      }
    }

    /*
    ** Don't allow too many connections
    */

    if (!(thd= new THD))
    {
      (void) shutdown(new_sock, SHUT_RDWR);
      VOID(closesocket(new_sock));
      continue;
    }
    if (!(vio_tmp=vio_new(new_sock,
			  sock == unix_sock ? VIO_TYPE_SOCKET :
			  VIO_TYPE_TCPIP,
			  sock == unix_sock ? VIO_LOCALHOST: 0)) ||
	my_net_init(&thd->net,vio_tmp))
    {
      if (vio_tmp)
	vio_delete(vio_tmp);
      else
      {
	(void) shutdown(new_sock, SHUT_RDWR);
	(void) closesocket(new_sock);
      }
      delete thd;
      continue;
    }
    if (sock == unix_sock)
<<<<<<< HEAD
      thd->security_ctx->host=(char*) my_localhost;
#ifdef __WIN__
    /* Set default wait_timeout */
    ulong wait_timeout= global_system_variables.net_wait_timeout * 1000;
    (void) setsockopt(new_sock, SOL_SOCKET, SO_RCVTIMEO, (char*)&wait_timeout,
                    sizeof(wait_timeout));
#endif
=======
      thd->host=(char*) my_localhost;

>>>>>>> 7eaa82ea
    create_new_thread(thd);
  }

#ifdef OS2
  // kill server must be invoked from thread 1!
  kill_server(MYSQL_KILL_SIGNAL);
#endif
  decrement_handler_count();
  DBUG_RETURN(0);
}


#ifdef __NT__
pthread_handler_t handle_connections_namedpipes(void *arg)
{
  HANDLE hConnectedPipe;
  BOOL fConnected;
  THD *thd;
  my_thread_init();
  DBUG_ENTER("handle_connections_namedpipes");
  (void) my_pthread_getprio(pthread_self());		// For debugging

  DBUG_PRINT("general",("Waiting for named pipe connections."));
  while (!abort_loop)
  {
    /* wait for named pipe connection */
    fConnected = ConnectNamedPipe(hPipe, NULL);
    if (abort_loop)
      break;
    if (!fConnected)
      fConnected = GetLastError() == ERROR_PIPE_CONNECTED;
    if (!fConnected)
    {
      CloseHandle(hPipe);
      if ((hPipe= CreateNamedPipe(pipe_name,
                                  PIPE_ACCESS_DUPLEX,
                                  PIPE_TYPE_BYTE |
                                  PIPE_READMODE_BYTE |
                                  PIPE_WAIT,
                                  PIPE_UNLIMITED_INSTANCES,
                                  (int) global_system_variables.
                                  net_buffer_length,
                                  (int) global_system_variables.
                                  net_buffer_length,
                                  NMPWAIT_USE_DEFAULT_WAIT,
                                  &saPipeSecurity)) ==
	  INVALID_HANDLE_VALUE)
      {
	sql_perror("Can't create new named pipe!");
	break;					// Abort
      }
    }
    hConnectedPipe = hPipe;
    /* create new pipe for new connection */
    if ((hPipe = CreateNamedPipe(pipe_name,
				 PIPE_ACCESS_DUPLEX,
				 PIPE_TYPE_BYTE |
				 PIPE_READMODE_BYTE |
				 PIPE_WAIT,
				 PIPE_UNLIMITED_INSTANCES,
				 (int) global_system_variables.net_buffer_length,
				 (int) global_system_variables.net_buffer_length,
				 NMPWAIT_USE_DEFAULT_WAIT,
				 &saPipeSecurity)) ==
	INVALID_HANDLE_VALUE)
    {
      sql_perror("Can't create new named pipe!");
      hPipe=hConnectedPipe;
      continue;					// We have to try again
    }

    if (!(thd = new THD))
    {
      DisconnectNamedPipe(hConnectedPipe);
      CloseHandle(hConnectedPipe);
      continue;
    }
    if (!(thd->net.vio = vio_new_win32pipe(hConnectedPipe)) ||
	my_net_init(&thd->net, thd->net.vio))
    {
      close_connection(thd, ER_OUT_OF_RESOURCES, 1);
      delete thd;
      continue;
    }
    /* Host is unknown */
    thd->security_ctx->host= my_strdup(my_localhost, MYF(0));
    create_new_thread(thd);
  }

  decrement_handler_count();
  DBUG_RETURN(0);
}
#endif /* __NT__ */


/*
  Thread of shared memory's service

  SYNOPSIS
    handle_connections_shared_memory()
    arg                              Arguments of thread
*/

#ifdef HAVE_SMEM
pthread_handler_t handle_connections_shared_memory(void *arg)
{
  /* file-mapping object, use for create shared memory */
  HANDLE handle_connect_file_map= 0;
  char  *handle_connect_map= 0;                 // pointer on shared memory
  HANDLE event_connect_answer= 0;
  ulong smem_buffer_length= shared_memory_buffer_length + 4;
  ulong connect_number= 1;
  char tmp[63];
  char *suffix_pos;
  char connect_number_char[22], *p;
  const char *errmsg= 0;
  SECURITY_ATTRIBUTES *sa_event= 0, *sa_mapping= 0;
  my_thread_init();
  DBUG_ENTER("handle_connections_shared_memorys");
  DBUG_PRINT("general",("Waiting for allocated shared memory."));

  if (my_security_attr_create(&sa_event, &errmsg,
                              GENERIC_ALL, SYNCHRONIZE | EVENT_MODIFY_STATE))
    goto error;

  if (my_security_attr_create(&sa_mapping, &errmsg,
                             GENERIC_ALL, FILE_MAP_READ | FILE_MAP_WRITE))
    goto error;

  /*
    The name of event and file-mapping events create agree next rule:
      shared_memory_base_name+unique_part
    Where:
      shared_memory_base_name is unique value for each server
      unique_part is unique value for each object (events and file-mapping)
  */
  suffix_pos= strxmov(tmp,shared_memory_base_name,"_",NullS);
  strmov(suffix_pos, "CONNECT_REQUEST");
  if ((smem_event_connect_request= CreateEvent(sa_event,
                                               FALSE, FALSE, tmp)) == 0)
  {
    errmsg= "Could not create request event";
    goto error;
  }
  strmov(suffix_pos, "CONNECT_ANSWER");
  if ((event_connect_answer= CreateEvent(sa_event, FALSE, FALSE, tmp)) == 0)
  {
    errmsg="Could not create answer event";
    goto error;
  }
  strmov(suffix_pos, "CONNECT_DATA");
  if ((handle_connect_file_map=
       CreateFileMapping(INVALID_HANDLE_VALUE, sa_mapping,
                         PAGE_READWRITE, 0, sizeof(connect_number), tmp)) == 0)
  {
    errmsg= "Could not create file mapping";
    goto error;
  }
  if ((handle_connect_map= (char *)MapViewOfFile(handle_connect_file_map,
						  FILE_MAP_WRITE,0,0,
						  sizeof(DWORD))) == 0)
  {
    errmsg= "Could not create shared memory service";
    goto error;
  }

  while (!abort_loop)
  {
    /* Wait a request from client */
    WaitForSingleObject(smem_event_connect_request,INFINITE);

    /*
       it can be after shutdown command
    */
    if (abort_loop)
      goto error;

    HANDLE handle_client_file_map= 0;
    char  *handle_client_map= 0;
    HANDLE event_client_wrote= 0;
    HANDLE event_client_read= 0;    // for transfer data server <-> client
    HANDLE event_server_wrote= 0;
    HANDLE event_server_read= 0;
    HANDLE event_conn_closed= 0;
    THD *thd= 0;

    p= int10_to_str(connect_number, connect_number_char, 10);
    /*
      The name of event and file-mapping events create agree next rule:
        shared_memory_base_name+unique_part+number_of_connection
        Where:
	  shared_memory_base_name is uniquel value for each server
	  unique_part is unique value for each object (events and file-mapping)
	  number_of_connection is connection-number between server and client
    */
    suffix_pos= strxmov(tmp,shared_memory_base_name,"_",connect_number_char,
			 "_",NullS);
    strmov(suffix_pos, "DATA");
    if ((handle_client_file_map=
         CreateFileMapping(INVALID_HANDLE_VALUE, sa_mapping,
                           PAGE_READWRITE, 0, smem_buffer_length, tmp)) == 0)
    {
      errmsg= "Could not create file mapping";
      goto errorconn;
    }
    if ((handle_client_map= (char*)MapViewOfFile(handle_client_file_map,
						  FILE_MAP_WRITE,0,0,
						  smem_buffer_length)) == 0)
    {
      errmsg= "Could not create memory map";
      goto errorconn;
    }
    strmov(suffix_pos, "CLIENT_WROTE");
    if ((event_client_wrote= CreateEvent(sa_event, FALSE, FALSE, tmp)) == 0)
    {
      errmsg= "Could not create client write event";
      goto errorconn;
    }
    strmov(suffix_pos, "CLIENT_READ");
    if ((event_client_read= CreateEvent(sa_event, FALSE, FALSE, tmp)) == 0)
    {
      errmsg= "Could not create client read event";
      goto errorconn;
    }
    strmov(suffix_pos, "SERVER_READ");
    if ((event_server_read= CreateEvent(sa_event, FALSE, FALSE, tmp)) == 0)
    {
      errmsg= "Could not create server read event";
      goto errorconn;
    }
    strmov(suffix_pos, "SERVER_WROTE");
    if ((event_server_wrote= CreateEvent(sa_event,
                                         FALSE, FALSE, tmp)) == 0)
    {
      errmsg= "Could not create server write event";
      goto errorconn;
    }
    strmov(suffix_pos, "CONNECTION_CLOSED");
    if ((event_conn_closed= CreateEvent(sa_event,
                                        TRUE, FALSE, tmp)) == 0)
    {
      errmsg= "Could not create closed connection event";
      goto errorconn;
    }
    if (abort_loop)
      goto errorconn;
    if (!(thd= new THD))
      goto errorconn;
    /* Send number of connection to client */
    int4store(handle_connect_map, connect_number);
    if (!SetEvent(event_connect_answer))
    {
      errmsg= "Could not send answer event";
      goto errorconn;
    }
    /* Set event that client should receive data */
    if (!SetEvent(event_client_read))
    {
      errmsg= "Could not set client to read mode";
      goto errorconn;
    }
    if (!(thd->net.vio= vio_new_win32shared_memory(&thd->net,
                                                   handle_client_file_map,
                                                   handle_client_map,
                                                   event_client_wrote,
                                                   event_client_read,
                                                   event_server_wrote,
                                                   event_server_read,
                                                   event_conn_closed)) ||
                        my_net_init(&thd->net, thd->net.vio))
    {
      close_connection(thd, ER_OUT_OF_RESOURCES, 1);
      errmsg= 0;
      goto errorconn;
    }
    thd->security_ctx->host= my_strdup(my_localhost, MYF(0)); /* Host is unknown */
    create_new_thread(thd);
    connect_number++;
    continue;

errorconn:
    /* Could not form connection;  Free used handlers/memort and retry */
    if (errmsg)
    {
      char buff[180];
      strxmov(buff, "Can't create shared memory connection: ", errmsg, ".",
	      NullS);
      sql_perror(buff);
    }
    if (handle_client_file_map)
      CloseHandle(handle_client_file_map);
    if (handle_client_map)
      UnmapViewOfFile(handle_client_map);
    if (event_server_wrote)
      CloseHandle(event_server_wrote);
    if (event_server_read)
      CloseHandle(event_server_read);
    if (event_client_wrote)
      CloseHandle(event_client_wrote);
    if (event_client_read)
      CloseHandle(event_client_read);
    if (event_conn_closed)
      CloseHandle(event_conn_closed);
    delete thd;
  }

  /* End shared memory handling */
error:
  if (errmsg)
  {
    char buff[180];
    strxmov(buff, "Can't create shared memory service: ", errmsg, ".", NullS);
    sql_perror(buff);
  }
  my_security_attr_free(sa_event);
  my_security_attr_free(sa_mapping);
  if (handle_connect_map)	UnmapViewOfFile(handle_connect_map);
  if (handle_connect_file_map)	CloseHandle(handle_connect_file_map);
  if (event_connect_answer)	CloseHandle(event_connect_answer);
  if (smem_event_connect_request) CloseHandle(smem_event_connect_request);

  decrement_handler_count();
  DBUG_RETURN(0);
}
#endif /* HAVE_SMEM */
#endif /* EMBEDDED_LIBRARY */


/****************************************************************************
  Handle start options
******************************************************************************/

enum options_mysqld
{
  OPT_ISAM_LOG=256,            OPT_SKIP_NEW,
  OPT_SKIP_GRANT,              OPT_SKIP_LOCK,
  OPT_ENABLE_LOCK,             OPT_USE_LOCKING,
  OPT_SOCKET,                  OPT_UPDATE_LOG,
  OPT_BIN_LOG,                 OPT_SKIP_RESOLVE,
  OPT_SKIP_NETWORKING,         OPT_BIN_LOG_INDEX,
  OPT_BIND_ADDRESS,            OPT_PID_FILE,
  OPT_SKIP_PRIOR,              OPT_BIG_TABLES,
  OPT_STANDALONE,              OPT_ONE_THREAD,
  OPT_CONSOLE,                 OPT_LOW_PRIORITY_UPDATES,
  OPT_SKIP_HOST_CACHE,         OPT_SHORT_LOG_FORMAT,
  OPT_FLUSH,                   OPT_SAFE,
  OPT_BOOTSTRAP,               OPT_SKIP_SHOW_DB,
  OPT_STORAGE_ENGINE,          OPT_INIT_FILE,
  OPT_DELAY_KEY_WRITE_ALL,     OPT_SLOW_QUERY_LOG,
  OPT_DELAY_KEY_WRITE,	       OPT_CHARSETS_DIR,
  OPT_BDB_HOME,                OPT_BDB_LOG,
  OPT_BDB_TMP,                 OPT_BDB_SYNC,
  OPT_BDB_LOCK,                OPT_BDB,
  OPT_BDB_NO_RECOVER,	    OPT_BDB_SHARED,
  OPT_MASTER_HOST,             OPT_MASTER_USER,
  OPT_MASTER_PASSWORD,         OPT_MASTER_PORT,
  OPT_MASTER_INFO_FILE,        OPT_MASTER_CONNECT_RETRY,
  OPT_MASTER_RETRY_COUNT,      OPT_LOG_TC, OPT_LOG_TC_SIZE,
  OPT_MASTER_SSL,              OPT_MASTER_SSL_KEY,
  OPT_MASTER_SSL_CERT,         OPT_MASTER_SSL_CAPATH,
  OPT_MASTER_SSL_CIPHER,       OPT_MASTER_SSL_CA,
  OPT_SQL_BIN_UPDATE_SAME,     OPT_REPLICATE_DO_DB,
  OPT_REPLICATE_IGNORE_DB,     OPT_LOG_SLAVE_UPDATES,
  OPT_BINLOG_DO_DB,            OPT_BINLOG_IGNORE_DB,
  OPT_WANT_CORE,               OPT_CONCURRENT_INSERT,
  OPT_MEMLOCK,                 OPT_MYISAM_RECOVER,
  OPT_REPLICATE_REWRITE_DB,    OPT_SERVER_ID,
  OPT_SKIP_SLAVE_START,        OPT_SKIP_INNOBASE,
  OPT_SAFEMALLOC_MEM_LIMIT,    OPT_REPLICATE_DO_TABLE,
  OPT_REPLICATE_IGNORE_TABLE,  OPT_REPLICATE_WILD_DO_TABLE,
  OPT_REPLICATE_WILD_IGNORE_TABLE, OPT_REPLICATE_SAME_SERVER_ID,
  OPT_DISCONNECT_SLAVE_EVENT_COUNT, OPT_TC_HEURISTIC_RECOVER,
  OPT_ABORT_SLAVE_EVENT_COUNT,
  OPT_INNODB_DATA_HOME_DIR,
  OPT_INNODB_DATA_FILE_PATH,
  OPT_INNODB_LOG_GROUP_HOME_DIR,
  OPT_INNODB_LOG_ARCH_DIR,
  OPT_INNODB_LOG_ARCHIVE,
  OPT_INNODB_FLUSH_LOG_AT_TRX_COMMIT,
  OPT_INNODB_FLUSH_METHOD,
  OPT_INNODB_DOUBLEWRITE,
  OPT_INNODB_CHECKSUMS,
  OPT_INNODB_FAST_SHUTDOWN,
  OPT_INNODB_FILE_PER_TABLE, OPT_CRASH_BINLOG_INNODB,
  OPT_INNODB_LOCKS_UNSAFE_FOR_BINLOG,
  OPT_LOG_BIN_TRUST_FUNCTION_CREATORS,
  OPT_SAFE_SHOW_DB, OPT_INNODB_SAFE_BINLOG,
  OPT_INNODB, OPT_ISAM,
  OPT_ENGINE_CONDITION_PUSHDOWN,
  OPT_NDBCLUSTER, OPT_NDB_CONNECTSTRING, OPT_NDB_USE_EXACT_COUNT,
  OPT_NDB_FORCE_SEND, OPT_NDB_AUTOINCREMENT_PREFETCH_SZ,
  OPT_NDB_SHM, OPT_NDB_OPTIMIZED_NODE_SELECTION, OPT_NDB_CACHE_CHECK_TIME,
  OPT_NDB_MGMD, OPT_NDB_NODEID,
  OPT_SKIP_SAFEMALLOC,
  OPT_TEMP_POOL, OPT_TX_ISOLATION, OPT_COMPLETION_TYPE,
  OPT_SKIP_STACK_TRACE, OPT_SKIP_SYMLINKS,
  OPT_MAX_BINLOG_DUMP_EVENTS, OPT_SPORADIC_BINLOG_DUMP_FAIL,
  OPT_SAFE_USER_CREATE, OPT_SQL_MODE,
  OPT_HAVE_NAMED_PIPE,
  OPT_DO_PSTACK, OPT_REPORT_HOST,
  OPT_REPORT_USER, OPT_REPORT_PASSWORD, OPT_REPORT_PORT,
  OPT_SHOW_SLAVE_AUTH_INFO,
  OPT_SLAVE_LOAD_TMPDIR, OPT_NO_MIX_TYPE,
  OPT_RPL_RECOVERY_RANK,OPT_INIT_RPL_ROLE,
  OPT_RELAY_LOG, OPT_RELAY_LOG_INDEX, OPT_RELAY_LOG_INFO_FILE,
  OPT_SLAVE_SKIP_ERRORS, OPT_DES_KEY_FILE, OPT_LOCAL_INFILE,
  OPT_SSL_SSL, OPT_SSL_KEY, OPT_SSL_CERT, OPT_SSL_CA,
  OPT_SSL_CAPATH, OPT_SSL_CIPHER,
  OPT_BACK_LOG, OPT_BINLOG_CACHE_SIZE,
  OPT_CONNECT_TIMEOUT, OPT_DELAYED_INSERT_TIMEOUT,
  OPT_DELAYED_INSERT_LIMIT, OPT_DELAYED_QUEUE_SIZE,
  OPT_FLUSH_TIME, OPT_FT_MIN_WORD_LEN, OPT_FT_BOOLEAN_SYNTAX,
  OPT_FT_MAX_WORD_LEN, OPT_FT_QUERY_EXPANSION_LIMIT, OPT_FT_STOPWORD_FILE,
  OPT_INTERACTIVE_TIMEOUT, OPT_JOIN_BUFF_SIZE,
  OPT_KEY_BUFFER_SIZE, OPT_KEY_CACHE_BLOCK_SIZE,
  OPT_KEY_CACHE_DIVISION_LIMIT, OPT_KEY_CACHE_AGE_THRESHOLD,
  OPT_LONG_QUERY_TIME,
  OPT_LOWER_CASE_TABLE_NAMES, OPT_MAX_ALLOWED_PACKET,
  OPT_MAX_BINLOG_CACHE_SIZE, OPT_MAX_BINLOG_SIZE,
  OPT_MAX_CONNECTIONS, OPT_MAX_CONNECT_ERRORS,
  OPT_MAX_DELAYED_THREADS, OPT_MAX_HEP_TABLE_SIZE,
  OPT_MAX_JOIN_SIZE, OPT_MAX_PREPARED_STMT_COUNT,
  OPT_MAX_RELAY_LOG_SIZE, OPT_MAX_SORT_LENGTH,
  OPT_MAX_SEEKS_FOR_KEY, OPT_MAX_TMP_TABLES, OPT_MAX_USER_CONNECTIONS,
  OPT_MAX_LENGTH_FOR_SORT_DATA,
  OPT_MAX_WRITE_LOCK_COUNT, OPT_BULK_INSERT_BUFFER_SIZE,
  OPT_MAX_ERROR_COUNT, OPT_MULTI_RANGE_COUNT, OPT_MYISAM_DATA_POINTER_SIZE,
  OPT_MYISAM_BLOCK_SIZE, OPT_MYISAM_MAX_EXTRA_SORT_FILE_SIZE,
  OPT_MYISAM_MAX_SORT_FILE_SIZE, OPT_MYISAM_SORT_BUFFER_SIZE,
  OPT_MYISAM_STATS_METHOD,
  OPT_NET_BUFFER_LENGTH, OPT_NET_RETRY_COUNT,
  OPT_NET_READ_TIMEOUT, OPT_NET_WRITE_TIMEOUT,
  OPT_OPEN_FILES_LIMIT,
  OPT_PRELOAD_BUFFER_SIZE,
  OPT_QUERY_CACHE_LIMIT, OPT_QUERY_CACHE_MIN_RES_UNIT, OPT_QUERY_CACHE_SIZE,
  OPT_QUERY_CACHE_TYPE, OPT_QUERY_CACHE_WLOCK_INVALIDATE, OPT_RECORD_BUFFER,
  OPT_RECORD_RND_BUFFER, OPT_DIV_PRECINCREMENT, OPT_RELAY_LOG_SPACE_LIMIT,
  OPT_RELAY_LOG_PURGE,
  OPT_SLAVE_NET_TIMEOUT, OPT_SLAVE_COMPRESSED_PROTOCOL, OPT_SLOW_LAUNCH_TIME,
  OPT_SLAVE_TRANS_RETRIES, OPT_READONLY, OPT_DEBUGGING,
  OPT_SORT_BUFFER, OPT_TABLE_CACHE,
  OPT_THREAD_CONCURRENCY, OPT_THREAD_CACHE_SIZE,
  OPT_TMP_TABLE_SIZE, OPT_THREAD_STACK,
  OPT_WAIT_TIMEOUT, OPT_MYISAM_REPAIR_THREADS,
  OPT_INNODB_MIRRORED_LOG_GROUPS,
  OPT_INNODB_LOG_FILES_IN_GROUP,
  OPT_INNODB_LOG_FILE_SIZE,
  OPT_INNODB_LOG_BUFFER_SIZE,
  OPT_INNODB_BUFFER_POOL_SIZE,
  OPT_INNODB_BUFFER_POOL_AWE_MEM_MB,
  OPT_INNODB_ADDITIONAL_MEM_POOL_SIZE,
  OPT_INNODB_MAX_PURGE_LAG,
  OPT_INNODB_FILE_IO_THREADS,
  OPT_INNODB_LOCK_WAIT_TIMEOUT,
  OPT_INNODB_THREAD_CONCURRENCY,
  OPT_INNODB_COMMIT_CONCURRENCY,
  OPT_INNODB_FORCE_RECOVERY,
  OPT_INNODB_STATUS_FILE,
  OPT_INNODB_MAX_DIRTY_PAGES_PCT,
  OPT_INNODB_TABLE_LOCKS,
  OPT_INNODB_SUPPORT_XA,
  OPT_INNODB_OPEN_FILES,
  OPT_INNODB_AUTOEXTEND_INCREMENT,
  OPT_INNODB_SYNC_SPIN_LOOPS,
  OPT_INNODB_CONCURRENCY_TICKETS,
  OPT_INNODB_THREAD_SLEEP_DELAY,
  OPT_BDB_CACHE_SIZE,
  OPT_BDB_LOG_BUFFER_SIZE,
  OPT_BDB_MAX_LOCK,
  OPT_ERROR_LOG_FILE,
  OPT_DEFAULT_WEEK_FORMAT,
  OPT_RANGE_ALLOC_BLOCK_SIZE, OPT_ALLOW_SUSPICIOUS_UDFS,
  OPT_QUERY_ALLOC_BLOCK_SIZE, OPT_QUERY_PREALLOC_SIZE,
  OPT_TRANS_ALLOC_BLOCK_SIZE, OPT_TRANS_PREALLOC_SIZE,
  OPT_SYNC_FRM, OPT_SYNC_BINLOG,
  OPT_SYNC_REPLICATION,
  OPT_SYNC_REPLICATION_SLAVE_ID,
  OPT_SYNC_REPLICATION_TIMEOUT,
  OPT_BDB_NOSYNC,
  OPT_ENABLE_SHARED_MEMORY,
  OPT_SHARED_MEMORY_BASE_NAME,
  OPT_OLD_PASSWORDS,
  OPT_EXPIRE_LOGS_DAYS,
  OPT_GROUP_CONCAT_MAX_LEN,
  OPT_DEFAULT_COLLATION,
  OPT_CHARACTER_SET_CLIENT_HANDSHAKE,
  OPT_CHARACTER_SET_FILESYSTEM,
  OPT_INIT_CONNECT,
  OPT_INIT_SLAVE,
  OPT_SECURE_AUTH,
  OPT_DATE_FORMAT,
  OPT_TIME_FORMAT,
  OPT_DATETIME_FORMAT,
  OPT_LOG_QUERIES_NOT_USING_INDEXES,
  OPT_DEFAULT_TIME_ZONE,
  OPT_SYSDATE_IS_NOW,
  OPT_OPTIMIZER_SEARCH_DEPTH,
  OPT_OPTIMIZER_PRUNE_LEVEL,
  OPT_UPDATABLE_VIEWS_WITH_LIMIT,
  OPT_SP_AUTOMATIC_PRIVILEGES,
  OPT_MAX_SP_RECURSION_DEPTH,
  OPT_AUTO_INCREMENT, OPT_AUTO_INCREMENT_OFFSET,
  OPT_ENABLE_LARGE_PAGES,
  OPT_TIMED_MUTEXES,
  OPT_OLD_STYLE_USER_LIMITS,
  OPT_LOG_SLOW_ADMIN_STATEMENTS,
  OPT_TABLE_LOCK_WAIT_TIMEOUT,
  OPT_PORT_OPEN_TIMEOUT,
  OPT_MERGE,
  OPT_INNODB_ROLLBACK_ON_TIMEOUT
};


#define LONG_TIMEOUT ((ulong) 3600L*24L*365L)

struct my_option my_long_options[] =
{
  {"help", '?', "Display this help and exit.",
   (gptr*) &opt_help, (gptr*) &opt_help, 0, GET_BOOL, NO_ARG, 0, 0, 0, 0,
   0, 0},
#ifdef HAVE_REPLICATION
  {"abort-slave-event-count", OPT_ABORT_SLAVE_EVENT_COUNT,
   "Option used by mysql-test for debugging and testing of replication.",
   (gptr*) &abort_slave_event_count,  (gptr*) &abort_slave_event_count,
   0, GET_INT, REQUIRED_ARG, 0, 0, 0, 0, 0, 0},
#endif /* HAVE_REPLICATION */
  {"allow-suspicious-udfs", OPT_ALLOW_SUSPICIOUS_UDFS,
   "Allows use of UDFs consisting of only one symbol xxx() "
   "without corresponding xxx_init() or xxx_deinit(). That also means "
   "that one can load any function from any library, for example exit() "
   "from libc.so",
   (gptr*) &opt_allow_suspicious_udfs, (gptr*) &opt_allow_suspicious_udfs,
   0, GET_BOOL, NO_ARG, 0, 0, 0, 0, 0, 0},
  {"ansi", 'a', "Use ANSI SQL syntax instead of MySQL syntax. This mode will also set transaction isolation level 'serializable'.", 0, 0, 0,
   GET_NO_ARG, NO_ARG, 0, 0, 0, 0, 0, 0},
  {"auto-increment-increment", OPT_AUTO_INCREMENT,
   "Auto-increment columns are incremented by this",
   (gptr*) &global_system_variables.auto_increment_increment,
   (gptr*) &max_system_variables.auto_increment_increment, 0, GET_ULONG,
   OPT_ARG, 1, 1, 65535, 0, 1, 0 },
  {"auto-increment-offset", OPT_AUTO_INCREMENT_OFFSET,
   "Offset added to Auto-increment columns. Used when auto-increment-increment != 1",
   (gptr*) &global_system_variables.auto_increment_offset,
   (gptr*) &max_system_variables.auto_increment_offset, 0, GET_ULONG, OPT_ARG,
   1, 1, 65535, 0, 1, 0 },
  {"automatic-sp-privileges", OPT_SP_AUTOMATIC_PRIVILEGES,
   "Creating and dropping stored procedures alters ACLs. Disable with --skip-automatic-sp-privileges.",
   (gptr*) &sp_automatic_privileges, (gptr*) &sp_automatic_privileges,
   0, GET_BOOL, NO_ARG, 1, 0, 0, 0, 0, 0},
  {"basedir", 'b',
   "Path to installation directory. All paths are usually resolved relative to this.",
   (gptr*) &mysql_home_ptr, (gptr*) &mysql_home_ptr, 0, GET_STR, REQUIRED_ARG,
   0, 0, 0, 0, 0, 0},
  {"bdb", OPT_BDB, "Enable Berkeley DB (if this version of MySQL supports it). \
Disable with --skip-bdb (will save memory).",
   (gptr*) &opt_bdb, (gptr*) &opt_bdb, 0, GET_BOOL, NO_ARG, OPT_BDB_DEFAULT, 0, 0,
   0, 0, 0},
#ifdef HAVE_BERKELEY_DB
  {"bdb-home", OPT_BDB_HOME, "Berkeley home directory.", (gptr*) &berkeley_home,
   (gptr*) &berkeley_home, 0, GET_STR, REQUIRED_ARG, 0, 0, 0, 0, 0, 0},
  {"bdb-lock-detect", OPT_BDB_LOCK,
   "Berkeley lock detect (DEFAULT, OLDEST, RANDOM or YOUNGEST, # sec).",
   0, 0, 0, GET_STR, REQUIRED_ARG, 0, 0, 0, 0, 0, 0},
  {"bdb-logdir", OPT_BDB_LOG, "Berkeley DB log file directory.",
   (gptr*) &berkeley_logdir, (gptr*) &berkeley_logdir, 0, GET_STR,
   REQUIRED_ARG, 0, 0, 0, 0, 0, 0},
  {"bdb-no-recover", OPT_BDB_NO_RECOVER,
   "Don't try to recover Berkeley DB tables on start.", 0, 0, 0, GET_NO_ARG,
   NO_ARG, 0, 0, 0, 0, 0, 0},
  {"bdb-no-sync", OPT_BDB_NOSYNC,
   "This option is deprecated, use --skip-sync-bdb-logs instead",
   0, 0, 0, GET_NO_ARG, NO_ARG, 0, 0, 0, 0, 0, 0},
  {"bdb-shared-data", OPT_BDB_SHARED,
   "Start Berkeley DB in multi-process mode.", 0, 0, 0, GET_NO_ARG, NO_ARG, 0,
   0, 0, 0, 0, 0},
  {"bdb-tmpdir", OPT_BDB_TMP, "Berkeley DB tempfile name.",
   (gptr*) &berkeley_tmpdir, (gptr*) &berkeley_tmpdir, 0, GET_STR,
   REQUIRED_ARG, 0, 0, 0, 0, 0, 0},
#endif /* HAVE_BERKELEY_DB */
  {"big-tables", OPT_BIG_TABLES,
   "Allow big result sets by saving all temporary sets on file (Solves most 'table full' errors).",
   0, 0, 0, GET_NO_ARG, NO_ARG, 0, 0, 0, 0, 0, 0},
  {"bind-address", OPT_BIND_ADDRESS, "IP address to bind to.",
   (gptr*) &my_bind_addr_str, (gptr*) &my_bind_addr_str, 0, GET_STR,
   REQUIRED_ARG, 0, 0, 0, 0, 0, 0},
  {"binlog-do-db", OPT_BINLOG_DO_DB,
   "Tells the master it should log updates for the specified database, and exclude all others not explicitly mentioned.",
   0, 0, 0, GET_STR, REQUIRED_ARG, 0, 0, 0, 0, 0, 0},
  {"binlog-ignore-db", OPT_BINLOG_IGNORE_DB,
   "Tells the master that updates to the given database should not be logged tothe binary log.",
   0, 0, 0, GET_STR, REQUIRED_ARG, 0, 0, 0, 0, 0, 0},
#ifndef DISABLE_GRANT_OPTIONS
  {"bootstrap", OPT_BOOTSTRAP, "Used by mysql installation scripts.", 0, 0, 0,
   GET_NO_ARG, NO_ARG, 0, 0, 0, 0, 0, 0},
#endif
  {"character-set-client-handshake", OPT_CHARACTER_SET_CLIENT_HANDSHAKE,
   "Don't ignore client side character set value sent during handshake.",
   (gptr*) &opt_character_set_client_handshake,
   (gptr*) &opt_character_set_client_handshake,
    0, GET_BOOL, NO_ARG, 1, 0, 0, 0, 0, 0},
  {"character-set-filesystem", OPT_CHARACTER_SET_FILESYSTEM,
   "Set the filesystem character set.",
   (gptr*) &character_set_filesystem_name,
   (gptr*) &character_set_filesystem_name,
   0, GET_STR, REQUIRED_ARG, 0, 0, 0, 0, 0, 0 },
  {"character-set-server", 'C', "Set the default character set.",
   (gptr*) &default_character_set_name, (gptr*) &default_character_set_name,
   0, GET_STR, REQUIRED_ARG, 0, 0, 0, 0, 0, 0 },
  {"character-sets-dir", OPT_CHARSETS_DIR,
   "Directory where character sets are.", (gptr*) &charsets_dir,
   (gptr*) &charsets_dir, 0, GET_STR, REQUIRED_ARG, 0, 0, 0, 0, 0, 0},
  {"chroot", 'r', "Chroot mysqld daemon during startup.",
   (gptr*) &mysqld_chroot, (gptr*) &mysqld_chroot, 0, GET_STR, REQUIRED_ARG,
   0, 0, 0, 0, 0, 0},
  {"collation-server", OPT_DEFAULT_COLLATION, "Set the default collation.",
   (gptr*) &default_collation_name, (gptr*) &default_collation_name,
   0, GET_STR, REQUIRED_ARG, 0, 0, 0, 0, 0, 0 },
  {"completion-type", OPT_COMPLETION_TYPE, "Default completion type.",
   (gptr*) &global_system_variables.completion_type,
   (gptr*) &max_system_variables.completion_type, 0, GET_ULONG,
   REQUIRED_ARG, 0, 0, 2, 0, 1, 0},
  {"concurrent-insert", OPT_CONCURRENT_INSERT,
   "Use concurrent insert with MyISAM. Disable with --concurrent-insert=0",
   (gptr*) &myisam_concurrent_insert, (gptr*) &myisam_concurrent_insert,
   0, GET_LONG, OPT_ARG, 1, 0, 2, 0, 0, 0},
  {"console", OPT_CONSOLE, "Write error output on screen; Don't remove the console window on windows.",
   (gptr*) &opt_console, (gptr*) &opt_console, 0, GET_BOOL, NO_ARG, 0, 0, 0,
   0, 0, 0},
  {"core-file", OPT_WANT_CORE, "Write core on errors.", 0, 0, 0, GET_NO_ARG,
   NO_ARG, 0, 0, 0, 0, 0, 0},
  {"datadir", 'h', "Path to the database root.", (gptr*) &mysql_data_home,
   (gptr*) &mysql_data_home, 0, GET_STR, REQUIRED_ARG, 0, 0, 0, 0, 0, 0},
#ifndef DBUG_OFF
  {"debug", '#', "Debug log.", (gptr*) &default_dbug_option,
   (gptr*) &default_dbug_option, 0, GET_STR, OPT_ARG, 0, 0, 0, 0, 0, 0},
#endif
  {"default-character-set", 'C', "Set the default character set (deprecated option, use --character-set-server instead).",
   (gptr*) &default_character_set_name, (gptr*) &default_character_set_name,
   0, GET_STR, REQUIRED_ARG, 0, 0, 0, 0, 0, 0 },
  {"default-collation", OPT_DEFAULT_COLLATION, "Set the default collation (deprecated option, use --collation-server instead).",
   (gptr*) &default_collation_name, (gptr*) &default_collation_name,
   0, GET_STR, REQUIRED_ARG, 0, 0, 0, 0, 0, 0 },
  {"default-storage-engine", OPT_STORAGE_ENGINE,
   "Set the default storage engine (table type) for tables.", 0, 0,
   0, GET_STR, REQUIRED_ARG, 0, 0, 0, 0, 0, 0},
  {"default-table-type", OPT_STORAGE_ENGINE,
   "(deprecated) Use --default-storage-engine.", 0, 0,
   0, GET_STR, REQUIRED_ARG, 0, 0, 0, 0, 0, 0},
  {"default-time-zone", OPT_DEFAULT_TIME_ZONE, "Set the default time zone.",
   (gptr*) &default_tz_name, (gptr*) &default_tz_name,
   0, GET_STR, REQUIRED_ARG, 0, 0, 0, 0, 0, 0 },
  {"delay-key-write", OPT_DELAY_KEY_WRITE, "Type of DELAY_KEY_WRITE.",
   0,0,0, GET_STR, OPT_ARG, 0, 0, 0, 0, 0, 0},
  {"delay-key-write-for-all-tables", OPT_DELAY_KEY_WRITE_ALL,
   "Don't flush key buffers between writes for any MyISAM table (Deprecated option, use --delay-key-write=all instead).",
   0, 0, 0, GET_NO_ARG, NO_ARG, 0, 0, 0, 0, 0, 0},
#ifdef HAVE_OPENSSL
  {"des-key-file", OPT_DES_KEY_FILE,
   "Load keys for des_encrypt() and des_encrypt from given file.",
   (gptr*) &des_key_file, (gptr*) &des_key_file, 0, GET_STR, REQUIRED_ARG,
   0, 0, 0, 0, 0, 0},
#endif /* HAVE_OPENSSL */
#ifdef HAVE_REPLICATION
  {"disconnect-slave-event-count", OPT_DISCONNECT_SLAVE_EVENT_COUNT,
   "Option used by mysql-test for debugging and testing of replication.",
   (gptr*) &disconnect_slave_event_count,
   (gptr*) &disconnect_slave_event_count, 0, GET_INT, REQUIRED_ARG, 0, 0, 0,
   0, 0, 0},
#endif /* HAVE_REPLICATION */
  {"enable-locking", OPT_ENABLE_LOCK,
   "Deprecated option, use --external-locking instead.",
   (gptr*) &opt_external_locking, (gptr*) &opt_external_locking,
   0, GET_BOOL, NO_ARG, 0, 0, 0, 0, 0, 0},
#ifdef __NT__
  {"enable-named-pipe", OPT_HAVE_NAMED_PIPE, "Enable the named pipe (NT).",
   (gptr*) &opt_enable_named_pipe, (gptr*) &opt_enable_named_pipe, 0, GET_BOOL,
   NO_ARG, 0, 0, 0, 0, 0, 0},
#endif
  {"enable-pstack", OPT_DO_PSTACK, "Print a symbolic stack trace on failure.",
   (gptr*) &opt_do_pstack, (gptr*) &opt_do_pstack, 0, GET_BOOL, NO_ARG, 0, 0,
   0, 0, 0, 0},
  {"engine-condition-pushdown",
   OPT_ENGINE_CONDITION_PUSHDOWN,
   "Push supported query conditions to the storage engine.",
   (gptr*) &global_system_variables.engine_condition_pushdown,
   (gptr*) &global_system_variables.engine_condition_pushdown,
   0, GET_BOOL, NO_ARG, 0, 0, 0, 0, 0, 0},
  {"exit-info", 'T', "Used for debugging;  Use at your own risk!", 0, 0, 0,
   GET_LONG, OPT_ARG, 0, 0, 0, 0, 0, 0},
  {"external-locking", OPT_USE_LOCKING, "Use system (external) locking (disabled by default). With this option enabled you can run myisamchk to test (not repair) tables while the MySQL server is running. \
Disable with --skip-external-locking.",
   (gptr*) &opt_external_locking, (gptr*) &opt_external_locking,
   0, GET_BOOL, NO_ARG, 0, 0, 0, 0, 0, 0},
  {"flush", OPT_FLUSH, "Flush tables to disk between SQL commands.", 0, 0, 0,
   GET_NO_ARG, NO_ARG, 0, 0, 0, 0, 0, 0},
  /* We must always support the next option to make scripts like mysqltest
     easier to do */
  {"gdb", OPT_DEBUGGING,
   "Set up signals usable for debugging",
   (gptr*) &opt_debugging, (gptr*) &opt_debugging,
   0, GET_BOOL, NO_ARG, 0, 0, 0, 0, 0, 0},
#ifdef HAVE_LARGE_PAGES
  {"large-pages", OPT_ENABLE_LARGE_PAGES, "Enable support for large pages. \
Disable with --skip-large-pages.",
   (gptr*) &opt_large_pages, (gptr*) &opt_large_pages, 0, GET_BOOL, NO_ARG, 0, 0, 0,
   0, 0, 0},
#endif
  {"init-connect", OPT_INIT_CONNECT, "Command(s) that are executed for each new connection",
   (gptr*) &opt_init_connect, (gptr*) &opt_init_connect, 0, GET_STR_ALLOC,
   REQUIRED_ARG, 0, 0, 0, 0, 0, 0},
#ifndef DISABLE_GRANT_OPTIONS
  {"init-file", OPT_INIT_FILE, "Read SQL commands from this file at startup.",
   (gptr*) &opt_init_file, (gptr*) &opt_init_file, 0, GET_STR, REQUIRED_ARG,
   0, 0, 0, 0, 0, 0},
#endif
  {"init-rpl-role", OPT_INIT_RPL_ROLE, "Set the replication role.", 0, 0, 0,
   GET_STR, REQUIRED_ARG, 0, 0, 0, 0, 0, 0},
  {"init-slave", OPT_INIT_SLAVE, "Command(s) that are executed when a slave connects to this master",
   (gptr*) &opt_init_slave, (gptr*) &opt_init_slave, 0, GET_STR_ALLOC,
   REQUIRED_ARG, 0, 0, 0, 0, 0, 0},
  {"innodb", OPT_INNODB, "Enable InnoDB (if this version of MySQL supports it). \
Disable with --skip-innodb (will save memory).",
   (gptr*) &opt_innodb, (gptr*) &opt_innodb, 0, GET_BOOL, NO_ARG, OPT_INNODB_DEFAULT, 0, 0,
   0, 0, 0},
#ifdef HAVE_INNOBASE_DB
  {"innodb_checksums", OPT_INNODB_CHECKSUMS, "Enable InnoDB checksums validation (enabled by default). \
Disable with --skip-innodb-checksums.", (gptr*) &innobase_use_checksums,
   (gptr*) &innobase_use_checksums, 0, GET_BOOL, NO_ARG, 1, 0, 0, 0, 0, 0},
#endif
  {"innodb_data_file_path", OPT_INNODB_DATA_FILE_PATH,
   "Path to individual files and their sizes.",
   0, 0, 0, GET_STR, REQUIRED_ARG, 0, 0, 0, 0, 0, 0},
#ifdef HAVE_INNOBASE_DB
  {"innodb_data_home_dir", OPT_INNODB_DATA_HOME_DIR,
   "The common part for InnoDB table spaces.", (gptr*) &innobase_data_home_dir,
   (gptr*) &innobase_data_home_dir, 0, GET_STR, REQUIRED_ARG, 0, 0, 0, 0, 0,
   0},
  {"innodb_doublewrite", OPT_INNODB_DOUBLEWRITE, "Enable InnoDB doublewrite buffer (enabled by default). \
Disable with --skip-innodb-doublewrite.", (gptr*) &innobase_use_doublewrite,
   (gptr*) &innobase_use_doublewrite, 0, GET_BOOL, NO_ARG, 1, 0, 0, 0, 0, 0},
  {"innodb_fast_shutdown", OPT_INNODB_FAST_SHUTDOWN,
   "Speeds up the shutdown process of the InnoDB storage engine. Possible "
   "values are 0, 1 (faster)"
   /*
     NetWare can't close unclosed files, can't automatically kill remaining
     threads, etc, so on this OS we disable the crash-like InnoDB shutdown.
   */
#ifndef __NETWARE__
   " or 2 (fastest - crash-like)"
#endif
   ".",
   (gptr*) &innobase_fast_shutdown,
   (gptr*) &innobase_fast_shutdown, 0, GET_ULONG, OPT_ARG, 1, 0,
   IF_NETWARE(1,2), 0, 0, 0},
  {"innodb_file_per_table", OPT_INNODB_FILE_PER_TABLE,
   "Stores each InnoDB table to an .ibd file in the database dir.",
   (gptr*) &innobase_file_per_table,
   (gptr*) &innobase_file_per_table, 0, GET_BOOL, NO_ARG, 0, 0, 0, 0, 0, 0},
  {"innodb_flush_log_at_trx_commit", OPT_INNODB_FLUSH_LOG_AT_TRX_COMMIT,
   "Set to 0 (write and flush once per second), 1 (write and flush at each commit) or 2 (write at commit, flush once per second).",
   (gptr*) &srv_flush_log_at_trx_commit,
   (gptr*) &srv_flush_log_at_trx_commit,
   0, GET_ULONG, OPT_ARG,  1, 0, 2, 0, 0, 0},
  {"innodb_flush_method", OPT_INNODB_FLUSH_METHOD,
   "With which method to flush data.", (gptr*) &innobase_unix_file_flush_method,
   (gptr*) &innobase_unix_file_flush_method, 0, GET_STR, REQUIRED_ARG, 0, 0, 0,
   0, 0, 0},
  {"innodb_locks_unsafe_for_binlog", OPT_INNODB_LOCKS_UNSAFE_FOR_BINLOG,
   "Force InnoDB not to use next-key locking. Instead use only row-level locking",
   (gptr*) &innobase_locks_unsafe_for_binlog,
   (gptr*) &innobase_locks_unsafe_for_binlog, 0, GET_BOOL, NO_ARG, 0, 0, 0, 0, 0, 0},
  {"innodb_log_arch_dir", OPT_INNODB_LOG_ARCH_DIR,
   "Where full logs should be archived.", (gptr*) &innobase_log_arch_dir,
   (gptr*) &innobase_log_arch_dir, 0, GET_STR, REQUIRED_ARG, 0, 0, 0, 0, 0, 0},
  {"innodb_log_archive", OPT_INNODB_LOG_ARCHIVE,
   "Set to 1 if you want to have logs archived.", 0, 0, 0, GET_LONG, OPT_ARG,
   0, 0, 0, 0, 0, 0},
  {"innodb_log_group_home_dir", OPT_INNODB_LOG_GROUP_HOME_DIR,
   "Path to InnoDB log files.", (gptr*) &innobase_log_group_home_dir,
   (gptr*) &innobase_log_group_home_dir, 0, GET_STR, REQUIRED_ARG, 0, 0, 0, 0,
   0, 0},
  {"innodb_max_dirty_pages_pct", OPT_INNODB_MAX_DIRTY_PAGES_PCT,
   "Percentage of dirty pages allowed in bufferpool.", (gptr*) &srv_max_buf_pool_modified_pct,
   (gptr*) &srv_max_buf_pool_modified_pct, 0, GET_ULONG, REQUIRED_ARG, 90, 0, 100, 0, 0, 0},
  {"innodb_max_purge_lag", OPT_INNODB_MAX_PURGE_LAG,
   "Desired maximum length of the purge queue (0 = no limit)",
   (gptr*) &srv_max_purge_lag,
   (gptr*) &srv_max_purge_lag, 0, GET_LONG, REQUIRED_ARG, 0, 0, ~0L,
   0, 1L, 0},
  {"innodb_rollback_on_timeout", OPT_INNODB_ROLLBACK_ON_TIMEOUT,
   "Roll back the complete transaction on lock wait timeout, for 4.x compatibility (disabled by default)",
   (gptr*) &innobase_rollback_on_timeout, (gptr*) &innobase_rollback_on_timeout,
   0, GET_BOOL, OPT_ARG, 0, 0, 0, 0, 0, 0},
  {"innodb_status_file", OPT_INNODB_STATUS_FILE,
   "Enable SHOW INNODB STATUS output in the innodb_status.<pid> file",
   (gptr*) &innobase_create_status_file, (gptr*) &innobase_create_status_file,
   0, GET_BOOL, OPT_ARG, 0, 0, 0, 0, 0, 0},
  {"innodb_support_xa", OPT_INNODB_SUPPORT_XA,
   "Enable InnoDB support for the XA two-phase commit",
   (gptr*) &global_system_variables.innodb_support_xa,
   (gptr*) &global_system_variables.innodb_support_xa,
   0, GET_BOOL, OPT_ARG, 1, 0, 0, 0, 0, 0},
  {"innodb_table_locks", OPT_INNODB_TABLE_LOCKS,
   "Enable InnoDB locking in LOCK TABLES",
   (gptr*) &global_system_variables.innodb_table_locks,
   (gptr*) &global_system_variables.innodb_table_locks,
   0, GET_BOOL, OPT_ARG, 1, 0, 0, 0, 0, 0},
#endif /* End HAVE_INNOBASE_DB */
  {"isam", OPT_ISAM, "Obsolete. ISAM storage engine is no longer supported.",
   (gptr*) &opt_isam, (gptr*) &opt_isam, 0, GET_BOOL, NO_ARG, 0, 0, 0,
   0, 0, 0},
   {"language", 'L',
   "Client error messages in given language. May be given as a full path.",
   (gptr*) &language_ptr, (gptr*) &language_ptr, 0, GET_STR, REQUIRED_ARG,
   0, 0, 0, 0, 0, 0},
  {"local-infile", OPT_LOCAL_INFILE,
   "Enable/disable LOAD DATA LOCAL INFILE (takes values 1|0).",
   (gptr*) &opt_local_infile,
   (gptr*) &opt_local_infile, 0, GET_BOOL, OPT_ARG,
   1, 0, 0, 0, 0, 0},
  {"log", 'l', "Log connections and queries to file.", (gptr*) &opt_logname,
   (gptr*) &opt_logname, 0, GET_STR, OPT_ARG, 0, 0, 0, 0, 0, 0},
  {"log-bin", OPT_BIN_LOG,
   "Log update queries in binary format. Optional (but strongly recommended "
   "to avoid replication problems if server's hostname changes) argument "
   "should be the chosen location for the binary log files.",
   (gptr*) &opt_bin_logname, (gptr*) &opt_bin_logname, 0, GET_STR_ALLOC,
   OPT_ARG, 0, 0, 0, 0, 0, 0},
  {"log-bin-index", OPT_BIN_LOG_INDEX,
   "File that holds the names for last binary log files.",
   (gptr*) &opt_binlog_index_name, (gptr*) &opt_binlog_index_name, 0, GET_STR,
   REQUIRED_ARG, 0, 0, 0, 0, 0, 0},
  /*
    This option starts with "log-bin" to emphasize that it is specific of
    binary logging.
  */
  {"log-bin-trust-function-creators", OPT_LOG_BIN_TRUST_FUNCTION_CREATORS,
   "If equal to 0 (the default), then when --log-bin is used, creation of "
   "a stored function is allowed only to users having the SUPER privilege and"
   " only if this function may not break binary logging.",
   (gptr*) &trust_function_creators, (gptr*) &trust_function_creators, 0,
   GET_BOOL, NO_ARG, 0, 0, 0, 0, 0, 0},
#ifndef TO_BE_REMOVED_IN_5_1_OR_6_0
  /*
    In 5.0.6 we introduced the below option, then in 5.0.16 we renamed it to
    log-bin-trust-function-creators but kept also the old name for
    compatibility; the behaviour was also changed to apply only to functions
    (and triggers). In a future release this old name could be removed.
  */
  {"log-bin-trust-routine-creators", OPT_LOG_BIN_TRUST_FUNCTION_CREATORS,
   "(deprecated) Use log-bin-trust-function-creators.",
   (gptr*) &trust_function_creators, (gptr*) &trust_function_creators, 0,
   GET_BOOL, NO_ARG, 0, 0, 0, 0, 0, 0},
#endif
  {"log-error", OPT_ERROR_LOG_FILE, "Error log file.",
   (gptr*) &log_error_file_ptr, (gptr*) &log_error_file_ptr, 0, GET_STR,
   OPT_ARG, 0, 0, 0, 0, 0, 0},
  {"log-isam", OPT_ISAM_LOG, "Log all MyISAM changes to file.",
   (gptr*) &myisam_log_filename, (gptr*) &myisam_log_filename, 0, GET_STR,
   OPT_ARG, 0, 0, 0, 0, 0, 0},
  {"log-long-format", '0',
   "Log some extra information to update log. Please note that this option is deprecated; see --log-short-format option.",
   0, 0, 0, GET_NO_ARG, NO_ARG, 0, 0, 0, 0, 0, 0},
  {"log-queries-not-using-indexes", OPT_LOG_QUERIES_NOT_USING_INDEXES,
   "Log queries that are executed without benefit of any index to the slow log if it is open.",
   (gptr*) &opt_log_queries_not_using_indexes, (gptr*) &opt_log_queries_not_using_indexes,
   0, GET_BOOL, NO_ARG, 0, 0, 0, 0, 0, 0},
  {"log-short-format", OPT_SHORT_LOG_FORMAT,
   "Don't log extra information to update and slow-query logs.",
   (gptr*) &opt_short_log_format, (gptr*) &opt_short_log_format,
   0, GET_BOOL, NO_ARG, 0, 0, 0, 0, 0, 0},
  {"log-slave-updates", OPT_LOG_SLAVE_UPDATES,
   "Tells the slave to log the updates from the slave thread to the binary log. You will need to turn it on if you plan to daisy-chain the slaves.",
   (gptr*) &opt_log_slave_updates, (gptr*) &opt_log_slave_updates, 0, GET_BOOL,
   NO_ARG, 0, 0, 0, 0, 0, 0},
  {"log-slow-admin-statements", OPT_LOG_SLOW_ADMIN_STATEMENTS,
   "Log slow OPTIMIZE, ANALYZE, ALTER and other administrative statements to the slow log if it is open.",
   (gptr*) &opt_log_slow_admin_statements,
   (gptr*) &opt_log_slow_admin_statements,
   0, GET_BOOL, NO_ARG, 0, 0, 0, 0, 0, 0},
  {"log-slow-queries", OPT_SLOW_QUERY_LOG,
    "Log slow queries to this log file. Defaults logging to hostname-slow.log file. Must be enabled to activate other slow log options.",
   (gptr*) &opt_slow_logname, (gptr*) &opt_slow_logname, 0, GET_STR, OPT_ARG,
   0, 0, 0, 0, 0, 0},
  {"log-tc", OPT_LOG_TC,
   "Path to transaction coordinator log (used for transactions that affect "
   "more than one storage engine, when binary log is disabled)",
   (gptr*) &opt_tc_log_file, (gptr*) &opt_tc_log_file, 0, GET_STR,
   REQUIRED_ARG, 0, 0, 0, 0, 0, 0},
#ifdef HAVE_MMAP
  {"log-tc-size", OPT_LOG_TC_SIZE, "Size of transaction coordinator log.",
   (gptr*) &opt_tc_log_size, (gptr*) &opt_tc_log_size, 0, GET_ULONG,
   REQUIRED_ARG, TC_LOG_MIN_SIZE, TC_LOG_MIN_SIZE, ~0L, 0, TC_LOG_PAGE_SIZE, 0},
#endif
  {"log-update", OPT_UPDATE_LOG,
   "The update log is deprecated since version 5.0, is replaced by the binary \
log and this option justs turns on --log-bin instead.",
   (gptr*) &opt_update_logname, (gptr*) &opt_update_logname, 0, GET_STR,
   OPT_ARG, 0, 0, 0, 0, 0, 0},
  {"log-warnings", 'W', "Log some not critical warnings to the log file.",
   (gptr*) &global_system_variables.log_warnings,
   (gptr*) &max_system_variables.log_warnings, 0, GET_ULONG, OPT_ARG, 1, 0, 0,
   0, 0, 0},
  {"low-priority-updates", OPT_LOW_PRIORITY_UPDATES,
   "INSERT/DELETE/UPDATE has lower priority than selects.",
   (gptr*) &global_system_variables.low_priority_updates,
   (gptr*) &max_system_variables.low_priority_updates,
   0, GET_BOOL, NO_ARG, 0, 0, 0, 0, 0, 0},
  {"master-connect-retry", OPT_MASTER_CONNECT_RETRY,
   "The number of seconds the slave thread will sleep before retrying to connect to the master in case the master goes down or the connection is lost.",
   (gptr*) &master_connect_retry, (gptr*) &master_connect_retry, 0, GET_UINT,
   REQUIRED_ARG, 60, 0, 0, 0, 0, 0},
  {"master-host", OPT_MASTER_HOST,
   "Master hostname or IP address for replication. If not set, the slave thread will not be started. Note that the setting of master-host will be ignored if there exists a valid master.info file.",
   (gptr*) &master_host, (gptr*) &master_host, 0, GET_STR, REQUIRED_ARG, 0, 0,
   0, 0, 0, 0},
  {"master-info-file", OPT_MASTER_INFO_FILE,
   "The location and name of the file that remembers the master and where the I/O replication \
thread is in the master's binlogs.",
   (gptr*) &master_info_file, (gptr*) &master_info_file, 0, GET_STR,
   REQUIRED_ARG, 0, 0, 0, 0, 0, 0},
  {"master-password", OPT_MASTER_PASSWORD,
   "The password the slave thread will authenticate with when connecting to the master. If not set, an empty password is assumed.The value in master.info will take precedence if it can be read.",
   (gptr*)&master_password, (gptr*)&master_password, 0,
   GET_STR, REQUIRED_ARG, 0, 0, 0, 0, 0, 0},
  {"master-port", OPT_MASTER_PORT,
   "The port the master is listening on. If not set, the compiled setting of MYSQL_PORT is assumed. If you have not tinkered with configure options, this should be 3306. The value in master.info will take precedence if it can be read.",
   (gptr*) &master_port, (gptr*) &master_port, 0, GET_UINT, REQUIRED_ARG,
   MYSQL_PORT, 0, 0, 0, 0, 0},
  {"master-retry-count", OPT_MASTER_RETRY_COUNT,
   "The number of tries the slave will make to connect to the master before giving up.",
   (gptr*) &master_retry_count, (gptr*) &master_retry_count, 0, GET_ULONG,
   REQUIRED_ARG, 3600*24, 0, 0, 0, 0, 0},
  {"master-ssl", OPT_MASTER_SSL,
   "Enable the slave to connect to the master using SSL.",
   (gptr*) &master_ssl, (gptr*) &master_ssl, 0, GET_BOOL, NO_ARG, 0, 0, 0, 0,
   0, 0},
  {"master-ssl-ca", OPT_MASTER_SSL_CA,
   "Master SSL CA file. Only applies if you have enabled master-ssl.",
   (gptr*) &master_ssl_ca, (gptr*) &master_ssl_ca, 0, GET_STR, OPT_ARG,
   0, 0, 0, 0, 0, 0},
  {"master-ssl-capath", OPT_MASTER_SSL_CAPATH,
   "Master SSL CA path. Only applies if you have enabled master-ssl.",
   (gptr*) &master_ssl_capath, (gptr*) &master_ssl_capath, 0, GET_STR, OPT_ARG,
   0, 0, 0, 0, 0, 0},
  {"master-ssl-cert", OPT_MASTER_SSL_CERT,
   "Master SSL certificate file name. Only applies if you have enabled \
master-ssl",
   (gptr*) &master_ssl_cert, (gptr*) &master_ssl_cert, 0, GET_STR, OPT_ARG,
   0, 0, 0, 0, 0, 0},
  {"master-ssl-cipher", OPT_MASTER_SSL_CIPHER,
   "Master SSL cipher. Only applies if you have enabled master-ssl.",
   (gptr*) &master_ssl_cipher, (gptr*) &master_ssl_capath, 0, GET_STR, OPT_ARG,
   0, 0, 0, 0, 0, 0},
  {"master-ssl-key", OPT_MASTER_SSL_KEY,
   "Master SSL keyfile name. Only applies if you have enabled master-ssl.",
   (gptr*) &master_ssl_key, (gptr*) &master_ssl_key, 0, GET_STR, OPT_ARG,
   0, 0, 0, 0, 0, 0},
  {"master-user", OPT_MASTER_USER,
   "The username the slave thread will use for authentication when connecting to the master. The user must have FILE privilege. If the master user is not set, user test is assumed. The value in master.info will take precedence if it can be read.",
   (gptr*) &master_user, (gptr*) &master_user, 0, GET_STR, REQUIRED_ARG, 0, 0,
   0, 0, 0, 0},
#ifdef HAVE_REPLICATION
  {"max-binlog-dump-events", OPT_MAX_BINLOG_DUMP_EVENTS,
   "Option used by mysql-test for debugging and testing of replication.",
   (gptr*) &max_binlog_dump_events, (gptr*) &max_binlog_dump_events, 0,
   GET_INT, REQUIRED_ARG, 0, 0, 0, 0, 0, 0},
#endif /* HAVE_REPLICATION */
  {"memlock", OPT_MEMLOCK, "Lock mysqld in memory.", (gptr*) &locked_in_memory,
   (gptr*) &locked_in_memory, 0, GET_BOOL, NO_ARG, 0, 0, 0, 0, 0, 0},
  {"merge", OPT_MERGE, "Enable Merge storage engine. Disable with \
--skip-merge.",
   (gptr*) &opt_merge, (gptr*) &opt_merge, 0, GET_BOOL, NO_ARG, 1, 0, 0, 0, 0, 0},
  {"myisam-recover", OPT_MYISAM_RECOVER,
   "Syntax: myisam-recover[=option[,option...]], where option can be DEFAULT, BACKUP, FORCE or QUICK.",
   (gptr*) &myisam_recover_options_str, (gptr*) &myisam_recover_options_str, 0,
   GET_STR, OPT_ARG, 0, 0, 0, 0, 0, 0},
  {"ndbcluster", OPT_NDBCLUSTER, "Enable NDB Cluster (if this version of MySQL supports it). \
Disable with --skip-ndbcluster (will save memory).",
   (gptr*) &opt_ndbcluster, (gptr*) &opt_ndbcluster, 0, GET_BOOL, NO_ARG,
   OPT_NDBCLUSTER_DEFAULT, 0, 0, 0, 0, 0},
#ifdef HAVE_NDBCLUSTER_DB
  {"ndb-connectstring", OPT_NDB_CONNECTSTRING,
   "Connect string for ndbcluster.",
   (gptr*) &opt_ndb_connectstring,
   (gptr*) &opt_ndb_connectstring,
   0, GET_STR, REQUIRED_ARG, 0, 0, 0, 0, 0, 0},
  {"ndb-mgmd-host", OPT_NDB_MGMD,
   "Set host and port for ndb_mgmd. Syntax: hostname[:port]",
   (gptr*) &opt_ndb_mgmd,
   (gptr*) &opt_ndb_mgmd,
   0, GET_STR, REQUIRED_ARG, 0, 0, 0, 0, 0, 0},
  {"ndb-nodeid", OPT_NDB_NODEID,
   "Nodeid for this mysqlserver in the cluster.",
   (gptr*) &opt_ndb_nodeid,
   (gptr*) &opt_ndb_nodeid,
   0, GET_INT, REQUIRED_ARG, 0, 0, 0, 0, 0, 0},
  {"ndb-autoincrement-prefetch-sz", OPT_NDB_AUTOINCREMENT_PREFETCH_SZ,
   "Specify number of autoincrement values that are prefetched.",
   (gptr*) &global_system_variables.ndb_autoincrement_prefetch_sz,
   (gptr*) &global_system_variables.ndb_autoincrement_prefetch_sz,
   0, GET_ULONG, REQUIRED_ARG, 32, 1, 256, 0, 0, 0},
  {"ndb-force-send", OPT_NDB_FORCE_SEND,
   "Force send of buffers to ndb immediately without waiting for "
   "other threads.",
   (gptr*) &global_system_variables.ndb_force_send,
   (gptr*) &global_system_variables.ndb_force_send,
   0, GET_BOOL, OPT_ARG, 1, 0, 0, 0, 0, 0},
  {"ndb_force_send", OPT_NDB_FORCE_SEND,
   "same as --ndb-force-send.",
   (gptr*) &global_system_variables.ndb_force_send,
   (gptr*) &global_system_variables.ndb_force_send,
   0, GET_BOOL, OPT_ARG, 1, 0, 0, 0, 0, 0},
  {"ndb-use-exact-count", OPT_NDB_USE_EXACT_COUNT,
   "Use exact records count during query planning and for fast "
   "select count(*), disable for faster queries.",
   (gptr*) &global_system_variables.ndb_use_exact_count,
   (gptr*) &global_system_variables.ndb_use_exact_count,
   0, GET_BOOL, OPT_ARG, 1, 0, 0, 0, 0, 0},
  {"ndb_use_exact_count", OPT_NDB_USE_EXACT_COUNT,
   "same as --ndb-use-exact-count.",
   (gptr*) &global_system_variables.ndb_use_exact_count,
   (gptr*) &global_system_variables.ndb_use_exact_count,
   0, GET_BOOL, OPT_ARG, 1, 0, 0, 0, 0, 0},
  {"ndb-shm", OPT_NDB_SHM,
   "Use shared memory connections when available.",
   (gptr*) &opt_ndb_shm,
   (gptr*) &opt_ndb_shm,
   0, GET_BOOL, OPT_ARG, OPT_NDB_SHM_DEFAULT, 0, 0, 0, 0, 0},
  {"ndb-optimized-node-selection", OPT_NDB_OPTIMIZED_NODE_SELECTION,
   "Select nodes for transactions in a more optimal way.",
   (gptr*) &opt_ndb_optimized_node_selection,
   (gptr*) &opt_ndb_optimized_node_selection,
   0, GET_BOOL, OPT_ARG, 1, 0, 0, 0, 0, 0},
  { "ndb-cache-check-time", OPT_NDB_CACHE_CHECK_TIME,
    "A dedicated thread is created to, at the given millisecons interval, invalidate the query cache if another MySQL server in the cluster has changed the data in the database.",
    (gptr*) &opt_ndb_cache_check_time, (gptr*) &opt_ndb_cache_check_time, 0, GET_ULONG, REQUIRED_ARG,
    0, 0, LONG_TIMEOUT, 0, 1, 0},
#endif
  {"new", 'n', "Use very new possible 'unsafe' functions.",
   (gptr*) &global_system_variables.new_mode,
   (gptr*) &max_system_variables.new_mode,
   0, GET_BOOL, NO_ARG, 0, 0, 0, 0, 0, 0},
#ifdef NOT_YET
  {"no-mix-table-types", OPT_NO_MIX_TYPE, "Don't allow commands with uses two different table types.",
   (gptr*) &opt_no_mix_types, (gptr*) &opt_no_mix_types, 0, GET_BOOL, NO_ARG,
   0, 0, 0, 0, 0, 0},
#endif
  {"old-passwords", OPT_OLD_PASSWORDS, "Use old password encryption method (needed for 4.0 and older clients).",
   (gptr*) &global_system_variables.old_passwords,
   (gptr*) &max_system_variables.old_passwords, 0, GET_BOOL, NO_ARG,
   0, 0, 0, 0, 0, 0},
#ifdef ONE_THREAD
  {"one-thread", OPT_ONE_THREAD,
   "Only use one thread (for debugging under Linux).", 0, 0, 0, GET_NO_ARG,
   NO_ARG, 0, 0, 0, 0, 0, 0},
#endif
  {"old-style-user-limits", OPT_OLD_STYLE_USER_LIMITS,
   "Enable old-style user limits (before 5.0.3 user resources were counted per each user+host vs. per account)",
   (gptr*) &opt_old_style_user_limits, (gptr*) &opt_old_style_user_limits,
   0, GET_BOOL, NO_ARG, 0, 0, 0, 0, 0, 0},
  {"pid-file", OPT_PID_FILE, "Pid file used by safe_mysqld.",
   (gptr*) &pidfile_name_ptr, (gptr*) &pidfile_name_ptr, 0, GET_STR,
   REQUIRED_ARG, 0, 0, 0, 0, 0, 0},
  {"port", 'P', "Port number to use for connection.", (gptr*) &mysqld_port,
   (gptr*) &mysqld_port, 0, GET_UINT, REQUIRED_ARG, 0, 0, 0, 0, 0, 0},
  {"port-open-timeout", OPT_PORT_OPEN_TIMEOUT,
   "Maximum time in seconds to wait for the port to become free. "
   "(Default: no wait)", (gptr*) &mysqld_port_timeout,
   (gptr*) &mysqld_port_timeout, 0, GET_UINT, REQUIRED_ARG, 0, 0, 0, 0, 0, 0},
  {"relay-log", OPT_RELAY_LOG,
   "The location and name to use for relay logs.",
   (gptr*) &opt_relay_logname, (gptr*) &opt_relay_logname, 0,
   GET_STR_ALLOC, REQUIRED_ARG, 0, 0, 0, 0, 0, 0},
  {"relay-log-index", OPT_RELAY_LOG_INDEX,
   "The location and name to use for the file that keeps a list of the last \
relay logs.",
   (gptr*) &opt_relaylog_index_name, (gptr*) &opt_relaylog_index_name, 0,
   GET_STR, REQUIRED_ARG, 0, 0, 0, 0, 0, 0},
  {"relay-log-info-file", OPT_RELAY_LOG_INFO_FILE,
   "The location and name of the file that remembers where the SQL replication \
thread is in the relay logs.",
   (gptr*) &relay_log_info_file, (gptr*) &relay_log_info_file, 0, GET_STR,
   REQUIRED_ARG, 0, 0, 0, 0, 0, 0},
  {"replicate-do-db", OPT_REPLICATE_DO_DB,
   "Tells the slave thread to restrict replication to the specified database. To specify more than one database, use the directive multiple times, once for each database. Note that this will only work if you do not use cross-database queries such as UPDATE some_db.some_table SET foo='bar' while having selected a different or no database. If you need cross database updates to work, make sure you have 3.23.28 or later, and use replicate-wild-do-table=db_name.%.",
   0, 0, 0, GET_STR, REQUIRED_ARG, 0, 0, 0, 0, 0, 0},
  {"replicate-do-table", OPT_REPLICATE_DO_TABLE,
   "Tells the slave thread to restrict replication to the specified table. To specify more than one table, use the directive multiple times, once for each table. This will work for cross-database updates, in contrast to replicate-do-db.",
   0, 0, 0, GET_STR, REQUIRED_ARG, 0, 0, 0, 0, 0, 0},
  {"replicate-ignore-db", OPT_REPLICATE_IGNORE_DB,
   "Tells the slave thread to not replicate to the specified database. To specify more than one database to ignore, use the directive multiple times, once for each database. This option will not work if you use cross database updates. If you need cross database updates to work, make sure you have 3.23.28 or later, and use replicate-wild-ignore-table=db_name.%. ",
   0, 0, 0, GET_STR, REQUIRED_ARG, 0, 0, 0, 0, 0, 0},
  {"replicate-ignore-table", OPT_REPLICATE_IGNORE_TABLE,
   "Tells the slave thread to not replicate to the specified table. To specify more than one table to ignore, use the directive multiple times, once for each table. This will work for cross-datbase updates, in contrast to replicate-ignore-db.",
   0, 0, 0, GET_STR, REQUIRED_ARG, 0, 0, 0, 0, 0, 0},
  {"replicate-rewrite-db", OPT_REPLICATE_REWRITE_DB,
   "Updates to a database with a different name than the original. Example: replicate-rewrite-db=master_db_name->slave_db_name.",
   0, 0, 0, GET_STR, REQUIRED_ARG, 0, 0, 0, 0, 0, 0},
#ifdef HAVE_REPLICATION
  {"replicate-same-server-id", OPT_REPLICATE_SAME_SERVER_ID,
   "In replication, if set to 1, do not skip events having our server id. \
Default value is 0 (to break infinite loops in circular replication). \
Can't be set to 1 if --log-slave-updates is used.",
   (gptr*) &replicate_same_server_id,
   (gptr*) &replicate_same_server_id,
   0, GET_BOOL, NO_ARG, 0, 0, 0, 0, 0, 0},
#endif
  {"replicate-wild-do-table", OPT_REPLICATE_WILD_DO_TABLE,
   "Tells the slave thread to restrict replication to the tables that match the specified wildcard pattern. To specify more than one table, use the directive multiple times, once for each table. This will work for cross-database updates. Example: replicate-wild-do-table=foo%.bar% will replicate only updates to tables in all databases that start with foo and whose table names start with bar.",
   0, 0, 0, GET_STR, REQUIRED_ARG, 0, 0, 0, 0, 0, 0},
  {"replicate-wild-ignore-table", OPT_REPLICATE_WILD_IGNORE_TABLE,
   "Tells the slave thread to not replicate to the tables that match the given wildcard pattern. To specify more than one table to ignore, use the directive multiple times, once for each table. This will work for cross-database updates. Example: replicate-wild-ignore-table=foo%.bar% will not do updates to tables in databases that start with foo and whose table names start with bar.",
   0, 0, 0, GET_STR, REQUIRED_ARG, 0, 0, 0, 0, 0, 0},
  // In replication, we may need to tell the other servers how to connect
  {"report-host", OPT_REPORT_HOST,
   "Hostname or IP of the slave to be reported to to the master during slave registration. Will appear in the output of SHOW SLAVE HOSTS. Leave unset if you do not want the slave to register itself with the master. Note that it is not sufficient for the master to simply read the IP of the slave off the socket once the slave connects. Due to NAT and other routing issues, that IP may not be valid for connecting to the slave from the master or other hosts.",
   (gptr*) &report_host, (gptr*) &report_host, 0, GET_STR, REQUIRED_ARG, 0, 0,
   0, 0, 0, 0},
  {"report-password", OPT_REPORT_PASSWORD, "Undocumented.",
   (gptr*) &report_password, (gptr*) &report_password, 0, GET_STR,
   REQUIRED_ARG, 0, 0, 0, 0, 0, 0},
  {"report-port", OPT_REPORT_PORT,
   "Port for connecting to slave reported to the master during slave registration. Set it only if the slave is listening on a non-default port or if you have a special tunnel from the master or other clients to the slave. If not sure, leave this option unset.",
   (gptr*) &report_port, (gptr*) &report_port, 0, GET_UINT, REQUIRED_ARG,
   MYSQL_PORT, 0, 0, 0, 0, 0},
  {"report-user", OPT_REPORT_USER, "Undocumented.", (gptr*) &report_user,
   (gptr*) &report_user, 0, GET_STR, REQUIRED_ARG, 0, 0, 0, 0, 0, 0},
  {"rpl-recovery-rank", OPT_RPL_RECOVERY_RANK, "Undocumented.",
   (gptr*) &rpl_recovery_rank, (gptr*) &rpl_recovery_rank, 0, GET_ULONG,
   REQUIRED_ARG, 0, 0, 0, 0, 0, 0},
  {"safe-mode", OPT_SAFE, "Skip some optimize stages (for testing).",
   0, 0, 0, GET_NO_ARG, NO_ARG, 0, 0, 0, 0, 0, 0},
#ifndef TO_BE_DELETED
  {"safe-show-database", OPT_SAFE_SHOW_DB,
   "Deprecated option; use GRANT SHOW DATABASES instead...",
   0, 0, 0, GET_NO_ARG, NO_ARG, 0, 0, 0, 0, 0, 0},
#endif
  {"safe-user-create", OPT_SAFE_USER_CREATE,
   "Don't allow new user creation by the user who has no write privileges to the mysql.user table.",
   (gptr*) &opt_safe_user_create, (gptr*) &opt_safe_user_create, 0, GET_BOOL,
   NO_ARG, 0, 0, 0, 0, 0, 0},
  {"safemalloc-mem-limit", OPT_SAFEMALLOC_MEM_LIMIT,
   "Simulate memory shortage when compiled with the --with-debug=full option.",
   0, 0, 0, GET_ULL, REQUIRED_ARG, 0, 0, 0, 0, 0, 0},
  {"secure-auth", OPT_SECURE_AUTH, "Disallow authentication for accounts that have old (pre-4.1) passwords.",
   (gptr*) &opt_secure_auth, (gptr*) &opt_secure_auth, 0, GET_BOOL, NO_ARG,
   my_bool(0), 0, 0, 0, 0, 0},
  {"server-id",	OPT_SERVER_ID,
   "Uniquely identifies the server instance in the community of replication partners.",
   (gptr*) &server_id, (gptr*) &server_id, 0, GET_ULONG, REQUIRED_ARG, 0, 0, 0,
   0, 0, 0},
  {"set-variable", 'O',
   "Change the value of a variable. Please note that this option is deprecated;you can set variables directly with --variable-name=value.",
   0, 0, 0, GET_STR, REQUIRED_ARG, 0, 0, 0, 0, 0, 0},
#ifdef HAVE_SMEM
  {"shared-memory", OPT_ENABLE_SHARED_MEMORY,
   "Enable the shared memory.",(gptr*) &opt_enable_shared_memory, (gptr*) &opt_enable_shared_memory,
   0, GET_BOOL, NO_ARG, 0, 0, 0, 0, 0, 0},
#endif
#ifdef HAVE_SMEM
  {"shared-memory-base-name",OPT_SHARED_MEMORY_BASE_NAME,
   "Base name of shared memory.", (gptr*) &shared_memory_base_name, (gptr*) &shared_memory_base_name,
   0, GET_STR, REQUIRED_ARG, 0, 0, 0, 0, 0, 0},
#endif
  {"show-slave-auth-info", OPT_SHOW_SLAVE_AUTH_INFO,
   "Show user and password in SHOW SLAVE HOSTS on this master",
   (gptr*) &opt_show_slave_auth_info, (gptr*) &opt_show_slave_auth_info, 0,
   GET_BOOL, NO_ARG, 0, 0, 0, 0, 0, 0},
#ifndef DISABLE_GRANT_OPTIONS
  {"skip-grant-tables", OPT_SKIP_GRANT,
   "Start without grant tables. This gives all users FULL ACCESS to all tables!",
   (gptr*) &opt_noacl, (gptr*) &opt_noacl, 0, GET_BOOL, NO_ARG, 0, 0, 0, 0, 0,
   0},
#endif
  {"skip-host-cache", OPT_SKIP_HOST_CACHE, "Don't cache host names.", 0, 0, 0,
   GET_NO_ARG, NO_ARG, 0, 0, 0, 0, 0, 0},
  {"skip-locking", OPT_SKIP_LOCK,
   "Deprecated option, use --skip-external-locking instead.",
   0, 0, 0, GET_NO_ARG, NO_ARG, 0, 0, 0, 0, 0, 0},
  {"skip-name-resolve", OPT_SKIP_RESOLVE,
   "Don't resolve hostnames. All hostnames are IP's or 'localhost'.",
   0, 0, 0, GET_NO_ARG, NO_ARG, 0, 0, 0, 0, 0, 0},
  {"skip-networking", OPT_SKIP_NETWORKING,
   "Don't allow connection with TCP/IP.", 0, 0, 0, GET_NO_ARG, NO_ARG, 0, 0, 0,
   0, 0, 0},
  {"skip-new", OPT_SKIP_NEW, "Don't use new, possible wrong routines.",
   0, 0, 0, GET_NO_ARG, NO_ARG, 0, 0, 0, 0, 0, 0},
#ifndef DBUG_OFF
#ifdef SAFEMALLOC
  {"skip-safemalloc", OPT_SKIP_SAFEMALLOC,
   "Don't use the memory allocation checking.", 0, 0, 0, GET_NO_ARG, NO_ARG,
   0, 0, 0, 0, 0, 0},
#endif
#endif
  {"skip-show-database", OPT_SKIP_SHOW_DB,
   "Don't allow 'SHOW DATABASE' commands.", 0, 0, 0, GET_NO_ARG, NO_ARG, 0, 0,
   0, 0, 0, 0},
  {"skip-slave-start", OPT_SKIP_SLAVE_START,
   "If set, slave is not autostarted.", (gptr*) &opt_skip_slave_start,
   (gptr*) &opt_skip_slave_start, 0, GET_BOOL, NO_ARG, 0, 0, 0, 0, 0, 0},
  {"skip-stack-trace", OPT_SKIP_STACK_TRACE,
   "Don't print a stack trace on failure.", 0, 0, 0, GET_NO_ARG, NO_ARG, 0, 0,
   0, 0, 0, 0},
  {"skip-symlink", OPT_SKIP_SYMLINKS, "Don't allow symlinking of tables. Deprecated option.  Use --skip-symbolic-links instead.",
   0, 0, 0, GET_NO_ARG, NO_ARG, 0, 0, 0, 0, 0, 0},
  {"skip-thread-priority", OPT_SKIP_PRIOR,
   "Don't give threads different priorities.", 0, 0, 0, GET_NO_ARG, NO_ARG,
   DEFAULT_SKIP_THREAD_PRIORITY, 0, 0, 0, 0, 0},
#ifdef HAVE_REPLICATION
  {"slave-load-tmpdir", OPT_SLAVE_LOAD_TMPDIR,
   "The location where the slave should put its temporary files when \
replicating a LOAD DATA INFILE command.",
   (gptr*) &slave_load_tmpdir, (gptr*) &slave_load_tmpdir, 0, GET_STR_ALLOC,
   REQUIRED_ARG, 0, 0, 0, 0, 0, 0},
  {"slave-skip-errors", OPT_SLAVE_SKIP_ERRORS,
   "Tells the slave thread to continue replication when a query returns an error from the provided list.",
   0, 0, 0, GET_STR, REQUIRED_ARG, 0, 0, 0, 0, 0, 0},
#endif
  {"socket", OPT_SOCKET, "Socket file to use for connection.",
   (gptr*) &mysqld_unix_port, (gptr*) &mysqld_unix_port, 0, GET_STR,
   REQUIRED_ARG, 0, 0, 0, 0, 0, 0},
#ifdef HAVE_REPLICATION
  {"sporadic-binlog-dump-fail", OPT_SPORADIC_BINLOG_DUMP_FAIL,
   "Option used by mysql-test for debugging and testing of replication.",
   (gptr*) &opt_sporadic_binlog_dump_fail,
   (gptr*) &opt_sporadic_binlog_dump_fail, 0, GET_BOOL, NO_ARG, 0, 0, 0, 0, 0,
   0},
#endif /* HAVE_REPLICATION */
  {"sql-bin-update-same", OPT_SQL_BIN_UPDATE_SAME,
   "The update log is deprecated since version 5.0, is replaced by the binary \
log and this option does nothing anymore.",
   0, 0, 0, GET_DISABLED, NO_ARG, 0, 0, 0, 0, 0, 0},
  {"sql-mode", OPT_SQL_MODE,
   "Syntax: sql-mode=option[,option[,option...]] where option can be one of: REAL_AS_FLOAT, PIPES_AS_CONCAT, ANSI_QUOTES, IGNORE_SPACE, ONLY_FULL_GROUP_BY, NO_UNSIGNED_SUBTRACTION.",
   (gptr*) &sql_mode_str, (gptr*) &sql_mode_str, 0, GET_STR, REQUIRED_ARG, 0,
   0, 0, 0, 0, 0},
#ifdef HAVE_OPENSSL
#include "sslopt-longopts.h"
#endif
#ifdef __WIN__
  {"standalone", OPT_STANDALONE,
  "Dummy option to start as a standalone program (NT).", 0, 0, 0, GET_NO_ARG,
   NO_ARG, 0, 0, 0, 0, 0, 0},
#endif
  {"symbolic-links", 's', "Enable symbolic link support.",
   (gptr*) &my_use_symdir, (gptr*) &my_use_symdir, 0, GET_BOOL, NO_ARG,
   IF_PURIFY(0,1), 0, 0, 0, 0, 0},
  {"sysdate-is-now", OPT_SYSDATE_IS_NOW,
   "Non-default option to alias SYSDATE() to NOW() to make it safe-replicable. Since 5.0, SYSDATE() returns a `dynamic' value different for different invocations, even within the same statement.",
   (gptr*) &global_system_variables.sysdate_is_now,
   0, 0, GET_BOOL, NO_ARG, 0, 0, 1, 0, 1, 0},
  {"tc-heuristic-recover", OPT_TC_HEURISTIC_RECOVER,
   "Decision to use in heuristic recover process. Possible values are COMMIT or ROLLBACK.",
   (gptr*) &opt_tc_heuristic_recover, (gptr*) &opt_tc_heuristic_recover,
   0, GET_STR, REQUIRED_ARG, 0, 0, 0, 0, 0, 0},
  {"temp-pool", OPT_TEMP_POOL,
   "Using this option will cause most temporary files created to use a small set of names, rather than a unique name for each new file.",
   (gptr*) &use_temp_pool, (gptr*) &use_temp_pool, 0, GET_BOOL, NO_ARG, 1,
   0, 0, 0, 0, 0},
  {"timed_mutexes", OPT_TIMED_MUTEXES,
   "Specify whether to time mutexes (only InnoDB mutexes are currently supported)",
   (gptr*) &timed_mutexes, (gptr*) &timed_mutexes, 0, GET_BOOL, NO_ARG, 0,
    0, 0, 0, 0, 0},
  {"tmpdir", 't',
   "Path for temporary files. Several paths may be specified, separated by a "
#if defined(__WIN__) || defined(OS2) || defined(__NETWARE__)
   "semicolon (;)"
#else
   "colon (:)"
#endif
   ", in this case they are used in a round-robin fashion.",
   (gptr*) &opt_mysql_tmpdir,
   (gptr*) &opt_mysql_tmpdir, 0, GET_STR, REQUIRED_ARG, 0, 0, 0, 0, 0, 0},
  {"transaction-isolation", OPT_TX_ISOLATION,
   "Default transaction isolation level.", 0, 0, 0, GET_STR, REQUIRED_ARG, 0,
   0, 0, 0, 0, 0},
  {"use-symbolic-links", 's', "Enable symbolic link support. Deprecated option; use --symbolic-links instead.",
   (gptr*) &my_use_symdir, (gptr*) &my_use_symdir, 0, GET_BOOL, NO_ARG,
   /*
     The system call realpath() produces warnings under valgrind and
     purify. These are not suppressed: instead we disable symlinks
     option if compiled with valgrind support. 
   */
   IF_PURIFY(0,1), 0, 0, 0, 0, 0},
  {"user", 'u', "Run mysqld daemon as user.", 0, 0, 0, GET_STR, REQUIRED_ARG,
   0, 0, 0, 0, 0, 0},
  {"verbose", 'v', "Used with --help option for detailed help",
   (gptr*) &opt_verbose, (gptr*) &opt_verbose, 0, GET_BOOL, NO_ARG, 0, 0, 0, 0,
   0, 0},
  {"version", 'V', "Output version information and exit.", 0, 0, 0, GET_NO_ARG,
   NO_ARG, 0, 0, 0, 0, 0, 0},
  {"warnings", 'W', "Deprecated; use --log-warnings instead.",
   (gptr*) &global_system_variables.log_warnings,
   (gptr*) &max_system_variables.log_warnings, 0, GET_ULONG, OPT_ARG, 1, 0, ~0L,
   0, 0, 0},
  { "back_log", OPT_BACK_LOG,
    "The number of outstanding connection requests MySQL can have. This comes into play when the main MySQL thread gets very many connection requests in a very short time.",
    (gptr*) &back_log, (gptr*) &back_log, 0, GET_ULONG,
    REQUIRED_ARG, 50, 1, 65535, 0, 1, 0 },
#ifdef HAVE_BERKELEY_DB
  { "bdb_cache_size", OPT_BDB_CACHE_SIZE,
    "The buffer that is allocated to cache index and rows for BDB tables.",
    (gptr*) &berkeley_cache_size, (gptr*) &berkeley_cache_size, 0, GET_ULONG,
    REQUIRED_ARG, KEY_CACHE_SIZE, 20*1024, (long) ~0, 0, IO_SIZE, 0},
  /* QQ: The following should be removed soon! (bdb_max_lock preferred) */
  {"bdb_lock_max", OPT_BDB_MAX_LOCK, "Synonym for bdb_max_lock.",
   (gptr*) &berkeley_max_lock, (gptr*) &berkeley_max_lock, 0, GET_ULONG,
   REQUIRED_ARG, 10000, 0, (long) ~0, 0, 1, 0},
  {"bdb_log_buffer_size", OPT_BDB_LOG_BUFFER_SIZE,
   "The buffer that is allocated to cache index and rows for BDB tables.",
   (gptr*) &berkeley_log_buffer_size, (gptr*) &berkeley_log_buffer_size, 0,
   GET_ULONG, REQUIRED_ARG, 0, 256*1024L, ~0L, 0, 1024, 0},
  {"bdb_max_lock", OPT_BDB_MAX_LOCK,
   "The maximum number of locks you can have active on a BDB table.",
   (gptr*) &berkeley_max_lock, (gptr*) &berkeley_max_lock, 0, GET_ULONG,
   REQUIRED_ARG, 10000, 0, (long) ~0, 0, 1, 0},
#endif /* HAVE_BERKELEY_DB */
  {"binlog_cache_size", OPT_BINLOG_CACHE_SIZE,
   "The size of the cache to hold the SQL statements for the binary log during a transaction. If you often use big, multi-statement transactions you can increase this to get more performance.",
   (gptr*) &binlog_cache_size, (gptr*) &binlog_cache_size, 0, GET_ULONG,
   REQUIRED_ARG, 32*1024L, IO_SIZE, ~0L, 0, IO_SIZE, 0},
  {"bulk_insert_buffer_size", OPT_BULK_INSERT_BUFFER_SIZE,
   "Size of tree cache used in bulk insert optimisation. Note that this is a limit per thread!",
   (gptr*) &global_system_variables.bulk_insert_buff_size,
   (gptr*) &max_system_variables.bulk_insert_buff_size,
   0, GET_ULONG, REQUIRED_ARG, 8192*1024, 0, ~0L, 0, 1, 0},
  {"connect_timeout", OPT_CONNECT_TIMEOUT,
   "The number of seconds the mysqld server is waiting for a connect packet before responding with 'Bad handshake'.",
    (gptr*) &connect_timeout, (gptr*) &connect_timeout,
   0, GET_ULONG, REQUIRED_ARG, CONNECT_TIMEOUT, 2, LONG_TIMEOUT, 0, 1, 0 },
  { "date_format", OPT_DATE_FORMAT,
    "The DATE format (For future).",
    (gptr*) &opt_date_time_formats[MYSQL_TIMESTAMP_DATE],
    (gptr*) &opt_date_time_formats[MYSQL_TIMESTAMP_DATE],
    0, GET_STR, REQUIRED_ARG, 0, 0, 0, 0, 0, 0},
  { "datetime_format", OPT_DATETIME_FORMAT,
    "The DATETIME/TIMESTAMP format (for future).",
    (gptr*) &opt_date_time_formats[MYSQL_TIMESTAMP_DATETIME],
    (gptr*) &opt_date_time_formats[MYSQL_TIMESTAMP_DATETIME],
    0, GET_STR, REQUIRED_ARG, 0, 0, 0, 0, 0, 0},
  { "default_week_format", OPT_DEFAULT_WEEK_FORMAT,
    "The default week format used by WEEK() functions.",
    (gptr*) &global_system_variables.default_week_format,
    (gptr*) &max_system_variables.default_week_format,
    0, GET_ULONG, REQUIRED_ARG, 0, 0, 7L, 0, 1, 0},
  {"delayed_insert_limit", OPT_DELAYED_INSERT_LIMIT,
   "After inserting delayed_insert_limit rows, the INSERT DELAYED handler will check if there are any SELECT statements pending. If so, it allows these to execute before continuing.",
    (gptr*) &delayed_insert_limit, (gptr*) &delayed_insert_limit, 0, GET_ULONG,
    REQUIRED_ARG, DELAYED_LIMIT, 1, ~0L, 0, 1, 0},
  {"delayed_insert_timeout", OPT_DELAYED_INSERT_TIMEOUT,
   "How long a INSERT DELAYED thread should wait for INSERT statements before terminating.",
   (gptr*) &delayed_insert_timeout, (gptr*) &delayed_insert_timeout, 0,
   GET_ULONG, REQUIRED_ARG, DELAYED_WAIT_TIMEOUT, 1, LONG_TIMEOUT, 0, 1, 0},
  { "delayed_queue_size", OPT_DELAYED_QUEUE_SIZE,
    "What size queue (in rows) should be allocated for handling INSERT DELAYED. If the queue becomes full, any client that does INSERT DELAYED will wait until there is room in the queue again.",
    (gptr*) &delayed_queue_size, (gptr*) &delayed_queue_size, 0, GET_ULONG,
    REQUIRED_ARG, DELAYED_QUEUE_SIZE, 1, ~0L, 0, 1, 0},
  {"div_precision_increment", OPT_DIV_PRECINCREMENT,
   "Precision of the result of '/' operator will be increased on that value.",
   (gptr*) &global_system_variables.div_precincrement,
   (gptr*) &max_system_variables.div_precincrement, 0, GET_ULONG,
   REQUIRED_ARG, 4, 0, DECIMAL_MAX_SCALE, 0, 0, 0},
  {"expire_logs_days", OPT_EXPIRE_LOGS_DAYS,
   "If non-zero, binary logs will be purged after expire_logs_days "
   "days; possible purges happen at startup and at binary log rotation.",
   (gptr*) &expire_logs_days,
   (gptr*) &expire_logs_days, 0, GET_ULONG,
   REQUIRED_ARG, 0, 0, 99, 0, 1, 0},
  { "flush_time", OPT_FLUSH_TIME,
    "A dedicated thread is created to flush all tables at the given interval.",
    (gptr*) &flush_time, (gptr*) &flush_time, 0, GET_ULONG, REQUIRED_ARG,
    FLUSH_TIME, 0, LONG_TIMEOUT, 0, 1, 0},
  { "ft_boolean_syntax", OPT_FT_BOOLEAN_SYNTAX,
    "List of operators for MATCH ... AGAINST ( ... IN BOOLEAN MODE)",
    0, 0, 0, GET_STR,
    REQUIRED_ARG, 0, 0, 0, 0, 0, 0},
  { "ft_max_word_len", OPT_FT_MAX_WORD_LEN,
    "The maximum length of the word to be included in a FULLTEXT index. Note: FULLTEXT indexes must be rebuilt after changing this variable.",
    (gptr*) &ft_max_word_len, (gptr*) &ft_max_word_len, 0, GET_ULONG,
    REQUIRED_ARG, HA_FT_MAXCHARLEN, 10, HA_FT_MAXCHARLEN, 0, 1, 0},
  { "ft_min_word_len", OPT_FT_MIN_WORD_LEN,
    "The minimum length of the word to be included in a FULLTEXT index. Note: FULLTEXT indexes must be rebuilt after changing this variable.",
    (gptr*) &ft_min_word_len, (gptr*) &ft_min_word_len, 0, GET_ULONG,
    REQUIRED_ARG, 4, 1, HA_FT_MAXCHARLEN, 0, 1, 0},
  { "ft_query_expansion_limit", OPT_FT_QUERY_EXPANSION_LIMIT,
    "Number of best matches to use for query expansion",
    (gptr*) &ft_query_expansion_limit, (gptr*) &ft_query_expansion_limit, 0, GET_ULONG,
    REQUIRED_ARG, 20, 0, 1000, 0, 1, 0},
  { "ft_stopword_file", OPT_FT_STOPWORD_FILE,
    "Use stopwords from this file instead of built-in list.",
    (gptr*) &ft_stopword_file, (gptr*) &ft_stopword_file, 0, GET_STR,
    REQUIRED_ARG, 0, 0, 0, 0, 0, 0},
  { "group_concat_max_len", OPT_GROUP_CONCAT_MAX_LEN,
    "The maximum length of the result of function  group_concat.",
    (gptr*) &global_system_variables.group_concat_max_len,
    (gptr*) &max_system_variables.group_concat_max_len, 0, GET_ULONG,
    REQUIRED_ARG, 1024, 4, (long) ~0, 0, 1, 0},
#ifdef HAVE_INNOBASE_DB
  {"innodb_additional_mem_pool_size", OPT_INNODB_ADDITIONAL_MEM_POOL_SIZE,
   "Size of a memory pool InnoDB uses to store data dictionary information and other internal data structures.",
   (gptr*) &innobase_additional_mem_pool_size,
   (gptr*) &innobase_additional_mem_pool_size, 0, GET_LONG, REQUIRED_ARG,
   1*1024*1024L, 512*1024L, ~0L, 0, 1024, 0},
  {"innodb_autoextend_increment", OPT_INNODB_AUTOEXTEND_INCREMENT,
   "Data file autoextend increment in megabytes",
   (gptr*) &srv_auto_extend_increment,
   (gptr*) &srv_auto_extend_increment,
   0, GET_LONG, REQUIRED_ARG, 8L, 1L, 1000L, 0, 1L, 0},
  {"innodb_buffer_pool_awe_mem_mb", OPT_INNODB_BUFFER_POOL_AWE_MEM_MB,
   "If Windows AWE is used, the size of InnoDB buffer pool allocated from the AWE memory.",
   (gptr*) &innobase_buffer_pool_awe_mem_mb, (gptr*) &innobase_buffer_pool_awe_mem_mb, 0,
   GET_LONG, REQUIRED_ARG, 0, 0, 63000, 0, 1, 0},
  {"innodb_buffer_pool_size", OPT_INNODB_BUFFER_POOL_SIZE,
   "The size of the memory buffer InnoDB uses to cache data and indexes of its tables.",
   (gptr*) &innobase_buffer_pool_size, (gptr*) &innobase_buffer_pool_size, 0,
   GET_LL, REQUIRED_ARG, 8*1024*1024L, 1024*1024L, LONGLONG_MAX, 0,
   1024*1024L, 0},
  {"innodb_commit_concurrency", OPT_INNODB_COMMIT_CONCURRENCY,
   "Helps in performance tuning in heavily concurrent environments.",
   (gptr*) &srv_commit_concurrency, (gptr*) &srv_commit_concurrency,
   0, GET_LONG, REQUIRED_ARG, 0, 0, 1000, 0, 1, 0},
  {"innodb_concurrency_tickets", OPT_INNODB_CONCURRENCY_TICKETS,
   "Number of times a thread is allowed to enter InnoDB within the same \
    SQL query after it has once got the ticket",
   (gptr*) &srv_n_free_tickets_to_enter,
   (gptr*) &srv_n_free_tickets_to_enter,
   0, GET_LONG, REQUIRED_ARG, 500L, 1L, ~0L, 0, 1L, 0},
  {"innodb_file_io_threads", OPT_INNODB_FILE_IO_THREADS,
   "Number of file I/O threads in InnoDB.", (gptr*) &innobase_file_io_threads,
   (gptr*) &innobase_file_io_threads, 0, GET_LONG, REQUIRED_ARG, 4, 4, 64, 0,
   1, 0},
  {"innodb_force_recovery", OPT_INNODB_FORCE_RECOVERY,
   "Helps to save your data in case the disk image of the database becomes corrupt.",
   (gptr*) &innobase_force_recovery, (gptr*) &innobase_force_recovery, 0,
   GET_LONG, REQUIRED_ARG, 0, 0, 6, 0, 1, 0},
  {"innodb_lock_wait_timeout", OPT_INNODB_LOCK_WAIT_TIMEOUT,
   "Timeout in seconds an InnoDB transaction may wait for a lock before being rolled back.",
   (gptr*) &innobase_lock_wait_timeout, (gptr*) &innobase_lock_wait_timeout,
   0, GET_LONG, REQUIRED_ARG, 50, 1, 1024 * 1024 * 1024, 0, 1, 0},
  {"innodb_log_buffer_size", OPT_INNODB_LOG_BUFFER_SIZE,
   "The size of the buffer which InnoDB uses to write log to the log files on disk.",
   (gptr*) &innobase_log_buffer_size, (gptr*) &innobase_log_buffer_size, 0,
   GET_LONG, REQUIRED_ARG, 1024*1024L, 256*1024L, ~0L, 0, 1024, 0},
  {"innodb_log_file_size", OPT_INNODB_LOG_FILE_SIZE,
   "Size of each log file in a log group.",
   (gptr*) &innobase_log_file_size, (gptr*) &innobase_log_file_size, 0,
   GET_LL, REQUIRED_ARG, 5*1024*1024L, 1*1024*1024L, LONGLONG_MAX, 0,
   1024*1024L, 0},
  {"innodb_log_files_in_group", OPT_INNODB_LOG_FILES_IN_GROUP,
   "Number of log files in the log group. InnoDB writes to the files in a circular fashion. Value 3 is recommended here.",
   (gptr*) &innobase_log_files_in_group, (gptr*) &innobase_log_files_in_group,
   0, GET_LONG, REQUIRED_ARG, 2, 2, 100, 0, 1, 0},
  {"innodb_mirrored_log_groups", OPT_INNODB_MIRRORED_LOG_GROUPS,
   "Number of identical copies of log groups we keep for the database. Currently this should be set to 1.",
   (gptr*) &innobase_mirrored_log_groups,
   (gptr*) &innobase_mirrored_log_groups, 0, GET_LONG, REQUIRED_ARG, 1, 1, 10,
   0, 1, 0},
  {"innodb_open_files", OPT_INNODB_OPEN_FILES,
   "How many files at the maximum InnoDB keeps open at the same time.",
   (gptr*) &innobase_open_files, (gptr*) &innobase_open_files, 0,
   GET_LONG, REQUIRED_ARG, 300L, 10L, ~0L, 0, 1L, 0},
  {"innodb_sync_spin_loops", OPT_INNODB_SYNC_SPIN_LOOPS,
   "Count of spin-loop rounds in InnoDB mutexes",
   (gptr*) &srv_n_spin_wait_rounds,
   (gptr*) &srv_n_spin_wait_rounds,
   0, GET_LONG, REQUIRED_ARG, 20L, 0L, ~0L, 0, 1L, 0},
  {"innodb_thread_concurrency", OPT_INNODB_THREAD_CONCURRENCY,
   "Helps in performance tuning in heavily concurrent environments. "
   "Sets the maximum number of threads allowed inside InnoDB. Value 0"
   " will disable the thread throttling.",
   (gptr*) &srv_thread_concurrency, (gptr*) &srv_thread_concurrency,
   0, GET_LONG, REQUIRED_ARG, 8, 0, 1000, 0, 1, 0},
  {"innodb_thread_sleep_delay", OPT_INNODB_THREAD_SLEEP_DELAY,
   "Time of innodb thread sleeping before joining InnoDB queue (usec). Value 0"
    " disable a sleep",
   (gptr*) &srv_thread_sleep_delay,
   (gptr*) &srv_thread_sleep_delay,
   0, GET_LONG, REQUIRED_ARG, 10000L, 0L, ~0L, 0, 1L, 0},
#endif /* HAVE_INNOBASE_DB */
  {"interactive_timeout", OPT_INTERACTIVE_TIMEOUT,
   "The number of seconds the server waits for activity on an interactive connection before closing it.",
   (gptr*) &global_system_variables.net_interactive_timeout,
   (gptr*) &max_system_variables.net_interactive_timeout, 0,
   GET_ULONG, REQUIRED_ARG, NET_WAIT_TIMEOUT, 1, LONG_TIMEOUT, 0, 1, 0},
  {"join_buffer_size", OPT_JOIN_BUFF_SIZE,
   "The size of the buffer that is used for full joins.",
   (gptr*) &global_system_variables.join_buff_size,
   (gptr*) &max_system_variables.join_buff_size, 0, GET_ULONG,
   REQUIRED_ARG, 128*1024L, IO_SIZE*2+MALLOC_OVERHEAD, ~0L, MALLOC_OVERHEAD,
   IO_SIZE, 0},
  {"key_buffer_size", OPT_KEY_BUFFER_SIZE,
   "The size of the buffer used for index blocks for MyISAM tables. Increase this to get better index handling (for all reads and multiple writes) to as much as you can afford; 64M on a 256M machine that mainly runs MySQL is quite common.",
   (gptr*) &dflt_key_cache_var.param_buff_size,
   (gptr*) 0,
   0, (GET_ULL | GET_ASK_ADDR),
   REQUIRED_ARG, KEY_CACHE_SIZE, MALLOC_OVERHEAD, ~(ulong) 0, MALLOC_OVERHEAD,
   IO_SIZE, 0},
  {"key_cache_age_threshold", OPT_KEY_CACHE_AGE_THRESHOLD,
   "This characterizes the number of hits a hot block has to be untouched until it is considered aged enough to be downgraded to a warm block. This specifies the percentage ratio of that number of hits to the total number of blocks in key cache",
   (gptr*) &dflt_key_cache_var.param_age_threshold,
   (gptr*) 0,
   0, (GET_ULONG | GET_ASK_ADDR), REQUIRED_ARG,
   300, 100, ~0L, 0, 100, 0},
  {"key_cache_block_size", OPT_KEY_CACHE_BLOCK_SIZE,
   "The default size of key cache blocks",
   (gptr*) &dflt_key_cache_var.param_block_size,
   (gptr*) 0,
   0, (GET_ULONG | GET_ASK_ADDR), REQUIRED_ARG,
   KEY_CACHE_BLOCK_SIZE , 512, 1024*16, MALLOC_OVERHEAD, 512, 0},
  {"key_cache_division_limit", OPT_KEY_CACHE_DIVISION_LIMIT,
   "The minimum percentage of warm blocks in key cache",
   (gptr*) &dflt_key_cache_var.param_division_limit,
   (gptr*) 0,
   0, (GET_ULONG | GET_ASK_ADDR) , REQUIRED_ARG, 100,
   1, 100, 0, 1, 0},
  {"long_query_time", OPT_LONG_QUERY_TIME,
   "Log all queries that have taken more than long_query_time seconds to execute to file.",
   (gptr*) &global_system_variables.long_query_time,
   (gptr*) &max_system_variables.long_query_time, 0, GET_ULONG,
   REQUIRED_ARG, 10, 1, LONG_TIMEOUT, 0, 1, 0},
  {"lower_case_table_names", OPT_LOWER_CASE_TABLE_NAMES,
   "If set to 1 table names are stored in lowercase on disk and table names will be case-insensitive.  Should be set to 2 if you are using a case insensitive file system",
   (gptr*) &lower_case_table_names,
   (gptr*) &lower_case_table_names, 0, GET_UINT, OPT_ARG,
#ifdef FN_NO_CASE_SENCE
    1
#else
    0
#endif
   , 0, 2, 0, 1, 0},
  {"max_allowed_packet", OPT_MAX_ALLOWED_PACKET,
   "Max packetlength to send/receive from to server.",
   (gptr*) &global_system_variables.max_allowed_packet,
   (gptr*) &max_system_variables.max_allowed_packet, 0, GET_ULONG,
   REQUIRED_ARG, 1024*1024L, 1024, 1024L*1024L*1024L, MALLOC_OVERHEAD, 1024, 0},
  {"max_binlog_cache_size", OPT_MAX_BINLOG_CACHE_SIZE,
   "Can be used to restrict the total size used to cache a multi-transaction query.",
   (gptr*) &max_binlog_cache_size, (gptr*) &max_binlog_cache_size, 0,
   GET_ULONG, REQUIRED_ARG, ~0L, IO_SIZE, ~0L, 0, IO_SIZE, 0},
  {"max_binlog_size", OPT_MAX_BINLOG_SIZE,
   "Binary log will be rotated automatically when the size exceeds this \
value. Will also apply to relay logs if max_relay_log_size is 0. \
The minimum value for this variable is 4096.",
   (gptr*) &max_binlog_size, (gptr*) &max_binlog_size, 0, GET_ULONG,
   REQUIRED_ARG, 1024*1024L*1024L, IO_SIZE, 1024*1024L*1024L, 0, IO_SIZE, 0},
  {"max_connect_errors", OPT_MAX_CONNECT_ERRORS,
   "If there is more than this number of interrupted connections from a host this host will be blocked from further connections.",
   (gptr*) &max_connect_errors, (gptr*) &max_connect_errors, 0, GET_ULONG,
    REQUIRED_ARG, MAX_CONNECT_ERRORS, 1, ~0L, 0, 1, 0},
  {"max_connections", OPT_MAX_CONNECTIONS,
   "The number of simultaneous clients allowed.", (gptr*) &max_connections,
   (gptr*) &max_connections, 0, GET_ULONG, REQUIRED_ARG, 100, 1, 16384, 0, 1,
   0},
  {"max_delayed_threads", OPT_MAX_DELAYED_THREADS,
   "Don't start more than this number of threads to handle INSERT DELAYED statements. If set to zero, which means INSERT DELAYED is not used.",
   (gptr*) &global_system_variables.max_insert_delayed_threads,
   (gptr*) &max_system_variables.max_insert_delayed_threads,
   0, GET_ULONG, REQUIRED_ARG, 20, 0, 16384, 0, 1, 0},
  {"max_error_count", OPT_MAX_ERROR_COUNT,
   "Max number of errors/warnings to store for a statement.",
   (gptr*) &global_system_variables.max_error_count,
   (gptr*) &max_system_variables.max_error_count,
   0, GET_ULONG, REQUIRED_ARG, DEFAULT_ERROR_COUNT, 0, 65535, 0, 1, 0},
  {"max_heap_table_size", OPT_MAX_HEP_TABLE_SIZE,
   "Don't allow creation of heap tables bigger than this.",
   (gptr*) &global_system_variables.max_heap_table_size,
   (gptr*) &max_system_variables.max_heap_table_size, 0, GET_ULL,
   REQUIRED_ARG, 16*1024*1024L, 16384, MAX_MEM_TABLE_SIZE,
   MALLOC_OVERHEAD, 1024, 0},
  {"max_join_size", OPT_MAX_JOIN_SIZE,
   "Joins that are probably going to read more than max_join_size records return an error.",
   (gptr*) &global_system_variables.max_join_size,
   (gptr*) &max_system_variables.max_join_size, 0, GET_HA_ROWS, REQUIRED_ARG,
   ~0L, 1, ~0L, 0, 1, 0},
   {"max_length_for_sort_data", OPT_MAX_LENGTH_FOR_SORT_DATA,
    "Max number of bytes in sorted records.",
    (gptr*) &global_system_variables.max_length_for_sort_data,
    (gptr*) &max_system_variables.max_length_for_sort_data, 0, GET_ULONG,
    REQUIRED_ARG, 1024, 4, 8192*1024L, 0, 1, 0},
  {"max_prepared_stmt_count", OPT_MAX_PREPARED_STMT_COUNT,
   "Maximum number of prepared statements in the server.",
   (gptr*) &max_prepared_stmt_count, (gptr*) &max_prepared_stmt_count,
   0, GET_ULONG, REQUIRED_ARG, 16382, 0, 1*1024*1024, 0, 1, 0},
  {"max_relay_log_size", OPT_MAX_RELAY_LOG_SIZE,
   "If non-zero: relay log will be rotated automatically when the size exceeds this value; if zero (the default): when the size exceeds max_binlog_size. 0 excepted, the minimum value for this variable is 4096.",
   (gptr*) &max_relay_log_size, (gptr*) &max_relay_log_size, 0, GET_ULONG,
   REQUIRED_ARG, 0L, 0L, 1024*1024L*1024L, 0, IO_SIZE, 0},
  { "max_seeks_for_key", OPT_MAX_SEEKS_FOR_KEY,
    "Limit assumed max number of seeks when looking up rows based on a key",
    (gptr*) &global_system_variables.max_seeks_for_key,
    (gptr*) &max_system_variables.max_seeks_for_key, 0, GET_ULONG,
    REQUIRED_ARG, ~0L, 1, ~0L, 0, 1, 0 },
  {"max_sort_length", OPT_MAX_SORT_LENGTH,
   "The number of bytes to use when sorting BLOB or TEXT values (only the first max_sort_length bytes of each value are used; the rest are ignored).",
   (gptr*) &global_system_variables.max_sort_length,
   (gptr*) &max_system_variables.max_sort_length, 0, GET_ULONG,
   REQUIRED_ARG, 1024, 4, 8192*1024L, 0, 1, 0},
  {"max_sp_recursion_depth", OPT_MAX_SP_RECURSION_DEPTH,
   "Maximum stored procedure recursion depth. (discussed with docs).",
   (gptr*) &global_system_variables.max_sp_recursion_depth,
   (gptr*) &max_system_variables.max_sp_recursion_depth, 0, GET_ULONG,
   OPT_ARG, 0, 0, 255, 0, 1, 0 },
  {"max_tmp_tables", OPT_MAX_TMP_TABLES,
   "Maximum number of temporary tables a client can keep open at a time.",
   (gptr*) &global_system_variables.max_tmp_tables,
   (gptr*) &max_system_variables.max_tmp_tables, 0, GET_ULONG,
   REQUIRED_ARG, 32, 1, ~0L, 0, 1, 0},
  {"max_user_connections", OPT_MAX_USER_CONNECTIONS,
   "The maximum number of active connections for a single user (0 = no limit).",
   (gptr*) &max_user_connections, (gptr*) &max_user_connections, 0, GET_UINT,
   REQUIRED_ARG, 0, 1, ~0, 0, 1, 0},
  {"max_write_lock_count", OPT_MAX_WRITE_LOCK_COUNT,
   "After this many write locks, allow some read locks to run in between.",
   (gptr*) &max_write_lock_count, (gptr*) &max_write_lock_count, 0, GET_ULONG,
   REQUIRED_ARG, ~0L, 1, ~0L, 0, 1, 0},
  {"multi_range_count", OPT_MULTI_RANGE_COUNT,
   "Number of key ranges to request at once.",
   (gptr*) &global_system_variables.multi_range_count,
   (gptr*) &max_system_variables.multi_range_count, 0,
   GET_ULONG, REQUIRED_ARG, 256, 1, ~0L, 0, 1, 0},
  {"myisam_block_size", OPT_MYISAM_BLOCK_SIZE,
   "Block size to be used for MyISAM index pages.",
   (gptr*) &opt_myisam_block_size,
   (gptr*) &opt_myisam_block_size, 0, GET_ULONG, REQUIRED_ARG,
   MI_KEY_BLOCK_LENGTH, MI_MIN_KEY_BLOCK_LENGTH, MI_MAX_KEY_BLOCK_LENGTH,
   0, MI_MIN_KEY_BLOCK_LENGTH, 0},
  {"myisam_data_pointer_size", OPT_MYISAM_DATA_POINTER_SIZE,
   "Default pointer size to be used for MyISAM tables.",
   (gptr*) &myisam_data_pointer_size,
   (gptr*) &myisam_data_pointer_size, 0, GET_ULONG, REQUIRED_ARG,
   6, 2, 7, 0, 1, 0},
  {"myisam_max_extra_sort_file_size", OPT_MYISAM_MAX_EXTRA_SORT_FILE_SIZE,
   "Deprecated option",
   (gptr*) &global_system_variables.myisam_max_extra_sort_file_size,
   (gptr*) &max_system_variables.myisam_max_extra_sort_file_size,
   0, GET_ULL, REQUIRED_ARG, (ulonglong) MI_MAX_TEMP_LENGTH,
   0, (ulonglong) MAX_FILE_SIZE, 0, 1, 0},
  {"myisam_max_sort_file_size", OPT_MYISAM_MAX_SORT_FILE_SIZE,
   "Don't use the fast sort index method to created index if the temporary file would get bigger than this.",
   (gptr*) &global_system_variables.myisam_max_sort_file_size,
   (gptr*) &max_system_variables.myisam_max_sort_file_size, 0,
   GET_ULL, REQUIRED_ARG, (longlong) LONG_MAX, 0, (ulonglong) MAX_FILE_SIZE,
   0, 1024*1024, 0},
  {"myisam_repair_threads", OPT_MYISAM_REPAIR_THREADS,
   "Number of threads to use when repairing MyISAM tables. The value of 1 disables parallel repair.",
   (gptr*) &global_system_variables.myisam_repair_threads,
   (gptr*) &max_system_variables.myisam_repair_threads, 0,
   GET_ULONG, REQUIRED_ARG, 1, 1, ~0L, 0, 1, 0},
  {"myisam_sort_buffer_size", OPT_MYISAM_SORT_BUFFER_SIZE,
   "The buffer that is allocated when sorting the index when doing a REPAIR or when creating indexes with CREATE INDEX or ALTER TABLE.",
   (gptr*) &global_system_variables.myisam_sort_buff_size,
   (gptr*) &max_system_variables.myisam_sort_buff_size, 0,
   GET_ULONG, REQUIRED_ARG, 8192*1024, 4, ~0L, 0, 1, 0},
  {"myisam_stats_method", OPT_MYISAM_STATS_METHOD,
   "Specifies how MyISAM index statistics collection code should threat NULLs. "
   "Possible values of name are \"nulls_unequal\" (default behavior for 4.1/5.0), "
   "\"nulls_equal\" (emulate 4.0 behavior), and \"nulls_ignored\".",
   (gptr*) &myisam_stats_method_str, (gptr*) &myisam_stats_method_str, 0,
    GET_STR, REQUIRED_ARG, 0, 0, 0, 0, 0, 0},
  {"net_buffer_length", OPT_NET_BUFFER_LENGTH,
   "Buffer length for TCP/IP and socket communication.",
   (gptr*) &global_system_variables.net_buffer_length,
   (gptr*) &max_system_variables.net_buffer_length, 0, GET_ULONG,
   REQUIRED_ARG, 16384, 1024, 1024*1024L, 0, 1024, 0},
  {"net_read_timeout", OPT_NET_READ_TIMEOUT,
   "Number of seconds to wait for more data from a connection before aborting the read.",
   (gptr*) &global_system_variables.net_read_timeout,
   (gptr*) &max_system_variables.net_read_timeout, 0, GET_ULONG,
   REQUIRED_ARG, NET_READ_TIMEOUT, 1, LONG_TIMEOUT, 0, 1, 0},
  {"net_retry_count", OPT_NET_RETRY_COUNT,
   "If a read on a communication port is interrupted, retry this many times before giving up.",
   (gptr*) &global_system_variables.net_retry_count,
   (gptr*) &max_system_variables.net_retry_count,0,
   GET_ULONG, REQUIRED_ARG, MYSQLD_NET_RETRY_COUNT, 1, ~0L, 0, 1, 0},
  {"net_write_timeout", OPT_NET_WRITE_TIMEOUT,
   "Number of seconds to wait for a block to be written to a connection  before aborting the write.",
   (gptr*) &global_system_variables.net_write_timeout,
   (gptr*) &max_system_variables.net_write_timeout, 0, GET_ULONG,
   REQUIRED_ARG, NET_WRITE_TIMEOUT, 1, LONG_TIMEOUT, 0, 1, 0},
  {"open_files_limit", OPT_OPEN_FILES_LIMIT,
   "If this is not 0, then mysqld will use this value to reserve file descriptors to use with setrlimit(). If this value is 0 then mysqld will reserve max_connections*5 or max_connections + table_cache*2 (whichever is larger) number of files.",
   (gptr*) &open_files_limit, (gptr*) &open_files_limit, 0, GET_ULONG,
   REQUIRED_ARG, 0, 0, OS_FILE_LIMIT, 0, 1, 0},
  {"optimizer_prune_level", OPT_OPTIMIZER_PRUNE_LEVEL,
   "Controls the heuristic(s) applied during query optimization to prune less-promising partial plans from the optimizer search space. Meaning: 0 - do not apply any heuristic, thus perform exhaustive search; 1 - prune plans based on number of retrieved rows.",
   (gptr*) &global_system_variables.optimizer_prune_level,
   (gptr*) &max_system_variables.optimizer_prune_level,
   0, GET_ULONG, OPT_ARG, 1, 0, 1, 0, 1, 0},
  {"optimizer_search_depth", OPT_OPTIMIZER_SEARCH_DEPTH,
   "Maximum depth of search performed by the query optimizer. Values larger than the number of relations in a query result in better query plans, but take longer to compile a query. Smaller values than the number of tables in a relation result in faster optimization, but may produce very bad query plans. If set to 0, the system will automatically pick a reasonable value; if set to MAX_TABLES+2, the optimizer will switch to the original find_best (used for testing/comparison).",
   (gptr*) &global_system_variables.optimizer_search_depth,
   (gptr*) &max_system_variables.optimizer_search_depth,
   0, GET_ULONG, OPT_ARG, MAX_TABLES+1, 0, MAX_TABLES+2, 0, 1, 0},
   {"preload_buffer_size", OPT_PRELOAD_BUFFER_SIZE,
    "The size of the buffer that is allocated when preloading indexes",
    (gptr*) &global_system_variables.preload_buff_size,
    (gptr*) &max_system_variables.preload_buff_size, 0, GET_ULONG,
    REQUIRED_ARG, 32*1024L, 1024, 1024*1024*1024L, 0, 1, 0},
  {"query_alloc_block_size", OPT_QUERY_ALLOC_BLOCK_SIZE,
   "Allocation block size for query parsing and execution",
   (gptr*) &global_system_variables.query_alloc_block_size,
   (gptr*) &max_system_variables.query_alloc_block_size, 0, GET_ULONG,
   REQUIRED_ARG, QUERY_ALLOC_BLOCK_SIZE, 1024, ~0L, 0, 1024, 0},
#ifdef HAVE_QUERY_CACHE
  {"query_cache_limit", OPT_QUERY_CACHE_LIMIT,
   "Don't cache results that are bigger than this.",
   (gptr*) &query_cache_limit, (gptr*) &query_cache_limit, 0, GET_ULONG,
   REQUIRED_ARG, 1024*1024L, 0, (longlong) ULONG_MAX, 0, 1, 0},
  {"query_cache_min_res_unit", OPT_QUERY_CACHE_MIN_RES_UNIT,
   "minimal size of unit in wich space for results is allocated (last unit will be trimed after writing all result data.",
   (gptr*) &query_cache_min_res_unit, (gptr*) &query_cache_min_res_unit,
   0, GET_ULONG, REQUIRED_ARG, QUERY_CACHE_MIN_RESULT_DATA_SIZE,
   0, (longlong) ULONG_MAX, 0, 1, 0},
#endif /*HAVE_QUERY_CACHE*/
  {"query_cache_size", OPT_QUERY_CACHE_SIZE,
   "The memory allocated to store results from old queries.",
   (gptr*) &query_cache_size, (gptr*) &query_cache_size, 0, GET_ULONG,
   REQUIRED_ARG, 0, 0, (longlong) ULONG_MAX, 0, 1024, 0},
#ifdef HAVE_QUERY_CACHE
  {"query_cache_type", OPT_QUERY_CACHE_TYPE,
   "0 = OFF = Don't cache or retrieve results. 1 = ON = Cache all results except SELECT SQL_NO_CACHE ... queries. 2 = DEMAND = Cache only SELECT SQL_CACHE ... queries.",
   (gptr*) &global_system_variables.query_cache_type,
   (gptr*) &max_system_variables.query_cache_type,
   0, GET_ULONG, REQUIRED_ARG, 1, 0, 2, 0, 1, 0},
  {"query_cache_wlock_invalidate", OPT_QUERY_CACHE_WLOCK_INVALIDATE,
   "Invalidate queries in query cache on LOCK for write",
   (gptr*) &global_system_variables.query_cache_wlock_invalidate,
   (gptr*) &max_system_variables.query_cache_wlock_invalidate,
   0, GET_BOOL, NO_ARG, 0, 0, 1, 0, 1, 0},
#endif /*HAVE_QUERY_CACHE*/
  {"query_prealloc_size", OPT_QUERY_PREALLOC_SIZE,
   "Persistent buffer for query parsing and execution",
   (gptr*) &global_system_variables.query_prealloc_size,
   (gptr*) &max_system_variables.query_prealloc_size, 0, GET_ULONG,
   REQUIRED_ARG, QUERY_ALLOC_PREALLOC_SIZE, QUERY_ALLOC_PREALLOC_SIZE,
   ~0L, 0, 1024, 0},
  {"range_alloc_block_size", OPT_RANGE_ALLOC_BLOCK_SIZE,
   "Allocation block size for storing ranges during optimization",
   (gptr*) &global_system_variables.range_alloc_block_size,
   (gptr*) &max_system_variables.range_alloc_block_size, 0, GET_ULONG,
   REQUIRED_ARG, RANGE_ALLOC_BLOCK_SIZE, 4096, ~0L, 0, 1024, 0},
  {"read_buffer_size", OPT_RECORD_BUFFER,
   "Each thread that does a sequential scan allocates a buffer of this size for each table it scans. If you do many sequential scans, you may want to increase this value.",
   (gptr*) &global_system_variables.read_buff_size,
   (gptr*) &max_system_variables.read_buff_size,0, GET_ULONG, REQUIRED_ARG,
   128*1024L, IO_SIZE*2+MALLOC_OVERHEAD, SSIZE_MAX, MALLOC_OVERHEAD, IO_SIZE,
   0},
  {"read_only", OPT_READONLY,
   "Make all non-temporary tables read-only, with the exception for replication (slave) threads and users with the SUPER privilege",
   (gptr*) &opt_readonly,
   (gptr*) &opt_readonly,
   0, GET_BOOL, NO_ARG, 0, 0, 1, 0, 1, 0},
  {"read_rnd_buffer_size", OPT_RECORD_RND_BUFFER,
   "When reading rows in sorted order after a sort, the rows are read through this buffer to avoid a disk seeks. If not set, then it's set to the value of record_buffer.",
   (gptr*) &global_system_variables.read_rnd_buff_size,
   (gptr*) &max_system_variables.read_rnd_buff_size, 0,
   GET_ULONG, REQUIRED_ARG, 256*1024L, IO_SIZE*2+MALLOC_OVERHEAD,
   SSIZE_MAX, MALLOC_OVERHEAD, IO_SIZE, 0},
  {"record_buffer", OPT_RECORD_BUFFER,
   "Alias for read_buffer_size",
   (gptr*) &global_system_variables.read_buff_size,
   (gptr*) &max_system_variables.read_buff_size,0, GET_ULONG, REQUIRED_ARG,
   128*1024L, IO_SIZE*2+MALLOC_OVERHEAD, SSIZE_MAX, MALLOC_OVERHEAD, IO_SIZE, 0},
#ifdef HAVE_REPLICATION
  {"relay_log_purge", OPT_RELAY_LOG_PURGE,
   "0 = do not purge relay logs. 1 = purge them as soon as they are no more needed.",
   (gptr*) &relay_log_purge,
   (gptr*) &relay_log_purge, 0, GET_BOOL, NO_ARG,
   1, 0, 1, 0, 1, 0},
  {"relay_log_space_limit", OPT_RELAY_LOG_SPACE_LIMIT,
   "Maximum space to use for all relay logs.",
   (gptr*) &relay_log_space_limit,
   (gptr*) &relay_log_space_limit, 0, GET_ULL, REQUIRED_ARG, 0L, 0L,
   (longlong) ULONG_MAX, 0, 1, 0},
  {"slave_compressed_protocol", OPT_SLAVE_COMPRESSED_PROTOCOL,
   "Use compression on master/slave protocol.",
   (gptr*) &opt_slave_compressed_protocol,
   (gptr*) &opt_slave_compressed_protocol,
   0, GET_BOOL, NO_ARG, 0, 0, 1, 0, 1, 0},
  {"slave_net_timeout", OPT_SLAVE_NET_TIMEOUT,
   "Number of seconds to wait for more data from a master/slave connection before aborting the read.",
   (gptr*) &slave_net_timeout, (gptr*) &slave_net_timeout, 0,
   GET_ULONG, REQUIRED_ARG, SLAVE_NET_TIMEOUT, 1, LONG_TIMEOUT, 0, 1, 0},
  {"slave_transaction_retries", OPT_SLAVE_TRANS_RETRIES,
   "Number of times the slave SQL thread will retry a transaction in case "
   "it failed with a deadlock or elapsed lock wait timeout, "
   "before giving up and stopping.",
   (gptr*) &slave_trans_retries, (gptr*) &slave_trans_retries, 0,
   GET_ULONG, REQUIRED_ARG, 10L, 0L, (longlong) ULONG_MAX, 0, 1, 0},
#endif /* HAVE_REPLICATION */
  {"slow_launch_time", OPT_SLOW_LAUNCH_TIME,
   "If creating the thread takes longer than this value (in seconds), the Slow_launch_threads counter will be incremented.",
   (gptr*) &slow_launch_time, (gptr*) &slow_launch_time, 0, GET_ULONG,
   REQUIRED_ARG, 2L, 0L, LONG_TIMEOUT, 0, 1, 0},
  {"sort_buffer_size", OPT_SORT_BUFFER,
   "Each thread that needs to do a sort allocates a buffer of this size.",
   (gptr*) &global_system_variables.sortbuff_size,
   (gptr*) &max_system_variables.sortbuff_size, 0, GET_ULONG, REQUIRED_ARG,
   MAX_SORT_MEMORY, MIN_SORT_MEMORY+MALLOC_OVERHEAD*2, ~0L, MALLOC_OVERHEAD,
   1, 0},
#ifdef HAVE_BERKELEY_DB
  {"sync-bdb-logs", OPT_BDB_SYNC,
   "Synchronously flush Berkeley DB logs. Enabled by default",
   (gptr*) &opt_sync_bdb_logs, (gptr*) &opt_sync_bdb_logs, 0, GET_BOOL,
   NO_ARG, 1, 0, 0, 0, 0, 0},
#endif /* HAVE_BERKELEY_DB */
  {"sync-binlog", OPT_SYNC_BINLOG,
   "Synchronously flush binary log to disk after every #th event. "
   "Use 0 (default) to disable synchronous flushing.",
   (gptr*) &sync_binlog_period, (gptr*) &sync_binlog_period, 0, GET_ULONG,
   REQUIRED_ARG, 0, 0, ~0L, 0, 1, 0},
  {"sync-frm", OPT_SYNC_FRM, "Sync .frm to disk on create. Enabled by default.",
   (gptr*) &opt_sync_frm, (gptr*) &opt_sync_frm, 0, GET_BOOL, NO_ARG, 1, 0,
   0, 0, 0, 0},
  {"table_cache", OPT_TABLE_CACHE,
   "The number of open tables for all threads.", (gptr*) &table_cache_size,
   (gptr*) &table_cache_size, 0, GET_ULONG, REQUIRED_ARG,
   TABLE_OPEN_CACHE_DEFAULT, 1, 512*1024L, 0, 1, 0},
  {"table_lock_wait_timeout", OPT_TABLE_LOCK_WAIT_TIMEOUT, "Timeout in "
    "seconds to wait for a table level lock before returning an error. Used"
     " only if the connection has active cursors.",
   (gptr*) &table_lock_wait_timeout, (gptr*) &table_lock_wait_timeout,
   0, GET_ULONG, REQUIRED_ARG, 50, 1, 1024 * 1024 * 1024, 0, 1, 0},
  {"thread_cache_size", OPT_THREAD_CACHE_SIZE,
   "How many threads we should keep in a cache for reuse.",
   (gptr*) &thread_cache_size, (gptr*) &thread_cache_size, 0, GET_ULONG,
   REQUIRED_ARG, 0, 0, 16384, 0, 1, 0},
  {"thread_concurrency", OPT_THREAD_CONCURRENCY,
   "Permits the application to give the threads system a hint for the desired number of threads that should be run at the same time.",
   (gptr*) &concurrency, (gptr*) &concurrency, 0, GET_ULONG, REQUIRED_ARG,
   DEFAULT_CONCURRENCY, 1, 512, 0, 1, 0},
  {"thread_stack", OPT_THREAD_STACK,
   "The stack size for each thread.", (gptr*) &thread_stack,
   (gptr*) &thread_stack, 0, GET_ULONG, REQUIRED_ARG,DEFAULT_THREAD_STACK,
   1024L*128L, ~0L, 0, 1024, 0},
  { "time_format", OPT_TIME_FORMAT,
    "The TIME format (for future).",
    (gptr*) &opt_date_time_formats[MYSQL_TIMESTAMP_TIME],
    (gptr*) &opt_date_time_formats[MYSQL_TIMESTAMP_TIME],
    0, GET_STR, REQUIRED_ARG, 0, 0, 0, 0, 0, 0},
  {"tmp_table_size", OPT_TMP_TABLE_SIZE,
   "If an in-memory temporary table exceeds this size, MySQL will automatically convert it to an on-disk MyISAM table.",
   (gptr*) &global_system_variables.tmp_table_size,
   (gptr*) &max_system_variables.tmp_table_size, 0, GET_ULL,
   REQUIRED_ARG, 32*1024*1024L, 1024, MAX_MEM_TABLE_SIZE, 0, 1, 0},
  {"transaction_alloc_block_size", OPT_TRANS_ALLOC_BLOCK_SIZE,
   "Allocation block size for transactions to be stored in binary log",
   (gptr*) &global_system_variables.trans_alloc_block_size,
   (gptr*) &max_system_variables.trans_alloc_block_size, 0, GET_ULONG,
   REQUIRED_ARG, QUERY_ALLOC_BLOCK_SIZE, 1024, ~0L, 0, 1024, 0},
  {"transaction_prealloc_size", OPT_TRANS_PREALLOC_SIZE,
   "Persistent buffer for transactions to be stored in binary log",
   (gptr*) &global_system_variables.trans_prealloc_size,
   (gptr*) &max_system_variables.trans_prealloc_size, 0, GET_ULONG,
   REQUIRED_ARG, TRANS_ALLOC_PREALLOC_SIZE, 1024, ~0L, 0, 1024, 0},
  {"updatable_views_with_limit", OPT_UPDATABLE_VIEWS_WITH_LIMIT,
   "1 = YES = Don't issue an error message (warning only) if a VIEW without presence of a key of the underlying table is used in queries with a LIMIT clause for updating. 0 = NO = Prohibit update of a VIEW, which does not contain a key of the underlying table and the query uses a LIMIT clause (usually get from GUI tools).",
   (gptr*) &global_system_variables.updatable_views_with_limit,
   (gptr*) &max_system_variables.updatable_views_with_limit,
   0, GET_ULONG, REQUIRED_ARG, 1, 0, 1, 0, 1, 0},
  {"wait_timeout", OPT_WAIT_TIMEOUT,
   "The number of seconds the server waits for activity on a connection before closing it.",
   (gptr*) &global_system_variables.net_wait_timeout,
   (gptr*) &max_system_variables.net_wait_timeout, 0, GET_ULONG,
   REQUIRED_ARG, NET_WAIT_TIMEOUT, 1, IF_WIN(INT_MAX32/1000, LONG_TIMEOUT),
   0, 1, 0},
  {0, 0, 0, 0, 0, 0, GET_NO_ARG, NO_ARG, 0, 0, 0, 0, 0, 0}
};


/*
  Variables shown by SHOW STATUS in alphabetical order
*/

struct show_var_st status_vars[]= {
  {"Aborted_clients",          (char*) &aborted_threads,        SHOW_LONG},
  {"Aborted_connects",         (char*) &aborted_connects,       SHOW_LONG},
  {"Binlog_cache_disk_use",    (char*) &binlog_cache_disk_use,  SHOW_LONG},
  {"Binlog_cache_use",         (char*) &binlog_cache_use,       SHOW_LONG},
  {"Bytes_received",           (char*) offsetof(STATUS_VAR, bytes_received), SHOW_LONG_STATUS},
  {"Bytes_sent",               (char*) offsetof(STATUS_VAR, bytes_sent), SHOW_LONG_STATUS},
  {"Com_admin_commands",       (char*) offsetof(STATUS_VAR, com_other), SHOW_LONG_STATUS},
  {"Com_alter_db",	       (char*) offsetof(STATUS_VAR, com_stat[(uint) SQLCOM_ALTER_DB]), SHOW_LONG_STATUS},
  {"Com_alter_table",	       (char*) offsetof(STATUS_VAR, com_stat[(uint) SQLCOM_ALTER_TABLE]), SHOW_LONG_STATUS},
  {"Com_analyze",	       (char*) offsetof(STATUS_VAR, com_stat[(uint) SQLCOM_ANALYZE]), SHOW_LONG_STATUS},
  {"Com_backup_table",	       (char*) offsetof(STATUS_VAR, com_stat[(uint) SQLCOM_BACKUP_TABLE]), SHOW_LONG_STATUS},
  {"Com_begin",		       (char*) offsetof(STATUS_VAR, com_stat[(uint) SQLCOM_BEGIN]), SHOW_LONG_STATUS},
  {"Com_change_db",	       (char*) offsetof(STATUS_VAR, com_stat[(uint) SQLCOM_CHANGE_DB]), SHOW_LONG_STATUS},
  {"Com_change_master",	       (char*) offsetof(STATUS_VAR, com_stat[(uint) SQLCOM_CHANGE_MASTER]), SHOW_LONG_STATUS},
  {"Com_check",		       (char*) offsetof(STATUS_VAR, com_stat[(uint) SQLCOM_CHECK]), SHOW_LONG_STATUS},
  {"Com_checksum",	       (char*) offsetof(STATUS_VAR, com_stat[(uint) SQLCOM_CHECKSUM]), SHOW_LONG_STATUS},
  {"Com_commit",	       (char*) offsetof(STATUS_VAR, com_stat[(uint) SQLCOM_COMMIT]), SHOW_LONG_STATUS},
  {"Com_create_db",	       (char*) offsetof(STATUS_VAR, com_stat[(uint) SQLCOM_CREATE_DB]), SHOW_LONG_STATUS},
  {"Com_create_function",      (char*) offsetof(STATUS_VAR, com_stat[(uint) SQLCOM_CREATE_FUNCTION]), SHOW_LONG_STATUS},
  {"Com_create_index",	       (char*) offsetof(STATUS_VAR, com_stat[(uint) SQLCOM_CREATE_INDEX]), SHOW_LONG_STATUS},
  {"Com_create_table",	       (char*) offsetof(STATUS_VAR, com_stat[(uint) SQLCOM_CREATE_TABLE]), SHOW_LONG_STATUS},
  {"Com_create_user",	       (char*) offsetof(STATUS_VAR, com_stat[(uint) SQLCOM_CREATE_USER]), SHOW_LONG_STATUS},
  {"Com_dealloc_sql",          (char*) offsetof(STATUS_VAR, com_stat[(uint) SQLCOM_DEALLOCATE_PREPARE]), SHOW_LONG_STATUS},
  {"Com_delete",	       (char*) offsetof(STATUS_VAR, com_stat[(uint) SQLCOM_DELETE]), SHOW_LONG_STATUS},
  {"Com_delete_multi",	       (char*) offsetof(STATUS_VAR, com_stat[(uint) SQLCOM_DELETE_MULTI]), SHOW_LONG_STATUS},
  {"Com_do",                   (char*) offsetof(STATUS_VAR, com_stat[(uint) SQLCOM_DO]), SHOW_LONG_STATUS},
  {"Com_drop_db",	       (char*) offsetof(STATUS_VAR, com_stat[(uint) SQLCOM_DROP_DB]), SHOW_LONG_STATUS},
  {"Com_drop_function",	       (char*) offsetof(STATUS_VAR, com_stat[(uint) SQLCOM_DROP_FUNCTION]), SHOW_LONG_STATUS},
  {"Com_drop_index",	       (char*) offsetof(STATUS_VAR, com_stat[(uint) SQLCOM_DROP_INDEX]), SHOW_LONG_STATUS},
  {"Com_drop_table",	       (char*) offsetof(STATUS_VAR, com_stat[(uint) SQLCOM_DROP_TABLE]), SHOW_LONG_STATUS},
  {"Com_drop_user",	       (char*) offsetof(STATUS_VAR, com_stat[(uint) SQLCOM_DROP_USER]), SHOW_LONG_STATUS},
  {"Com_execute_sql",          (char*) offsetof(STATUS_VAR, com_stat[(uint) SQLCOM_EXECUTE]), SHOW_LONG_STATUS},
  {"Com_flush",		       (char*) offsetof(STATUS_VAR, com_stat[(uint) SQLCOM_FLUSH]), SHOW_LONG_STATUS},
  {"Com_grant",		       (char*) offsetof(STATUS_VAR, com_stat[(uint) SQLCOM_GRANT]), SHOW_LONG_STATUS},
  {"Com_ha_close",	       (char*) offsetof(STATUS_VAR, com_stat[(uint) SQLCOM_HA_CLOSE]), SHOW_LONG_STATUS},
  {"Com_ha_open",	       (char*) offsetof(STATUS_VAR, com_stat[(uint) SQLCOM_HA_OPEN]), SHOW_LONG_STATUS},
  {"Com_ha_read",	       (char*) offsetof(STATUS_VAR, com_stat[(uint) SQLCOM_HA_READ]), SHOW_LONG_STATUS},
  {"Com_help",                 (char*) offsetof(STATUS_VAR, com_stat[(uint) SQLCOM_HELP]), SHOW_LONG_STATUS},
  {"Com_insert",	       (char*) offsetof(STATUS_VAR, com_stat[(uint) SQLCOM_INSERT]), SHOW_LONG_STATUS},
  {"Com_insert_select",	       (char*) offsetof(STATUS_VAR, com_stat[(uint) SQLCOM_INSERT_SELECT]), SHOW_LONG_STATUS},
  {"Com_kill",		       (char*) offsetof(STATUS_VAR, com_stat[(uint) SQLCOM_KILL]), SHOW_LONG_STATUS},
  {"Com_load",		       (char*) offsetof(STATUS_VAR, com_stat[(uint) SQLCOM_LOAD]), SHOW_LONG_STATUS},
  {"Com_load_master_data",     (char*) offsetof(STATUS_VAR, com_stat[(uint) SQLCOM_LOAD_MASTER_DATA]), SHOW_LONG_STATUS},
  {"Com_load_master_table",    (char*) offsetof(STATUS_VAR, com_stat[(uint) SQLCOM_LOAD_MASTER_TABLE]), SHOW_LONG_STATUS},
  {"Com_lock_tables",	       (char*) offsetof(STATUS_VAR, com_stat[(uint) SQLCOM_LOCK_TABLES]), SHOW_LONG_STATUS},
  {"Com_optimize",	       (char*) offsetof(STATUS_VAR, com_stat[(uint) SQLCOM_OPTIMIZE]), SHOW_LONG_STATUS},
  {"Com_preload_keys",	       (char*) offsetof(STATUS_VAR, com_stat[(uint) SQLCOM_PRELOAD_KEYS]), SHOW_LONG_STATUS},
  {"Com_prepare_sql",          (char*) offsetof(STATUS_VAR, com_stat[(uint) SQLCOM_PREPARE]), SHOW_LONG_STATUS},
  {"Com_purge",		       (char*) offsetof(STATUS_VAR, com_stat[(uint) SQLCOM_PURGE]), SHOW_LONG_STATUS},
  {"Com_purge_before_date",    (char*) offsetof(STATUS_VAR, com_stat[(uint) SQLCOM_PURGE_BEFORE]), SHOW_LONG_STATUS},
  {"Com_rename_table",	       (char*) offsetof(STATUS_VAR, com_stat[(uint) SQLCOM_RENAME_TABLE]), SHOW_LONG_STATUS},
  {"Com_repair",	       (char*) offsetof(STATUS_VAR, com_stat[(uint) SQLCOM_REPAIR]), SHOW_LONG_STATUS},
  {"Com_replace",	       (char*) offsetof(STATUS_VAR, com_stat[(uint) SQLCOM_REPLACE]), SHOW_LONG_STATUS},
  {"Com_replace_select",       (char*) offsetof(STATUS_VAR, com_stat[(uint) SQLCOM_REPLACE_SELECT]), SHOW_LONG_STATUS},
  {"Com_reset",		       (char*) offsetof(STATUS_VAR, com_stat[(uint) SQLCOM_RESET]), SHOW_LONG_STATUS},
  {"Com_restore_table",	       (char*) offsetof(STATUS_VAR, com_stat[(uint) SQLCOM_RESTORE_TABLE]), SHOW_LONG_STATUS},
  {"Com_revoke",	       (char*) offsetof(STATUS_VAR, com_stat[(uint) SQLCOM_REVOKE]), SHOW_LONG_STATUS},
  {"Com_revoke_all",	       (char*) offsetof(STATUS_VAR, com_stat[(uint) SQLCOM_REVOKE_ALL]), SHOW_LONG_STATUS},
  {"Com_rollback",	       (char*) offsetof(STATUS_VAR, com_stat[(uint) SQLCOM_ROLLBACK]), SHOW_LONG_STATUS},
  {"Com_savepoint",	       (char*) offsetof(STATUS_VAR, com_stat[(uint) SQLCOM_SAVEPOINT]), SHOW_LONG_STATUS},
  {"Com_select",	       (char*) offsetof(STATUS_VAR, com_stat[(uint) SQLCOM_SELECT]), SHOW_LONG_STATUS},
  {"Com_set_option",	       (char*) offsetof(STATUS_VAR, com_stat[(uint) SQLCOM_SET_OPTION]), SHOW_LONG_STATUS},
  {"Com_show_binlog_events",   (char*) offsetof(STATUS_VAR, com_stat[(uint) SQLCOM_SHOW_BINLOG_EVENTS]), SHOW_LONG_STATUS},
  {"Com_show_binlogs",	       (char*) offsetof(STATUS_VAR, com_stat[(uint) SQLCOM_SHOW_BINLOGS]), SHOW_LONG_STATUS},
  {"Com_show_charsets",	       (char*) offsetof(STATUS_VAR, com_stat[(uint) SQLCOM_SHOW_CHARSETS]), SHOW_LONG_STATUS},
  {"Com_show_collations",      (char*) offsetof(STATUS_VAR, com_stat[(uint) SQLCOM_SHOW_COLLATIONS]), SHOW_LONG_STATUS},
  {"Com_show_column_types",    (char*) offsetof(STATUS_VAR, com_stat[(uint) SQLCOM_SHOW_COLUMN_TYPES]), SHOW_LONG_STATUS},
  {"Com_show_create_db",       (char*) offsetof(STATUS_VAR, com_stat[(uint) SQLCOM_SHOW_CREATE_DB]), SHOW_LONG_STATUS},
  {"Com_show_create_table",    (char*) offsetof(STATUS_VAR, com_stat[(uint) SQLCOM_SHOW_CREATE]), SHOW_LONG_STATUS},
  {"Com_show_databases",       (char*) offsetof(STATUS_VAR, com_stat[(uint) SQLCOM_SHOW_DATABASES]), SHOW_LONG_STATUS},
  {"Com_show_errors",	       (char*) offsetof(STATUS_VAR, com_stat[(uint) SQLCOM_SHOW_ERRORS]), SHOW_LONG_STATUS},
  {"Com_show_fields",	       (char*) offsetof(STATUS_VAR, com_stat[(uint) SQLCOM_SHOW_FIELDS]), SHOW_LONG_STATUS},
  {"Com_show_grants",	       (char*) offsetof(STATUS_VAR, com_stat[(uint) SQLCOM_SHOW_GRANTS]), SHOW_LONG_STATUS},
  {"Com_show_innodb_status",   (char*) offsetof(STATUS_VAR, com_stat[(uint) SQLCOM_SHOW_INNODB_STATUS]), SHOW_LONG_STATUS},
  {"Com_show_keys",	       (char*) offsetof(STATUS_VAR, com_stat[(uint) SQLCOM_SHOW_KEYS]), SHOW_LONG_STATUS},
  {"Com_show_logs",	       (char*) offsetof(STATUS_VAR, com_stat[(uint) SQLCOM_SHOW_LOGS]), SHOW_LONG_STATUS},
  {"Com_show_master_status",   (char*) offsetof(STATUS_VAR, com_stat[(uint) SQLCOM_SHOW_MASTER_STAT]), SHOW_LONG_STATUS},
  {"Com_show_ndb_status",      (char*) offsetof(STATUS_VAR, com_stat[(uint) SQLCOM_SHOW_NDBCLUSTER_STATUS]), SHOW_LONG_STATUS},
  {"Com_show_new_master",      (char*) offsetof(STATUS_VAR, com_stat[(uint) SQLCOM_SHOW_NEW_MASTER]), SHOW_LONG_STATUS},
  {"Com_show_open_tables",     (char*) offsetof(STATUS_VAR, com_stat[(uint) SQLCOM_SHOW_OPEN_TABLES]), SHOW_LONG_STATUS},
  {"Com_show_privileges",      (char*) offsetof(STATUS_VAR, com_stat[(uint) SQLCOM_SHOW_PRIVILEGES]), SHOW_LONG_STATUS},
  {"Com_show_processlist",     (char*) offsetof(STATUS_VAR, com_stat[(uint) SQLCOM_SHOW_PROCESSLIST]), SHOW_LONG_STATUS},
  {"Com_show_slave_hosts",     (char*) offsetof(STATUS_VAR, com_stat[(uint) SQLCOM_SHOW_SLAVE_HOSTS]), SHOW_LONG_STATUS},
  {"Com_show_slave_status",    (char*) offsetof(STATUS_VAR, com_stat[(uint) SQLCOM_SHOW_SLAVE_STAT]), SHOW_LONG_STATUS},
  {"Com_show_status",	       (char*) offsetof(STATUS_VAR, com_stat[(uint) SQLCOM_SHOW_STATUS]), SHOW_LONG_STATUS},
  {"Com_show_storage_engines", (char*) offsetof(STATUS_VAR, com_stat[(uint) SQLCOM_SHOW_STORAGE_ENGINES]), SHOW_LONG_STATUS},
  {"Com_show_tables",	       (char*) offsetof(STATUS_VAR, com_stat[(uint) SQLCOM_SHOW_TABLES]), SHOW_LONG_STATUS},
  {"Com_show_triggers",	       (char*) offsetof(STATUS_VAR, com_stat[(uint) SQLCOM_SHOW_TRIGGERS]), SHOW_LONG_STATUS},
  {"Com_show_variables",       (char*) offsetof(STATUS_VAR, com_stat[(uint) SQLCOM_SHOW_VARIABLES]), SHOW_LONG_STATUS},
  {"Com_show_warnings",        (char*) offsetof(STATUS_VAR, com_stat[(uint) SQLCOM_SHOW_WARNS]), SHOW_LONG_STATUS},
  {"Com_slave_start",	       (char*) offsetof(STATUS_VAR, com_stat[(uint) SQLCOM_SLAVE_START]), SHOW_LONG_STATUS},
  {"Com_slave_stop",	       (char*) offsetof(STATUS_VAR, com_stat[(uint) SQLCOM_SLAVE_STOP]), SHOW_LONG_STATUS},
  {"Com_stmt_close",           (char*) offsetof(STATUS_VAR, com_stmt_close), SHOW_LONG_STATUS},
  {"Com_stmt_execute",         (char*) offsetof(STATUS_VAR, com_stmt_execute), SHOW_LONG_STATUS},
  {"Com_stmt_fetch",           (char*) offsetof(STATUS_VAR, com_stmt_fetch), SHOW_LONG_STATUS},
  {"Com_stmt_prepare",         (char*) offsetof(STATUS_VAR, com_stmt_prepare), SHOW_LONG_STATUS},
  {"Com_stmt_reset",           (char*) offsetof(STATUS_VAR, com_stmt_reset), SHOW_LONG_STATUS},
  {"Com_stmt_send_long_data",  (char*) offsetof(STATUS_VAR, com_stmt_send_long_data), SHOW_LONG_STATUS},
  {"Com_truncate",	       (char*) offsetof(STATUS_VAR, com_stat[(uint) SQLCOM_TRUNCATE]), SHOW_LONG_STATUS},
  {"Com_unlock_tables",	       (char*) offsetof(STATUS_VAR, com_stat[(uint) SQLCOM_UNLOCK_TABLES]), SHOW_LONG_STATUS},
  {"Com_update",	       (char*) offsetof(STATUS_VAR, com_stat[(uint) SQLCOM_UPDATE]), SHOW_LONG_STATUS},
  {"Com_update_multi",	       (char*) offsetof(STATUS_VAR, com_stat[(uint) SQLCOM_UPDATE_MULTI]), SHOW_LONG_STATUS},
  {"Com_xa_commit",            (char*) offsetof(STATUS_VAR, com_stat[(uint) SQLCOM_XA_COMMIT]),SHOW_LONG_STATUS},
  {"Com_xa_end",               (char*) offsetof(STATUS_VAR, com_stat[(uint) SQLCOM_XA_END]),SHOW_LONG_STATUS},
  {"Com_xa_prepare",           (char*) offsetof(STATUS_VAR, com_stat[(uint) SQLCOM_XA_PREPARE]),SHOW_LONG_STATUS},
  {"Com_xa_recover",           (char*) offsetof(STATUS_VAR, com_stat[(uint) SQLCOM_XA_RECOVER]),SHOW_LONG_STATUS},
  {"Com_xa_rollback",          (char*) offsetof(STATUS_VAR, com_stat[(uint) SQLCOM_XA_ROLLBACK]),SHOW_LONG_STATUS},
  {"Com_xa_start",             (char*) offsetof(STATUS_VAR, com_stat[(uint) SQLCOM_XA_START]),SHOW_LONG_STATUS},
  {"Compression",              (char*) 0,                        SHOW_NET_COMPRESSION},
  {"Connections",              (char*) &thread_id,              SHOW_LONG_CONST},
  {"Created_tmp_disk_tables",  (char*) offsetof(STATUS_VAR, created_tmp_disk_tables), SHOW_LONG_STATUS},
  {"Created_tmp_files",	       (char*) &my_tmp_file_created,	SHOW_LONG},
  {"Created_tmp_tables",       (char*) offsetof(STATUS_VAR, created_tmp_tables), SHOW_LONG_STATUS},
  {"Delayed_errors",           (char*) &delayed_insert_errors,  SHOW_LONG},
  {"Delayed_insert_threads",   (char*) &delayed_insert_threads, SHOW_LONG_CONST},
  {"Delayed_writes",           (char*) &delayed_insert_writes,  SHOW_LONG},
  {"Flush_commands",           (char*) &refresh_version,        SHOW_LONG_CONST},
  {"Handler_commit",           (char*) offsetof(STATUS_VAR, ha_commit_count), SHOW_LONG_STATUS},
  {"Handler_delete",           (char*) offsetof(STATUS_VAR, ha_delete_count), SHOW_LONG_STATUS},
  {"Handler_discover",         (char*) offsetof(STATUS_VAR, ha_discover_count), SHOW_LONG_STATUS},
  {"Handler_prepare",          (char*) offsetof(STATUS_VAR, ha_prepare_count),  SHOW_LONG_STATUS},
  {"Handler_read_first",       (char*) offsetof(STATUS_VAR, ha_read_first_count), SHOW_LONG_STATUS},
  {"Handler_read_key",         (char*) offsetof(STATUS_VAR, ha_read_key_count), SHOW_LONG_STATUS},
  {"Handler_read_next",        (char*) offsetof(STATUS_VAR, ha_read_next_count), SHOW_LONG_STATUS},
  {"Handler_read_prev",        (char*) offsetof(STATUS_VAR, ha_read_prev_count), SHOW_LONG_STATUS},
  {"Handler_read_rnd",         (char*) offsetof(STATUS_VAR, ha_read_rnd_count), SHOW_LONG_STATUS},
  {"Handler_read_rnd_next",    (char*) offsetof(STATUS_VAR, ha_read_rnd_next_count), SHOW_LONG_STATUS},
  {"Handler_rollback",         (char*) offsetof(STATUS_VAR, ha_rollback_count), SHOW_LONG_STATUS},
  {"Handler_savepoint",        (char*) offsetof(STATUS_VAR, ha_savepoint_count), SHOW_LONG_STATUS},
  {"Handler_savepoint_rollback",(char*) offsetof(STATUS_VAR, ha_savepoint_rollback_count), SHOW_LONG_STATUS},
  {"Handler_update",           (char*) offsetof(STATUS_VAR, ha_update_count), SHOW_LONG_STATUS},
  {"Handler_write",            (char*) offsetof(STATUS_VAR, ha_write_count), SHOW_LONG_STATUS},
#ifdef HAVE_INNOBASE_DB
  {"Innodb_",                  (char*) &innodb_status_variables, SHOW_VARS},
#endif /*HAVE_INNOBASE_DB*/
  {"Key_blocks_not_flushed",   (char*) &dflt_key_cache_var.global_blocks_changed, SHOW_KEY_CACHE_LONG},
  {"Key_blocks_unused",        (char*) &dflt_key_cache_var.blocks_unused, SHOW_KEY_CACHE_CONST_LONG},
  {"Key_blocks_used",          (char*) &dflt_key_cache_var.blocks_used, SHOW_KEY_CACHE_CONST_LONG},
  {"Key_read_requests",        (char*) &dflt_key_cache_var.global_cache_r_requests, SHOW_KEY_CACHE_LONGLONG},
  {"Key_reads",                (char*) &dflt_key_cache_var.global_cache_read, SHOW_KEY_CACHE_LONGLONG},
  {"Key_write_requests",       (char*) &dflt_key_cache_var.global_cache_w_requests, SHOW_KEY_CACHE_LONGLONG},
  {"Key_writes",               (char*) &dflt_key_cache_var.global_cache_write, SHOW_KEY_CACHE_LONGLONG},
  {"Last_query_cost",          (char*) offsetof(STATUS_VAR, last_query_cost), SHOW_DOUBLE_STATUS},
  {"Max_used_connections",     (char*) &max_used_connections,  SHOW_LONG},
#ifdef HAVE_NDBCLUSTER_DB
  {"Ndb_",                     (char*) &ndb_status_variables,   SHOW_VARS},
#endif /*HAVE_NDBCLUSTER_DB*/
  {"Not_flushed_delayed_rows", (char*) &delayed_rows_in_use,    SHOW_LONG_CONST},
  {"Open_files",               (char*) &my_file_opened,         SHOW_LONG_CONST},
  {"Open_streams",             (char*) &my_stream_opened,       SHOW_LONG_CONST},
  {"Open_tables",              (char*) 0,                       SHOW_OPENTABLES},
  {"Opened_tables",            (char*) offsetof(STATUS_VAR, opened_tables), SHOW_LONG_STATUS},
  {"Prepared_stmt_count",      (char*) &prepared_stmt_count,    SHOW_LONG_CONST},
#ifdef HAVE_QUERY_CACHE
  {"Qcache_free_blocks",       (char*) &query_cache.free_memory_blocks, SHOW_LONG_CONST},
  {"Qcache_free_memory",       (char*) &query_cache.free_memory, SHOW_LONG_CONST},
  {"Qcache_hits",              (char*) &query_cache.hits,       SHOW_LONG},
  {"Qcache_inserts",           (char*) &query_cache.inserts,    SHOW_LONG},
  {"Qcache_lowmem_prunes",     (char*) &query_cache.lowmem_prunes, SHOW_LONG},
  {"Qcache_not_cached",        (char*) &query_cache.refused,    SHOW_LONG},
  {"Qcache_queries_in_cache",  (char*) &query_cache.queries_in_cache, SHOW_LONG_CONST},
  {"Qcache_total_blocks",      (char*) &query_cache.total_blocks, SHOW_LONG_CONST},
#endif /*HAVE_QUERY_CACHE*/
  {"Questions",                (char*) 0,                       SHOW_QUESTION},
  {"Rpl_status",               (char*) 0,                 SHOW_RPL_STATUS},
  {"Select_full_join",         (char*) offsetof(STATUS_VAR, select_full_join_count), SHOW_LONG_STATUS},
  {"Select_full_range_join",   (char*) offsetof(STATUS_VAR, select_full_range_join_count), SHOW_LONG_STATUS},
  {"Select_range",             (char*) offsetof(STATUS_VAR, select_range_count), SHOW_LONG_STATUS},
  {"Select_range_check",       (char*) offsetof(STATUS_VAR, select_range_check_count), SHOW_LONG_STATUS},
  {"Select_scan",	       (char*) offsetof(STATUS_VAR, select_scan_count), SHOW_LONG_STATUS},
  {"Slave_open_temp_tables",   (char*) &slave_open_temp_tables, SHOW_LONG},
  {"Slave_retried_transactions",(char*) 0,                      SHOW_SLAVE_RETRIED_TRANS},
  {"Slave_running",            (char*) 0,                       SHOW_SLAVE_RUNNING},
  {"Slow_launch_threads",      (char*) &slow_launch_threads,    SHOW_LONG},
  {"Slow_queries",             (char*) offsetof(STATUS_VAR, long_query_count), SHOW_LONG_STATUS},
  {"Sort_merge_passes",	       (char*) offsetof(STATUS_VAR, filesort_merge_passes), SHOW_LONG_STATUS},
  {"Sort_range",	       (char*) offsetof(STATUS_VAR, filesort_range_count), SHOW_LONG_STATUS},
  {"Sort_rows",		       (char*) offsetof(STATUS_VAR, filesort_rows), SHOW_LONG_STATUS},
  {"Sort_scan",		       (char*) offsetof(STATUS_VAR, filesort_scan_count), SHOW_LONG_STATUS},
#ifdef HAVE_OPENSSL
  {"Ssl_accept_renegotiates",  (char*) 0, 	SHOW_SSL_CTX_SESS_ACCEPT_RENEGOTIATE},
  {"Ssl_accepts",              (char*) 0,  	SHOW_SSL_CTX_SESS_ACCEPT},
  {"Ssl_callback_cache_hits",  (char*) 0,	SHOW_SSL_CTX_SESS_CB_HITS},
  {"Ssl_cipher",               (char*) 0,  	SHOW_SSL_GET_CIPHER},
  {"Ssl_cipher_list",          (char*) 0,  	SHOW_SSL_GET_CIPHER_LIST},
  {"Ssl_client_connects",      (char*) 0,	SHOW_SSL_CTX_SESS_CONNECT},
  {"Ssl_connect_renegotiates", (char*) 0, 	SHOW_SSL_CTX_SESS_CONNECT_RENEGOTIATE},
  {"Ssl_ctx_verify_depth",     (char*) 0,	SHOW_SSL_CTX_GET_VERIFY_DEPTH},
  {"Ssl_ctx_verify_mode",      (char*) 0,	SHOW_SSL_CTX_GET_VERIFY_MODE},
  {"Ssl_default_timeout",      (char*) 0,  	SHOW_SSL_GET_DEFAULT_TIMEOUT},
  {"Ssl_finished_accepts",     (char*) 0,  	SHOW_SSL_CTX_SESS_ACCEPT_GOOD},
  {"Ssl_finished_connects",    (char*) 0,  	SHOW_SSL_CTX_SESS_CONNECT_GOOD},
  {"Ssl_session_cache_hits",   (char*) 0,	SHOW_SSL_CTX_SESS_HITS},
  {"Ssl_session_cache_misses", (char*) 0,	SHOW_SSL_CTX_SESS_MISSES},
  {"Ssl_session_cache_mode",   (char*) 0,	SHOW_SSL_CTX_GET_SESSION_CACHE_MODE},
  {"Ssl_session_cache_overflows", (char*) 0,	SHOW_SSL_CTX_SESS_CACHE_FULL},
  {"Ssl_session_cache_size",   (char*) 0,	SHOW_SSL_CTX_SESS_GET_CACHE_SIZE},
  {"Ssl_session_cache_timeouts", (char*) 0,	SHOW_SSL_CTX_SESS_TIMEOUTS},
  {"Ssl_sessions_reused",      (char*) 0,	SHOW_SSL_SESSION_REUSED},
  {"Ssl_used_session_cache_entries",(char*) 0,	SHOW_SSL_CTX_SESS_NUMBER},
  {"Ssl_verify_depth",         (char*) 0,	SHOW_SSL_GET_VERIFY_DEPTH},
  {"Ssl_verify_mode",          (char*) 0,	SHOW_SSL_GET_VERIFY_MODE},
  {"Ssl_version",   	       (char*) 0,  	SHOW_SSL_GET_VERSION},
#endif /* HAVE_OPENSSL */
  {"Table_locks_immediate",    (char*) &locks_immediate,        SHOW_LONG},
  {"Table_locks_waited",       (char*) &locks_waited,           SHOW_LONG},
#ifdef HAVE_MMAP
  {"Tc_log_max_pages_used",    (char*) &tc_log_max_pages_used,  SHOW_LONG},
  {"Tc_log_page_size",         (char*) &tc_log_page_size,       SHOW_LONG},
  {"Tc_log_page_waits",        (char*) &tc_log_page_waits,      SHOW_LONG},
#endif
  {"Threads_cached",           (char*) &cached_thread_count,    SHOW_LONG_CONST},
  {"Threads_connected",        (char*) &thread_count,           SHOW_INT_CONST},
  {"Threads_created",	       (char*) &thread_created,		SHOW_LONG_CONST},
  {"Threads_running",          (char*) &thread_running,         SHOW_INT_CONST},
  {"Uptime",                   (char*) 0,                       SHOW_STARTTIME},
  {NullS, NullS, SHOW_LONG}
};

static void print_version(void)
{
  set_server_version();
  printf("%s  Ver %s for %s on %s (%s)\n",my_progname,
	 server_version,SYSTEM_TYPE,MACHINE_TYPE, MYSQL_COMPILATION_COMMENT);
}

static void usage(void)
{
  if (!(default_charset_info= get_charset_by_csname(default_character_set_name,
					           MY_CS_PRIMARY,
						   MYF(MY_WME))))
    exit(1);
  if (!default_collation_name)
    default_collation_name= (char*) default_charset_info->name;
  print_version();
  puts("\
Copyright (C) 2000 MySQL AB, by Monty and others\n\
This software comes with ABSOLUTELY NO WARRANTY. This is free software,\n\
and you are welcome to modify and redistribute it under the GPL license\n\n\
Starts the MySQL database server\n");

  printf("Usage: %s [OPTIONS]\n", my_progname);
  if (!opt_verbose)
    puts("\nFor more help options (several pages), use mysqld --verbose --help\n");
  else
  {
#ifdef __WIN__
  puts("NT and Win32 specific options:\n\
  --install                     Install the default service (NT)\n\
  --install-manual              Install the default service started manually (NT)\n\
  --install service_name        Install an optional service (NT)\n\
  --install-manual service_name Install an optional service started manually (NT)\n\
  --remove                      Remove the default service from the service list (NT)\n\
  --remove service_name         Remove the service_name from the service list (NT)\n\
  --enable-named-pipe           Only to be used for the	default server (NT)\n\
  --standalone                  Dummy option to start as a standalone server (NT)\
");
  puts("");
#endif
  print_defaults(MYSQL_CONFIG_NAME,load_default_groups);
  puts("");
  fix_paths();
  set_ports();

  my_print_help(my_long_options);
  my_print_variables(my_long_options);

  puts("\n\
To see what values a running MySQL server is using, type\n\
'mysqladmin variables' instead of 'mysqld --verbose --help'.\n");
  }
}


/*
  Initialize all MySQL global variables to default values

  SYNOPSIS
    mysql_init_variables()

  NOTES
    The reason to set a lot of global variables to zero is to allow one to
    restart the embedded server with a clean environment
    It's also needed on some exotic platforms where global variables are
    not set to 0 when a program starts.

    We don't need to set numeric variables refered to in my_long_options
    as these are initialized by my_getopt.
*/

static void mysql_init_variables(void)
{
  /* Things reset to zero */
  opt_skip_slave_start= opt_reckless_slave = 0;
  mysql_home[0]= pidfile_name[0]= log_error_file[0]= 0;
  opt_log= opt_update_log= opt_slow_log= 0;
  opt_bin_log= 0;
  opt_disable_networking= opt_skip_show_db=0;
  opt_logname= opt_update_logname= opt_binlog_index_name= opt_slow_logname= 0;
  opt_tc_log_file= (char *)"tc.log";      // no hostname in tc_log file name !
  opt_secure_auth= 0;
  opt_bootstrap= opt_myisam_log= 0;
  mqh_used= 0;
  segfaulted= kill_in_progress= 0;
  cleanup_done= 0;
  defaults_argv= 0;
  server_id_supplied= 0;
  test_flags= select_errors= dropping_tables= ha_open_options=0;
  thread_count= thread_running= kill_cached_threads= wake_thread=0;
  slave_open_temp_tables= 0;
  cached_thread_count= 0;
  opt_endinfo= using_udf_functions= 0;
  opt_using_transactions= using_update_log= 0;
  abort_loop= select_thread_in_use= signal_thread_in_use= 0;
  ready_to_exit= shutdown_in_progress= grant_option= 0;
  aborted_threads= aborted_connects= 0;
  delayed_insert_threads= delayed_insert_writes= delayed_rows_in_use= 0;
  delayed_insert_errors= thread_created= 0;
  specialflag= 0;
  binlog_cache_use=  binlog_cache_disk_use= 0;
  max_used_connections= slow_launch_threads = 0;
  mysqld_user= mysqld_chroot= opt_init_file= opt_bin_logname = 0;
  prepared_stmt_count= 0;
  errmesg= 0;
  mysqld_unix_port= opt_mysql_tmpdir= my_bind_addr_str= NullS;
  bzero((gptr) &mysql_tmpdir_list, sizeof(mysql_tmpdir_list));
  bzero((char *) &global_status_var, sizeof(global_status_var));
  opt_large_pages= 0;
  key_map_full.set_all();

  /* Character sets */
  system_charset_info= &my_charset_utf8_general_ci;
  files_charset_info= &my_charset_utf8_general_ci;
  national_charset_info= &my_charset_utf8_general_ci;
  table_alias_charset= &my_charset_bin;
  character_set_filesystem= &my_charset_bin;

  opt_date_time_formats[0]= opt_date_time_formats[1]= opt_date_time_formats[2]= 0;

  /* Things with default values that are not zero */
  delay_key_write_options= (uint) DELAY_KEY_WRITE_ON;
  opt_specialflag= SPECIAL_ENGLISH;
  unix_sock= ip_sock= INVALID_SOCKET;
  mysql_home_ptr= mysql_home;
  pidfile_name_ptr= pidfile_name;
  log_error_file_ptr= log_error_file;
  language_ptr= language;
  mysql_data_home= mysql_real_data_home;
  thd_startup_options= (OPTION_UPDATE_LOG | OPTION_AUTO_IS_NULL |
			OPTION_BIN_LOG | OPTION_QUOTE_SHOW_CREATE |
			OPTION_SQL_NOTES);
  protocol_version= PROTOCOL_VERSION;
  what_to_log= ~ (1L << (uint) COM_TIME);
  refresh_version= flush_version= 1L;	/* Increments on each reload */
  query_id= thread_id= 1L;
  strmov(server_version, MYSQL_SERVER_VERSION);
  myisam_recover_options_str= sql_mode_str= "OFF";
  myisam_stats_method_str= "nulls_unequal";
  my_bind_addr = htonl(INADDR_ANY);
  threads.empty();
  thread_cache.empty();
  key_caches.empty();
  if (!(dflt_key_cache= get_or_create_key_cache(default_key_cache_base.str,
					       default_key_cache_base.length)))
    exit(1);
  multi_keycache_init(); /* set key_cache_hash.default_value = dflt_key_cache */

  /* Initialize structures that is used when processing options */
  replicate_rewrite_db.empty();
  replicate_do_db.empty();
  replicate_ignore_db.empty();
  binlog_do_db.empty();
  binlog_ignore_db.empty();

  /* Set directory paths */
  strmake(language, LANGUAGE, sizeof(language)-1);
  strmake(mysql_real_data_home, get_relative_path(DATADIR),
	  sizeof(mysql_real_data_home)-1);
  mysql_data_home_buff[0]=FN_CURLIB;	// all paths are relative from here
  mysql_data_home_buff[1]=0;

  /* Replication parameters */
  master_user= (char*) "test";
  master_password= master_host= 0;
  master_info_file= (char*) "master.info",
    relay_log_info_file= (char*) "relay-log.info";
  master_ssl_key= master_ssl_cert= master_ssl_ca=
    master_ssl_capath= master_ssl_cipher= 0;
  report_user= report_password = report_host= 0;	/* TO BE DELETED */
  opt_relay_logname= opt_relaylog_index_name= 0;

  /* Variables in libraries */
  charsets_dir= 0;
  default_character_set_name= (char*) MYSQL_DEFAULT_CHARSET_NAME;
  default_collation_name= compiled_default_collation_name;
  sys_charset_system.value= (char*) system_charset_info->csname;
  character_set_filesystem_name= (char*) "binary";


  /* Set default values for some option variables */
  global_system_variables.table_type=   DB_TYPE_MYISAM;
  global_system_variables.tx_isolation= ISO_REPEATABLE_READ;
  global_system_variables.select_limit= (ulonglong) HA_POS_ERROR;
  max_system_variables.select_limit=    (ulonglong) HA_POS_ERROR;
  global_system_variables.max_join_size= (ulonglong) HA_POS_ERROR;
  max_system_variables.max_join_size=   (ulonglong) HA_POS_ERROR;
  global_system_variables.old_passwords= 0;

  /*
    Default behavior for 4.1 and 5.0 is to treat NULL values as unequal
    when collecting index statistics for MyISAM tables.
  */
  global_system_variables.myisam_stats_method= MI_STATS_METHOD_NULLS_NOT_EQUAL;

  /* Variables that depends on compile options */
#ifndef DBUG_OFF
  default_dbug_option=IF_WIN("d:t:i:O,\\mysqld.trace",
			     "d:t:i:o,/tmp/mysqld.trace");
#endif
  opt_error_log= IF_WIN(1,0);
#ifdef HAVE_BERKELEY_DB
  have_berkeley_db= SHOW_OPTION_YES;
#else
  have_berkeley_db= SHOW_OPTION_NO;
#endif
#ifdef HAVE_INNOBASE_DB
  have_innodb=SHOW_OPTION_YES;
#else
  have_innodb=SHOW_OPTION_NO;
#endif
  have_isam=SHOW_OPTION_NO;
#ifdef HAVE_EXAMPLE_DB
  have_example_db= SHOW_OPTION_YES;
#else
  have_example_db= SHOW_OPTION_NO;
#endif
#if defined(HAVE_ARCHIVE_DB)
  have_archive_db= SHOW_OPTION_YES;
#else
  have_archive_db= SHOW_OPTION_NO;
#endif
#ifdef HAVE_BLACKHOLE_DB
  have_blackhole_db= SHOW_OPTION_YES;
#else
  have_blackhole_db= SHOW_OPTION_NO;
#endif
#ifdef HAVE_FEDERATED_DB
  have_federated_db= SHOW_OPTION_YES;
#else
  have_federated_db= SHOW_OPTION_NO;
#endif
#ifdef HAVE_CSV_DB
  have_csv_db= SHOW_OPTION_YES;
#else
  have_csv_db= SHOW_OPTION_NO;
#endif
#ifdef HAVE_NDBCLUSTER_DB
  have_ndbcluster=SHOW_OPTION_DISABLED;
#else
  have_ndbcluster=SHOW_OPTION_NO;
#endif
#ifdef USE_RAID
  have_raid=SHOW_OPTION_YES;
#else
  have_raid=SHOW_OPTION_NO;
#endif
#ifdef HAVE_OPENSSL
  have_openssl=SHOW_OPTION_YES;
#else
  have_openssl=SHOW_OPTION_NO;
#endif
#ifdef HAVE_BROKEN_REALPATH
  have_symlink=SHOW_OPTION_NO;
#else
  have_symlink=SHOW_OPTION_YES;
#endif
#ifdef HAVE_DLOPEN
  have_dlopen=SHOW_OPTION_YES;
#else
  have_dlopen=SHOW_OPTION_NO;
#endif
#ifdef HAVE_QUERY_CACHE
  have_query_cache=SHOW_OPTION_YES;
#else
  have_query_cache=SHOW_OPTION_NO;
#endif
#ifdef HAVE_SPATIAL
  have_geometry=SHOW_OPTION_YES;
#else
  have_geometry=SHOW_OPTION_NO;
#endif
#ifdef HAVE_RTREE_KEYS
  have_rtree_keys=SHOW_OPTION_YES;
#else
  have_rtree_keys=SHOW_OPTION_NO;
#endif
#ifdef HAVE_CRYPT
  have_crypt=SHOW_OPTION_YES;
#else
  have_crypt=SHOW_OPTION_NO;
#endif
#ifdef HAVE_COMPRESS
  have_compress= SHOW_OPTION_YES;
#else
  have_compress= SHOW_OPTION_NO;
#endif
#ifdef HAVE_LIBWRAP
  libwrapName= NullS;
#endif
#ifdef HAVE_OPENSSL
  des_key_file = 0;
  ssl_acceptor_fd= 0;
#endif
#ifdef HAVE_SMEM
  shared_memory_base_name= default_shared_memory_base_name;
#endif
#if !defined(my_pthread_setprio) && !defined(HAVE_PTHREAD_SETSCHEDPARAM)
  opt_specialflag |= SPECIAL_NO_PRIOR;
#endif

#if defined(__WIN__) || defined(__NETWARE__)
  /* Allow Win32 and NetWare users to move MySQL anywhere */
  {
    char prg_dev[LIBLEN];
    my_path(prg_dev,my_progname,"mysql/bin");
    strcat(prg_dev,"/../");			// Remove 'bin' to get base dir
    cleanup_dirname(mysql_home,prg_dev);
  }
#else
  const char *tmpenv;
  if (!(tmpenv = getenv("MY_BASEDIR_VERSION")))
    tmpenv = DEFAULT_MYSQL_HOME;
  (void) strmake(mysql_home, tmpenv, sizeof(mysql_home)-1);
#endif
}


static my_bool
get_one_option(int optid, const struct my_option *opt __attribute__((unused)),
	       char *argument)
{
  switch(optid) {
  case '#':
#ifndef DBUG_OFF
    DBUG_PUSH(argument ? argument : default_dbug_option);
#endif
    opt_endinfo=1;				/* unireg: memory allocation */
    break;
  case 'a':
    global_system_variables.sql_mode= fix_sql_mode(MODE_ANSI);
    global_system_variables.tx_isolation= ISO_SERIALIZABLE;
    break;
  case 'b':
    strmake(mysql_home,argument,sizeof(mysql_home)-1);
    break;
  case 'C':
    if (default_collation_name == compiled_default_collation_name)
      default_collation_name= 0;
    break;
  case 'l':
    opt_log=1;
    break;
  case 'h':
    strmake(mysql_real_data_home,argument, sizeof(mysql_real_data_home)-1);
    /* Correct pointer set by my_getopt (for embedded library) */
    mysql_data_home= mysql_real_data_home;
    break;
  case 'u':
    if (!mysqld_user || !strcmp(mysqld_user, argument))
      mysqld_user= argument;
    else
      sql_print_warning("Ignoring user change to '%s' because the user was set to '%s' earlier on the command line\n", argument, mysqld_user);
    break;
  case 'L':
    strmake(language, argument, sizeof(language)-1);
    break;
#ifdef HAVE_REPLICATION
  case OPT_SLAVE_SKIP_ERRORS:
    init_slave_skip_errors(argument);
    break;
#endif
  case OPT_SAFEMALLOC_MEM_LIMIT:
#if !defined(DBUG_OFF) && defined(SAFEMALLOC)
    sf_malloc_mem_limit = atoi(argument);
#endif
    break;
#include <sslopt-case.h>
  case 'V':
    print_version();
    exit(0);
  case 'W':
    if (!argument)
      global_system_variables.log_warnings++;
    else if (argument == disabled_my_option)
      global_system_variables.log_warnings= 0L;
    else
      global_system_variables.log_warnings= atoi(argument);
    break;
  case 'T':
    test_flags= argument ? (uint) atoi(argument) : 0;
    test_flags&= ~TEST_NO_THREADS;
    opt_endinfo=1;
    break;
  case (int) OPT_BIG_TABLES:
    thd_startup_options|=OPTION_BIG_TABLES;
    break;
  case (int) OPT_ISAM_LOG:
    opt_myisam_log=1;
    break;
  case (int) OPT_UPDATE_LOG:
    opt_update_log=1;
    break;
  case (int) OPT_BIN_LOG:
    opt_bin_log= test(argument != disabled_my_option);
    break;
  case (int) OPT_ERROR_LOG_FILE:
    opt_error_log= 1;
    break;
#ifdef HAVE_REPLICATION
  case (int) OPT_INIT_RPL_ROLE:
  {
    int role;
    if ((role=find_type(argument, &rpl_role_typelib, 2)) <= 0)
    {
      fprintf(stderr, "Unknown replication role: %s\n", argument);
      exit(1);
    }
    rpl_status = (role == 1) ?  RPL_AUTH_MASTER : RPL_IDLE_SLAVE;
    break;
  }
  case (int)OPT_REPLICATE_IGNORE_DB:
  {
    i_string *db = new i_string(argument);
    replicate_ignore_db.push_back(db);
    break;
  }
  case (int)OPT_REPLICATE_DO_DB:
  {
    i_string *db = new i_string(argument);
    replicate_do_db.push_back(db);
    break;
  }
  case (int)OPT_REPLICATE_REWRITE_DB:
  {
    char* key = argument,*p, *val;

    if (!(p= strstr(argument, "->")))
    {
      fprintf(stderr,
	      "Bad syntax in replicate-rewrite-db - missing '->'!\n");
      exit(1);
    }
    val= p--;
    while (my_isspace(mysqld_charset, *p) && p > argument)
      *p-- = 0;
    if (p == argument)
    {
      fprintf(stderr,
	      "Bad syntax in replicate-rewrite-db - empty FROM db!\n");
      exit(1);
    }
    *val= 0;
    val+= 2;
    while (*val && my_isspace(mysqld_charset, *val))
      *val++;
    if (!*val)
    {
      fprintf(stderr,
	      "Bad syntax in replicate-rewrite-db - empty TO db!\n");
      exit(1);
    }

    i_string_pair *db_pair = new i_string_pair(key, val);
    replicate_rewrite_db.push_back(db_pair);
    break;
  }

  case (int)OPT_BINLOG_IGNORE_DB:
  {
    i_string *db = new i_string(argument);
    binlog_ignore_db.push_back(db);
    break;
  }
  case (int)OPT_BINLOG_DO_DB:
  {
    i_string *db = new i_string(argument);
    binlog_do_db.push_back(db);
    break;
  }
  case (int)OPT_REPLICATE_DO_TABLE:
  {
    if (!do_table_inited)
      init_table_rule_hash(&replicate_do_table, &do_table_inited);
    if (add_table_rule(&replicate_do_table, argument))
    {
      fprintf(stderr, "Could not add do table rule '%s'!\n", argument);
      exit(1);
    }
    table_rules_on = 1;
    break;
  }
  case (int)OPT_REPLICATE_WILD_DO_TABLE:
  {
    if (!wild_do_table_inited)
      init_table_rule_array(&replicate_wild_do_table,
			    &wild_do_table_inited);
    if (add_wild_table_rule(&replicate_wild_do_table, argument))
    {
      fprintf(stderr, "Could not add do table rule '%s'!\n", argument);
      exit(1);
    }
    table_rules_on = 1;
    break;
  }
  case (int)OPT_REPLICATE_WILD_IGNORE_TABLE:
  {
    if (!wild_ignore_table_inited)
      init_table_rule_array(&replicate_wild_ignore_table,
			    &wild_ignore_table_inited);
    if (add_wild_table_rule(&replicate_wild_ignore_table, argument))
    {
      fprintf(stderr, "Could not add ignore table rule '%s'!\n", argument);
      exit(1);
    }
    table_rules_on = 1;
    break;
  }
  case (int)OPT_REPLICATE_IGNORE_TABLE:
  {
    if (!ignore_table_inited)
      init_table_rule_hash(&replicate_ignore_table, &ignore_table_inited);
    if (add_table_rule(&replicate_ignore_table, argument))
    {
      fprintf(stderr, "Could not add ignore table rule '%s'!\n", argument);
      exit(1);
    }
    table_rules_on = 1;
    break;
  }
#endif /* HAVE_REPLICATION */
  case (int) OPT_SLOW_QUERY_LOG:
    opt_slow_log=1;
    break;
  case (int) OPT_SKIP_NEW:
    opt_specialflag|= SPECIAL_NO_NEW_FUNC;
    delay_key_write_options= (uint) DELAY_KEY_WRITE_NONE;
    myisam_concurrent_insert=0;
    myisam_recover_options= HA_RECOVER_NONE;
    sp_automatic_privileges=0;
    my_use_symdir=0;
    ha_open_options&= ~(HA_OPEN_ABORT_IF_CRASHED | HA_OPEN_DELAY_KEY_WRITE);
#ifdef HAVE_QUERY_CACHE
    query_cache_size=0;
#endif
    break;
  case (int) OPT_SAFE:
    opt_specialflag|= SPECIAL_SAFE_MODE;
    delay_key_write_options= (uint) DELAY_KEY_WRITE_NONE;
    myisam_recover_options= HA_RECOVER_DEFAULT;
    ha_open_options&= ~(HA_OPEN_DELAY_KEY_WRITE);
    break;
  case (int) OPT_SKIP_PRIOR:
    opt_specialflag|= SPECIAL_NO_PRIOR;
    break;
  case (int) OPT_SKIP_LOCK:
    opt_external_locking=0;
    break;
  case (int) OPT_SKIP_HOST_CACHE:
    opt_specialflag|= SPECIAL_NO_HOST_CACHE;
    break;
  case (int) OPT_SKIP_RESOLVE:
    opt_specialflag|=SPECIAL_NO_RESOLVE;
    break;
  case (int) OPT_SKIP_NETWORKING:
#if defined(__NETWARE__)
    sql_perror("Can't start server: skip-networking option is currently not supported on NetWare");
    exit(1);
#endif
    opt_disable_networking=1;
    mysqld_port=0;
    break;
  case (int) OPT_SKIP_SHOW_DB:
    opt_skip_show_db=1;
    opt_specialflag|=SPECIAL_SKIP_SHOW_DB;
    break;
#ifdef ONE_THREAD
  case (int) OPT_ONE_THREAD:
    test_flags |= TEST_NO_THREADS;
#endif
    break;
  case (int) OPT_WANT_CORE:
    test_flags |= TEST_CORE_ON_SIGNAL;
    break;
  case (int) OPT_SKIP_STACK_TRACE:
    test_flags|=TEST_NO_STACKTRACE;
    break;
  case (int) OPT_SKIP_SYMLINKS:
    my_use_symdir=0;
    break;
  case (int) OPT_BIND_ADDRESS:
    if ((my_bind_addr= (ulong) inet_addr(argument)) == INADDR_NONE)
    {
      struct hostent *ent;
      if (argument[0])
	ent=gethostbyname(argument);
      else
      {
	char myhostname[255];
	if (gethostname(myhostname,sizeof(myhostname)) < 0)
	{
	  sql_perror("Can't start server: cannot get my own hostname!");
	  exit(1);
	}
	ent=gethostbyname(myhostname);
      }
      if (!ent)
      {
	sql_perror("Can't start server: cannot resolve hostname!");
	exit(1);
      }
      my_bind_addr = (ulong) ((in_addr*)ent->h_addr_list[0])->s_addr;
    }
    break;
  case (int) OPT_PID_FILE:
    strmake(pidfile_name, argument, sizeof(pidfile_name)-1);
    break;
#ifdef __WIN__
  case (int) OPT_STANDALONE:		/* Dummy option for NT */
    break;
#endif
  case OPT_CONSOLE:
    if (opt_console)
      opt_error_log= 0;			// Force logs to stdout
    break;
  case (int) OPT_FLUSH:
    myisam_flush=1;
    flush_time=0;			// No auto flush
    break;
  case OPT_LOW_PRIORITY_UPDATES:
    thr_upgraded_concurrent_insert_lock= TL_WRITE_LOW_PRIORITY;
    global_system_variables.low_priority_updates=1;
    break;
  case OPT_BOOTSTRAP:
    opt_noacl=opt_bootstrap=1;
    break;
  case OPT_STORAGE_ENGINE:
  {
    if ((enum db_type)((global_system_variables.table_type=
                        ha_resolve_by_name(argument, strlen(argument)))) ==
        DB_TYPE_UNKNOWN)
    {
      fprintf(stderr,"Unknown/unsupported table type: %s\n",argument);
      exit(1);
    }
    break;
  }
  case OPT_SERVER_ID:
    server_id_supplied = 1;
    break;
  case OPT_DELAY_KEY_WRITE_ALL:
    if (argument != disabled_my_option)
      argument= (char*) "ALL";
    /* Fall through */
  case OPT_DELAY_KEY_WRITE:
    if (argument == disabled_my_option)
      delay_key_write_options= (uint) DELAY_KEY_WRITE_NONE;
    else if (! argument)
      delay_key_write_options= (uint) DELAY_KEY_WRITE_ON;
    else
    {
      int type;
      if ((type=find_type(argument, &delay_key_write_typelib, 2)) <= 0)
      {
	fprintf(stderr,"Unknown delay_key_write type: %s\n",argument);
	exit(1);
      }
      delay_key_write_options= (uint) type-1;
    }
    break;
  case OPT_CHARSETS_DIR:
    strmake(mysql_charsets_dir, argument, sizeof(mysql_charsets_dir)-1);
    charsets_dir = mysql_charsets_dir;
    break;
  case OPT_TX_ISOLATION:
  {
    int type;
    if ((type=find_type(argument, &tx_isolation_typelib, 2)) <= 0)
    {
      fprintf(stderr,"Unknown transaction isolation type: %s\n",argument);
      exit(1);
    }
    global_system_variables.tx_isolation= (type-1);
    break;
  }
  case OPT_MERGE:
    if (opt_merge)
      have_merge_db= SHOW_OPTION_YES;
    else
      have_merge_db= SHOW_OPTION_DISABLED;
#ifdef HAVE_BERKELEY_DB
  case OPT_BDB_NOSYNC:
    /* Deprecated option */
    opt_sync_bdb_logs= 0;
    /* Fall through */
  case OPT_BDB_SYNC:
    if (!opt_sync_bdb_logs)
      berkeley_env_flags|= DB_TXN_NOSYNC;
    else
      berkeley_env_flags&= ~DB_TXN_NOSYNC;
    break;
  case OPT_BDB_NO_RECOVER:
    berkeley_init_flags&= ~(DB_RECOVER);
    break;
  case OPT_BDB_LOCK:
  {
    int type;
    if ((type=find_type(argument, &berkeley_lock_typelib, 2)) > 0)
      berkeley_lock_type=berkeley_lock_types[type-1];
    else
    {
      int err;
      char *end;
      uint length= strlen(argument);
      long value= my_strntol(&my_charset_latin1, argument, length, 10, &end, &err);
      if (end == argument+length)
	berkeley_lock_scan_time= value;
      else
      {
	fprintf(stderr,"Unknown lock type: %s\n",argument);
	exit(1);
      }
    }
    break;
  }
  case OPT_BDB_SHARED:
    berkeley_init_flags&= ~(DB_PRIVATE);
    berkeley_shared_data= 1;
    break;
#endif /* HAVE_BERKELEY_DB */
  case OPT_BDB:
#ifdef HAVE_BERKELEY_DB
    if (opt_bdb)
      have_berkeley_db= SHOW_OPTION_YES;
    else
      have_berkeley_db= SHOW_OPTION_DISABLED;
#endif
    break;
  case OPT_NDBCLUSTER:
#ifdef HAVE_NDBCLUSTER_DB
    if (opt_ndbcluster)
      have_ndbcluster= SHOW_OPTION_YES;
    else
      have_ndbcluster= SHOW_OPTION_DISABLED;
#endif
    break;
#ifdef HAVE_NDBCLUSTER_DB
  case OPT_NDB_MGMD:
  case OPT_NDB_NODEID:
  {
    int len= my_snprintf(opt_ndb_constrbuf+opt_ndb_constrbuf_len,
			 sizeof(opt_ndb_constrbuf)-opt_ndb_constrbuf_len,
			 "%s%s%s",opt_ndb_constrbuf_len > 0 ? ",":"",
			 optid == OPT_NDB_NODEID ? "nodeid=" : "",
			 argument);
    opt_ndb_constrbuf_len+= len;
  }
  /* fall through to add the connectstring to the end
   * and set opt_ndbcluster_connectstring
   */
  case OPT_NDB_CONNECTSTRING:
    if (opt_ndb_connectstring && opt_ndb_connectstring[0])
      my_snprintf(opt_ndb_constrbuf+opt_ndb_constrbuf_len,
		  sizeof(opt_ndb_constrbuf)-opt_ndb_constrbuf_len,
		  "%s%s", opt_ndb_constrbuf_len > 0 ? ",":"",
		  opt_ndb_connectstring);
    else
      opt_ndb_constrbuf[opt_ndb_constrbuf_len]= 0;
    opt_ndbcluster_connectstring= opt_ndb_constrbuf;
    break;
#endif
  case OPT_INNODB:
#ifdef HAVE_INNOBASE_DB
    if (opt_innodb)
      have_innodb= SHOW_OPTION_YES;
    else
      have_innodb= SHOW_OPTION_DISABLED;
#endif
    break;
  case OPT_INNODB_DATA_FILE_PATH:
#ifdef HAVE_INNOBASE_DB
    innobase_data_file_path= argument;
#endif
    break;
#ifdef HAVE_INNOBASE_DB
  case OPT_INNODB_LOG_ARCHIVE:
    innobase_log_archive= argument ? test(atoi(argument)) : 1;
    break;
#endif /* HAVE_INNOBASE_DB */
  case OPT_MYISAM_RECOVER:
  {
    if (!argument || !argument[0])
    {
      myisam_recover_options=    HA_RECOVER_DEFAULT;
      myisam_recover_options_str= myisam_recover_typelib.type_names[0];
    }
    else
    {
      myisam_recover_options_str=argument;
      if ((myisam_recover_options=
	   find_bit_type(argument, &myisam_recover_typelib)) == ~(ulong) 0)
      {
	fprintf(stderr, "Unknown option to myisam-recover: %s\n",argument);
	exit(1);
      }
    }
    ha_open_options|=HA_OPEN_ABORT_IF_CRASHED;
    break;
  }
  case OPT_CONCURRENT_INSERT:
    /* The following code is mainly here to emulate old behavior */
    if (!argument)                      /* --concurrent-insert */
      myisam_concurrent_insert= 1;
    else if (argument == disabled_my_option)
      myisam_concurrent_insert= 0;      /* --skip-concurrent-insert */
    break;
  case OPT_TC_HEURISTIC_RECOVER:
  {
    if ((tc_heuristic_recover=find_type(argument,
                                        &tc_heuristic_recover_typelib, 2)) <=0)
    {
      fprintf(stderr, "Unknown option to tc-heuristic-recover: %s\n",argument);
      exit(1);
    }
  }
  case OPT_MYISAM_STATS_METHOD:
  {
    ulong method_conv;
    int method;
    LINT_INIT(method_conv);

    myisam_stats_method_str= argument;
    if ((method=find_type(argument, &myisam_stats_method_typelib, 2)) <= 0)
    {
      fprintf(stderr, "Invalid value of myisam_stats_method: %s.\n", argument);
      exit(1);
    }
    switch (method-1) {
    case 2:
      method_conv= MI_STATS_METHOD_IGNORE_NULLS;
      break;
    case 1:
      method_conv= MI_STATS_METHOD_NULLS_EQUAL;
      break;
    case 0:
    default:
      method_conv= MI_STATS_METHOD_NULLS_NOT_EQUAL;
      break;
    }
    global_system_variables.myisam_stats_method= method_conv;
    break;
  }
  case OPT_SQL_MODE:
  {
    sql_mode_str= argument;
    if ((global_system_variables.sql_mode=
         find_bit_type(argument, &sql_mode_typelib)) == ~(ulong) 0)
    {
      fprintf(stderr, "Unknown option to sql-mode: %s\n", argument);
      exit(1);
    }
    global_system_variables.sql_mode= fix_sql_mode(global_system_variables.
						   sql_mode);
    break;
  }
  case OPT_FT_BOOLEAN_SYNTAX:
    if (ft_boolean_check_syntax_string((byte*) argument))
    {
      fprintf(stderr, "Invalid ft-boolean-syntax string: %s\n", argument);
      exit(1);
    }
    strmake(ft_boolean_syntax, argument, sizeof(ft_boolean_syntax)-1);
    break;
  case OPT_SKIP_SAFEMALLOC:
#ifdef SAFEMALLOC
    sf_malloc_quick=1;
#endif
    break;
  case OPT_LOWER_CASE_TABLE_NAMES:
    lower_case_table_names= argument ? atoi(argument) : 1;
    lower_case_table_names_used= 1;
    break;
  }
  return 0;
}
	/* Initiates DEBUG - but no debugging here ! */

static gptr *
mysql_getopt_value(const char *keyname, uint key_length,
		   const struct my_option *option)
{
  switch (option->id) {
  case OPT_KEY_BUFFER_SIZE:
  case OPT_KEY_CACHE_BLOCK_SIZE:
  case OPT_KEY_CACHE_DIVISION_LIMIT:
  case OPT_KEY_CACHE_AGE_THRESHOLD:
  {
    KEY_CACHE *key_cache;
    if (!(key_cache= get_or_create_key_cache(keyname, key_length)))
      exit(1);
    switch (option->id) {
    case OPT_KEY_BUFFER_SIZE:
      return (gptr*) &key_cache->param_buff_size;
    case OPT_KEY_CACHE_BLOCK_SIZE:
      return (gptr*) &key_cache->param_block_size;
    case OPT_KEY_CACHE_DIVISION_LIMIT:
      return (gptr*) &key_cache->param_division_limit;
    case OPT_KEY_CACHE_AGE_THRESHOLD:
      return (gptr*) &key_cache->param_age_threshold;
    }
  }
  }
 return option->value;
}


static void option_error_reporter(enum loglevel level, const char *format, ...)
{
  va_list args;
  va_start(args, format);
  vprint_msg_to_log(level, format, args);
  va_end(args);
}


static void get_options(int argc,char **argv)
{
  int ho_error;

  my_getopt_register_get_addr(mysql_getopt_value);
  strmake(def_ft_boolean_syntax, ft_boolean_syntax,
	  sizeof(ft_boolean_syntax)-1);
  my_getopt_error_reporter= option_error_reporter;
  if ((ho_error= handle_options(&argc, &argv, my_long_options,
                                get_one_option)))
    exit(ho_error);

#ifndef HAVE_NDBCLUSTER_DB
  if (opt_ndbcluster)
    sql_print_warning("this binary does not contain NDBCLUSTER storage engine");
#endif
#ifndef HAVE_INNOBASE_DB
  if (opt_innodb)
    sql_print_warning("this binary does not contain INNODB storage engine");
#endif
#ifndef HAVE_ISAM
  if (opt_isam)
    sql_print_warning("this binary does not contain ISAM storage engine");
#endif
#ifndef HAVE_BERKELEY_DB
  if (opt_bdb)
    sql_print_warning("this binary does not contain BDB storage engine");
#endif
  if ((opt_log_slow_admin_statements || opt_log_queries_not_using_indexes) &&
      !opt_slow_log)
    sql_print_warning("options --log-slow-admin-statements and --log-queries-not-using-indexes have no effect if --log-slow-queries is not set");

  if (argc > 0)
  {
    fprintf(stderr, "%s: Too many arguments (first extra is '%s').\nUse --help to get a list of available options\n", my_progname, *argv);
    /* FIXME add EXIT_TOO_MANY_ARGUMENTS to "mysys_err.h" and return that code? */
    exit(1);
  }

  if (opt_help)
  {
    usage();
    exit(0);
  }
#if defined(HAVE_BROKEN_REALPATH)
  my_use_symdir=0;
  my_disable_symlinks=1;
  have_symlink=SHOW_OPTION_NO;
#else
  if (!my_use_symdir)
  {
    my_disable_symlinks=1;
    have_symlink=SHOW_OPTION_DISABLED;
  }
#endif
  if (opt_debugging)
  {
    /* Allow break with SIGINT, no core or stack trace */
    test_flags|= TEST_SIGINT | TEST_NO_STACKTRACE;
    test_flags&= ~TEST_CORE_ON_SIGNAL;
  }
  /* Set global MyISAM variables from delay_key_write_options */
  fix_delay_key_write((THD*) 0, OPT_GLOBAL);

#ifndef EMBEDDED_LIBRARY
  if (mysqld_chroot)
    set_root(mysqld_chroot);
#else
  max_allowed_packet= global_system_variables.max_allowed_packet;
  net_buffer_length= global_system_variables.net_buffer_length;
#endif
  fix_paths();

  /*
    Set some global variables from the global_system_variables
    In most cases the global variables will not be used
  */
  my_disable_locking= myisam_single_user= test(opt_external_locking == 0);
  my_default_record_cache_size=global_system_variables.read_buff_size;
  myisam_max_temp_length=
    (my_off_t) global_system_variables.myisam_max_sort_file_size;

  /* Set global variables based on startup options */
  myisam_block_size=(uint) 1 << my_bit_log2(opt_myisam_block_size);

  if (opt_short_log_format)
    opt_specialflag|= SPECIAL_SHORT_LOG_FORMAT;
  if (opt_log_queries_not_using_indexes)
    opt_specialflag|= SPECIAL_LOG_QUERIES_NOT_USING_INDEXES;

  if (init_global_datetime_format(MYSQL_TIMESTAMP_DATE,
				  &global_system_variables.date_format) ||
      init_global_datetime_format(MYSQL_TIMESTAMP_TIME,
				  &global_system_variables.time_format) ||
      init_global_datetime_format(MYSQL_TIMESTAMP_DATETIME,
				  &global_system_variables.datetime_format))
    exit(1);
}


/*
  Create version name for running mysqld version
  We automaticly add suffixes -debug, -embedded and -log to the version
  name to make the version more descriptive.
  (MYSQL_SERVER_SUFFIX is set by the compilation environment)
*/

static void set_server_version(void)
{
  char *end= strxmov(server_version, MYSQL_SERVER_VERSION,
                     MYSQL_SERVER_SUFFIX_STR, NullS);
#ifdef EMBEDDED_LIBRARY
  end= strmov(end, "-embedded");
#endif
#ifndef DBUG_OFF
  if (!strstr(MYSQL_SERVER_SUFFIX_STR, "-debug"))
    end= strmov(end, "-debug");
#endif
  if (opt_log || opt_update_log || opt_slow_log || opt_bin_log)
    strmov(end, "-log");                        // This may slow down system
}


static char *get_relative_path(const char *path)
{
  if (test_if_hard_path(path) &&
      is_prefix(path,DEFAULT_MYSQL_HOME) &&
      strcmp(DEFAULT_MYSQL_HOME,FN_ROOTDIR))
  {
    path+=(uint) strlen(DEFAULT_MYSQL_HOME);
    while (*path == FN_LIBCHAR)
      path++;
  }
  return (char*) path;
}


/*
  Fix filename and replace extension where 'dir' is relative to
  mysql_real_data_home.
  Return 1 if len(path) > FN_REFLEN
*/

bool
fn_format_relative_to_data_home(my_string to, const char *name,
				const char *dir, const char *extension)
{
  char tmp_path[FN_REFLEN];
  if (!test_if_hard_path(dir))
  {
    strxnmov(tmp_path,sizeof(tmp_path)-1, mysql_real_data_home,
	     dir, NullS);
    dir=tmp_path;
  }
  return !fn_format(to, name, dir, extension,
		    MY_REPLACE_EXT | MY_UNPACK_FILENAME | MY_SAFE_PATH);
}


static void fix_paths(void)
{
  char buff[FN_REFLEN],*pos;
  convert_dirname(mysql_home,mysql_home,NullS);
  /* Resolve symlinks to allow 'mysql_home' to be a relative symlink */
  my_realpath(mysql_home,mysql_home,MYF(0));
  /* Ensure that mysql_home ends in FN_LIBCHAR */
  pos=strend(mysql_home);
  if (pos[-1] != FN_LIBCHAR)
  {
    pos[0]= FN_LIBCHAR;
    pos[1]= 0;
  }
  convert_dirname(mysql_real_data_home,mysql_real_data_home,NullS);
  convert_dirname(language,language,NullS);
  (void) my_load_path(mysql_home,mysql_home,""); // Resolve current dir
  (void) my_load_path(mysql_real_data_home,mysql_real_data_home,mysql_home);
  (void) my_load_path(pidfile_name,pidfile_name,mysql_real_data_home);

  char *sharedir=get_relative_path(SHAREDIR);
  if (test_if_hard_path(sharedir))
    strmake(buff,sharedir,sizeof(buff)-1);		/* purecov: tested */
  else
    strxnmov(buff,sizeof(buff)-1,mysql_home,sharedir,NullS);
  convert_dirname(buff,buff,NullS);
  (void) my_load_path(language,language,buff);

  /* If --character-sets-dir isn't given, use shared library dir */
  if (charsets_dir != mysql_charsets_dir)
  {
    strxnmov(mysql_charsets_dir, sizeof(mysql_charsets_dir)-1, buff,
	     CHARSET_DIR, NullS);
  }
  (void) my_load_path(mysql_charsets_dir, mysql_charsets_dir, buff);
  convert_dirname(mysql_charsets_dir, mysql_charsets_dir, NullS);
  charsets_dir=mysql_charsets_dir;

  if (init_tmpdir(&mysql_tmpdir_list, opt_mysql_tmpdir))
    exit(1);
#ifdef HAVE_REPLICATION
  if (!slave_load_tmpdir)
  {
    if (!(slave_load_tmpdir = (char*) my_strdup(mysql_tmpdir, MYF(MY_FAE))))
      exit(1);
  }
#endif /* HAVE_REPLICATION */
}


/*
  Return a bitfield from a string of substrings separated by ','
  returns ~(ulong) 0 on error.
*/

static ulong find_bit_type(const char *x, TYPELIB *bit_lib)
{
  bool found_end;
  int  found_count;
  const char *end,*i,*j;
  const char **array, *pos;
  ulong found,found_int,bit;
  DBUG_ENTER("find_bit_type");
  DBUG_PRINT("enter",("x: '%s'",x));

  found=0;
  found_end= 0;
  pos=(my_string) x;
  while (*pos == ' ') pos++;
  found_end= *pos == 0;
  while (!found_end)
  {
    if (!*(end=strcend(pos,',')))		/* Let end point at fieldend */
    {
      while (end > pos && end[-1] == ' ')
	end--;					/* Skip end-space */
      found_end=1;
    }
    found_int=0; found_count=0;
    for (array=bit_lib->type_names, bit=1 ; (i= *array++) ; bit<<=1)
    {
      j=pos;
      while (j != end)
      {
	if (my_toupper(mysqld_charset,*i++) !=
            my_toupper(mysqld_charset,*j++))
	  goto skip;
      }
      found_int=bit;
      if (! *i)
      {
	found_count=1;
	break;
      }
      else if (j != pos)			// Half field found
      {
	found_count++;				// Could be one of two values
      }
skip: ;
    }
    if (found_count != 1)
      DBUG_RETURN(~(ulong) 0);				// No unique value
    found|=found_int;
    pos=end+1;
  }

  DBUG_PRINT("exit",("bit-field: %ld",(ulong) found));
  DBUG_RETURN(found);
} /* find_bit_type */


/*
  Check if file system used for databases is case insensitive

  SYNOPSIS
    test_if_case_sensitive()
    dir_name			Directory to test

  RETURN
    -1  Don't know (Test failed)
    0   File system is case sensitive
    1   File system is case insensitive
*/

static int test_if_case_insensitive(const char *dir_name)
{
  int result= 0;
  File file;
  char buff[FN_REFLEN], buff2[FN_REFLEN];
  MY_STAT stat_info;
  DBUG_ENTER("test_if_case_insensitive");

  fn_format(buff, glob_hostname, dir_name, ".lower-test",
	    MY_UNPACK_FILENAME | MY_REPLACE_EXT | MY_REPLACE_DIR);
  fn_format(buff2, glob_hostname, dir_name, ".LOWER-TEST",
	    MY_UNPACK_FILENAME | MY_REPLACE_EXT | MY_REPLACE_DIR);
  (void) my_delete(buff2, MYF(0));
  if ((file= my_create(buff, 0666, O_RDWR, MYF(0))) < 0)
  {
    sql_print_warning("Can't create test file %s", buff);
    DBUG_RETURN(-1);
  }
  my_close(file, MYF(0));
  if (my_stat(buff2, &stat_info, MYF(0)))
    result= 1;					// Can access file
  (void) my_delete(buff, MYF(MY_WME));
  DBUG_PRINT("exit", ("result: %d", result));
  DBUG_RETURN(result);
}


/* Create file to store pid number */

static void create_pid_file()
{
  File file;
  if ((file = my_create(pidfile_name,0664,
			O_WRONLY | O_TRUNC, MYF(MY_WME))) >= 0)
  {
    char buff[21], *end;
    end= int10_to_str((long) getpid(), buff, 10);
    *end++= '\n';
    if (!my_write(file, (byte*) buff, (uint) (end-buff), MYF(MY_WME | MY_NABP)))
    {
      (void) my_close(file, MYF(0));
      return;
    }
    (void) my_close(file, MYF(0));
  }
  sql_perror("Can't start server: can't create PID file");
  exit(1);
}


/* Clear most status variables */
void refresh_status(THD *thd)
{
  pthread_mutex_lock(&LOCK_status);

  /* Add thread's status variabes to global status */
  add_to_status(&global_status_var, &thd->status_var);

  /* Reset thread's status variables */
  bzero((char*) &thd->status_var, sizeof(thd->status_var));

  /* Reset some global variables */
  for (struct show_var_st *ptr=status_vars; ptr->name; ptr++)
  {
    if (ptr->type == SHOW_LONG)
      *(ulong*) ptr->value= 0;
  }

  /* Reset the counters of all key caches (default and named). */
  process_key_caches(reset_key_cache_counters);
  pthread_mutex_unlock(&LOCK_status);

  /*
    Set max_used_connections to the number of currently open
    connections.  Lock LOCK_thread_count out of LOCK_status to avoid
    deadlocks.  Status reset becomes not atomic, but status data is
    not exact anyway.
  */
  pthread_mutex_lock(&LOCK_thread_count);
  max_used_connections= thread_count-delayed_insert_threads;
  pthread_mutex_unlock(&LOCK_thread_count);
}


/*****************************************************************************
  Instantiate have_xyx for missing storage engines
*****************************************************************************/
#undef have_berkeley_db
#undef have_innodb
#undef have_ndbcluster
#undef have_example_db
#undef have_archive_db
#undef have_csv_db
#undef have_federated_db
#undef have_partition_db
#undef have_blackhole_db

SHOW_COMP_OPTION have_berkeley_db= SHOW_OPTION_NO;
SHOW_COMP_OPTION have_innodb= SHOW_OPTION_NO;
SHOW_COMP_OPTION have_ndbcluster= SHOW_OPTION_NO;
SHOW_COMP_OPTION have_example_db= SHOW_OPTION_NO;
SHOW_COMP_OPTION have_archive_db= SHOW_OPTION_NO;
SHOW_COMP_OPTION have_csv_db= SHOW_OPTION_NO;
SHOW_COMP_OPTION have_federated_db= SHOW_OPTION_NO;
SHOW_COMP_OPTION have_partition_db= SHOW_OPTION_NO;
SHOW_COMP_OPTION have_blackhole_db= SHOW_OPTION_NO;


/*****************************************************************************
  Instantiate templates
*****************************************************************************/

#ifdef HAVE_EXPLICIT_TEMPLATE_INSTANTIATION
/* Used templates */
template class I_List<THD>;
template class I_List_iterator<THD>;
template class I_List<i_string>;
template class I_List<i_string_pair>;
template class I_List<NAMED_LIST>;
template class I_List<Statement>;
template class I_List_iterator<Statement>;
#endif<|MERGE_RESOLUTION|>--- conflicted
+++ resolved
@@ -4181,18 +4181,8 @@
       continue;
     }
     if (sock == unix_sock)
-<<<<<<< HEAD
       thd->security_ctx->host=(char*) my_localhost;
-#ifdef __WIN__
-    /* Set default wait_timeout */
-    ulong wait_timeout= global_system_variables.net_wait_timeout * 1000;
-    (void) setsockopt(new_sock, SOL_SOCKET, SO_RCVTIMEO, (char*)&wait_timeout,
-                    sizeof(wait_timeout));
-#endif
-=======
-      thd->host=(char*) my_localhost;
-
->>>>>>> 7eaa82ea
+
     create_new_thread(thd);
   }
 

/* Copyright (c) 2000, 2011, Oracle and/or its affiliates. All rights reserved.

   This program is free software; you can redistribute it and/or modify
   it under the terms of the GNU General Public License as published by
   the Free Software Foundation; version 2 of the License.

   This program is distributed in the hope that it will be useful,
   but WITHOUT ANY WARRANTY; without even the implied warranty of
   MERCHANTABILITY or FITNESS FOR A PARTICULAR PURPOSE.  See the
   GNU General Public License for more details.

   You should have received a copy of the GNU General Public License
   along with this program; if not, write to the Free Software
   Foundation, Inc., 51 Franklin St, Fifth Floor, Boston, MA 02110-1301  USA */

#include "my_global.h"                          /* NO_EMBEDDED_ACCESS_CHECKS */

#include <vector>
#include <algorithm>
#include <functional>

#include "sql_priv.h"
#include "unireg.h"
#include <signal.h>
#include "sql_parse.h"    // test_if_data_home_dir
#include "sql_cache.h"    // query_cache, query_cache_*
#include "sql_locale.h"   // MY_LOCALES, my_locales, my_locale_by_name
#include "sql_show.h"     // free_status_vars, add_status_vars,
                          // reset_status_vars
#include "strfunc.h"      // find_set_from_flags
#include "parse_file.h"   // File_parser_dummy_hook
#include "sql_db.h"       // my_dboptions_cache_free
                          // my_dboptions_cache_init
#include "sql_table.h"    // release_ddl_log, execute_ddl_log_recovery
#include "sql_connect.h"  // free_max_user_conn, init_max_user_conn,
                          // handle_one_connection
#include "sql_time.h"     // known_date_time_formats,
                          // get_date_time_format_str,
                          // date_time_format_make
#include "tztime.h"       // my_tz_free, my_tz_init, my_tz_SYSTEM
#include "hostname.h"     // hostname_cache_free, hostname_cache_init
#include "sql_acl.h"      // acl_free, grant_free, acl_init,
                          // grant_init
#include "sql_base.h"     // table_def_free, table_def_init,
                          // cached_open_tables,
                          // cached_table_definitions
#include "sql_test.h"     // mysql_print_status
#include "item_create.h"  // item_create_cleanup, item_create_init
#include "sql_servers.h"  // servers_free, servers_init
#include "init.h"         // unireg_init
#include "derror.h"       // init_errmessage
#include "derror.h"       // init_errmessage
#include "des_key_file.h" // load_des_key_file
#include "sql_manager.h"  // stop_handle_manager, start_handle_manager
#include <m_ctype.h>
#include <my_dir.h>
#include <my_bit.h>
#include "rpl_slave.h"
#include "rpl_master.h"
#include "rpl_mi.h"
#include "rpl_filter.h"
#include <sql_common.h>
#include <my_stacktrace.h>
#include "mysqld_suffix.h"
#include "mysys_err.h"
#include "events.h"
#include "sql_audit.h"
#include "probes_mysql.h"
#include "scheduler.h"
#include "debug_sync.h"
#include "sql_callback.h"
#include "opt_trace_context.h"

#ifdef WITH_PERFSCHEMA_STORAGE_ENGINE
#include "../storage/perfschema/pfs_server.h"
#endif /* WITH_PERFSCHEMA_STORAGE_ENGINE */
#include <mysql/psi/mysql_idle.h>
#include <mysql/psi/mysql_socket.h>
#include <mysql/psi/mysql_statement.h>
#include "mysql_com_server.h"

#include "keycaches.h"
#include "../storage/myisam/ha_myisam.h"
#include "set_var.h"

#include "rpl_injector.h"

#include "rpl_handler.h"

#ifdef HAVE_SYS_PRCTL_H
#include <sys/prctl.h>
#endif

#include <thr_alarm.h>
#include <ft_global.h>
#include <errmsg.h>
#include "sp_rcontext.h"
#include "sp_cache.h"
#include "sql_reload.h"  // reload_acl_and_cache

#ifdef HAVE_POLL_H
#include <poll.h>
#endif

using std::min;
using std::max;
using std::vector;

#define mysqld_charset &my_charset_latin1

/* We have HAVE_purify below as this speeds up the shutdown of MySQL */

#if defined(HAVE_DEC_3_2_THREADS) || defined(SIGNALS_DONT_BREAK_READ) || defined(HAVE_purify) && defined(__linux__)
#define HAVE_CLOSE_SERVER_SOCK 1
#endif

extern "C" {          // Because of SCO 3.2V4.2
#include <errno.h>
#include <sys/stat.h>
#ifndef __GNU_LIBRARY__
#define __GNU_LIBRARY__       // Skip warnings in getopt.h
#endif
#include <my_getopt.h>
#ifdef HAVE_SYSENT_H
#include <sysent.h>
#endif
#ifdef HAVE_PWD_H
#include <pwd.h>        // For getpwent
#endif
#ifdef HAVE_GRP_H
#include <grp.h>
#endif
#include <my_net.h>

#if !defined(__WIN__)
#include <sys/resource.h>
#ifdef HAVE_SYS_UN_H
#include <sys/un.h>
#endif
#ifdef HAVE_SELECT_H
#include <select.h>
#endif
#ifdef HAVE_SYS_SELECT_H
#include <sys/select.h>
#endif
#include <sys/utsname.h>
#endif /* __WIN__ */

#include <my_libwrap.h>

#ifdef HAVE_SYS_MMAN_H
#include <sys/mman.h>
#endif

#ifdef __WIN__
#include <crtdbg.h>
#endif

#ifdef HAVE_SOLARIS_LARGE_PAGES
#include <sys/mman.h>
#if defined(__sun__) && defined(__GNUC__) && defined(__cplusplus) \
    && defined(_XOPEN_SOURCE)
extern int getpagesizes(size_t *, int);
extern int getpagesizes2(size_t *, int);
extern int memcntl(caddr_t, size_t, int, caddr_t, int, int);
#endif /* __sun__ ... */
#endif /* HAVE_SOLARIS_LARGE_PAGES */

#ifdef _AIX41
int initgroups(const char *,unsigned int);
#endif

#if defined(__FreeBSD__) && defined(HAVE_IEEEFP_H) && !defined(HAVE_FEDISABLEEXCEPT)
#include <ieeefp.h>
#ifdef HAVE_FP_EXCEPT       // Fix type conflict
typedef fp_except fp_except_t;
#endif
#endif /* __FreeBSD__ && HAVE_IEEEFP_H && !HAVE_FEDISABLEEXCEPT */
#ifdef HAVE_SYS_FPU_H
/* for IRIX to use set_fpc_csr() */
#include <sys/fpu.h>
#endif
#ifdef HAVE_FPU_CONTROL_H
#include <fpu_control.h>
#endif
#if defined(__i386__) && !defined(HAVE_FPU_CONTROL_H)
# define fpu_control_t unsigned int
# define _FPU_EXTENDED 0x300
# define _FPU_DOUBLE 0x200
# if defined(__GNUC__) || (defined(__SUNPRO_CC) && __SUNPRO_CC >= 0x590)
#  define _FPU_GETCW(cw) asm volatile ("fnstcw %0" : "=m" (*&cw))
#  define _FPU_SETCW(cw) asm volatile ("fldcw %0" : : "m" (*&cw))
# else
#  define _FPU_GETCW(cw) (cw= 0)
#  define _FPU_SETCW(cw)
# endif
#endif

extern "C" my_bool reopen_fstreams(const char *filename,
                                   FILE *outstream, FILE *errstream);

inline void setup_fpu()
{
#if defined(__FreeBSD__) && defined(HAVE_IEEEFP_H) && !defined(HAVE_FEDISABLEEXCEPT)
  /* We can't handle floating point exceptions with threads, so disable
     this on freebsd
     Don't fall for overflow, underflow,divide-by-zero or loss of precision.
     fpsetmask() is deprecated in favor of fedisableexcept() in C99.
  */
#if defined(FP_X_DNML)
  fpsetmask(~(FP_X_INV | FP_X_DNML | FP_X_OFL | FP_X_UFL | FP_X_DZ |
        FP_X_IMP));
#else
  fpsetmask(~(FP_X_INV |             FP_X_OFL | FP_X_UFL | FP_X_DZ |
              FP_X_IMP));
#endif /* FP_X_DNML */
#endif /* __FreeBSD__ && HAVE_IEEEFP_H && !HAVE_FEDISABLEEXCEPT */

#ifdef HAVE_FEDISABLEEXCEPT
  fedisableexcept(FE_ALL_EXCEPT);
#endif

#ifdef HAVE_FESETROUND
    /* Set FPU rounding mode to "round-to-nearest" */
  fesetround(FE_TONEAREST);
#endif /* HAVE_FESETROUND */

  /*
    x86 (32-bit) requires FPU precision to be explicitly set to 64 bit
    (double precision) for portable results of floating point operations.
    However, there is no need to do so if compiler is using SSE2 for floating
    point, double values will be stored and processed in 64 bits anyway.
  */
#if defined(__i386__) && !defined(__SSE2_MATH__)
#if defined(_WIN32)
#if !defined(_WIN64)
  _control87(_PC_53, MCW_PC);
#endif /* !_WIN64 */
#else /* !_WIN32 */
  fpu_control_t cw;
  _FPU_GETCW(cw);
  cw= (cw & ~_FPU_EXTENDED) | _FPU_DOUBLE;
  _FPU_SETCW(cw);
#endif /* _WIN32 && */
#endif /* __i386__ */

#if defined(__sgi) && defined(HAVE_SYS_FPU_H)
  /* Enable denormalized DOUBLE values support for IRIX */
  union fpc_csr n;
  n.fc_word = get_fpc_csr();
  n.fc_struct.flush = 0;
  set_fpc_csr(n.fc_word);
#endif
}

} /* cplusplus */

#define MYSQL_KILL_SIGNAL SIGTERM

#include <my_pthread.h>     // For thr_setconcurency()

#ifdef SOLARIS
extern "C" int gethostname(char *name, int namelen);
#endif

extern "C" sig_handler handle_fatal_signal(int sig);

#if defined(__linux__)
#define ENABLE_TEMP_POOL 1
#else
#define ENABLE_TEMP_POOL 0
#endif

/* Constants */

#include <welcome_copyright_notice.h> // ORACLE_WELCOME_COPYRIGHT_NOTICE

const char *show_comp_option_name[]= {"YES", "NO", "DISABLED"};

static const char *tc_heuristic_recover_names[]=
{
  "COMMIT", "ROLLBACK", NullS
};
static TYPELIB tc_heuristic_recover_typelib=
{
  array_elements(tc_heuristic_recover_names)-1,"",
  tc_heuristic_recover_names, NULL
};

const char *first_keyword= "first", *binary_keyword= "BINARY";
const char *my_localhost= "localhost", *delayed_user= "DELAYED";

bool opt_large_files= sizeof(my_off_t) > 4;
static my_bool opt_autocommit; ///< for --autocommit command-line option

/*
  Used with --help for detailed option
*/
static my_bool opt_help= 0, opt_verbose= 0;

arg_cmp_func Arg_comparator::comparator_matrix[5][2] =
{{&Arg_comparator::compare_string,     &Arg_comparator::compare_e_string},
 {&Arg_comparator::compare_real,       &Arg_comparator::compare_e_real},
 {&Arg_comparator::compare_int_signed, &Arg_comparator::compare_e_int},
 {&Arg_comparator::compare_row,        &Arg_comparator::compare_e_row},
 {&Arg_comparator::compare_decimal,    &Arg_comparator::compare_e_decimal}};

/* static variables */

#ifdef HAVE_PSI_INTERFACE
#if (defined(_WIN32) || defined(HAVE_SMEM)) && !defined(EMBEDDED_LIBRARY)
static PSI_thread_key key_thread_handle_con_namedpipes;
static PSI_cond_key key_COND_handler_count;
#endif /* _WIN32 || HAVE_SMEM && !EMBEDDED_LIBRARY */

#if defined(HAVE_SMEM) && !defined(EMBEDDED_LIBRARY)
static PSI_thread_key key_thread_handle_con_sharedmem;
#endif /* HAVE_SMEM && !EMBEDDED_LIBRARY */

#if (defined(_WIN32) || defined(HAVE_SMEM)) && !defined(EMBEDDED_LIBRARY)
static PSI_thread_key key_thread_handle_con_sockets;
#endif /* _WIN32 || HAVE_SMEM && !EMBEDDED_LIBRARY */

#ifdef __WIN__
static PSI_thread_key key_thread_handle_shutdown;
#endif /* __WIN__ */

#if defined (HAVE_OPENSSL) && !defined(HAVE_YASSL)
static PSI_rwlock_key key_rwlock_openssl;
#endif
#endif /* HAVE_PSI_INTERFACE */

#ifdef HAVE_NPTL
volatile sig_atomic_t ld_assume_kernel_is_set= 0;
#endif

/* the default log output is log tables */
static bool lower_case_table_names_used= 0;
static bool volatile select_thread_in_use, signal_thread_in_use;
/* See Bug#56666 and Bug#56760 */;
volatile bool ready_to_exit;
static my_bool opt_debugging= 0, opt_external_locking= 0, opt_console= 0;
static my_bool opt_short_log_format= 0;
static uint kill_cached_threads, wake_thread;
static ulong killed_threads;
       ulong max_used_connections;
static volatile ulong cached_thread_count= 0;
static char *mysqld_user, *mysqld_chroot;
static char *default_character_set_name;
static char *character_set_filesystem_name;
static char *lc_messages;
static char *lc_time_names_name;
char *my_bind_addr_str;
static char *default_collation_name;
char *default_storage_engine;
char *default_tmp_storage_engine;
static char compiled_default_collation_name[]= MYSQL_DEFAULT_COLLATION_NAME;
static I_List<THD> thread_cache;
static bool binlog_format_used= false;

LEX_STRING opt_init_connect, opt_init_slave;

static mysql_cond_t COND_thread_cache, COND_flush_thread_cache;

/* Global variables */

bool opt_bin_log, opt_ignore_builtin_innodb= 0;
my_bool opt_log, opt_slow_log, opt_log_raw;
ulonglong log_output_options;
my_bool opt_log_queries_not_using_indexes= 0;
ulong opt_log_throttle_queries_not_using_indexes= 0;
bool opt_error_log= IF_WIN(1,0);
bool opt_disable_networking=0, opt_skip_show_db=0;
bool opt_skip_name_resolve=0;
my_bool opt_character_set_client_handshake= 1;
bool server_id_supplied = 0;
bool opt_endinfo, using_udf_functions;
my_bool locked_in_memory;
bool opt_using_transactions;
bool volatile abort_loop;
bool volatile shutdown_in_progress;
ulong log_warnings;
#if defined(_WIN32) && !defined(EMBEDDED_LIBRARY)
ulong slow_start_timeout;
#endif
/*
  True if the bootstrap thread is running. Protected by LOCK_thread_count,
  just like thread_count.
  Used in bootstrap() function to determine if the bootstrap thread
  has completed. Note, that we can't use 'thread_count' instead,
  since in 5.1, in presence of the Event Scheduler, there may be
  event threads running in parallel, so it's impossible to know
  what value of 'thread_count' is a sign of completion of the
  bootstrap thread.

  At the same time, we can't start the event scheduler after
  bootstrap either, since we want to be able to process event-related
  SQL commands in the init file and in --bootstrap mode.
*/
bool in_bootstrap= FALSE;
/**
   @brief 'grant_option' is used to indicate if privileges needs
   to be checked, in which case the lock, LOCK_grant, is used
   to protect access to the grant table.
   @note This flag is dropped in 5.1
   @see grant_init()
 */
bool volatile grant_option;

my_bool opt_skip_slave_start = 0; ///< If set, slave is not autostarted
my_bool opt_reckless_slave = 0;
my_bool opt_enable_named_pipe= 0;
my_bool opt_local_infile, opt_slave_compressed_protocol;
my_bool opt_safe_user_create = 0;
my_bool opt_show_slave_auth_info;
my_bool opt_log_slave_updates= 0;
char *opt_slave_skip_errors;

/**
  compatibility option:
    - index usage hints (USE INDEX without a FOR clause) behave as in 5.0
*/
my_bool old_mode;

/*
  Legacy global handlerton. These will be removed (please do not add more).
*/
handlerton *heap_hton;
handlerton *myisam_hton;
handlerton *partition_hton;

my_bool read_only= 0, opt_readonly= 0;
my_bool use_temp_pool, relay_log_purge;
my_bool relay_log_recovery;
my_bool opt_sync_frm, opt_allow_suspicious_udfs;
my_bool opt_secure_auth= 0;
char* opt_secure_file_priv;
my_bool opt_log_slow_admin_statements= 0;
my_bool opt_log_slow_slave_statements= 0;
my_bool lower_case_file_system= 0;
my_bool opt_large_pages= 0;
my_bool opt_super_large_pages= 0;
my_bool opt_myisam_use_mmap= 0;
uint   opt_large_page_size= 0;
#if defined(ENABLED_DEBUG_SYNC)
MYSQL_PLUGIN_IMPORT uint    opt_debug_sync_timeout= 0;
#endif /* defined(ENABLED_DEBUG_SYNC) */
my_bool opt_old_style_user_limits= 0, trust_function_creators= 0;
/*
  True if there is at least one per-hour limit for some user, so we should
  check them before each query (and possibly reset counters when hour is
  changed). False otherwise.
*/
volatile bool mqh_used = 0;
my_bool opt_noacl;
my_bool sp_automatic_privileges= 1;

ulong opt_binlog_rows_event_max_size;
const char *binlog_checksum_default= "NONE";
ulong binlog_checksum_options;
my_bool opt_master_verify_checksum= 0;
my_bool opt_slave_sql_verify_checksum= 1;
const char *binlog_format_names[]= {"MIXED", "STATEMENT", "ROW", NullS};
#ifdef HAVE_INITGROUPS
volatile sig_atomic_t calling_initgroups= 0; /**< Used in SIGSEGV handler. */
#endif
uint mysqld_port, test_flags, select_errors, dropping_tables, ha_open_options;
uint mysqld_port_timeout;
ulong delay_key_write_options;
uint protocol_version;
uint lower_case_table_names;
ulong tc_heuristic_recover= 0;
uint volatile thread_count;
int32 thread_running;
ulong thread_created;
ulong back_log, connect_timeout, concurrency, server_id;
ulong table_cache_size, table_def_size;
ulong what_to_log;
ulong slow_launch_time;
int32 slave_open_temp_tables;
ulong open_files_limit, max_binlog_size, max_relay_log_size;
ulong slave_trans_retries;
uint  slave_net_timeout;
ulong slave_exec_mode_options;
ulonglong slave_type_conversions_options;
ulong opt_mts_slave_parallel_workers;
ulonglong opt_mts_pending_jobs_size_max;
ulong thread_cache_size=0;
ulong binlog_cache_size=0;
ulonglong  max_binlog_cache_size=0;
ulong binlog_stmt_cache_size=0;
ulonglong  max_binlog_stmt_cache_size=0;
ulong query_cache_size=0;
ulong refresh_version;  /* Increments on each reload */
query_id_t global_query_id;
my_atomic_rwlock_t global_query_id_lock;
my_atomic_rwlock_t thread_running_lock;
my_atomic_rwlock_t slave_open_temp_tables_lock;
ulong aborted_threads, aborted_connects;
ulong delayed_insert_timeout, delayed_insert_limit, delayed_queue_size;
ulong delayed_insert_threads, delayed_insert_writes, delayed_rows_in_use;
ulong delayed_insert_errors,flush_time;
ulong specialflag=0;
ulong binlog_cache_use= 0, binlog_cache_disk_use= 0;
ulong binlog_stmt_cache_use= 0, binlog_stmt_cache_disk_use= 0;
ulong max_connections, max_connect_errors;
/**
  Limit of the total number of prepared statements in the server.
  Is necessary to protect the server against out-of-memory attacks.
*/
ulong max_prepared_stmt_count;
/**
  Current total number of prepared statements in the server. This number
  is exact, and therefore may not be equal to the difference between
  `com_stmt_prepare' and `com_stmt_close' (global status variables), as
  the latter ones account for all registered attempts to prepare
  a statement (including unsuccessful ones).  Prepared statements are
  currently connection-local: if the same SQL query text is prepared in
  two different connections, this counts as two distinct prepared
  statements.
*/
ulong prepared_stmt_count=0;
ulong thread_id=1L,current_pid;
ulong slow_launch_threads = 0;
uint sync_binlog_period= 0, sync_relaylog_period= 0,
     sync_relayloginfo_period= 0, sync_masterinfo_period= 0,
     opt_mts_checkpoint_period, opt_mts_checkpoint_group;
ulong expire_logs_days = 0;
<<<<<<< HEAD
=======
ulong rpl_recovery_rank=0;
/**
  Soft upper limit for number of sp_head objects that can be stored
  in the sp_cache for one connection.
*/
ulong stored_program_cache_size= 0;
>>>>>>> d460f168

const double log_10[] = {
  1e000, 1e001, 1e002, 1e003, 1e004, 1e005, 1e006, 1e007, 1e008, 1e009,
  1e010, 1e011, 1e012, 1e013, 1e014, 1e015, 1e016, 1e017, 1e018, 1e019,
  1e020, 1e021, 1e022, 1e023, 1e024, 1e025, 1e026, 1e027, 1e028, 1e029,
  1e030, 1e031, 1e032, 1e033, 1e034, 1e035, 1e036, 1e037, 1e038, 1e039,
  1e040, 1e041, 1e042, 1e043, 1e044, 1e045, 1e046, 1e047, 1e048, 1e049,
  1e050, 1e051, 1e052, 1e053, 1e054, 1e055, 1e056, 1e057, 1e058, 1e059,
  1e060, 1e061, 1e062, 1e063, 1e064, 1e065, 1e066, 1e067, 1e068, 1e069,
  1e070, 1e071, 1e072, 1e073, 1e074, 1e075, 1e076, 1e077, 1e078, 1e079,
  1e080, 1e081, 1e082, 1e083, 1e084, 1e085, 1e086, 1e087, 1e088, 1e089,
  1e090, 1e091, 1e092, 1e093, 1e094, 1e095, 1e096, 1e097, 1e098, 1e099,
  1e100, 1e101, 1e102, 1e103, 1e104, 1e105, 1e106, 1e107, 1e108, 1e109,
  1e110, 1e111, 1e112, 1e113, 1e114, 1e115, 1e116, 1e117, 1e118, 1e119,
  1e120, 1e121, 1e122, 1e123, 1e124, 1e125, 1e126, 1e127, 1e128, 1e129,
  1e130, 1e131, 1e132, 1e133, 1e134, 1e135, 1e136, 1e137, 1e138, 1e139,
  1e140, 1e141, 1e142, 1e143, 1e144, 1e145, 1e146, 1e147, 1e148, 1e149,
  1e150, 1e151, 1e152, 1e153, 1e154, 1e155, 1e156, 1e157, 1e158, 1e159,
  1e160, 1e161, 1e162, 1e163, 1e164, 1e165, 1e166, 1e167, 1e168, 1e169,
  1e170, 1e171, 1e172, 1e173, 1e174, 1e175, 1e176, 1e177, 1e178, 1e179,
  1e180, 1e181, 1e182, 1e183, 1e184, 1e185, 1e186, 1e187, 1e188, 1e189,
  1e190, 1e191, 1e192, 1e193, 1e194, 1e195, 1e196, 1e197, 1e198, 1e199,
  1e200, 1e201, 1e202, 1e203, 1e204, 1e205, 1e206, 1e207, 1e208, 1e209,
  1e210, 1e211, 1e212, 1e213, 1e214, 1e215, 1e216, 1e217, 1e218, 1e219,
  1e220, 1e221, 1e222, 1e223, 1e224, 1e225, 1e226, 1e227, 1e228, 1e229,
  1e230, 1e231, 1e232, 1e233, 1e234, 1e235, 1e236, 1e237, 1e238, 1e239,
  1e240, 1e241, 1e242, 1e243, 1e244, 1e245, 1e246, 1e247, 1e248, 1e249,
  1e250, 1e251, 1e252, 1e253, 1e254, 1e255, 1e256, 1e257, 1e258, 1e259,
  1e260, 1e261, 1e262, 1e263, 1e264, 1e265, 1e266, 1e267, 1e268, 1e269,
  1e270, 1e271, 1e272, 1e273, 1e274, 1e275, 1e276, 1e277, 1e278, 1e279,
  1e280, 1e281, 1e282, 1e283, 1e284, 1e285, 1e286, 1e287, 1e288, 1e289,
  1e290, 1e291, 1e292, 1e293, 1e294, 1e295, 1e296, 1e297, 1e298, 1e299,
  1e300, 1e301, 1e302, 1e303, 1e304, 1e305, 1e306, 1e307, 1e308
};

time_t server_start_time, flush_status_time;

char server_uuid[UUID_LENGTH+1];
const char *server_uuid_ptr;
char mysql_home[FN_REFLEN], pidfile_name[FN_REFLEN], system_time_zone[30];
char default_logfile_name[FN_REFLEN];
char *default_tz_name;
char log_error_file[FN_REFLEN], glob_hostname[FN_REFLEN];
char mysql_real_data_home[FN_REFLEN],
     lc_messages_dir[FN_REFLEN], reg_ext[FN_EXTLEN],
     mysql_charsets_dir[FN_REFLEN],
     *opt_init_file, *opt_tc_log_file;
char *lc_messages_dir_ptr, *log_error_file_ptr;
char mysql_unpacked_real_data_home[FN_REFLEN];
int mysql_unpacked_real_data_home_len;
uint mysql_real_data_home_len, mysql_data_home_len= 1;
uint reg_ext_length;
const key_map key_map_empty(0);
key_map key_map_full(0);                        // Will be initialized later

DATE_TIME_FORMAT global_date_format, global_datetime_format, global_time_format;
Time_zone *default_tz;

char *mysql_data_home= const_cast<char*>(".");
const char *mysql_real_data_home_ptr= mysql_real_data_home;
char server_version[SERVER_VERSION_LENGTH];
char *mysqld_unix_port, *opt_mysql_tmpdir;
ulong thread_handling;

/** name of reference on left expression in rewritten IN subquery */
const char *in_left_expr_name= "<left expr>";
/** name of additional condition */
const char *in_additional_cond= "<IN COND>";
const char *in_having_cond= "<IN HAVING>";

my_decimal decimal_zero;
/* classes for comparation parsing/processing */
Eq_creator eq_creator;
Ne_creator ne_creator;
Gt_creator gt_creator;
Lt_creator lt_creator;
Ge_creator ge_creator;
Le_creator le_creator;

MYSQL_FILE *bootstrap_file;
int bootstrap_error;

I_List<THD> threads;
Rpl_filter* rpl_filter;
Rpl_filter* binlog_filter;

struct system_variables global_system_variables;
struct system_variables max_system_variables;
struct system_status_var global_status_var;

MY_TMPDIR mysql_tmpdir_list;
MY_BITMAP temp_pool;

CHARSET_INFO *system_charset_info, *files_charset_info ;
CHARSET_INFO *national_charset_info, *table_alias_charset;
CHARSET_INFO *character_set_filesystem;
CHARSET_INFO *error_message_charset_info;

MY_LOCALE *my_default_lc_messages;
MY_LOCALE *my_default_lc_time_names;

SHOW_COMP_OPTION have_ssl, have_symlink, have_dlopen, have_query_cache;
SHOW_COMP_OPTION have_geometry, have_rtree_keys;
SHOW_COMP_OPTION have_crypt, have_compress;
SHOW_COMP_OPTION have_profiling;

/* Thread specific variables */

pthread_key(MEM_ROOT**,THR_MALLOC);
pthread_key(THD*, THR_THD);
mysql_mutex_t LOCK_thread_count;
mysql_mutex_t
  LOCK_status, LOCK_error_log, LOCK_uuid_generator,
  LOCK_delayed_insert, LOCK_delayed_status, LOCK_delayed_create,
  LOCK_crypt,
  LOCK_global_system_variables,
  LOCK_user_conn, LOCK_slave_list, LOCK_active_mi,
  LOCK_connection_count, LOCK_error_messages;
/**
  The below lock protects access to two global server variables:
  max_prepared_stmt_count and prepared_stmt_count. These variables
  set the limit and hold the current total number of prepared statements
  in the server, respectively. As PREPARE/DEALLOCATE rate in a loaded
  server may be fairly high, we need a dedicated lock.
*/
mysql_mutex_t LOCK_prepared_stmt_count;
mysql_mutex_t LOCK_log_throttle_qni;
#ifdef HAVE_OPENSSL
mysql_mutex_t LOCK_des_key_file;
#endif
mysql_rwlock_t LOCK_grant, LOCK_sys_init_connect, LOCK_sys_init_slave;
mysql_rwlock_t LOCK_system_variables_hash;
mysql_cond_t COND_thread_count;
pthread_t signal_thread;
pthread_attr_t connection_attrib;
mysql_mutex_t LOCK_server_started;
mysql_cond_t COND_server_started;

int mysqld_server_started= 0;

File_parser_dummy_hook file_parser_dummy_hook;

/* replication parameters, if master_host is not NULL, we are a slave */
uint report_port= MYSQL_PORT;
ulong master_retry_count=0;
char *master_info_file;
char *relay_log_info_file, *report_user, *report_password, *report_host;
char *opt_relay_logname = 0, *opt_relaylog_index_name=0;
char *opt_logname, *opt_slow_logname, *opt_bin_logname;

/* Static variables */

static volatile sig_atomic_t kill_in_progress;


static my_bool opt_bootstrap, opt_myisam_log;
static int cleanup_done;
static ulong opt_specialflag;
static char *opt_update_logname;
char *opt_binlog_index_name;
char *mysql_home_ptr, *pidfile_name_ptr;
/** Initial command line arguments (count), after load_defaults().*/
static int defaults_argc;
/**
  Initial command line arguments (arguments), after load_defaults().
  This memory is allocated by @c load_defaults() and should be freed
  using @c free_defaults().
  Do not modify defaults_argc / defaults_argv,
  use remaining_argc / remaining_argv instead to parse the command
  line arguments in multiple steps.
*/
static char **defaults_argv;
/** Remaining command line arguments (count), filtered by handle_options().*/
static int remaining_argc;
/** Remaining command line arguments (arguments), filtered by handle_options().*/
static char **remaining_argv;

int orig_argc;
char **orig_argv;

void set_remaining_args(int argc, char **argv)
{
  remaining_argc= argc;
  remaining_argv= argv;
}

#ifdef HAVE_PSI_STATEMENT_INTERFACE
PSI_statement_info stmt_info_new_packet;
#endif

#ifndef EMBEDDED_LIBRARY
void net_before_header_psi(struct st_net *net, void *user_data, size_t /* unused: count */)
{
  THD *thd;
  thd= static_cast<THD*> (user_data);
  DBUG_ASSERT(thd != NULL);

  if (thd->m_server_idle)
  {
    /*
      The server is IDLE, waiting for the next command.
      Technically, it is a wait on a socket, which may take a long time,
      because the call is blocking.
      Disable the socket instrumentation, to avoid recording a SOCKET event.
      Instead, start explicitly an IDLE event.
    */
    MYSQL_SOCKET_SET_STATE(net->vio->mysql_socket, PSI_SOCKET_STATE_IDLE);
    MYSQL_START_IDLE_WAIT(thd->m_idle_psi, &thd->m_idle_state);
  }
}

void net_after_header_psi(struct st_net *net, void *user_data, size_t /* unused: count */, my_bool rc)
{
  THD *thd;
  thd= static_cast<THD*> (user_data);
  DBUG_ASSERT(thd != NULL);

  if (thd->m_server_idle)
  {
    /*
      The server just got data for a network packet header,
      from the network layer.
      The IDLE event is now complete, since we now have a message to process.
      We need to:
      - start a new STATEMENT event
      - start a new STAGE event, within this statement,
      - start recording SOCKET WAITS events, within this stage.
      The proper order is critical to get events numbered correctly,
      and nested in the proper parent.
    */
    MYSQL_END_IDLE_WAIT(thd->m_idle_psi);

    if (! rc)
    {
      thd->m_statement_psi= MYSQL_START_STATEMENT(& thd->m_statement_state,
                                                  stmt_info_new_packet.m_key,
                                                  thd->db, thd->db_length);

      THD_STAGE_INFO(thd, stage_init);
    }

    /*
      TODO: consider recording a SOCKET event for the bytes just read,
      by also passing count here.
    */
    MYSQL_SOCKET_SET_STATE(net->vio->mysql_socket, PSI_SOCKET_STATE_ACTIVE);
  }
}

void init_net_server_extension(THD *thd)
{
#ifdef HAVE_PSI_INTERFACE
  /* Start with a clean state for connection events. */
  thd->m_idle_psi= NULL;
  thd->m_statement_psi= NULL;
  thd->m_server_idle= false;
  /* Hook up the NET_SERVER callback in the net layer. */
  thd->m_net_server_extension.m_user_data= thd;
  thd->m_net_server_extension.m_before_header= net_before_header_psi;
  thd->m_net_server_extension.m_after_header= net_after_header_psi;
  /* Activate this private extension for the mysqld server. */
  thd->net.extension= & thd->m_net_server_extension;
#else
  thd->net.extension= NULL;
#endif
}
#endif /* EMBEDDED_LIBRARY */

/*
  Since buffered_option_error_reporter is only used currently
  for parsing performance schema options, this code is not needed
  when the performance schema is not compiled in.
*/
#ifdef WITH_PERFSCHEMA_STORAGE_ENGINE
/**
  A log message for the error log, buffered in memory.
  Log messages are temporarily buffered when generated before the error log
  is initialized, and then printed once the error log is ready.
*/
class Buffered_log : public Sql_alloc
{
public:
  Buffered_log(enum loglevel level, const char *message);

  ~Buffered_log()
  {}

  void print(void);

private:
  /** Log message level. */
  enum loglevel m_level;
  /** Log message text. */
  String m_message;
};

/**
  Constructor.
  @param level          the message log level
  @param message        the message text
*/
Buffered_log::Buffered_log(enum loglevel level, const char *message)
  : m_level(level), m_message()
{
  m_message.copy(message, strlen(message), &my_charset_latin1);
}

/**
  Print a buffered log to the real log file.
*/
void Buffered_log::print()
{
  /*
    Since messages are buffered, they can be printed out
    of order with other entries in the log.
    Add "Buffered xxx" to the message text to prevent confusion.
  */
  switch(m_level)
  {
  case ERROR_LEVEL:
    sql_print_error("Buffered error: %s\n", m_message.c_ptr_safe());
    break;
  case WARNING_LEVEL:
    sql_print_warning("Buffered warning: %s\n", m_message.c_ptr_safe());
    break;
  case INFORMATION_LEVEL:
    /*
      Messages printed as "information" still end up in the mysqld *error* log,
      but with a [Note] tag instead of an [ERROR] tag.
      While this is probably fine for a human reading the log,
      it is upsetting existing automated scripts used to parse logs,
      because such scripts are likely to not already handle [Note] properly.
      INFORMATION_LEVEL messages are simply silenced, on purpose,
      to avoid un needed verbosity.
    */
    break;
  }
}

/**
  Collection of all the buffered log messages.
*/
class Buffered_logs
{
public:
  Buffered_logs()
  {}

  ~Buffered_logs()
  {}

  void init();
  void cleanup();

  void buffer(enum loglevel m_level, const char *msg);
  void print();
private:
  /**
    Memory root to use to store buffered logs.
    This memory root lifespan is between init and cleanup.
    Once the buffered logs are printed, they are not needed anymore,
    and all the memory used is reclaimed.
  */
  MEM_ROOT m_root;
  /** List of buffered log messages. */
  List<Buffered_log> m_list;
};

void Buffered_logs::init()
{
  init_alloc_root(&m_root, 1024, 0);
}

void Buffered_logs::cleanup()
{
  m_list.delete_elements();
  free_root(&m_root, MYF(0));
}

/**
  Add a log message to the buffer.
*/
void Buffered_logs::buffer(enum loglevel level, const char *msg)
{
  /*
    Do not let Sql_alloc::operator new(size_t) allocate memory,
    there is no memory root associated with the main() thread.
    Give explicitly the proper memory root to use to
    Sql_alloc::operator new(size_t, MEM_ROOT *) instead.
  */
  Buffered_log *log= new (&m_root) Buffered_log(level, msg);
  if (log)
    m_list.push_back(log, &m_root);
}

/**
  Print buffered log messages.
*/
void Buffered_logs::print()
{
  Buffered_log *log;
  List_iterator_fast<Buffered_log> it(m_list);
  while ((log= it++))
    log->print();
}

/** Logs reported before a logger is available. */
static Buffered_logs buffered_logs;

#ifndef EMBEDDED_LIBRARY
/**
  Error reporter that buffer log messages.
  @param level          log message level
  @param format         log message format string
*/
C_MODE_START
static void buffered_option_error_reporter(enum loglevel level,
                                           const char *format, ...)
{
  va_list args;
  char buffer[1024];

  va_start(args, format);
  my_vsnprintf(buffer, sizeof(buffer), format, args);
  va_end(args);
  buffered_logs.buffer(level, buffer);
}
C_MODE_END
#endif /* !EMBEDDED_LIBRARY */
#endif /* WITH_PERFSCHEMA_STORAGE_ENGINE */

static MYSQL_SOCKET unix_sock, ip_sock;
struct rand_struct sql_rand; ///< used by sql_class.cc:THD::THD()

#ifndef EMBEDDED_LIBRARY
struct passwd *user_info;
static pthread_t select_thread;
static uint thr_kill_signal;
#endif

/* OS specific variables */

#ifdef __WIN__
#undef   getpid
#include <process.h>

static mysql_cond_t COND_handler_count;
static uint handler_count;
static bool start_mode=0, use_opt_args;
static int opt_argc;
static char **opt_argv;

#if !defined(EMBEDDED_LIBRARY)
static HANDLE hEventShutdown;
static char shutdown_event_name[40];
#include "nt_servc.h"
static   NTService  Service;        ///< Service object for WinNT
#endif /* EMBEDDED_LIBRARY */
#endif /* __WIN__ */

#ifdef _WIN32
static char pipe_name[512];
static SECURITY_ATTRIBUTES saPipeSecurity;
static SECURITY_DESCRIPTOR sdPipeDescriptor;
static HANDLE hPipe = INVALID_HANDLE_VALUE;
#endif

#ifndef EMBEDDED_LIBRARY
bool mysqld_embedded=0;
#else
bool mysqld_embedded=1;
#endif

static my_bool plugins_are_initialized= FALSE;

#ifndef DBUG_OFF
static const char* default_dbug_option;
#endif
#ifdef HAVE_LIBWRAP
const char *libwrapName= NULL;
int allow_severity = LOG_INFO;
int deny_severity = LOG_WARNING;
#endif
#ifdef HAVE_QUERY_CACHE
ulong query_cache_min_res_unit= QUERY_CACHE_MIN_RESULT_DATA_SIZE;
Query_cache query_cache;
#endif
#ifdef HAVE_SMEM
char *shared_memory_base_name= default_shared_memory_base_name;
my_bool opt_enable_shared_memory;
HANDLE smem_event_connect_request= 0;
#endif

my_bool opt_use_ssl  = 0;
char *opt_ssl_ca= NULL, *opt_ssl_capath= NULL, *opt_ssl_cert= NULL,
     *opt_ssl_cipher= NULL, *opt_ssl_key= NULL, *opt_ssl_crl= NULL,
     *opt_ssl_crlpath= NULL;

#ifdef HAVE_OPENSSL
#include <openssl/crypto.h>
#ifndef HAVE_YASSL
typedef struct CRYPTO_dynlock_value
{
  mysql_rwlock_t lock;
} openssl_lock_t;

static openssl_lock_t *openssl_stdlocks;
static openssl_lock_t *openssl_dynlock_create(const char *, int);
static void openssl_dynlock_destroy(openssl_lock_t *, const char *, int);
static void openssl_lock_function(int, int, const char *, int);
static void openssl_lock(int, openssl_lock_t *, const char *, int);
static unsigned long openssl_id_function();
#endif
char *des_key_file;
#ifndef EMBEDDED_LIBRARY
struct st_VioSSLFd *ssl_acceptor_fd;
#endif
#endif /* HAVE_OPENSSL */

/**
  Number of currently active user connections. The variable is protected by
  LOCK_connection_count.
*/
uint connection_count= 0;

/* Function declarations */

pthread_handler_t signal_hand(void *arg);
static int mysql_init_variables(void);
static int get_options(int *argc_ptr, char ***argv_ptr);
static void add_terminator(vector<my_option> *options);
extern "C" my_bool mysqld_get_one_option(int, const struct my_option *, char *);
static void set_server_version(void);
static int init_thread_environment();
static char *get_relative_path(const char *path);
static int fix_paths(void);
void handle_connections_sockets();
#ifdef _WIN32
pthread_handler_t handle_connections_sockets_thread(void *arg);
#endif
pthread_handler_t kill_server_thread(void *arg);
static void bootstrap(MYSQL_FILE *file);
static bool read_init_file(char *file_name);
#ifdef _WIN32
pthread_handler_t handle_connections_namedpipes(void *arg);
#endif
#ifdef HAVE_SMEM
pthread_handler_t handle_connections_shared_memory(void *arg);
#endif
pthread_handler_t handle_slave(void *arg);
static void clean_up(bool print_message);
static int test_if_case_insensitive(const char *dir_name);

#ifndef EMBEDDED_LIBRARY
static void usage(void);
static void start_signal_handler(void);
static void close_server_sock();
static void clean_up_mutexes(void);
static void wait_for_signal_thread_to_end(void);
static void create_pid_file();
static void mysqld_exit(int exit_code) __attribute__((noreturn));
#endif
static void end_ssl();


#ifndef EMBEDDED_LIBRARY
/****************************************************************************
** Code to end mysqld
****************************************************************************/

static void close_connections(void)
{
#ifdef EXTRA_DEBUG
  int count=0;
#endif
  DBUG_ENTER("close_connections");

  /* Clear thread cache */
  kill_cached_threads++;
  flush_thread_cache();

  /* kill connection thread */
#if !defined(__WIN__)
  DBUG_PRINT("quit", ("waiting for select thread: 0x%lx",
                      (ulong) select_thread));
  mysql_mutex_lock(&LOCK_thread_count);

  while (select_thread_in_use)
  {
    struct timespec abstime;
    int error;
    LINT_INIT(error);
    DBUG_PRINT("info",("Waiting for select thread"));

#ifndef DONT_USE_THR_ALARM
    if (pthread_kill(select_thread, thr_client_alarm))
      break;          // allready dead
#endif
    set_timespec(abstime, 2);
    for (uint tmp=0 ; tmp < 10 && select_thread_in_use; tmp++)
    {
      error= mysql_cond_timedwait(&COND_thread_count, &LOCK_thread_count,
                                  &abstime);
      if (error != EINTR)
  break;
    }
#ifdef EXTRA_DEBUG
    if (error != 0 && !count++)
      sql_print_error("Got error %d from mysql_cond_timedwait", error);
#endif
    close_server_sock();
  }
  mysql_mutex_unlock(&LOCK_thread_count);
#endif /* __WIN__ */


  /* Abort listening to new connections */
  DBUG_PRINT("quit",("Closing sockets"));
  if (!opt_disable_networking )
  {
    if (mysql_socket_getfd(ip_sock) != INVALID_SOCKET)
    {
      (void) mysql_socket_shutdown(ip_sock, SHUT_RDWR);
      (void) mysql_socket_close(ip_sock);
      ip_sock= MYSQL_INVALID_SOCKET;
    }
  }
#ifdef _WIN32
  if (hPipe != INVALID_HANDLE_VALUE && opt_enable_named_pipe)
  {
    HANDLE temp;
    DBUG_PRINT("quit", ("Closing named pipes") );

    /* Create connection to the handle named pipe handler to break the loop */
    if ((temp = CreateFile(pipe_name,
         GENERIC_READ | GENERIC_WRITE,
         0,
         NULL,
         OPEN_EXISTING,
         0,
         NULL )) != INVALID_HANDLE_VALUE)
    {
      WaitNamedPipe(pipe_name, 1000);
      DWORD dwMode = PIPE_READMODE_BYTE | PIPE_WAIT;
      SetNamedPipeHandleState(temp, &dwMode, NULL, NULL);
      CancelIo(temp);
      DisconnectNamedPipe(temp);
      CloseHandle(temp);
    }
  }
#endif
#ifdef HAVE_SYS_UN_H
  if (mysql_socket_getfd(unix_sock) != INVALID_SOCKET)
  {
    (void) mysql_socket_shutdown(unix_sock, SHUT_RDWR);
    (void) mysql_socket_close(unix_sock);
    (void) unlink(mysqld_unix_port);
    unix_sock= MYSQL_INVALID_SOCKET;
  }
#endif
  end_thr_alarm(0);      // Abort old alarms.

  /*
    First signal all threads that it's time to die
    This will give the threads some time to gracefully abort their
    statements and inform their clients that the server is about to die.
  */

  sql_print_information("Giving client threads a chance to die gracefully");

  THD *tmp;
  mysql_mutex_lock(&LOCK_thread_count); // For unlink from list

  I_List_iterator<THD> it(threads);
  while ((tmp=it++))
  {
    DBUG_PRINT("quit",("Informing thread %ld that it's time to die",
           tmp->thread_id));
    /* We skip slave threads & scheduler on this first loop through. */
    if (tmp->slave_thread)
      continue;

    tmp->killed= THD::KILL_CONNECTION;
    MYSQL_CALLBACK(thread_scheduler, post_kill_notification, (tmp));
    mysql_mutex_lock(&tmp->LOCK_thd_data);
    if (tmp->mysys_var)
    {
      tmp->mysys_var->abort=1;
      mysql_mutex_lock(&tmp->mysys_var->mutex);
      if (tmp->mysys_var->current_cond)
      {
        mysql_mutex_lock(tmp->mysys_var->current_mutex);
        mysql_cond_broadcast(tmp->mysys_var->current_cond);
        mysql_mutex_unlock(tmp->mysys_var->current_mutex);
      }
      mysql_mutex_unlock(&tmp->mysys_var->mutex);
    }
    mysql_mutex_unlock(&tmp->LOCK_thd_data);
  }
  mysql_mutex_unlock(&LOCK_thread_count); // For unlink from list

  Events::deinit();

  sql_print_information("Shutting down slave threads");
  end_slave();

  if (thread_count)
    sleep(2);         // Give threads time to die

  /*
    Force remaining threads to die by closing the connection to the client
    This will ensure that threads that are waiting for a command from the
    client on a blocking read call are aborted.
  */

  sql_print_information("Forcefully disconnecting remaining clients");
  for (;;)
  {
    DBUG_PRINT("quit",("Locking LOCK_thread_count"));
    mysql_mutex_lock(&LOCK_thread_count); // For unlink from list
    if (!(tmp=threads.get()))
    {
      DBUG_PRINT("quit",("Unlocking LOCK_thread_count"));
      mysql_mutex_unlock(&LOCK_thread_count);
      break;
    }
#ifndef __bsdi__        // Bug in BSDI kernel
    if (tmp->vio_ok())
    {
      if (log_warnings)
        sql_print_warning(ER_DEFAULT(ER_FORCING_CLOSE),my_progname,
                          tmp->thread_id,
                          (tmp->main_security_ctx.user ?
                           tmp->main_security_ctx.user : ""));
      close_connection(tmp);
    }
#endif
    DBUG_PRINT("quit",("Unlocking LOCK_thread_count"));
    mysql_mutex_unlock(&LOCK_thread_count);
  }
  /* All threads has now been aborted */
  DBUG_PRINT("quit",("Waiting for threads to die (count=%u)",thread_count));
  mysql_mutex_lock(&LOCK_thread_count);
  while (thread_count)
  {
    mysql_cond_wait(&COND_thread_count, &LOCK_thread_count);
    DBUG_PRINT("quit",("One thread died (count=%u)",thread_count));
  }
  mysql_mutex_unlock(&LOCK_thread_count);

  close_active_mi();
  DBUG_PRINT("quit",("close_connections thread"));
  DBUG_VOID_RETURN;
}


static void close_server_sock()
{
#ifdef HAVE_CLOSE_SERVER_SOCK
  DBUG_ENTER("close_server_sock");
  MYSQL_SOCKET tmp_sock;
  tmp_sock=ip_sock;
  if (mysql_socket_getfd(tmp_sock) != INVALID_SOCKET)
  {
    ip_sock= MYSQL_INVALID_SOCKET;
    DBUG_PRINT("info",("calling shutdown on TCP/IP socket"));
    (void) mysql_socket_shutdown(tmp_sock, SHUT_RDWR);
  }
  tmp_sock=unix_sock;
  if (mysql_socket_getfd(tmp_sock) != INVALID_SOCKET)
  {
    unix_sock= MYSQL_INVALID_SOCKET;
    DBUG_PRINT("info",("calling shutdown on unix socket"));
    (void) mysql_socket_shutdown(tmp_sock, SHUT_RDWR);
    (void) unlink(mysqld_unix_port);
  }
  DBUG_VOID_RETURN;
#endif
}

#endif /*EMBEDDED_LIBRARY*/


void kill_mysql(void)
{
  DBUG_ENTER("kill_mysql");

#if defined(SIGNALS_DONT_BREAK_READ) && !defined(EMBEDDED_LIBRARY)
  abort_loop=1;         // Break connection loops
  close_server_sock();        // Force accept to wake up
#endif

#if defined(__WIN__)
#if !defined(EMBEDDED_LIBRARY)
  {
    if (!SetEvent(hEventShutdown))
    {
      DBUG_PRINT("error",("Got error: %ld from SetEvent",GetLastError()));
    }
    /*
      or:
      HANDLE hEvent=OpenEvent(0, FALSE, "MySqlShutdown");
      SetEvent(hEventShutdown);
      CloseHandle(hEvent);
    */
  }
#endif
#elif defined(HAVE_PTHREAD_KILL)
  if (pthread_kill(signal_thread, MYSQL_KILL_SIGNAL))
  {
    DBUG_PRINT("error",("Got error %d from pthread_kill",errno)); /* purecov: inspected */
  }
#elif !defined(SIGNALS_DONT_BREAK_READ)
  kill(current_pid, MYSQL_KILL_SIGNAL);
#endif
  DBUG_PRINT("quit",("After pthread_kill"));
  shutdown_in_progress=1;     // Safety if kill didn't work
#ifdef SIGNALS_DONT_BREAK_READ
  if (!kill_in_progress)
  {
    pthread_t tmp;
    abort_loop=1;
    if (mysql_thread_create(0, /* Not instrumented */
                            &tmp, &connection_attrib, kill_server_thread,
                            (void*) 0))
      sql_print_error("Can't create thread to kill server");
  }
#endif
  DBUG_VOID_RETURN;
}

/**
  Force server down. Kill all connections and threads and exit.

  @param  sig_ptr       Signal number that caused kill_server to be called.

  @note
    A signal number of 0 mean that the function was not called
    from a signal handler and there is thus no signal to block
    or stop, we just want to kill the server.
*/

#if !defined(__WIN__)
static void *kill_server(void *sig_ptr)
#define RETURN_FROM_KILL_SERVER return 0
#else
static void __cdecl kill_server(int sig_ptr)
#define RETURN_FROM_KILL_SERVER return
#endif
{
  DBUG_ENTER("kill_server");
#ifndef EMBEDDED_LIBRARY
  int sig=(int) (long) sig_ptr;     // This is passed a int
  // if there is a signal during the kill in progress, ignore the other
  if (kill_in_progress)       // Safety
  {
    DBUG_LEAVE;
    RETURN_FROM_KILL_SERVER;
  }
  kill_in_progress=TRUE;
  abort_loop=1;         // This should be set
  if (sig != 0) // 0 is not a valid signal number
    my_sigset(sig, SIG_IGN);                    /* purify inspected */
  if (sig == MYSQL_KILL_SIGNAL || sig == 0)
    sql_print_information(ER_DEFAULT(ER_NORMAL_SHUTDOWN),my_progname);
  else
    sql_print_error(ER_DEFAULT(ER_GOT_SIGNAL),my_progname,sig); /* purecov: inspected */

#if defined(HAVE_SMEM) && defined(__WIN__)
  /*
   Send event to smem_event_connect_request for aborting
   */
  if (opt_enable_shared_memory)
  {
    if (!SetEvent(smem_event_connect_request))
    {
      DBUG_PRINT("error",
                 ("Got error: %ld from SetEvent of smem_event_connect_request",
                  GetLastError()));
    }
  }
#endif

  close_connections();
  if (sig != MYSQL_KILL_SIGNAL &&
      sig != 0)
    unireg_abort(1);        /* purecov: inspected */
  else
    unireg_end();

  /* purecov: begin deadcode */
  DBUG_LEAVE;                                   // Must match DBUG_ENTER()
  my_thread_end();
  pthread_exit(0);
  /* purecov: end */

  RETURN_FROM_KILL_SERVER;                      // Avoid compiler warnings

#else /* EMBEDDED_LIBRARY*/

  DBUG_LEAVE;
  RETURN_FROM_KILL_SERVER;

#endif /* EMBEDDED_LIBRARY */
}


#if defined(USE_ONE_SIGNAL_HAND)
pthread_handler_t kill_server_thread(void *arg __attribute__((unused)))
{
  my_thread_init();       // Initialize new thread
  kill_server(0);
  /* purecov: begin deadcode */
  my_thread_end();
  pthread_exit(0);
  return 0;
  /* purecov: end */
}
#endif


extern "C" sig_handler print_signal_warning(int sig)
{
  if (log_warnings)
    sql_print_warning("Got signal %d from thread %ld", sig,my_thread_id());
#ifdef SIGNAL_HANDLER_RESET_ON_DELIVERY
  my_sigset(sig,print_signal_warning);    /* int. thread system calls */
#endif
#if !defined(__WIN__)
  if (sig == SIGALRM)
    alarm(2);         /* reschedule alarm */
#endif
}

#ifndef EMBEDDED_LIBRARY

static void init_error_log_mutex()
{
  mysql_mutex_init(key_LOCK_error_log, &LOCK_error_log, MY_MUTEX_INIT_FAST);
}


static void clean_up_error_log_mutex()
{
  mysql_mutex_destroy(&LOCK_error_log);
}


/**
  cleanup all memory and end program nicely.

    If SIGNALS_DONT_BREAK_READ is defined, this function is called
    by the main thread. To get MySQL to shut down nicely in this case
    (Mac OS X) we have to call exit() instead if pthread_exit().

  @note
    This function never returns.
*/
void unireg_end(void)
{
  clean_up(1);
  my_thread_end();
#if defined(SIGNALS_DONT_BREAK_READ)
  exit(0);
#else
  pthread_exit(0);        // Exit is in main thread
#endif
}


extern "C" void unireg_abort(int exit_code)
{
  DBUG_ENTER("unireg_abort");

  if (opt_help)
    usage();
  if (exit_code)
    sql_print_error("Aborting\n");
  clean_up(!opt_help && (exit_code || !opt_bootstrap)); /* purecov: inspected */
  DBUG_PRINT("quit",("done with cleanup in unireg_abort"));
  mysqld_exit(exit_code);
}

static void mysqld_exit(int exit_code)
{
  /*
    Important note: we wait for the signal thread to end,
    but if a kill -15 signal was sent, the signal thread did
    spawn the kill_server_thread thread, which is running concurrently.
  */
  wait_for_signal_thread_to_end();
  mysql_audit_finalize();
  clean_up_mutexes();
  clean_up_error_log_mutex();
#ifdef WITH_PERFSCHEMA_STORAGE_ENGINE
  /*
    Bug#56666 needs to be fixed before calling:
    shutdown_performance_schema();
  */
#endif
  my_end(opt_endinfo ? MY_CHECK_ERROR | MY_GIVE_INFO : 0);
  exit(exit_code); /* purecov: inspected */
}

#endif /* !EMBEDDED_LIBRARY */

void clean_up(bool print_message)
{
  DBUG_PRINT("exit",("clean_up"));
  if (cleanup_done++)
    return; /* purecov: inspected */

  stop_handle_manager();
  release_ddl_log();

  /*
    make sure that handlers finish up
    what they have that is dependent on the binlog
  */
  sql_print_information("Binlog end");
  ha_binlog_end(current_thd);

  logger.cleanup_base();

  injector::free_instance();
  mysql_bin_log.cleanup();

#ifdef HAVE_REPLICATION
  if (use_slave_mask)
    bitmap_free(&slave_error_mask);
#endif
  my_tz_free();
  my_dboptions_cache_free();
  ignore_db_dirs_free();
#ifndef NO_EMBEDDED_ACCESS_CHECKS
  servers_free(1);
  acl_free(1);
  grant_free();
#endif
  query_cache_destroy();
  hostname_cache_free();
  item_user_lock_free();
  lex_free();       /* Free some memory */
  item_create_cleanup();
  free_charsets();
  if (!opt_noacl)
  {
#ifdef HAVE_DLOPEN
    udf_free();
#endif
  }
  table_def_start_shutdown();
  plugin_shutdown();
  ha_end();
  if (tc_log)
    tc_log->close();
  delegates_destroy();
  xid_cache_free();
  table_def_free();
  mdl_destroy();
  key_caches.delete_elements((void (*)(const char*, uchar*)) free_key_cache);
  multi_keycache_free();
  free_status_vars();
  end_thr_alarm(1);     /* Free allocated memory */
  my_free_open_file_info();
  if (defaults_argv)
    free_defaults(defaults_argv);
  free_tmpdir(&mysql_tmpdir_list);
  my_free(opt_bin_logname);
  bitmap_free(&temp_pool);
  free_max_user_conn();
#ifdef HAVE_REPLICATION
  end_slave_list();
#endif
  delete binlog_filter;
  delete rpl_filter;
  end_ssl();
  vio_end();
  my_regex_end();
#if defined(ENABLED_DEBUG_SYNC)
  /* End the debug sync facility. See debug_sync.cc. */
  debug_sync_end();
#endif /* defined(ENABLED_DEBUG_SYNC) */

#if !defined(EMBEDDED_LIBRARY)
  if (!opt_bootstrap)
    mysql_file_delete(key_file_pid, pidfile_name, MYF(0)); // This may not always exist
#endif
  if (print_message && my_default_lc_messages && server_start_time)
    sql_print_information(ER_DEFAULT(ER_SHUTDOWN_COMPLETE),my_progname);
  cleanup_errmsgs();
  MYSQL_CALLBACK(thread_scheduler, end, ());
  mysql_client_plugin_deinit();
  finish_client_errs();
  (void) my_error_unregister(ER_ERROR_FIRST, ER_ERROR_LAST); // finish server errs
  DBUG_PRINT("quit", ("Error messages freed"));
  /* Tell main we are ready */
  logger.cleanup_end();
  my_atomic_rwlock_destroy(&global_query_id_lock);
  my_atomic_rwlock_destroy(&thread_running_lock);
  mysql_mutex_lock(&LOCK_thread_count);
  DBUG_PRINT("quit", ("got thread count lock"));
  ready_to_exit=1;
  /* do the broadcast inside the lock to ensure that my_end() is not called */
  mysql_cond_broadcast(&COND_thread_count);
  mysql_mutex_unlock(&LOCK_thread_count);
  sys_var_end();

  my_free(const_cast<char*>(log_bin_basename));
  my_free(const_cast<char*>(log_bin_index));
#ifndef EMBEDDED_LIBRARY
  my_free(const_cast<char*>(relay_log_basename));
  my_free(const_cast<char*>(relay_log_index));
#endif
  free_list(opt_plugin_load_list_ptr);

  /*
    The following lines may never be executed as the main thread may have
    killed us
  */
  DBUG_PRINT("quit", ("done with cleanup"));
} /* clean_up */


#ifndef EMBEDDED_LIBRARY

/**
  This is mainly needed when running with purify, but it's still nice to
  know that all child threads have died when mysqld exits.
*/
static void wait_for_signal_thread_to_end()
{
  uint i;
  /*
    Wait up to 10 seconds for signal thread to die. We use this mainly to
    avoid getting warnings that my_thread_end has not been called
  */
  for (i= 0 ; i < 100 && signal_thread_in_use; i++)
  {
    if (pthread_kill(signal_thread, MYSQL_KILL_SIGNAL) != ESRCH)
      break;
    my_sleep(100);        // Give it time to die
  }
}


static void clean_up_mutexes()
{
  mysql_rwlock_destroy(&LOCK_grant);
  mysql_mutex_destroy(&LOCK_thread_count);
  mysql_mutex_destroy(&LOCK_log_throttle_qni);
  mysql_mutex_destroy(&LOCK_status);
  mysql_mutex_destroy(&LOCK_delayed_insert);
  mysql_mutex_destroy(&LOCK_delayed_status);
  mysql_mutex_destroy(&LOCK_delayed_create);
  mysql_mutex_destroy(&LOCK_manager);
  mysql_mutex_destroy(&LOCK_crypt);
  mysql_mutex_destroy(&LOCK_user_conn);
  mysql_mutex_destroy(&LOCK_connection_count);
#ifdef HAVE_OPENSSL
  mysql_mutex_destroy(&LOCK_des_key_file);
#ifndef HAVE_YASSL
  for (int i= 0; i < CRYPTO_num_locks(); ++i)
    mysql_rwlock_destroy(&openssl_stdlocks[i].lock);
  OPENSSL_free(openssl_stdlocks);
#endif
#endif
  mysql_mutex_destroy(&LOCK_active_mi);
  mysql_rwlock_destroy(&LOCK_sys_init_connect);
  mysql_rwlock_destroy(&LOCK_sys_init_slave);
  mysql_mutex_destroy(&LOCK_global_system_variables);
  mysql_rwlock_destroy(&LOCK_system_variables_hash);
  mysql_mutex_destroy(&LOCK_uuid_generator);
  mysql_mutex_destroy(&LOCK_prepared_stmt_count);
  mysql_mutex_destroy(&LOCK_error_messages);
  mysql_cond_destroy(&COND_thread_count);
  mysql_cond_destroy(&COND_thread_cache);
  mysql_cond_destroy(&COND_flush_thread_cache);
  mysql_cond_destroy(&COND_manager);
}
#endif /*EMBEDDED_LIBRARY*/


/****************************************************************************
** Init IP and UNIX socket
****************************************************************************/

#ifndef EMBEDDED_LIBRARY
static void set_ports()
{
  char  *env;
  if (!mysqld_port && !opt_disable_networking)
  {         // Get port if not from commandline
    mysqld_port= MYSQL_PORT;

    /*
      if builder specifically requested a default port, use that
      (even if it coincides with our factory default).
      only if they didn't do we check /etc/services (and, failing
      on that, fall back to the factory default of 3306).
      either default can be overridden by the environment variable
      MYSQL_TCP_PORT, which in turn can be overridden with command
      line options.
    */

#if MYSQL_PORT_DEFAULT == 0
    struct  servent *serv_ptr;
    if ((serv_ptr= getservbyname("mysql", "tcp")))
      mysqld_port= ntohs((u_short) serv_ptr->s_port); /* purecov: inspected */
#endif
    if ((env = getenv("MYSQL_TCP_PORT")))
      mysqld_port= (uint) atoi(env);    /* purecov: inspected */
  }
  if (!mysqld_unix_port)
  {
#ifdef __WIN__
    mysqld_unix_port= (char*) MYSQL_NAMEDPIPE;
#else
    mysqld_unix_port= (char*) MYSQL_UNIX_ADDR;
#endif
    if ((env = getenv("MYSQL_UNIX_PORT")))
      mysqld_unix_port= env;      /* purecov: inspected */
  }
}

/* Change to run as another user if started with --user */

static struct passwd *check_user(const char *user)
{
#if !defined(__WIN__)
  struct passwd *tmp_user_info;
  uid_t user_id= geteuid();

  // Don't bother if we aren't superuser
  if (user_id)
  {
    if (user)
    {
      /* Don't give a warning, if real user is same as given with --user */
      /* purecov: begin tested */
      tmp_user_info= getpwnam(user);
      if ((!tmp_user_info || user_id != tmp_user_info->pw_uid) &&
    log_warnings)
        sql_print_warning(
                    "One can only use the --user switch if running as root\n");
      /* purecov: end */
    }
    return NULL;
  }
  if (!user)
  {
    if (!opt_bootstrap)
    {
      sql_print_error("Fatal error: Please read \"Security\" section of the manual to find out how to run mysqld as root!\n");
      unireg_abort(1);
    }
    return NULL;
  }
  /* purecov: begin tested */
  if (!strcmp(user,"root"))
    return NULL;                        // Avoid problem with dynamic libraries

  if (!(tmp_user_info= getpwnam(user)))
  {
    // Allow a numeric uid to be used
    const char *pos;
    for (pos= user; my_isdigit(mysqld_charset,*pos); pos++) ;
    if (*pos)                                   // Not numeric id
      goto err;
    if (!(tmp_user_info= getpwuid(atoi(user))))
      goto err;
  }
  return tmp_user_info;
  /* purecov: end */

err:
  sql_print_error("Fatal error: Can't change to run as user '%s' ;  Please check that the user exists!\n",user);
  unireg_abort(1);

#ifdef PR_SET_DUMPABLE
  if (test_flags & TEST_CORE_ON_SIGNAL)
  {
    /* inform kernel that process is dumpable */
    (void) prctl(PR_SET_DUMPABLE, 1);
  }
#endif

#endif
  return NULL;
}

static void set_user(const char *user, struct passwd *user_info_arg)
{
  /* purecov: begin tested */
#if !defined(__WIN__)
  DBUG_ASSERT(user_info_arg != 0);
#ifdef HAVE_INITGROUPS
  /*
    We can get a SIGSEGV when calling initgroups() on some systems when NSS
    is configured to use LDAP and the server is statically linked.  We set
    calling_initgroups as a flag to the SIGSEGV handler that is then used to
    output a specific message to help the user resolve this problem.
  */
  calling_initgroups= 1;
  initgroups((char*) user, user_info_arg->pw_gid);
  calling_initgroups= 0;
#endif
  if (setgid(user_info_arg->pw_gid) == -1)
  {
    sql_perror("setgid");
    unireg_abort(1);
  }
  if (setuid(user_info_arg->pw_uid) == -1)
  {
    sql_perror("setuid");
    unireg_abort(1);
  }
#endif
  /* purecov: end */
}


static void set_effective_user(struct passwd *user_info_arg)
{
#if !defined(__WIN__)
  DBUG_ASSERT(user_info_arg != 0);
  if (setregid((gid_t)-1, user_info_arg->pw_gid) == -1)
  {
    sql_perror("setregid");
    unireg_abort(1);
  }
  if (setreuid((uid_t)-1, user_info_arg->pw_uid) == -1)
  {
    sql_perror("setreuid");
    unireg_abort(1);
  }
#endif
}


/** Change root user if started with @c --chroot . */
static void set_root(const char *path)
{
#if !defined(__WIN__)
  if (chroot(path) == -1)
  {
    sql_perror("chroot");
    unireg_abort(1);
  }
  my_setwd("/", MYF(0));
#endif
}


static void network_init(void)
{
#ifdef HAVE_SYS_UN_H
  struct sockaddr_un  UNIXaddr;
#endif
  int arg;
  int   ret;
  uint  waited;
  uint  this_wait;
  uint  retry;
  char port_buf[NI_MAXSERV];
  DBUG_ENTER("network_init");
  LINT_INIT(ret);

  if (MYSQL_CALLBACK_ELSE(thread_scheduler, init, (), 0))
    unireg_abort(1);      /* purecov: inspected */

  set_ports();

  if (mysqld_port != 0 && !opt_disable_networking && !opt_bootstrap)
  {
    struct addrinfo *ai, *a;
    struct addrinfo hints;
    int error;
    DBUG_PRINT("general",("IP Socket is %d",mysqld_port));

    memset(&hints, 0, sizeof (hints));
    hints.ai_flags= AI_PASSIVE;
    hints.ai_socktype= SOCK_STREAM;
    hints.ai_family= AF_UNSPEC;

    my_snprintf(port_buf, NI_MAXSERV, "%d", mysqld_port);
    error= getaddrinfo(my_bind_addr_str, port_buf, &hints, &ai);
    if (error != 0)
    {
      DBUG_PRINT("error",("Got error: %d from getaddrinfo()", error));
      sql_perror(ER_DEFAULT(ER_IPSOCK_ERROR));  /* purecov: tested */
      unireg_abort(1);        /* purecov: tested */
    }

    for (a= ai; a != NULL; a= a->ai_next)
    {
      ip_sock= mysql_socket_socket(key_socket_tcpip, a->ai_family, a->ai_socktype, a->ai_protocol);
      if (mysql_socket_getfd(ip_sock) != INVALID_SOCKET)
        break;
    }

    if (mysql_socket_getfd(ip_sock) == INVALID_SOCKET)
    {
      DBUG_PRINT("error",("Got error: %d from socket()",socket_errno));
      sql_perror(ER_DEFAULT(ER_IPSOCK_ERROR));  /* purecov: tested */
      unireg_abort(1);        /* purecov: tested */
    }

    mysql_socket_set_thread_owner(ip_sock);

#ifndef __WIN__
    /*
      We should not use SO_REUSEADDR on windows as this would enable a
      user to open two mysqld servers with the same TCP/IP port.
    */
    arg= 1;
    (void) mysql_socket_setsockopt(ip_sock, SOL_SOCKET, SO_REUSEADDR, (char*)&arg,sizeof(arg));
#endif /* __WIN__ */

#ifdef IPV6_V6ONLY
     /*
       For interoperability with older clients, IPv6 socket should
       listen on both IPv6 and IPv4 wildcard addresses.
       Turn off IPV6_V6ONLY option.

       NOTE: this will work starting from Windows Vista only.
       On Windows XP dual stack is not available, so it will not
       listen on the corresponding IPv4-address.
     */
    if (a->ai_family == AF_INET6)
    {
      arg= 0;
      (void) mysql_socket_setsockopt(ip_sock, IPPROTO_IPV6, IPV6_V6ONLY, (char*)&arg,
                sizeof(arg));
    }
#endif
    /*
      Sometimes the port is not released fast enough when stopping and
      restarting the server. This happens quite often with the test suite
      on busy Linux systems. Retry to bind the address at these intervals:
      Sleep intervals: 1, 2, 4,  6,  9, 13, 17, 22, ...
      Retry at second: 1, 3, 7, 13, 22, 35, 52, 74, ...
      Limit the sequence by mysqld_port_timeout (set --port-open-timeout=#).
    */
    for (waited= 0, retry= 1; ; retry++, waited+= this_wait)
    {
      if (((ret= mysql_socket_bind(ip_sock, a->ai_addr, a->ai_addrlen)) >= 0 ) ||
          (socket_errno != SOCKET_EADDRINUSE) ||
          (waited >= mysqld_port_timeout))
        break;
      sql_print_information("Retrying bind on TCP/IP port %u", mysqld_port);
      this_wait= retry * retry / 3 + 1;
      sleep(this_wait);
    }
    freeaddrinfo(ai);
    if (ret < 0)
    {
      DBUG_PRINT("error",("Got error: %d from bind",socket_errno));
      sql_perror("Can't start server: Bind on TCP/IP port");
      sql_print_error("Do you already have another mysqld server running on port: %d ?",mysqld_port);
      unireg_abort(1);
    }
    if (mysql_socket_listen(ip_sock, (int)back_log) < 0)
    {
      sql_perror("Can't start server: listen() on TCP/IP port");
      sql_print_error("listen() on TCP/IP failed with error %d",
          socket_errno);
      unireg_abort(1);
    }
  }

#ifdef _WIN32
  /* create named pipe */
  if (Service.IsNT() && mysqld_unix_port[0] && !opt_bootstrap &&
      opt_enable_named_pipe)
  {
    strxnmov(pipe_name, sizeof(pipe_name)-1, "\\\\.\\pipe\\",
       mysqld_unix_port, NullS);
    memset(&saPipeSecurity, 0, sizeof(saPipeSecurity));
    memset(&sdPipeDescriptor, 0, sizeof(sdPipeDescriptor));
    if (!InitializeSecurityDescriptor(&sdPipeDescriptor,
              SECURITY_DESCRIPTOR_REVISION))
    {
      sql_perror("Can't start server : Initialize security descriptor");
      unireg_abort(1);
    }
    if (!SetSecurityDescriptorDacl(&sdPipeDescriptor, TRUE, NULL, FALSE))
    {
      sql_perror("Can't start server : Set security descriptor");
      unireg_abort(1);
    }
    saPipeSecurity.nLength = sizeof(SECURITY_ATTRIBUTES);
    saPipeSecurity.lpSecurityDescriptor = &sdPipeDescriptor;
    saPipeSecurity.bInheritHandle = FALSE;
    if ((hPipe= CreateNamedPipe(pipe_name,
        PIPE_ACCESS_DUPLEX|FILE_FLAG_OVERLAPPED,
        PIPE_TYPE_BYTE |
        PIPE_READMODE_BYTE |
        PIPE_WAIT,
        PIPE_UNLIMITED_INSTANCES,
        (int) global_system_variables.net_buffer_length,
        (int) global_system_variables.net_buffer_length,
        NMPWAIT_USE_DEFAULT_WAIT,
        &saPipeSecurity)) == INVALID_HANDLE_VALUE)
      {
  LPVOID lpMsgBuf;
  int error=GetLastError();
  FormatMessage(FORMAT_MESSAGE_ALLOCATE_BUFFER |
          FORMAT_MESSAGE_FROM_SYSTEM,
          NULL, error, MAKELANGID(LANG_NEUTRAL, SUBLANG_DEFAULT),
          (LPTSTR) &lpMsgBuf, 0, NULL );
  sql_perror((char *)lpMsgBuf);
  LocalFree(lpMsgBuf);
  unireg_abort(1);
      }
  }
#endif

#if defined(HAVE_SYS_UN_H)
  /*
  ** Create the UNIX socket
  */
  if (mysqld_unix_port[0] && !opt_bootstrap)
  {
    DBUG_PRINT("general",("UNIX Socket is %s",mysqld_unix_port));

    if (strlen(mysqld_unix_port) > (sizeof(UNIXaddr.sun_path) - 1))
    {
      sql_print_error("The socket file path is too long (> %u): %s",
                      (uint) sizeof(UNIXaddr.sun_path) - 1, mysqld_unix_port);
      unireg_abort(1);
    }

    unix_sock= mysql_socket_socket(key_socket_unix, AF_UNIX, SOCK_STREAM, 0);

    if (mysql_socket_getfd(unix_sock) < 0)
    {
      sql_perror("Can't start server : UNIX Socket "); /* purecov: inspected */
      unireg_abort(1);        /* purecov: inspected */
    }

    mysql_socket_set_thread_owner(unix_sock);

    memset(&UNIXaddr, 0, sizeof(UNIXaddr));
    UNIXaddr.sun_family = AF_UNIX;
    strmov(UNIXaddr.sun_path, mysqld_unix_port);
    (void) unlink(mysqld_unix_port);
    arg= 1;
    (void) mysql_socket_setsockopt(unix_sock, SOL_SOCKET, SO_REUSEADDR, (char*)&arg,
          sizeof(arg));
    umask(0);
    if (mysql_socket_bind(unix_sock, reinterpret_cast<struct sockaddr *> (&UNIXaddr),
                          sizeof(UNIXaddr)) < 0)
    {
      sql_perror("Can't start server : Bind on unix socket"); /* purecov: tested */
      sql_print_error("Do you already have another mysqld server running on socket: %s ?",mysqld_unix_port);
      unireg_abort(1);          /* purecov: tested */
    }
    umask(((~my_umask) & 0666));
#if defined(S_IFSOCK) && defined(SECURE_SOCKETS)
    (void) chmod(mysqld_unix_port,S_IFSOCK);  /* Fix solaris 2.6 bug */
#endif
    if (mysql_socket_listen(unix_sock, (int)back_log) < 0)
      sql_print_warning("listen() on Unix socket failed with error %d",
          socket_errno);
  }
#endif
  DBUG_PRINT("info",("server started"));
  DBUG_VOID_RETURN;
}

#endif /*!EMBEDDED_LIBRARY*/


#ifndef EMBEDDED_LIBRARY
/**
  Close a connection.

  @param thd        Thread handle.
  @param sql_errno  The error code to send before disconnect.

  @note
    For the connection that is doing shutdown, this is called twice
*/
void close_connection(THD *thd, uint sql_errno)
{
  DBUG_ENTER("close_connection");

  if (sql_errno)
    net_send_error(thd, sql_errno, ER_DEFAULT(sql_errno), NULL);

  thd->disconnect();

  MYSQL_CONNECTION_DONE((int) sql_errno, thd->thread_id);

  if (MYSQL_CONNECTION_DONE_ENABLED())
  {
    sleep(0); /* Workaround to avoid tailcall optimisation */
  }
  MYSQL_AUDIT_NOTIFY_CONNECTION_DISCONNECT(thd, sql_errno);
  DBUG_VOID_RETURN;
}
#endif /* EMBEDDED_LIBRARY */


/** Called when a thread is aborted. */
/* ARGSUSED */
extern "C" sig_handler end_thread_signal(int sig __attribute__((unused)))
{
  THD *thd=current_thd;
  DBUG_ENTER("end_thread_signal");
  if (thd && ! thd->bootstrap)
  {
    statistic_increment(killed_threads, &LOCK_status);
    MYSQL_CALLBACK(thread_scheduler, end_thread, (thd,0)); /* purecov: inspected */
  }
  DBUG_VOID_RETURN;       /* purecov: deadcode */
}


/*
  Cleanup THD object

  SYNOPSIS
    thd_cleanup()
    thd    Thread handler
*/

void thd_cleanup(THD *thd)
{
  thd->cleanup();
}

/*
  Decrease number of connections

  SYNOPSIS
    dec_connection_count()
*/

void dec_connection_count()
{
  mysql_mutex_lock(&LOCK_connection_count);
  --connection_count;
  mysql_mutex_unlock(&LOCK_connection_count);
}


/*
  Delete the THD object and decrease number of threads

  SYNOPSIS
    delete_thd()
    thd    Thread handler
*/

void delete_thd(THD *thd)
{
  thread_count--;
  delete thd;
}


/*
  Unlink thd from global list of available connections and free thd

  SYNOPSIS
    unlink_thd()
    thd    Thread handler

  NOTES
    LOCK_thread_count is locked and left locked
*/

void unlink_thd(THD *thd)
{
  DBUG_ENTER("unlink_thd");
  DBUG_PRINT("enter", ("thd: 0x%lx", (long) thd));

  thd_cleanup(thd);
  dec_connection_count();
  mysql_mutex_lock(&LOCK_thread_count);
  /*
    Used by binlog_reset_master.  It would be cleaner to use
    DEBUG_SYNC here, but that's not possible because the THD's debug
    sync feature has been shut down at this point.
  */
  DBUG_EXECUTE_IF("sleep_after_lock_thread_count_before_delete_thd", sleep(5););
  delete_thd(thd);
  DBUG_VOID_RETURN;
}


/*
  Store thread in cache for reuse by new connections

  SYNOPSIS
    cache_thread()

  NOTES
    LOCK_thread_count has to be locked

  RETURN
    0  Thread was not put in cache
    1  Thread is to be reused by new connection.
       (ie, caller should return, not abort with pthread_exit())
*/


static bool cache_thread()
{
  mysql_mutex_assert_owner(&LOCK_thread_count);
  if (cached_thread_count < thread_cache_size &&
      ! abort_loop && !kill_cached_threads)
  {
    /* Don't kill the thread, just put it in cache for reuse */
    DBUG_PRINT("info", ("Adding thread to cache"));
    cached_thread_count++;

#ifdef HAVE_PSI_THREAD_INTERFACE
    /*
      Delete the instrumentation for the job that just completed,
      before parking this pthread in the cache (blocked on COND_thread_cache).
    */
    PSI_CALL(delete_current_thread)();
#endif

    while (!abort_loop && ! wake_thread && ! kill_cached_threads)
      mysql_cond_wait(&COND_thread_cache, &LOCK_thread_count);
    cached_thread_count--;
    if (kill_cached_threads)
      mysql_cond_signal(&COND_flush_thread_cache);
    if (wake_thread)
    {
      THD *thd;
      wake_thread--;
      thd= thread_cache.get();
      thd->thread_stack= (char*) &thd;          // For store_globals
      (void) thd->store_globals();

#ifdef HAVE_PSI_THREAD_INTERFACE
      /*
        Create new instrumentation for the new THD job,
        and attach it to this running pthread.
      */
      PSI_thread *psi= PSI_CALL(new_thread)(key_thread_one_connection,
                                            thd, thd->thread_id);
      PSI_CALL(set_thread)(psi);
#endif

      /*
        THD::mysys_var::abort is associated with physical thread rather
        than with THD object. So we need to reset this flag before using
        this thread for handling of new THD object/connection.
      */
      thd->mysys_var->abort= 0;
      thd->thr_create_utime= my_micro_time();
      threads.push_front(thd);
      return(1);
    }
  }
  return(0);
}


/*
  End thread for the current connection

  SYNOPSIS
    one_thread_per_connection_end()
    thd     Thread handler
    put_in_cache  Store thread in cache, if there is room in it
                  Normally this is true in all cases except when we got
                  out of resources initializing the current thread

  NOTES
    If thread is cached, we will wait until thread is scheduled to be
    reused and then we will return.
    If thread is not cached, we end the thread.

  RETURN
    0    Signal to handle_one_connection to reuse connection
*/

bool one_thread_per_connection_end(THD *thd, bool put_in_cache)
{
  DBUG_ENTER("one_thread_per_connection_end");
  unlink_thd(thd);
  if (put_in_cache)
    put_in_cache= cache_thread();
  mysql_mutex_unlock(&LOCK_thread_count);
  if (put_in_cache)
    DBUG_RETURN(0);                             // Thread is reused

  /* It's safe to broadcast outside a lock (COND... is not deleted here) */
  DBUG_PRINT("signal", ("Broadcasting COND_thread_count"));
  DBUG_LEAVE;                                   // Must match DBUG_ENTER()
  my_thread_end();
  mysql_cond_broadcast(&COND_thread_count);

  pthread_exit(0);
  return 0;                                     // Avoid compiler warnings
}


void flush_thread_cache()
{
  mysql_mutex_lock(&LOCK_thread_count);
  kill_cached_threads++;
  while (cached_thread_count)
  {
    mysql_cond_broadcast(&COND_thread_cache);
    mysql_cond_wait(&COND_flush_thread_cache, &LOCK_thread_count);
  }
  kill_cached_threads--;
  mysql_mutex_unlock(&LOCK_thread_count);
}


#ifdef THREAD_SPECIFIC_SIGPIPE
/**
  Aborts a thread nicely. Comes here on SIGPIPE.

  @todo
    One should have to fix that thr_alarm know about this thread too.
*/
extern "C" sig_handler abort_thread(int sig __attribute__((unused)))
{
  THD *thd=current_thd;
  DBUG_ENTER("abort_thread");
  if (thd)
    thd->killed= THD::KILL_CONNECTION;
  DBUG_VOID_RETURN;
}
#endif


/******************************************************************************
  Setup a signal thread with handles all signals.
  Because Linux doesn't support schemas use a mutex to check that
  the signal thread is ready before continuing
******************************************************************************/

#if defined(__WIN__)


/*
  On Windows, we use native SetConsoleCtrlHandler for handle events like Ctrl-C
  with graceful shutdown.
  Also, we do not use signal(), but SetUnhandledExceptionFilter instead - as it
  provides possibility to pass the exception to just-in-time debugger, collect
  dumps and potentially also the exception and thread context used to output
  callstack.
*/

static BOOL WINAPI console_event_handler( DWORD type )
{
  DBUG_ENTER("console_event_handler");
#ifndef EMBEDDED_LIBRARY
  if(type == CTRL_C_EVENT)
  {
     /*
       Do not shutdown before startup is finished and shutdown
       thread is initialized. Otherwise there is a race condition
       between main thread doing initialization and CTRL-C thread doing
       cleanup, which can result into crash.
     */
#ifndef EMBEDDED_LIBRARY
     if(hEventShutdown)
       kill_mysql();
     else
#endif
       sql_print_warning("CTRL-C ignored during startup");
     DBUG_RETURN(TRUE);
  }
#endif
  DBUG_RETURN(FALSE);
}




#ifdef DEBUG_UNHANDLED_EXCEPTION_FILTER
#define DEBUGGER_ATTACH_TIMEOUT 120
/*
  Wait for debugger to attach and break into debugger. If debugger is not attached,
  resume after timeout.
*/
static void wait_for_debugger(int timeout_sec)
{
   if(!IsDebuggerPresent())
   {
     int i;
     printf("Waiting for debugger to attach, pid=%u\n",GetCurrentProcessId());
     fflush(stdout);
     for(i= 0; i < timeout_sec; i++)
     {
       Sleep(1000);
       if(IsDebuggerPresent())
       {
         /* Break into debugger */
         __debugbreak();
         return;
       }
     }
     printf("pid=%u, debugger not attached after %d seconds, resuming\n",GetCurrentProcessId(),
       timeout_sec);
     fflush(stdout);
   }
}
#endif /* DEBUG_UNHANDLED_EXCEPTION_FILTER */

LONG WINAPI my_unhandler_exception_filter(EXCEPTION_POINTERS *ex_pointers)
{
   static BOOL first_time= TRUE;
   if(!first_time)
   {
     /*
       This routine can be called twice, typically
       when detaching in JIT debugger.
       Return EXCEPTION_EXECUTE_HANDLER to terminate process.
     */
     return EXCEPTION_EXECUTE_HANDLER;
   }
   first_time= FALSE;
#ifdef DEBUG_UNHANDLED_EXCEPTION_FILTER
   /*
    Unfortunately there is no clean way to debug unhandled exception filters,
    as debugger does not stop there(also documented in MSDN)
    To overcome, one could put a MessageBox, but this will not work in service.
    Better solution is to print error message and sleep some minutes
    until debugger is attached
  */
  wait_for_debugger(DEBUGGER_ATTACH_TIMEOUT);
#endif /* DEBUG_UNHANDLED_EXCEPTION_FILTER */
  __try
  {
    my_set_exception_pointers(ex_pointers);
    handle_fatal_signal(ex_pointers->ExceptionRecord->ExceptionCode);
  }
  __except(EXCEPTION_EXECUTE_HANDLER)
  {
    DWORD written;
    const char msg[] = "Got exception in exception handler!\n";
    WriteFile(GetStdHandle(STD_OUTPUT_HANDLE),msg, sizeof(msg)-1,
      &written,NULL);
  }
  /*
    Return EXCEPTION_CONTINUE_SEARCH to give JIT debugger
    (drwtsn32 or vsjitdebugger) possibility to attach,
    if JIT debugger is configured.
    Windows Error reporting might generate a dump here.
  */
  return EXCEPTION_CONTINUE_SEARCH;
}


void my_init_signals(void)
{
  if(opt_console)
    SetConsoleCtrlHandler(console_event_handler,TRUE);

    /* Avoid MessageBox()es*/
  _CrtSetReportMode(_CRT_WARN, _CRTDBG_MODE_FILE);
  _CrtSetReportFile(_CRT_WARN, _CRTDBG_FILE_STDERR);
  _CrtSetReportMode(_CRT_ERROR, _CRTDBG_MODE_FILE);
  _CrtSetReportFile(_CRT_ERROR, _CRTDBG_FILE_STDERR);
  _CrtSetReportMode(_CRT_ASSERT, _CRTDBG_MODE_FILE);
  _CrtSetReportFile(_CRT_ASSERT, _CRTDBG_FILE_STDERR);

   /*
     Do not use SEM_NOGPFAULTERRORBOX in the following SetErrorMode (),
     because it would prevent JIT debugger and Windows error reporting
     from working. We need WER or JIT-debugging, since our own unhandled
     exception filter is not guaranteed to work in all situation
     (like heap corruption or stack overflow)
   */
  SetErrorMode(SetErrorMode(0) | SEM_FAILCRITICALERRORS
                               | SEM_NOOPENFILEERRORBOX);
  SetUnhandledExceptionFilter(my_unhandler_exception_filter);
}


static void start_signal_handler(void)
{
#ifndef EMBEDDED_LIBRARY
  // Save vm id of this process
  if (!opt_bootstrap)
    create_pid_file();
#endif /* EMBEDDED_LIBRARY */
}


static void check_data_home(const char *path)
{}

#endif /* __WIN__ */

#ifdef HAVE_LINUXTHREADS
#define UNSAFE_DEFAULT_LINUX_THREADS 200
#endif


#if BACKTRACE_DEMANGLE
#include <cxxabi.h>
extern "C" char *my_demangle(const char *mangled_name, int *status)
{
  return abi::__cxa_demangle(mangled_name, NULL, NULL, status);
}
#endif


#if !defined(__WIN__)
#ifndef SA_RESETHAND
#define SA_RESETHAND 0
#endif
#ifndef SA_NODEFER
#define SA_NODEFER 0
#endif

#ifndef EMBEDDED_LIBRARY

void my_init_signals(void)
{
  sigset_t set;
  struct sigaction sa;
  DBUG_ENTER("my_init_signals");

  my_sigset(THR_SERVER_ALARM,print_signal_warning); // Should never be called!

  if (!(test_flags & TEST_NO_STACKTRACE) || (test_flags & TEST_CORE_ON_SIGNAL))
  {
    sa.sa_flags = SA_RESETHAND | SA_NODEFER;
    sigemptyset(&sa.sa_mask);
    sigprocmask(SIG_SETMASK,&sa.sa_mask,NULL);

#ifdef HAVE_STACKTRACE
    my_init_stacktrace();
#endif
#if defined(__amiga__)
    sa.sa_handler=(void(*)())handle_fatal_signal;
#else
    sa.sa_handler=handle_fatal_signal;
#endif
    sigaction(SIGSEGV, &sa, NULL);
    sigaction(SIGABRT, &sa, NULL);
#ifdef SIGBUS
    sigaction(SIGBUS, &sa, NULL);
#endif
    sigaction(SIGILL, &sa, NULL);
    sigaction(SIGFPE, &sa, NULL);
  }

#ifdef HAVE_GETRLIMIT
  if (test_flags & TEST_CORE_ON_SIGNAL)
  {
    /* Change limits so that we will get a core file */
    STRUCT_RLIMIT rl;
    rl.rlim_cur = rl.rlim_max = RLIM_INFINITY;
    if (setrlimit(RLIMIT_CORE, &rl) && log_warnings)
      sql_print_warning("setrlimit could not change the size of core files to 'infinity';  We may not be able to generate a core file on signals");
  }
#endif
  (void) sigemptyset(&set);
  my_sigset(SIGPIPE,SIG_IGN);
  sigaddset(&set,SIGPIPE);
#ifndef IGNORE_SIGHUP_SIGQUIT
  sigaddset(&set,SIGQUIT);
  sigaddset(&set,SIGHUP);
#endif
  sigaddset(&set,SIGTERM);

  /* Fix signals if blocked by parents (can happen on Mac OS X) */
  sigemptyset(&sa.sa_mask);
  sa.sa_flags = 0;
  sa.sa_handler = print_signal_warning;
  sigaction(SIGTERM, &sa, (struct sigaction*) 0);
  sa.sa_flags = 0;
  sa.sa_handler = print_signal_warning;
  sigaction(SIGHUP, &sa, (struct sigaction*) 0);
#ifdef SIGTSTP
  sigaddset(&set,SIGTSTP);
#endif
  if (thd_lib_detected != THD_LIB_LT)
    sigaddset(&set,THR_SERVER_ALARM);
  if (test_flags & TEST_SIGINT)
  {
    my_sigset(thr_kill_signal, end_thread_signal);
    // May be SIGINT
    sigdelset(&set, thr_kill_signal);
  }
  else
    sigaddset(&set,SIGINT);
  sigprocmask(SIG_SETMASK,&set,NULL);
  pthread_sigmask(SIG_SETMASK,&set,NULL);
  DBUG_VOID_RETURN;
}


static void start_signal_handler(void)
{
  int error;
  pthread_attr_t thr_attr;
  DBUG_ENTER("start_signal_handler");

  (void) pthread_attr_init(&thr_attr);
#if !defined(HAVE_DEC_3_2_THREADS)
  pthread_attr_setscope(&thr_attr,PTHREAD_SCOPE_SYSTEM);
  (void) pthread_attr_setdetachstate(&thr_attr,PTHREAD_CREATE_DETACHED);
#if defined(__ia64__) || defined(__ia64)
  /*
    Peculiar things with ia64 platforms - it seems we only have half the
    stack size in reality, so we have to double it here
  */
  pthread_attr_setstacksize(&thr_attr,my_thread_stack_size*2);
#else
  pthread_attr_setstacksize(&thr_attr,my_thread_stack_size);
#endif
#endif

  mysql_mutex_lock(&LOCK_thread_count);
  if ((error= mysql_thread_create(key_thread_signal_hand,
                                  &signal_thread, &thr_attr, signal_hand, 0)))
  {
    sql_print_error("Can't create interrupt-thread (error %d, errno: %d)",
        error,errno);
    exit(1);
  }
  mysql_cond_wait(&COND_thread_count, &LOCK_thread_count);
  mysql_mutex_unlock(&LOCK_thread_count);

  (void) pthread_attr_destroy(&thr_attr);
  DBUG_VOID_RETURN;
}


/** This threads handles all signals and alarms. */
/* ARGSUSED */
pthread_handler_t signal_hand(void *arg __attribute__((unused)))
{
  sigset_t set;
  int sig;
  my_thread_init();       // Init new thread
  DBUG_ENTER("signal_hand");
  signal_thread_in_use= 1;

  /*
    Setup alarm handler
    This should actually be '+ max_number_of_slaves' instead of +10,
    but the +10 should be quite safe.
  */
  init_thr_alarm(thread_scheduler->max_threads +
     global_system_variables.max_insert_delayed_threads + 10);
  if (thd_lib_detected != THD_LIB_LT && (test_flags & TEST_SIGINT))
  {
    (void) sigemptyset(&set);     // Setup up SIGINT for debug
    (void) sigaddset(&set,SIGINT);    // For debugging
    (void) pthread_sigmask(SIG_UNBLOCK,&set,NULL);
  }
  (void) sigemptyset(&set);     // Setup up SIGINT for debug
#ifdef USE_ONE_SIGNAL_HAND
  (void) sigaddset(&set,THR_SERVER_ALARM);  // For alarms
#endif
#ifndef IGNORE_SIGHUP_SIGQUIT
  (void) sigaddset(&set,SIGQUIT);
  (void) sigaddset(&set,SIGHUP);
#endif
  (void) sigaddset(&set,SIGTERM);
  (void) sigaddset(&set,SIGTSTP);

  /* Save pid to this process (or thread on Linux) */
  if (!opt_bootstrap)
    create_pid_file();

  /*
    signal to start_signal_handler that we are ready
    This works by waiting for start_signal_handler to free mutex,
    after which we signal it that we are ready.
    At this pointer there is no other threads running, so there
    should not be any other mysql_cond_signal() calls.
  */
  mysql_mutex_lock(&LOCK_thread_count);
  mysql_mutex_unlock(&LOCK_thread_count);
  mysql_cond_broadcast(&COND_thread_count);

  (void) pthread_sigmask(SIG_BLOCK,&set,NULL);
  for (;;)
  {
    int error;          // Used when debugging
    if (shutdown_in_progress && !abort_loop)
    {
      sig= SIGTERM;
      error=0;
    }
    else
      while ((error=my_sigwait(&set,&sig)) == EINTR) ;
    if (cleanup_done)
    {
      DBUG_PRINT("quit",("signal_handler: calling my_thread_end()"));
      my_thread_end();
      signal_thread_in_use= 0;
      DBUG_LEAVE;                               // Must match DBUG_ENTER()
      pthread_exit(0);        // Safety
      return 0;                                 // Avoid compiler warnings
    }
    switch (sig) {
    case SIGTERM:
    case SIGQUIT:
    case SIGKILL:
#ifdef EXTRA_DEBUG
      sql_print_information("Got signal %d to shutdown mysqld",sig);
#endif
      /* switch to the old log message processing */
      logger.set_handlers(LOG_FILE, opt_slow_log ? LOG_FILE:LOG_NONE,
                          opt_log ? LOG_FILE:LOG_NONE);
      DBUG_PRINT("info",("Got signal: %d  abort_loop: %d",sig,abort_loop));
      if (!abort_loop)
      {
  abort_loop=1;       // mark abort for threads
#ifdef HAVE_PSI_THREAD_INTERFACE
        /* Delete the instrumentation for the signal thread */
        PSI_CALL(delete_current_thread)();
#endif
#ifdef USE_ONE_SIGNAL_HAND
  pthread_t tmp;
        if (mysql_thread_create(0, /* Not instrumented */
                                &tmp, &connection_attrib, kill_server_thread,
                                (void*) &sig))
    sql_print_error("Can't create thread to kill server");
#else
  kill_server((void*) sig); // MIT THREAD has a alarm thread
#endif
      }
      break;
    case SIGHUP:
      if (!abort_loop)
      {
        int not_used;
  mysql_print_status();   // Print some debug info
  reload_acl_and_cache((THD*) 0,
           (REFRESH_LOG | REFRESH_TABLES | REFRESH_FAST |
            REFRESH_GRANT |
            REFRESH_THREADS | REFRESH_HOSTS),
           (TABLE_LIST*) 0, &not_used); // Flush logs
      }
      /* reenable logs after the options were reloaded */
      if (log_output_options & LOG_NONE)
      {
        logger.set_handlers(LOG_FILE,
                            opt_slow_log ? LOG_TABLE : LOG_NONE,
                            opt_log ? LOG_TABLE : LOG_NONE);
      }
      else
      {
        logger.set_handlers(LOG_FILE,
                            opt_slow_log ? log_output_options : LOG_NONE,
                            opt_log ? log_output_options : LOG_NONE);
      }
      break;
#ifdef USE_ONE_SIGNAL_HAND
    case THR_SERVER_ALARM:
      process_alarm(sig);     // Trigger alarms.
      break;
#endif
    default:
#ifdef EXTRA_DEBUG
      sql_print_warning("Got signal: %d  error: %d",sig,error); /* purecov: tested */
#endif
      break;          /* purecov: tested */
    }
  }
  return(0);          /* purecov: deadcode */
}

static void check_data_home(const char *path)
{}

#endif /*!EMBEDDED_LIBRARY*/
#endif  /* __WIN__*/


/**
  All global error messages are sent here where the first one is stored
  for the client.
*/
/* ARGSUSED */
extern "C" void my_message_sql(uint error, const char *str, myf MyFlags);

void my_message_sql(uint error, const char *str, myf MyFlags)
{
  THD *thd= current_thd;
  DBUG_ENTER("my_message_sql");
  DBUG_PRINT("error", ("error: %u  message: '%s'", error, str));

  DBUG_ASSERT(str != NULL);
  /*
    An error should have a valid error number (!= 0), so it can be caught
    in stored procedures by SQL exception handlers.
    Calling my_error() with error == 0 is a bug.
    Remaining known places to fix:
    - storage/myisam/mi_create.c, my_printf_error()
    TODO:
    DBUG_ASSERT(error != 0);
  */

  if (error == 0)
  {
    /* At least, prevent new abuse ... */
    DBUG_ASSERT(strncmp(str, "MyISAM table", 12) == 0);
    error= ER_UNKNOWN_ERROR;
  }

  mysql_audit_general(thd, MYSQL_AUDIT_GENERAL_ERROR, error, str);

  if (thd)
  {
    if (MyFlags & ME_FATALERROR)
      thd->is_fatal_error= 1;
    (void) thd->raise_condition(error,
                                NULL,
                                Sql_condition::WARN_LEVEL_ERROR,
                                str);
  }

  /* When simulating OOM, skip writing to error log to avoid mtr errors */
  DBUG_EXECUTE_IF("simulate_out_of_memory", DBUG_VOID_RETURN;);

  if (!thd || MyFlags & ME_NOREFRESH)
    sql_print_error("%s: %s",my_progname,str); /* purecov: inspected */
  DBUG_VOID_RETURN;
}


#ifndef EMBEDDED_LIBRARY
extern "C" void *my_str_malloc_mysqld(size_t size);
extern "C" void my_str_free_mysqld(void *ptr);

void *my_str_malloc_mysqld(size_t size)
{
  return my_malloc(size, MYF(MY_FAE));
}


void my_str_free_mysqld(void *ptr)
{
  my_free(ptr);
}
#endif /* EMBEDDED_LIBRARY */


#ifdef __WIN__

pthread_handler_t handle_shutdown(void *arg)
{
  MSG msg;
  my_thread_init();

  /* this call should create the message queue for this thread */
  PeekMessage(&msg, NULL, 1, 65534,PM_NOREMOVE);
#if !defined(EMBEDDED_LIBRARY)
  if (WaitForSingleObject(hEventShutdown,INFINITE)==WAIT_OBJECT_0)
#endif /* EMBEDDED_LIBRARY */
     kill_server(MYSQL_KILL_SIGNAL);
  return 0;
}
#endif

const char *load_default_groups[]= {
#ifdef WITH_NDBCLUSTER_STORAGE_ENGINE
"mysql_cluster",
#endif
"mysqld","server", MYSQL_BASE_VERSION, 0, 0};

#if defined(__WIN__) && !defined(EMBEDDED_LIBRARY)
static const int load_default_groups_sz=
sizeof(load_default_groups)/sizeof(load_default_groups[0]);
#endif


#ifndef EMBEDDED_LIBRARY
namespace {
extern "C"
int
check_enough_stack_size()
{
  uchar stack_top;

  return check_stack_overrun(current_thd, STACK_MIN_SIZE,
                             &stack_top);
}
}
#endif


/**
  Initialize one of the global date/time format variables.

  @param format_type    What kind of format should be supported
  @param var_ptr    Pointer to variable that should be updated

  @retval
    0 ok
  @retval
    1 error
*/

static bool init_global_datetime_format(timestamp_type format_type,
                                        DATE_TIME_FORMAT *format)
{
  /*
    Get command line option
    format->format.str is already set by my_getopt
  */
  format->format.length= strlen(format->format.str);

  if (parse_date_time_format(format_type, format))
  {
    fprintf(stderr, "Wrong date/time format specifier: %s\n",
            format->format.str);
    return true;
  }
  return false;
}

SHOW_VAR com_status_vars[]= {
  {"admin_commands",       (char*) offsetof(STATUS_VAR, com_other), SHOW_LONG_STATUS},
  {"assign_to_keycache",   (char*) offsetof(STATUS_VAR, com_stat[(uint) SQLCOM_ASSIGN_TO_KEYCACHE]), SHOW_LONG_STATUS},
  {"alter_db",             (char*) offsetof(STATUS_VAR, com_stat[(uint) SQLCOM_ALTER_DB]), SHOW_LONG_STATUS},
  {"alter_db_upgrade",     (char*) offsetof(STATUS_VAR, com_stat[(uint) SQLCOM_ALTER_DB_UPGRADE]), SHOW_LONG_STATUS},
  {"alter_event",          (char*) offsetof(STATUS_VAR, com_stat[(uint) SQLCOM_ALTER_EVENT]), SHOW_LONG_STATUS},
  {"alter_function",       (char*) offsetof(STATUS_VAR, com_stat[(uint) SQLCOM_ALTER_FUNCTION]), SHOW_LONG_STATUS},
  {"alter_procedure",      (char*) offsetof(STATUS_VAR, com_stat[(uint) SQLCOM_ALTER_PROCEDURE]), SHOW_LONG_STATUS},
  {"alter_server",         (char*) offsetof(STATUS_VAR, com_stat[(uint) SQLCOM_ALTER_SERVER]), SHOW_LONG_STATUS},
  {"alter_table",          (char*) offsetof(STATUS_VAR, com_stat[(uint) SQLCOM_ALTER_TABLE]), SHOW_LONG_STATUS},
  {"alter_tablespace",     (char*) offsetof(STATUS_VAR, com_stat[(uint) SQLCOM_ALTER_TABLESPACE]), SHOW_LONG_STATUS},
  {"analyze",              (char*) offsetof(STATUS_VAR, com_stat[(uint) SQLCOM_ANALYZE]), SHOW_LONG_STATUS},
  {"begin",                (char*) offsetof(STATUS_VAR, com_stat[(uint) SQLCOM_BEGIN]), SHOW_LONG_STATUS},
  {"binlog",               (char*) offsetof(STATUS_VAR, com_stat[(uint) SQLCOM_BINLOG_BASE64_EVENT]), SHOW_LONG_STATUS},
  {"call_procedure",       (char*) offsetof(STATUS_VAR, com_stat[(uint) SQLCOM_CALL]), SHOW_LONG_STATUS},
  {"change_db",            (char*) offsetof(STATUS_VAR, com_stat[(uint) SQLCOM_CHANGE_DB]), SHOW_LONG_STATUS},
  {"change_master",        (char*) offsetof(STATUS_VAR, com_stat[(uint) SQLCOM_CHANGE_MASTER]), SHOW_LONG_STATUS},
  {"check",                (char*) offsetof(STATUS_VAR, com_stat[(uint) SQLCOM_CHECK]), SHOW_LONG_STATUS},
  {"checksum",             (char*) offsetof(STATUS_VAR, com_stat[(uint) SQLCOM_CHECKSUM]), SHOW_LONG_STATUS},
  {"commit",               (char*) offsetof(STATUS_VAR, com_stat[(uint) SQLCOM_COMMIT]), SHOW_LONG_STATUS},
  {"create_db",            (char*) offsetof(STATUS_VAR, com_stat[(uint) SQLCOM_CREATE_DB]), SHOW_LONG_STATUS},
  {"create_event",         (char*) offsetof(STATUS_VAR, com_stat[(uint) SQLCOM_CREATE_EVENT]), SHOW_LONG_STATUS},
  {"create_function",      (char*) offsetof(STATUS_VAR, com_stat[(uint) SQLCOM_CREATE_SPFUNCTION]), SHOW_LONG_STATUS},
  {"create_index",         (char*) offsetof(STATUS_VAR, com_stat[(uint) SQLCOM_CREATE_INDEX]), SHOW_LONG_STATUS},
  {"create_procedure",     (char*) offsetof(STATUS_VAR, com_stat[(uint) SQLCOM_CREATE_PROCEDURE]), SHOW_LONG_STATUS},
  {"create_server",        (char*) offsetof(STATUS_VAR, com_stat[(uint) SQLCOM_CREATE_SERVER]), SHOW_LONG_STATUS},
  {"create_table",         (char*) offsetof(STATUS_VAR, com_stat[(uint) SQLCOM_CREATE_TABLE]), SHOW_LONG_STATUS},
  {"create_trigger",       (char*) offsetof(STATUS_VAR, com_stat[(uint) SQLCOM_CREATE_TRIGGER]), SHOW_LONG_STATUS},
  {"create_udf",           (char*) offsetof(STATUS_VAR, com_stat[(uint) SQLCOM_CREATE_FUNCTION]), SHOW_LONG_STATUS},
  {"create_user",          (char*) offsetof(STATUS_VAR, com_stat[(uint) SQLCOM_CREATE_USER]), SHOW_LONG_STATUS},
  {"create_view",          (char*) offsetof(STATUS_VAR, com_stat[(uint) SQLCOM_CREATE_VIEW]), SHOW_LONG_STATUS},
  {"dealloc_sql",          (char*) offsetof(STATUS_VAR, com_stat[(uint) SQLCOM_DEALLOCATE_PREPARE]), SHOW_LONG_STATUS},
  {"delete",               (char*) offsetof(STATUS_VAR, com_stat[(uint) SQLCOM_DELETE]), SHOW_LONG_STATUS},
  {"delete_multi",         (char*) offsetof(STATUS_VAR, com_stat[(uint) SQLCOM_DELETE_MULTI]), SHOW_LONG_STATUS},
  {"do",                   (char*) offsetof(STATUS_VAR, com_stat[(uint) SQLCOM_DO]), SHOW_LONG_STATUS},
  {"drop_db",              (char*) offsetof(STATUS_VAR, com_stat[(uint) SQLCOM_DROP_DB]), SHOW_LONG_STATUS},
  {"drop_event",           (char*) offsetof(STATUS_VAR, com_stat[(uint) SQLCOM_DROP_EVENT]), SHOW_LONG_STATUS},
  {"drop_function",        (char*) offsetof(STATUS_VAR, com_stat[(uint) SQLCOM_DROP_FUNCTION]), SHOW_LONG_STATUS},
  {"drop_index",           (char*) offsetof(STATUS_VAR, com_stat[(uint) SQLCOM_DROP_INDEX]), SHOW_LONG_STATUS},
  {"drop_procedure",       (char*) offsetof(STATUS_VAR, com_stat[(uint) SQLCOM_DROP_PROCEDURE]), SHOW_LONG_STATUS},
  {"drop_server",          (char*) offsetof(STATUS_VAR, com_stat[(uint) SQLCOM_DROP_SERVER]), SHOW_LONG_STATUS},
  {"drop_table",           (char*) offsetof(STATUS_VAR, com_stat[(uint) SQLCOM_DROP_TABLE]), SHOW_LONG_STATUS},
  {"drop_trigger",         (char*) offsetof(STATUS_VAR, com_stat[(uint) SQLCOM_DROP_TRIGGER]), SHOW_LONG_STATUS},
  {"drop_user",            (char*) offsetof(STATUS_VAR, com_stat[(uint) SQLCOM_DROP_USER]), SHOW_LONG_STATUS},
  {"drop_view",            (char*) offsetof(STATUS_VAR, com_stat[(uint) SQLCOM_DROP_VIEW]), SHOW_LONG_STATUS},
  {"empty_query",          (char*) offsetof(STATUS_VAR, com_stat[(uint) SQLCOM_EMPTY_QUERY]), SHOW_LONG_STATUS},
  {"execute_sql",          (char*) offsetof(STATUS_VAR, com_stat[(uint) SQLCOM_EXECUTE]), SHOW_LONG_STATUS},
  {"flush",                (char*) offsetof(STATUS_VAR, com_stat[(uint) SQLCOM_FLUSH]), SHOW_LONG_STATUS},
  {"get_diagnostics",      (char*) offsetof(STATUS_VAR, com_stat[(uint) SQLCOM_GET_DIAGNOSTICS]), SHOW_LONG_STATUS},
  {"grant",                (char*) offsetof(STATUS_VAR, com_stat[(uint) SQLCOM_GRANT]), SHOW_LONG_STATUS},
  {"ha_close",             (char*) offsetof(STATUS_VAR, com_stat[(uint) SQLCOM_HA_CLOSE]), SHOW_LONG_STATUS},
  {"ha_open",              (char*) offsetof(STATUS_VAR, com_stat[(uint) SQLCOM_HA_OPEN]), SHOW_LONG_STATUS},
  {"ha_read",              (char*) offsetof(STATUS_VAR, com_stat[(uint) SQLCOM_HA_READ]), SHOW_LONG_STATUS},
  {"help",                 (char*) offsetof(STATUS_VAR, com_stat[(uint) SQLCOM_HELP]), SHOW_LONG_STATUS},
  {"insert",               (char*) offsetof(STATUS_VAR, com_stat[(uint) SQLCOM_INSERT]), SHOW_LONG_STATUS},
  {"insert_select",        (char*) offsetof(STATUS_VAR, com_stat[(uint) SQLCOM_INSERT_SELECT]), SHOW_LONG_STATUS},
  {"install_plugin",       (char*) offsetof(STATUS_VAR, com_stat[(uint) SQLCOM_INSTALL_PLUGIN]), SHOW_LONG_STATUS},
  {"kill",                 (char*) offsetof(STATUS_VAR, com_stat[(uint) SQLCOM_KILL]), SHOW_LONG_STATUS},
  {"load",                 (char*) offsetof(STATUS_VAR, com_stat[(uint) SQLCOM_LOAD]), SHOW_LONG_STATUS},
  {"lock_tables",          (char*) offsetof(STATUS_VAR, com_stat[(uint) SQLCOM_LOCK_TABLES]), SHOW_LONG_STATUS},
  {"optimize",             (char*) offsetof(STATUS_VAR, com_stat[(uint) SQLCOM_OPTIMIZE]), SHOW_LONG_STATUS},
  {"preload_keys",         (char*) offsetof(STATUS_VAR, com_stat[(uint) SQLCOM_PRELOAD_KEYS]), SHOW_LONG_STATUS},
  {"prepare_sql",          (char*) offsetof(STATUS_VAR, com_stat[(uint) SQLCOM_PREPARE]), SHOW_LONG_STATUS},
  {"purge",                (char*) offsetof(STATUS_VAR, com_stat[(uint) SQLCOM_PURGE]), SHOW_LONG_STATUS},
  {"purge_before_date",    (char*) offsetof(STATUS_VAR, com_stat[(uint) SQLCOM_PURGE_BEFORE]), SHOW_LONG_STATUS},
  {"release_savepoint",    (char*) offsetof(STATUS_VAR, com_stat[(uint) SQLCOM_RELEASE_SAVEPOINT]), SHOW_LONG_STATUS},
  {"rename_table",         (char*) offsetof(STATUS_VAR, com_stat[(uint) SQLCOM_RENAME_TABLE]), SHOW_LONG_STATUS},
  {"rename_user",          (char*) offsetof(STATUS_VAR, com_stat[(uint) SQLCOM_RENAME_USER]), SHOW_LONG_STATUS},
  {"repair",               (char*) offsetof(STATUS_VAR, com_stat[(uint) SQLCOM_REPAIR]), SHOW_LONG_STATUS},
  {"replace",              (char*) offsetof(STATUS_VAR, com_stat[(uint) SQLCOM_REPLACE]), SHOW_LONG_STATUS},
  {"replace_select",       (char*) offsetof(STATUS_VAR, com_stat[(uint) SQLCOM_REPLACE_SELECT]), SHOW_LONG_STATUS},
  {"reset",                (char*) offsetof(STATUS_VAR, com_stat[(uint) SQLCOM_RESET]), SHOW_LONG_STATUS},
  {"resignal",             (char*) offsetof(STATUS_VAR, com_stat[(uint) SQLCOM_RESIGNAL]), SHOW_LONG_STATUS},
  {"revoke",               (char*) offsetof(STATUS_VAR, com_stat[(uint) SQLCOM_REVOKE]), SHOW_LONG_STATUS},
  {"revoke_all",           (char*) offsetof(STATUS_VAR, com_stat[(uint) SQLCOM_REVOKE_ALL]), SHOW_LONG_STATUS},
  {"rollback",             (char*) offsetof(STATUS_VAR, com_stat[(uint) SQLCOM_ROLLBACK]), SHOW_LONG_STATUS},
  {"rollback_to_savepoint",(char*) offsetof(STATUS_VAR, com_stat[(uint) SQLCOM_ROLLBACK_TO_SAVEPOINT]), SHOW_LONG_STATUS},
  {"savepoint",            (char*) offsetof(STATUS_VAR, com_stat[(uint) SQLCOM_SAVEPOINT]), SHOW_LONG_STATUS},
  {"select",               (char*) offsetof(STATUS_VAR, com_stat[(uint) SQLCOM_SELECT]), SHOW_LONG_STATUS},
  {"set_option",           (char*) offsetof(STATUS_VAR, com_stat[(uint) SQLCOM_SET_OPTION]), SHOW_LONG_STATUS},
  {"signal",               (char*) offsetof(STATUS_VAR, com_stat[(uint) SQLCOM_SIGNAL]), SHOW_LONG_STATUS},
  {"show_authors",         (char*) offsetof(STATUS_VAR, com_stat[(uint) SQLCOM_SHOW_AUTHORS]), SHOW_LONG_STATUS},
  {"show_binlog_events",   (char*) offsetof(STATUS_VAR, com_stat[(uint) SQLCOM_SHOW_BINLOG_EVENTS]), SHOW_LONG_STATUS},
  {"show_binlogs",         (char*) offsetof(STATUS_VAR, com_stat[(uint) SQLCOM_SHOW_BINLOGS]), SHOW_LONG_STATUS},
  {"show_charsets",        (char*) offsetof(STATUS_VAR, com_stat[(uint) SQLCOM_SHOW_CHARSETS]), SHOW_LONG_STATUS},
  {"show_collations",      (char*) offsetof(STATUS_VAR, com_stat[(uint) SQLCOM_SHOW_COLLATIONS]), SHOW_LONG_STATUS},
  {"show_contributors",    (char*) offsetof(STATUS_VAR, com_stat[(uint) SQLCOM_SHOW_CONTRIBUTORS]), SHOW_LONG_STATUS},
  {"show_create_db",       (char*) offsetof(STATUS_VAR, com_stat[(uint) SQLCOM_SHOW_CREATE_DB]), SHOW_LONG_STATUS},
  {"show_create_event",    (char*) offsetof(STATUS_VAR, com_stat[(uint) SQLCOM_SHOW_CREATE_EVENT]), SHOW_LONG_STATUS},
  {"show_create_func",     (char*) offsetof(STATUS_VAR, com_stat[(uint) SQLCOM_SHOW_CREATE_FUNC]), SHOW_LONG_STATUS},
  {"show_create_proc",     (char*) offsetof(STATUS_VAR, com_stat[(uint) SQLCOM_SHOW_CREATE_PROC]), SHOW_LONG_STATUS},
  {"show_create_table",    (char*) offsetof(STATUS_VAR, com_stat[(uint) SQLCOM_SHOW_CREATE]), SHOW_LONG_STATUS},
  {"show_create_trigger",  (char*) offsetof(STATUS_VAR, com_stat[(uint) SQLCOM_SHOW_CREATE_TRIGGER]), SHOW_LONG_STATUS},
  {"show_databases",       (char*) offsetof(STATUS_VAR, com_stat[(uint) SQLCOM_SHOW_DATABASES]), SHOW_LONG_STATUS},
  {"show_engine_logs",     (char*) offsetof(STATUS_VAR, com_stat[(uint) SQLCOM_SHOW_ENGINE_LOGS]), SHOW_LONG_STATUS},
  {"show_engine_mutex",    (char*) offsetof(STATUS_VAR, com_stat[(uint) SQLCOM_SHOW_ENGINE_MUTEX]), SHOW_LONG_STATUS},
  {"show_engine_status",   (char*) offsetof(STATUS_VAR, com_stat[(uint) SQLCOM_SHOW_ENGINE_STATUS]), SHOW_LONG_STATUS},
  {"show_events",          (char*) offsetof(STATUS_VAR, com_stat[(uint) SQLCOM_SHOW_EVENTS]), SHOW_LONG_STATUS},
  {"show_errors",          (char*) offsetof(STATUS_VAR, com_stat[(uint) SQLCOM_SHOW_ERRORS]), SHOW_LONG_STATUS},
  {"show_fields",          (char*) offsetof(STATUS_VAR, com_stat[(uint) SQLCOM_SHOW_FIELDS]), SHOW_LONG_STATUS},
  {"show_function_code",   (char*) offsetof(STATUS_VAR, com_stat[(uint) SQLCOM_SHOW_FUNC_CODE]), SHOW_LONG_STATUS},
  {"show_function_status", (char*) offsetof(STATUS_VAR, com_stat[(uint) SQLCOM_SHOW_STATUS_FUNC]), SHOW_LONG_STATUS},
  {"show_grants",          (char*) offsetof(STATUS_VAR, com_stat[(uint) SQLCOM_SHOW_GRANTS]), SHOW_LONG_STATUS},
  {"show_keys",            (char*) offsetof(STATUS_VAR, com_stat[(uint) SQLCOM_SHOW_KEYS]), SHOW_LONG_STATUS},
  {"show_master_status",   (char*) offsetof(STATUS_VAR, com_stat[(uint) SQLCOM_SHOW_MASTER_STAT]), SHOW_LONG_STATUS},
  {"show_open_tables",     (char*) offsetof(STATUS_VAR, com_stat[(uint) SQLCOM_SHOW_OPEN_TABLES]), SHOW_LONG_STATUS},
  {"show_plugins",         (char*) offsetof(STATUS_VAR, com_stat[(uint) SQLCOM_SHOW_PLUGINS]), SHOW_LONG_STATUS},
  {"show_privileges",      (char*) offsetof(STATUS_VAR, com_stat[(uint) SQLCOM_SHOW_PRIVILEGES]), SHOW_LONG_STATUS},
  {"show_procedure_code",  (char*) offsetof(STATUS_VAR, com_stat[(uint) SQLCOM_SHOW_PROC_CODE]), SHOW_LONG_STATUS},
  {"show_procedure_status",(char*) offsetof(STATUS_VAR, com_stat[(uint) SQLCOM_SHOW_STATUS_PROC]), SHOW_LONG_STATUS},
  {"show_processlist",     (char*) offsetof(STATUS_VAR, com_stat[(uint) SQLCOM_SHOW_PROCESSLIST]), SHOW_LONG_STATUS},
  {"show_profile",         (char*) offsetof(STATUS_VAR, com_stat[(uint) SQLCOM_SHOW_PROFILE]), SHOW_LONG_STATUS},
  {"show_profiles",        (char*) offsetof(STATUS_VAR, com_stat[(uint) SQLCOM_SHOW_PROFILES]), SHOW_LONG_STATUS},
  {"show_relaylog_events", (char*) offsetof(STATUS_VAR, com_stat[(uint) SQLCOM_SHOW_RELAYLOG_EVENTS]), SHOW_LONG_STATUS},
  {"show_slave_hosts",     (char*) offsetof(STATUS_VAR, com_stat[(uint) SQLCOM_SHOW_SLAVE_HOSTS]), SHOW_LONG_STATUS},
  {"show_slave_status",    (char*) offsetof(STATUS_VAR, com_stat[(uint) SQLCOM_SHOW_SLAVE_STAT]), SHOW_LONG_STATUS},
  {"show_status",          (char*) offsetof(STATUS_VAR, com_stat[(uint) SQLCOM_SHOW_STATUS]), SHOW_LONG_STATUS},
  {"show_storage_engines", (char*) offsetof(STATUS_VAR, com_stat[(uint) SQLCOM_SHOW_STORAGE_ENGINES]), SHOW_LONG_STATUS},
  {"show_table_status",    (char*) offsetof(STATUS_VAR, com_stat[(uint) SQLCOM_SHOW_TABLE_STATUS]), SHOW_LONG_STATUS},
  {"show_tables",          (char*) offsetof(STATUS_VAR, com_stat[(uint) SQLCOM_SHOW_TABLES]), SHOW_LONG_STATUS},
  {"show_triggers",        (char*) offsetof(STATUS_VAR, com_stat[(uint) SQLCOM_SHOW_TRIGGERS]), SHOW_LONG_STATUS},
  {"show_variables",       (char*) offsetof(STATUS_VAR, com_stat[(uint) SQLCOM_SHOW_VARIABLES]), SHOW_LONG_STATUS},
  {"show_warnings",        (char*) offsetof(STATUS_VAR, com_stat[(uint) SQLCOM_SHOW_WARNS]), SHOW_LONG_STATUS},
  {"slave_start",          (char*) offsetof(STATUS_VAR, com_stat[(uint) SQLCOM_SLAVE_START]), SHOW_LONG_STATUS},
  {"slave_stop",           (char*) offsetof(STATUS_VAR, com_stat[(uint) SQLCOM_SLAVE_STOP]), SHOW_LONG_STATUS},
  {"stmt_close",           (char*) offsetof(STATUS_VAR, com_stmt_close), SHOW_LONG_STATUS},
  {"stmt_execute",         (char*) offsetof(STATUS_VAR, com_stmt_execute), SHOW_LONG_STATUS},
  {"stmt_fetch",           (char*) offsetof(STATUS_VAR, com_stmt_fetch), SHOW_LONG_STATUS},
  {"stmt_prepare",         (char*) offsetof(STATUS_VAR, com_stmt_prepare), SHOW_LONG_STATUS},
  {"stmt_reprepare",       (char*) offsetof(STATUS_VAR, com_stmt_reprepare), SHOW_LONG_STATUS},
  {"stmt_reset",           (char*) offsetof(STATUS_VAR, com_stmt_reset), SHOW_LONG_STATUS},
  {"stmt_send_long_data",  (char*) offsetof(STATUS_VAR, com_stmt_send_long_data), SHOW_LONG_STATUS},
  {"truncate",             (char*) offsetof(STATUS_VAR, com_stat[(uint) SQLCOM_TRUNCATE]), SHOW_LONG_STATUS},
  {"uninstall_plugin",     (char*) offsetof(STATUS_VAR, com_stat[(uint) SQLCOM_UNINSTALL_PLUGIN]), SHOW_LONG_STATUS},
  {"unlock_tables",        (char*) offsetof(STATUS_VAR, com_stat[(uint) SQLCOM_UNLOCK_TABLES]), SHOW_LONG_STATUS},
  {"update",               (char*) offsetof(STATUS_VAR, com_stat[(uint) SQLCOM_UPDATE]), SHOW_LONG_STATUS},
  {"update_multi",         (char*) offsetof(STATUS_VAR, com_stat[(uint) SQLCOM_UPDATE_MULTI]), SHOW_LONG_STATUS},
  {"xa_commit",            (char*) offsetof(STATUS_VAR, com_stat[(uint) SQLCOM_XA_COMMIT]),SHOW_LONG_STATUS},
  {"xa_end",               (char*) offsetof(STATUS_VAR, com_stat[(uint) SQLCOM_XA_END]),SHOW_LONG_STATUS},
  {"xa_prepare",           (char*) offsetof(STATUS_VAR, com_stat[(uint) SQLCOM_XA_PREPARE]),SHOW_LONG_STATUS},
  {"xa_recover",           (char*) offsetof(STATUS_VAR, com_stat[(uint) SQLCOM_XA_RECOVER]),SHOW_LONG_STATUS},
  {"xa_rollback",          (char*) offsetof(STATUS_VAR, com_stat[(uint) SQLCOM_XA_ROLLBACK]),SHOW_LONG_STATUS},
  {"xa_start",             (char*) offsetof(STATUS_VAR, com_stat[(uint) SQLCOM_XA_START]),SHOW_LONG_STATUS},
  {NullS, NullS, SHOW_LONG}
};

#ifdef HAVE_PSI_STATEMENT_INTERFACE
PSI_statement_info sql_statement_info[(uint) SQLCOM_END + 1];
PSI_statement_info com_statement_info[(uint) COM_END + 1];

/**
  Initialize the command names array.
  Since we do not want to maintain a separate array,
  this is populated from data mined in com_status_vars,
  which already has one name for each command.
*/
void init_sql_statement_info()
{
  char *first_com= (char*) offsetof(STATUS_VAR, com_stat[0]);
  char *last_com= (char*) offsetof(STATUS_VAR, com_stat[(uint) SQLCOM_END]);
  int record_size= (char*) offsetof(STATUS_VAR, com_stat[1])
                   - (char*) offsetof(STATUS_VAR, com_stat[0]);
  char *ptr;
  uint i;
  uint com_index;

  static const char* dummy= "";
  for (i= 0; i < ((uint) SQLCOM_END + 1); i++)
  {
    sql_statement_info[i].m_name= dummy;
    sql_statement_info[i].m_flags= 0;
  }

  SHOW_VAR *var= &com_status_vars[0];
  while (var->name != NULL)
  {
    ptr= var->value;
    if ((first_com <= ptr) && (ptr <= last_com))
    {
      com_index= ((int)(ptr - first_com))/record_size;
      DBUG_ASSERT(com_index < (uint) SQLCOM_END);
      sql_statement_info[com_index].m_name= var->name;
    }
    var++;
  }

  DBUG_ASSERT(strcmp(sql_statement_info[(uint) SQLCOM_SELECT].m_name, "select") == 0);
  DBUG_ASSERT(strcmp(sql_statement_info[(uint) SQLCOM_SIGNAL].m_name, "signal") == 0);

  sql_statement_info[(uint) SQLCOM_END].m_name= "error";
}

void init_com_statement_info()
{
  uint index;

  for (index= 0; index < (uint) COM_END + 1; index++)
  {
    com_statement_info[index].m_name= command_name[index].str;
    com_statement_info[index].m_flags= 0;
  }

  /* "statement/com/query" can mutate into "statement/sql/..." */
  com_statement_info[(uint) COM_QUERY].m_flags= PSI_FLAG_MUTABLE;
}
#endif

/**
  Create the name of the default general log file

  @param[IN] buff    Location for building new string.
  @param[IN] log_ext The extension for the file (e.g .log)
  @returns Pointer to a new string containing the name
*/
static inline char *make_default_log_name(char *buff,const char* log_ext)
{
  return make_log_name(buff, default_logfile_name, log_ext);
}

/**
  Create a replication file name or base for file names.

  @param[in] opt Value of option, or NULL
  @param[in] def Default value if option value is not set.
  @param[in] ext Extension to use for the path

  @returns Pointer to string containing the full file path, or NULL if
  it was not possible to create the path.
 */
static inline const char *
rpl_make_log_name(const char *opt,
                  const char *def,
                  const char *ext)
{
  DBUG_ENTER("rpl_make_log_name");
  DBUG_PRINT("enter", ("opt: %s, def: %s, ext: %s", opt, def, ext));
  char buff[FN_REFLEN];
  const char *base= opt ? opt : def;
  unsigned int options=
    MY_REPLACE_EXT | MY_UNPACK_FILENAME | MY_SAFE_PATH;
  if (fn_format(buff, base, mysql_real_data_home_ptr, ext, options))
    DBUG_RETURN(strdup(buff));
  else
    DBUG_RETURN(NULL);
}


int init_common_variables()
{
  char buff[FN_REFLEN];
  umask(((~my_umask) & 0666));
  my_decimal_set_zero(&decimal_zero); // set decimal_zero constant;
  tzset();      // Set tzname

  max_system_variables.pseudo_thread_id= (ulong)~0;
  server_start_time= flush_status_time= my_time(0);

  rpl_filter= new Rpl_filter;
  binlog_filter= new Rpl_filter;
  if (!rpl_filter || !binlog_filter)
  {
    sql_perror("Could not allocate replication and binlog filters");
    return 1;
  }

  if (init_thread_environment() ||
      mysql_init_variables())
    return 1;

  if (ignore_db_dirs_init())
    return 1;

#ifdef HAVE_TZNAME
  {
    struct tm tm_tmp;
    localtime_r(&server_start_time,&tm_tmp);
    strmake(system_time_zone, tzname[tm_tmp.tm_isdst != 0 ? 1 : 0],
            sizeof(system_time_zone)-1);

 }
#endif
  /*
    We set SYSTEM time zone as reasonable default and
    also for failure of my_tz_init() and bootstrap mode.
    If user explicitly set time zone with --default-time-zone
    option we will change this value in my_tz_init().
  */
  global_system_variables.time_zone= my_tz_SYSTEM;

#ifdef HAVE_PSI_INTERFACE
  /*
    Complete the mysql_bin_log initialization.
    Instrumentation keys are known only after the performance schema initialization,
    and can not be set in the MYSQL_BIN_LOG constructor (called before main()).
  */
  mysql_bin_log.set_psi_keys(key_BINLOG_LOCK_index,
                             key_BINLOG_update_cond,
                             key_file_binlog,
                             key_file_binlog_index);
#endif

  /*
    Init mutexes for the global MYSQL_BIN_LOG objects.
    As safe_mutex depends on what MY_INIT() does, we can't init the mutexes of
    global MYSQL_BIN_LOGs in their constructors, because then they would be
    inited before MY_INIT(). So we do it here.
  */
  mysql_bin_log.init_pthread_objects();

  /* TODO: remove this when my_time_t is 64 bit compatible */
  if (!IS_TIME_T_VALID_FOR_TIMESTAMP(server_start_time))
  {
    sql_print_error("This MySQL server doesn't support dates later then 2038");
    return 1;
  }

  if (gethostname(glob_hostname,sizeof(glob_hostname)) < 0)
  {
    strmake(glob_hostname, STRING_WITH_LEN("localhost"));
    sql_print_warning("gethostname failed, using '%s' as hostname",
                      glob_hostname);
    strmake(default_logfile_name, STRING_WITH_LEN("mysql"));
  }
  else
    strmake(default_logfile_name, glob_hostname,
      sizeof(default_logfile_name)-5);

  strmake(pidfile_name, default_logfile_name, sizeof(pidfile_name)-5);
  strmov(fn_ext(pidfile_name),".pid");    // Add proper extension


  /*
    The default-storage-engine entry in my_long_options should have a
    non-null default value. It was earlier intialized as
    (longlong)"MyISAM" in my_long_options but this triggered a
    compiler error in the Sun Studio 12 compiler. As a work-around we
    set the def_value member to 0 in my_long_options and initialize it
    to the correct value here.

    From MySQL 5.5 onwards, the default storage engine is InnoDB
    (except in the embedded server, where the default continues to
    be MyISAM)
  */
#ifdef EMBEDDED_LIBRARY
  default_storage_engine= const_cast<char *>("MyISAM");
#else
  default_storage_engine= const_cast<char *>("InnoDB");
#endif
  default_tmp_storage_engine= default_storage_engine;

  /*
    Add server status variables to the dynamic list of
    status variables that is shown by SHOW STATUS.
    Later, in plugin_init, and mysql_install_plugin
    new entries could be added to that list.
  */
  if (add_status_vars(status_vars))
    return 1; // an error was already reported

#ifndef DBUG_OFF
  /*
    We have few debug-only commands in com_status_vars, only visible in debug
    builds. for simplicity we enable the assert only in debug builds

    There are 8 Com_ variables which don't have corresponding SQLCOM_ values:
    (TODO strictly speaking they shouldn't be here, should not have Com_ prefix
    that is. Perhaps Stmt_ ? Comstmt_ ? Prepstmt_ ?)

      Com_admin_commands       => com_other
      Com_stmt_close           => com_stmt_close
      Com_stmt_execute         => com_stmt_execute
      Com_stmt_fetch           => com_stmt_fetch
      Com_stmt_prepare         => com_stmt_prepare
      Com_stmt_reprepare       => com_stmt_reprepare
      Com_stmt_reset           => com_stmt_reset
      Com_stmt_send_long_data  => com_stmt_send_long_data

    With this correction the number of Com_ variables (number of elements in
    the array, excluding the last element - terminator) must match the number
    of SQLCOM_ constants.
  */
  compile_time_assert(sizeof(com_status_vars)/sizeof(com_status_vars[0]) - 1 ==
                     SQLCOM_END + 8);
#endif

  if (get_options(&remaining_argc, &remaining_argv))
    return 1;
  set_server_version();

#ifndef EMBEDDED_LIBRARY
  if (opt_help && !opt_verbose)
    unireg_abort(0);
#endif /*!EMBEDDED_LIBRARY*/

  DBUG_PRINT("info",("%s  Ver %s for %s on %s\n",my_progname,
         server_version, SYSTEM_TYPE,MACHINE_TYPE));

#ifdef HAVE_LARGE_PAGES
  /* Initialize large page size */
  if (opt_large_pages && (opt_large_page_size= my_get_large_page_size()))
  {
      DBUG_PRINT("info", ("Large page set, large_page_size = %d",
                 opt_large_page_size));
      my_use_large_pages= 1;
      my_large_page_size= opt_large_page_size;
  }
  else
  {
    opt_large_pages= 0;
    /*
       Either not configured to use large pages or Linux haven't
       been compiled with large page support
    */
  }
#endif /* HAVE_LARGE_PAGES */
#ifdef HAVE_SOLARIS_LARGE_PAGES
#define LARGE_PAGESIZE (4*1024*1024)  /* 4MB */
#define SUPER_LARGE_PAGESIZE (256*1024*1024)  /* 256MB */
  if (opt_large_pages)
  {
  /*
    tell the kernel that we want to use 4/256MB page for heap storage
    and also for the stack. We use 4 MByte as default and if the
    super-large-page is set we increase it to 256 MByte. 256 MByte
    is for server installations with GBytes of RAM memory where
    the MySQL Server will have page caches and other memory regions
    measured in a number of GBytes.
    We use as big pages as possible which isn't bigger than the above
    desired page sizes.
  */
   int nelem;
   size_t max_desired_page_size;
   if (opt_super_large_pages)
     max_desired_page_size= SUPER_LARGE_PAGESIZE;
   else
     max_desired_page_size= LARGE_PAGESIZE;
   nelem = getpagesizes(NULL, 0);
   if (nelem > 0)
   {
     size_t *pagesize = (size_t *) malloc(sizeof(size_t) * nelem);
     if (pagesize != NULL && getpagesizes(pagesize, nelem) > 0)
     {
       size_t max_page_size= 0;
       for (int i= 0; i < nelem; i++)
       {
         if (pagesize[i] > max_page_size &&
             pagesize[i] <= max_desired_page_size)
            max_page_size= pagesize[i];
       }
       free(pagesize);
       if (max_page_size > 0)
       {
         struct memcntl_mha mpss;

         mpss.mha_cmd= MHA_MAPSIZE_BSSBRK;
         mpss.mha_pagesize= max_page_size;
         mpss.mha_flags= 0;
         memcntl(NULL, 0, MC_HAT_ADVISE, (caddr_t)&mpss, 0, 0);
         mpss.mha_cmd= MHA_MAPSIZE_STACK;
         memcntl(NULL, 0, MC_HAT_ADVISE, (caddr_t)&mpss, 0, 0);
       }
     }
   }
  }
#endif /* HAVE_SOLARIS_LARGE_PAGES */

  /* connections and databases needs lots of files */
  {
    uint files, wanted_files, max_open_files;

    /* MyISAM requires two file handles per table. */
    wanted_files= 10+max_connections+table_cache_size*2;
    /*
      We are trying to allocate no less than max_connections*5 file
      handles (i.e. we are trying to set the limit so that they will
      be available).  In addition, we allocate no less than how much
      was already allocated.  However below we report a warning and
      recompute values only if we got less file handles than were
      explicitly requested.  No warning and re-computation occur if we
      can't get max_connections*5 but still got no less than was
      requested (value of wanted_files).
    */
    max_open_files= max(max<ulong>(wanted_files, max_connections*5),
                        open_files_limit);
    files= my_set_max_open_files(max_open_files);

    if (files < wanted_files)
    {
      if (!open_files_limit)
      {
        /*
          If we have requested too much file handles than we bring
          max_connections in supported bounds.
        */
        max_connections= min<ulong>(files - 10 - TABLE_OPEN_CACHE_MIN * 2,
                                    max_connections);
        /*
          Decrease table_cache_size according to max_connections, but
          not below TABLE_OPEN_CACHE_MIN.  Outer min() ensures that we
          never increase table_cache_size automatically (that could
          happen if max_connections is decreased above).
        */
        table_cache_size= min<ulong>(max<ulong>((files-10-max_connections)/2,
                                                TABLE_OPEN_CACHE_MIN),
                                     table_cache_size);
  DBUG_PRINT("warning",
       ("Changed limits: max_open_files: %u  max_connections: %ld  table_cache: %ld",
        files, max_connections, table_cache_size));
  if (log_warnings)
    sql_print_warning("Changed limits: max_open_files: %u  max_connections: %ld  table_cache: %ld",
      files, max_connections, table_cache_size);
      }
      else if (log_warnings)
  sql_print_warning("Could not increase number of max_open_files to more than %u (request: %u)", files, wanted_files);
    }
    open_files_limit= files;
  }
  unireg_init(opt_specialflag); /* Set up extern variabels */
  if (!(my_default_lc_messages=
        my_locale_by_name(lc_messages)))
  {
    sql_print_error("Unknown locale: '%s'", lc_messages);
    return 1;
  }
  global_system_variables.lc_messages= my_default_lc_messages;
  if (init_errmessage())  /* Read error messages from file */
    return 1;
  init_client_errs();
  mysql_client_plugin_init();
  lex_init();
  if (item_create_init())
    return 1;
  item_init();
#ifndef EMBEDDED_LIBRARY
  my_regex_init(&my_charset_latin1, check_enough_stack_size);
#else
  my_regex_init(&my_charset_latin1, NULL);
#endif
  /*
    Process a comma-separated character set list and choose
    the first available character set. This is mostly for
    test purposes, to be able to start "mysqld" even if
    the requested character set is not available (see bug#18743).
  */
  for (;;)
  {
    char *next_character_set_name= strchr(default_character_set_name, ',');
    if (next_character_set_name)
      *next_character_set_name++= '\0';
    if (!(default_charset_info=
          get_charset_by_csname(default_character_set_name,
                                MY_CS_PRIMARY, MYF(MY_WME))))
    {
      if (next_character_set_name)
      {
        default_character_set_name= next_character_set_name;
        default_collation_name= 0;          // Ignore collation
      }
      else
        return 1;                           // Eof of the list
    }
    else
      break;
  }

  if (default_collation_name)
  {
    CHARSET_INFO *default_collation;
    default_collation= get_charset_by_name(default_collation_name, MYF(0));
    if (!default_collation)
    {
#ifdef WITH_PERFSCHEMA_STORAGE_ENGINE
      buffered_logs.print();
      buffered_logs.cleanup();
#endif
      sql_print_error(ER_DEFAULT(ER_UNKNOWN_COLLATION), default_collation_name);
      return 1;
    }
    if (!my_charset_same(default_charset_info, default_collation))
    {
      sql_print_error(ER_DEFAULT(ER_COLLATION_CHARSET_MISMATCH),
          default_collation_name,
          default_charset_info->csname);
      return 1;
    }
    default_charset_info= default_collation;
  }
  /* Set collactions that depends on the default collation */
  global_system_variables.collation_server=  default_charset_info;
  global_system_variables.collation_database=  default_charset_info;
  global_system_variables.collation_connection=  default_charset_info;
  global_system_variables.character_set_results= default_charset_info;
  global_system_variables.character_set_client=  default_charset_info;
  if (!(character_set_filesystem=
        get_charset_by_csname(character_set_filesystem_name,
                              MY_CS_PRIMARY, MYF(MY_WME))))
    return 1;
  global_system_variables.character_set_filesystem= character_set_filesystem;

  if (!(my_default_lc_time_names=
        my_locale_by_name(lc_time_names_name)))
  {
    sql_print_error("Unknown locale: '%s'", lc_time_names_name);
    return 1;
  }
  global_system_variables.lc_time_names= my_default_lc_time_names;

  /* check log options and issue warnings if needed */
  if (opt_log && opt_logname && !(log_output_options & LOG_FILE) &&
      !(log_output_options & LOG_NONE))
    sql_print_warning("Although a path was specified for the "
                      "--log option, log tables are used. "
                      "To enable logging to files use the --log-output option.");

  if (opt_slow_log && opt_slow_logname && !(log_output_options & LOG_FILE)
      && !(log_output_options & LOG_NONE))
    sql_print_warning("Although a path was specified for the "
                      "--log-slow-queries option, log tables are used. "
                      "To enable logging to files use the --log-output=file option.");

#define FIX_LOG_VAR(VAR, ALT)                                   \
  if (!VAR || !*VAR)                                            \
  {                                                             \
    my_free(VAR); /* it could be an allocated empty string "" */ \
    VAR= my_strdup(ALT, MYF(0));                                \
  }

  FIX_LOG_VAR(opt_logname,
              make_default_log_name(buff, ".log"));
  FIX_LOG_VAR(opt_slow_logname,
              make_default_log_name(buff, "-slow.log"));

#if defined(ENABLED_DEBUG_SYNC)
  /* Initialize the debug sync facility. See debug_sync.cc. */
  if (debug_sync_init())
    return 1; /* purecov: tested */
#endif /* defined(ENABLED_DEBUG_SYNC) */

#if (ENABLE_TEMP_POOL)
  if (use_temp_pool && bitmap_init(&temp_pool,0,1024,1))
    return 1;
#else
  use_temp_pool= 0;
#endif

  if (my_dboptions_cache_init())
    return 1;

  /*
    Ensure that lower_case_table_names is set on system where we have case
    insensitive names.  If this is not done the users MyISAM tables will
    get corrupted if accesses with names of different case.
  */
  DBUG_PRINT("info", ("lower_case_table_names: %d", lower_case_table_names));
  lower_case_file_system= test_if_case_insensitive(mysql_real_data_home);
  if (!lower_case_table_names && lower_case_file_system == 1)
  {
    if (lower_case_table_names_used)
    {
      if (log_warnings)
  sql_print_warning("\
You have forced lower_case_table_names to 0 through a command-line \
option, even though your file system '%s' is case insensitive.  This means \
that you can corrupt a MyISAM table by accessing it with different cases. \
You should consider changing lower_case_table_names to 1 or 2",
      mysql_real_data_home);
    }
    else
    {
      if (log_warnings)
  sql_print_warning("Setting lower_case_table_names=2 because file system for %s is case insensitive", mysql_real_data_home);
      lower_case_table_names= 2;
    }
  }
  else if (lower_case_table_names == 2 &&
           !(lower_case_file_system=
             (test_if_case_insensitive(mysql_real_data_home) == 1)))
  {
    if (log_warnings)
      sql_print_warning("lower_case_table_names was set to 2, even though your "
                        "the file system '%s' is case sensitive.  Now setting "
                        "lower_case_table_names to 0 to avoid future problems.",
      mysql_real_data_home);
    lower_case_table_names= 0;
  }
  else
  {
    lower_case_file_system=
      (test_if_case_insensitive(mysql_real_data_home) == 1);
  }

  /* Reset table_alias_charset, now that lower_case_table_names is set. */
  table_alias_charset= (lower_case_table_names ?
      &my_charset_utf8_tolower_ci :
      &my_charset_bin);

  /*
    Build do_table and ignore_table rules to hush
    after the resetting of table_alias_charset
  */
  if (rpl_filter->build_do_table_hash() ||
      rpl_filter->build_ignore_table_hash())
  {
    sql_print_error("An error occurred while building do_table"
                    "and ignore_table rules to hush.");
    return 1;
  }

  if (ignore_db_dirs_process_additions())
  {
    sql_print_error("An error occurred while storing ignore_db_dirs to a hash.");
    return 1;
  }

  return 0;
}


static int init_thread_environment()
{
  mysql_mutex_init(key_LOCK_thread_count, &LOCK_thread_count, MY_MUTEX_INIT_FAST);
  mysql_mutex_init(key_LOCK_status, &LOCK_status, MY_MUTEX_INIT_FAST);
  mysql_mutex_init(key_LOCK_delayed_insert,
                   &LOCK_delayed_insert, MY_MUTEX_INIT_FAST);
  mysql_mutex_init(key_LOCK_delayed_status,
                   &LOCK_delayed_status, MY_MUTEX_INIT_FAST);
  mysql_mutex_init(key_LOCK_delayed_create,
                   &LOCK_delayed_create, MY_MUTEX_INIT_SLOW);
  mysql_mutex_init(key_LOCK_manager,
                   &LOCK_manager, MY_MUTEX_INIT_FAST);
  mysql_mutex_init(key_LOCK_crypt, &LOCK_crypt, MY_MUTEX_INIT_FAST);
  mysql_mutex_init(key_LOCK_user_conn, &LOCK_user_conn, MY_MUTEX_INIT_FAST);
  mysql_mutex_init(key_LOCK_active_mi, &LOCK_active_mi, MY_MUTEX_INIT_FAST);
  mysql_mutex_init(key_LOCK_global_system_variables,
                   &LOCK_global_system_variables, MY_MUTEX_INIT_FAST);
  mysql_rwlock_init(key_rwlock_LOCK_system_variables_hash,
                    &LOCK_system_variables_hash);
  mysql_mutex_init(key_LOCK_prepared_stmt_count,
                   &LOCK_prepared_stmt_count, MY_MUTEX_INIT_FAST);
  mysql_mutex_init(key_LOCK_error_messages,
                   &LOCK_error_messages, MY_MUTEX_INIT_FAST);
  mysql_mutex_init(key_LOCK_uuid_generator,
                   &LOCK_uuid_generator, MY_MUTEX_INIT_FAST);
  mysql_mutex_init(key_LOCK_connection_count,
                   &LOCK_connection_count, MY_MUTEX_INIT_FAST);
  mysql_mutex_init(key_LOCK_log_throttle_qni,
                   &LOCK_log_throttle_qni, MY_MUTEX_INIT_FAST);
#ifdef HAVE_OPENSSL
  mysql_mutex_init(key_LOCK_des_key_file,
                   &LOCK_des_key_file, MY_MUTEX_INIT_FAST);
#ifndef HAVE_YASSL
  openssl_stdlocks= (openssl_lock_t*) OPENSSL_malloc(CRYPTO_num_locks() *
                                                     sizeof(openssl_lock_t));
  for (int i= 0; i < CRYPTO_num_locks(); ++i)
    mysql_rwlock_init(key_rwlock_openssl, &openssl_stdlocks[i].lock);
  CRYPTO_set_dynlock_create_callback(openssl_dynlock_create);
  CRYPTO_set_dynlock_destroy_callback(openssl_dynlock_destroy);
  CRYPTO_set_dynlock_lock_callback(openssl_lock);
  CRYPTO_set_locking_callback(openssl_lock_function);
  CRYPTO_set_id_callback(openssl_id_function);
#endif
#endif
  mysql_rwlock_init(key_rwlock_LOCK_sys_init_connect, &LOCK_sys_init_connect);
  mysql_rwlock_init(key_rwlock_LOCK_sys_init_slave, &LOCK_sys_init_slave);
  mysql_rwlock_init(key_rwlock_LOCK_grant, &LOCK_grant);
  mysql_cond_init(key_COND_thread_count, &COND_thread_count, NULL);
  mysql_cond_init(key_COND_thread_cache, &COND_thread_cache, NULL);
  mysql_cond_init(key_COND_flush_thread_cache, &COND_flush_thread_cache, NULL);
  mysql_cond_init(key_COND_manager, &COND_manager, NULL);
  mysql_mutex_init(key_LOCK_server_started,
                   &LOCK_server_started, MY_MUTEX_INIT_FAST);
  mysql_cond_init(key_COND_server_started, &COND_server_started, NULL);
  sp_cache_init();
#ifdef HAVE_EVENT_SCHEDULER
  Events::init_mutexes();
#endif
  /* Parameter for threads created for connections */
  (void) pthread_attr_init(&connection_attrib);
  (void) pthread_attr_setdetachstate(&connection_attrib,
             PTHREAD_CREATE_DETACHED);
  pthread_attr_setscope(&connection_attrib, PTHREAD_SCOPE_SYSTEM);

  if (pthread_key_create(&THR_THD,NULL) ||
      pthread_key_create(&THR_MALLOC,NULL))
  {
    sql_print_error("Can't create thread-keys");
    return 1;
  }
  return 0;
}


#if defined(HAVE_OPENSSL) && !defined(HAVE_YASSL)
static unsigned long openssl_id_function()
{
  return (unsigned long) pthread_self();
}


static openssl_lock_t *openssl_dynlock_create(const char *file, int line)
{
  openssl_lock_t *lock= new openssl_lock_t;
  mysql_rwlock_init(key_rwlock_openssl, &lock->lock);
  return lock;
}


static void openssl_dynlock_destroy(openssl_lock_t *lock, const char *file,
            int line)
{
  mysql_rwlock_destroy(&lock->lock);
  delete lock;
}


static void openssl_lock_function(int mode, int n, const char *file, int line)
{
  if (n < 0 || n > CRYPTO_num_locks())
  {
    /* Lock number out of bounds. */
    sql_print_error("Fatal: OpenSSL interface problem (n = %d)", n);
    abort();
  }
  openssl_lock(mode, &openssl_stdlocks[n], file, line);
}


static void openssl_lock(int mode, openssl_lock_t *lock, const char *file,
       int line)
{
  int err;
  char const *what;

  switch (mode) {
  case CRYPTO_LOCK|CRYPTO_READ:
    what = "read lock";
    err= mysql_rwlock_rdlock(&lock->lock);
    break;
  case CRYPTO_LOCK|CRYPTO_WRITE:
    what = "write lock";
    err= mysql_rwlock_wrlock(&lock->lock);
    break;
  case CRYPTO_UNLOCK|CRYPTO_READ:
  case CRYPTO_UNLOCK|CRYPTO_WRITE:
    what = "unlock";
    err= mysql_rwlock_unlock(&lock->lock);
    break;
  default:
    /* Unknown locking mode. */
    sql_print_error("Fatal: OpenSSL interface problem (mode=0x%x)", mode);
    abort();
  }
  if (err)
  {
    sql_print_error("Fatal: can't %s OpenSSL lock", what);
    abort();
  }
}
#endif /* HAVE_OPENSSL */


static void init_ssl()
{
#ifdef HAVE_OPENSSL
#ifndef EMBEDDED_LIBRARY
  if (opt_use_ssl)
  {
    enum enum_ssl_init_error error= SSL_INITERR_NOERROR;

    /* having ssl_acceptor_fd != 0 signals the use of SSL */
    ssl_acceptor_fd= new_VioSSLAcceptorFd(opt_ssl_key, opt_ssl_cert,
					  opt_ssl_ca, opt_ssl_capath,
					  opt_ssl_cipher, &error,
                                          opt_ssl_crl, opt_ssl_crlpath);
    DBUG_PRINT("info",("ssl_acceptor_fd: 0x%lx", (long) ssl_acceptor_fd));
    if (!ssl_acceptor_fd)
    {
      sql_print_warning("Failed to setup SSL");
      sql_print_warning("SSL error: %s", sslGetErrString(error));
      opt_use_ssl = 0;
      have_ssl= SHOW_OPTION_DISABLED;
    }
  }
  else
  {
    have_ssl= SHOW_OPTION_DISABLED;
  }
#else
  have_ssl= SHOW_OPTION_DISABLED;
#endif /* ! EMBEDDED_LIBRARY */
  if (des_key_file)
    load_des_key_file(des_key_file);
#endif /* HAVE_OPENSSL */
}


static void end_ssl()
{
#ifdef HAVE_OPENSSL
#ifndef EMBEDDED_LIBRARY
  if (ssl_acceptor_fd)
  {
    free_vio_ssl_acceptor_fd(ssl_acceptor_fd);
    ssl_acceptor_fd= 0;
  }
#endif /* ! EMBEDDED_LIBRARY */
#endif /* HAVE_OPENSSL */
}

/**
  Generate a UUID and save it into server_uuid variable.

  @return Retur 0 or 1 if an error occurred.
 */
static int generate_server_uuid()
{
  THD *thd;
  Item_func_uuid *func_uuid;
  String uuid;

  /*
    To be able to run this from boot, we allocate a temporary THD
   */
  if (!(thd=new THD))
  {
    sql_print_error("Failed to generate a server UUID because it is failed"
                    " to allocate the THD.");
    return 1;
  }
  thd->thread_stack= (char*) &thd;
  thd->store_globals();
  lex_start(thd);
  func_uuid= new (thd->mem_root) Item_func_uuid();
  func_uuid->fixed= 1;
  func_uuid->val_str(&uuid);
  delete thd;
  /* Remember that we don't have a THD */
  my_pthread_setspecific_ptr(THR_THD,  0);

  strncpy(server_uuid, uuid.c_ptr(), UUID_LENGTH);
  server_uuid[UUID_LENGTH]= '\0';
  return 0;
}

/**
  Save all options which was auto-generated by server-self into the given file.

  @param fname The name of the file in which the auto-generated options will b
  e saved.

  @return Return 0 or 1 if an error occurred.
 */
int flush_auto_options(const char* fname)
{
  File fd;
  IO_CACHE io_cache;
  int result= 0;

  if ((fd= my_open((const char *)fname, O_CREAT|O_RDWR, MYF(MY_WME))) < 0)
  {
    sql_print_error("Failed to create file(file: '%s', errno %d)", fname, my_errno);
    return 1;
  }

  if (init_io_cache(&io_cache, fd, IO_SIZE*2, WRITE_CACHE, 0L, 0, MYF(MY_WME)))
  {
    sql_print_error("Failed to create a cache on (file: %s', errno %d)", fname, my_errno);
    my_close(fd, MYF(MY_WME));
    return 1;
  }

  my_b_seek(&io_cache, 0L);
  my_b_printf(&io_cache, "%s\n", "[auto]");
  my_b_printf(&io_cache, "server-uuid=%s\n", server_uuid);

  if (flush_io_cache(&io_cache) || my_sync(fd, MYF(MY_WME)))
    result= 1;

  my_close(fd, MYF(MY_WME));
  end_io_cache(&io_cache);
  return result;
}

/**
  File 'auto.cnf' resides in the data directory to hold values of options that
  server evaluates itself and that needs to be durable to sustain the server
  restart. There is only a section ['auto'] in the file. All these options are
  in the section. Only one option exists now, it is server_uuid.
  Note, the user may not supply any literal value to these auto-options, and
  only allowed to trigger (re)evaluation.
  For instance, 'server_uuid' value will be evaluated and stored if there is
  no corresponding line in the file.
  Because of the specifics of the auto-options, they need a seperate storage.
  Meanwhile, it is the 'auto.cnf' that has the same structure as 'my.cnf'.

  @todo consider to implement sql-query-able persistent storage by WL#5279.
  @return Return 0 or 1 if an error occurred.
 */
static int init_server_auto_options()
{
  bool flush= false;
  char fname[FN_REFLEN];
  char *name= (char *)"auto";
  const char *groups[]= {"auto", NULL};
  char *uuid= 0;
  my_option auto_options[]= {
    {"server-uuid", 0, "", &uuid, &uuid,
      0, GET_STR, REQUIRED_ARG, 0, 0, 0, 0, 0, 0},
    {0, 0, 0, 0, 0, 0, GET_NO_ARG, NO_ARG, 0, 0, 0, 0, 0, 0}
  };

  DBUG_ENTER("init_server_auto_options");

  if (NULL == fn_format(fname, "auto.cnf", mysql_data_home, "",
                        MY_UNPACK_FILENAME | MY_SAFE_PATH))
    DBUG_RETURN(1);

  /* load_defaults require argv[0] is not null */
  char **argv= &name;
  int argc= 1;
  /* load all options in 'auto.cnf'. */
  if (my_load_defaults(fname, groups, &argc, &argv, NULL))
    DBUG_RETURN(1);

  /*
    Record the origial pointer allocated by my_load_defaults for free,
    because argv will be changed by handle_options
   */
  char **old_argv= argv;
  if (handle_options(&argc, &argv, auto_options, mysqld_get_one_option))
    DBUG_RETURN(1);

  if (uuid)
  {
    if (strlen(uuid) != UUID_LENGTH)
    {
      sql_print_error("The UUID stored in auto.cnf file is the wrong length.");
      goto err;
    }
    strcpy(server_uuid, uuid);
  }
  else
  {
    flush= TRUE;
    /* server_uuid will be set in the function */
    if (generate_server_uuid())
      goto err;
    sql_print_warning("No existing UUID has been found, so we assume that this"
                      " is the first time that this server has been started."
                      " Generating a new UUID: %s.",
                      server_uuid);
  }
  /*
    The uuid has been copied to server_uuid, so the memory allocated by
    my_load_defaults can be freed now.
   */
  free_defaults(old_argv);

  if (flush)
    DBUG_RETURN(flush_auto_options(fname));
  DBUG_RETURN(0);
err:
  free_defaults(argv);
  DBUG_RETURN(1);
}


static bool
initialize_storage_engine(char *se_name, const char *se_kind,
                          plugin_ref *dest_plugin)
{
  LEX_STRING name= { se_name, strlen(se_name) };
  plugin_ref plugin;
  handlerton *hton;
  if ((plugin= ha_resolve_by_name(0, &name, FALSE)))
    hton= plugin_data(plugin, handlerton*);
  else
  {
    sql_print_error("Unknown/unsupported storage engine: %s", se_name);
    return true;
  }
  if (!ha_storage_engine_is_enabled(hton))
  {
    if (!opt_bootstrap)
    {
      sql_print_error("Default%s storage engine (%s) is not available",
                      se_kind, se_name);
      return true;
    }
    DBUG_ASSERT(*dest_plugin);
  }
  else
  {
    /*
      Need to unlock as global_system_variables.table_plugin
      was acquired during plugin_init()
    */
    plugin_unlock(0, *dest_plugin);
    *dest_plugin= plugin;
  }
  return false;
}


static int init_server_components()
{
  DBUG_ENTER("init_server_components");
  /*
    We need to call each of these following functions to ensure that
    all things are initialized so that unireg_abort() doesn't fail
  */
  mdl_init();
  if (table_def_init() | hostname_cache_init())
    unireg_abort(1);

  query_cache_set_min_res_unit(query_cache_min_res_unit);
  query_cache_init();
  query_cache_resize(query_cache_size);
  randominit(&sql_rand,(ulong) server_start_time,(ulong) server_start_time/2);
  setup_fpu();
  init_thr_lock();
#ifdef HAVE_REPLICATION
  init_slave_list();
#endif

  /* Setup logs */

  /*
    Enable old-fashioned error log, except when the user has requested
    help information. Since the implementation of plugin server
    variables the help output is now written much later.
  */
  if (opt_error_log && !opt_help)
  {
    if (!log_error_file_ptr[0])
      fn_format(log_error_file, pidfile_name, mysql_data_home, ".err",
                MY_REPLACE_EXT); /* replace '.<domain>' by '.err', bug#4997 */
    else
      fn_format(log_error_file, log_error_file_ptr, mysql_data_home, ".err",
                MY_UNPACK_FILENAME | MY_SAFE_PATH);
    /*
      _ptr may have been set to my_disabled_option or "" if no argument was
      passed, but we need to show the real name in SHOW VARIABLES:
    */
    log_error_file_ptr= log_error_file;
    if (!log_error_file[0])
      opt_error_log= 0;                         // Too long file name
    else
    {
      my_bool res;
#ifndef EMBEDDED_LIBRARY
      res= reopen_fstreams(log_error_file, stdout, stderr);
#else
      res= reopen_fstreams(log_error_file, NULL, stderr);
#endif

      if (!res)
        setbuf(stderr, NULL);
    }
  }

  proc_info_hook= set_thd_stage_info;

#ifdef WITH_PERFSCHEMA_STORAGE_ENGINE
  /*
    Parsing the performance schema command line option may have reported
    warnings/information messages.
    Now that the logger is finally available, and redirected
    to the proper file when the --log--error option is used,
    print the buffered messages to the log.
  */
  buffered_logs.print();
  buffered_logs.cleanup();
#endif /* WITH_PERFSCHEMA_STORAGE_ENGINE */

  if (xid_cache_init())
  {
    sql_print_error("Out of memory");
    unireg_abort(1);
  }

  /*
    initialize delegates for extension observers, errors have already
    been reported in the function
  */
  if (delegates_init())
    unireg_abort(1);

  /* need to configure logging before initializing storage engines */
  if (opt_log_slave_updates && !opt_bin_log)
  {
    sql_print_warning("You need to use --log-bin to make "
                    "--log-slave-updates work.");
  }
  if (!opt_bin_log && binlog_format_used)
    sql_print_warning("You need to use --log-bin to make "
                      "--binlog-format work.");

  /* Check that we have not let the format to unspecified at this point */
  DBUG_ASSERT((uint)global_system_variables.binlog_format <=
              array_elements(binlog_format_names)-1);

#ifdef HAVE_REPLICATION
  if (opt_log_slave_updates && replicate_same_server_id)
  {
    if (opt_bin_log)
    {
      sql_print_error("using --replicate-same-server-id in conjunction with \
--log-slave-updates is impossible, it would lead to infinite loops in this \
server.");
      unireg_abort(1);
    }
    else
      sql_print_warning("using --replicate-same-server-id in conjunction with \
--log-slave-updates would lead to infinite loops in this server. However this \
will be ignored as the --log-bin option is not defined.");
  }
#endif

  if (opt_bin_log)
  {
    /* Reports an error and aborts, if the --log-bin's path
       is a directory.*/
    if (opt_bin_logname &&
        opt_bin_logname[strlen(opt_bin_logname) - 1] == FN_LIBCHAR)
    {
      sql_print_error("Path '%s' is a directory name, please specify \
a file name for --log-bin option", opt_bin_logname);
      unireg_abort(1);
    }

    /* Reports an error and aborts, if the --log-bin-index's path
       is a directory.*/
    if (opt_binlog_index_name &&
        opt_binlog_index_name[strlen(opt_binlog_index_name) - 1]
        == FN_LIBCHAR)
    {
      sql_print_error("Path '%s' is a directory name, please specify \
a file name for --log-bin-index option", opt_binlog_index_name);
      unireg_abort(1);
    }

    char buf[FN_REFLEN];
    const char *ln;
    ln= mysql_bin_log.generate_name(opt_bin_logname, "-bin", 1, buf);
    if (!opt_bin_logname && !opt_binlog_index_name)
    {
      /*
        User didn't give us info to name the binlog index file.
        Picking `hostname`-bin.index like did in 4.x, causes replication to
        fail if the hostname is changed later. So, we would like to instead
        require a name. But as we don't want to break many existing setups, we
        only give warning, not error.
      */
      sql_print_warning("No argument was provided to --log-bin, and "
                        "--log-bin-index was not used; so replication "
                        "may break when this MySQL server acts as a "
                        "master and has his hostname changed!! Please "
                        "use '--log-bin=%s' to avoid this problem.", ln);
    }
    if (ln == buf)
    {
      my_free(opt_bin_logname);
      opt_bin_logname=my_strdup(buf, MYF(0));
    }
    if (mysql_bin_log.open_index_file(opt_binlog_index_name, ln, TRUE))
    {
      unireg_abort(1);
    }
  }

  if (opt_bin_log)
  {
    log_bin_basename=
      rpl_make_log_name(opt_bin_logname, pidfile_name,
                        opt_bin_logname ? "" : "-bin");
    log_bin_index=
      rpl_make_log_name(opt_binlog_index_name, log_bin_basename, ".index");
    if (log_bin_basename == NULL || log_bin_index == NULL)
    {
      sql_print_error("Unable to create replication path names:"
                      " out of memory or path names too long"
                      " (path name exceeds " STRINGIFY_ARG(FN_REFLEN)
                      " or file name exceeds " STRINGIFY_ARG(FN_LEN) ").");
      unireg_abort(1);
    }
  }

#ifndef EMBEDDED_LIBRARY
  DBUG_PRINT("debug",
             ("opt_bin_logname: %s, opt_relay_logname: %s, pidfile_name: %s",
              opt_bin_logname, opt_relay_logname, pidfile_name));
  if (opt_relay_logname)
  {
    relay_log_basename=
      rpl_make_log_name(opt_relay_logname, pidfile_name,
                        opt_relay_logname ? "" : "-relay-bin");
    relay_log_index=
      rpl_make_log_name(opt_relaylog_index_name, relay_log_basename, ".index");
    if (relay_log_basename == NULL || relay_log_index == NULL)
    {
      sql_print_error("Unable to create replication path names:"
                      " out of memory or path names too long"
                      " (path name exceeds " STRINGIFY_ARG(FN_REFLEN)
                      " or file name exceeds " STRINGIFY_ARG(FN_LEN) ").");
      unireg_abort(1);
    }
  }
#endif /* !EMBEDDED_LIBRARY */

  /* call ha_init_key_cache() on all key caches to init them */
  process_key_caches(&ha_init_key_cache);

  /* Allow storage engine to give real error messages */
  if (ha_init_errors())
    DBUG_RETURN(1);

  if (plugin_init(&remaining_argc, remaining_argv,
                  (opt_noacl ? PLUGIN_INIT_SKIP_PLUGIN_TABLE : 0) |
                  (opt_help ? PLUGIN_INIT_SKIP_INITIALIZATION : 0)))
  {
    sql_print_error("Failed to initialize plugins.");
    unireg_abort(1);
  }
  plugins_are_initialized= TRUE;  /* Don't separate from init function */

  /* we do want to exit if there are any other unknown options */
  if (remaining_argc > 1)
  {
    int ho_error;
    struct my_option no_opts[]=
    {
      {0, 0, 0, 0, 0, 0, GET_NO_ARG, NO_ARG, 0, 0, 0, 0, 0, 0}
    };
    /*
      We need to eat any 'loose' arguments first before we conclude
      that there are unprocessed options.
    */
    my_getopt_skip_unknown= 0;

    if ((ho_error= handle_options(&remaining_argc, &remaining_argv, no_opts,
                                  mysqld_get_one_option)))
      unireg_abort(ho_error);
    /* Add back the program name handle_options removes */
    remaining_argc++;
    remaining_argv--;
    my_getopt_skip_unknown= TRUE;

    if (remaining_argc > 1)
    {
      fprintf(stderr, "%s: Too many arguments (first extra is '%s').\n"
              "Use --verbose --help to get a list of available options\n",
              my_progname, remaining_argv[1]);
      unireg_abort(1);
    }
  }

  if (opt_help)
    unireg_abort(0);

  /* if the errmsg.sys is not loaded, terminate to maintain behaviour */
  if (!DEFAULT_ERRMSGS[0][0])
    unireg_abort(1);

  /* We have to initialize the storage engines before CSV logging */
  if (ha_init())
  {
    sql_print_error("Can't init databases");
    unireg_abort(1);
  }

#ifdef WITH_CSV_STORAGE_ENGINE
  if (opt_bootstrap)
    log_output_options= LOG_FILE;
  else
    logger.init_log_tables();

  if (log_output_options & LOG_NONE)
  {
    /*
      Issue a warining if there were specified additional options to the
      log-output along with NONE. Probably this wasn't what user wanted.
    */
    if ((log_output_options & LOG_NONE) && (log_output_options & ~LOG_NONE))
      sql_print_warning("There were other values specified to "
                        "log-output besides NONE. Disabling slow "
                        "and general logs anyway.");
    logger.set_handlers(LOG_FILE, LOG_NONE, LOG_NONE);
  }
  else
  {
    /* fall back to the log files if tables are not present */
    LEX_STRING csv_name={C_STRING_WITH_LEN("csv")};
    if (!plugin_is_ready(&csv_name, MYSQL_STORAGE_ENGINE_PLUGIN))
    {
      /* purecov: begin inspected */
      sql_print_error("CSV engine is not present, falling back to the "
                      "log files");
      log_output_options= (log_output_options & ~LOG_TABLE) | LOG_FILE;
      /* purecov: end */
    }

    logger.set_handlers(LOG_FILE, opt_slow_log ? log_output_options:LOG_NONE,
                        opt_log ? log_output_options:LOG_NONE);
  }
#else
  logger.set_handlers(LOG_FILE, opt_slow_log ? LOG_FILE:LOG_NONE,
                      opt_log ? LOG_FILE:LOG_NONE);
#endif

  /*
    Set the default storage engines
  */
  if (initialize_storage_engine(default_storage_engine, "",
                                &global_system_variables.table_plugin))
    unireg_abort(1);
  if (initialize_storage_engine(default_tmp_storage_engine, " temp",
                                &global_system_variables.temp_table_plugin))
    unireg_abort(1);

  tc_log= (total_ha_2pc > 1 ? (opt_bin_log  ?
                               (TC_LOG *) &mysql_bin_log :
                               (TC_LOG *) &tc_log_mmap) :
           (TC_LOG *) &tc_log_dummy);

  if (tc_log->open(opt_bin_log ? opt_bin_logname : opt_tc_log_file))
  {
    sql_print_error("Can't init tc log");
    unireg_abort(1);
  }

  if (ha_recover(0))
  {
    unireg_abort(1);
  }

  if (opt_bin_log && mysql_bin_log.open(opt_bin_logname, LOG_BIN, 0,
                                        WRITE_CACHE, 0, max_binlog_size, 0, TRUE))
    unireg_abort(1);

#ifdef HAVE_REPLICATION
  if (opt_bin_log && expire_logs_days)
  {
    time_t purge_time= server_start_time - expire_logs_days*24*60*60;
    if (purge_time >= 0)
      mysql_bin_log.purge_logs_before_date(purge_time);
  }
#endif

  if (opt_myisam_log)
    (void) mi_log(1);

#if defined(HAVE_MLOCKALL) && defined(MCL_CURRENT) && !defined(EMBEDDED_LIBRARY)
  if (locked_in_memory && !getuid())
  {
    if (setreuid((uid_t)-1, 0) == -1)
    {                        // this should never happen
      sql_perror("setreuid");
      unireg_abort(1);
    }
    if (mlockall(MCL_CURRENT))
    {
      if (log_warnings)
  sql_print_warning("Failed to lock memory. Errno: %d\n",errno);
      locked_in_memory= 0;
    }
    if (user_info)
      set_user(mysqld_user, user_info);
  }
  else
#endif
    locked_in_memory=0;

  ft_init_stopwords();

  init_max_user_conn();
  init_update_queries();
  DBUG_RETURN(0);
}


#ifndef EMBEDDED_LIBRARY

static void create_shutdown_thread()
{
#ifdef __WIN__
  hEventShutdown=CreateEvent(0, FALSE, FALSE, shutdown_event_name);
  pthread_t hThread;
  if (mysql_thread_create(key_thread_handle_shutdown,
                          &hThread, &connection_attrib, handle_shutdown, 0))
    sql_print_warning("Can't create thread to handle shutdown requests");

  // On "Stop Service" we have to do regular shutdown
  Service.SetShutdownEvent(hEventShutdown);
#endif /* __WIN__ */
}

#endif /* EMBEDDED_LIBRARY */


#if (defined(_WIN32) || defined(HAVE_SMEM)) && !defined(EMBEDDED_LIBRARY)
static void handle_connections_methods()
{
  pthread_t hThread;
  DBUG_ENTER("handle_connections_methods");
  if (hPipe == INVALID_HANDLE_VALUE &&
      (!have_tcpip || opt_disable_networking) &&
      !opt_enable_shared_memory)
  {
    sql_print_error("TCP/IP, --shared-memory, or --named-pipe should be configured on NT OS");
    unireg_abort(1);        // Will not return
  }

  mysql_mutex_lock(&LOCK_thread_count);
  mysql_cond_init(key_COND_handler_count, &COND_handler_count, NULL);
  handler_count=0;
  if (hPipe != INVALID_HANDLE_VALUE)
  {
    handler_count++;
    if (mysql_thread_create(key_thread_handle_con_namedpipes,
                            &hThread, &connection_attrib,
                            handle_connections_namedpipes, 0))
    {
      sql_print_warning("Can't create thread to handle named pipes");
      handler_count--;
    }
  }
  if (have_tcpip && !opt_disable_networking)
  {
    handler_count++;
    if (mysql_thread_create(key_thread_handle_con_sockets,
                            &hThread, &connection_attrib,
                            handle_connections_sockets_thread, 0))
    {
      sql_print_warning("Can't create thread to handle TCP/IP");
      handler_count--;
    }
  }
#ifdef HAVE_SMEM
  if (opt_enable_shared_memory)
  {
    handler_count++;
    if (mysql_thread_create(key_thread_handle_con_sharedmem,
                            &hThread, &connection_attrib,
                            handle_connections_shared_memory, 0))
    {
      sql_print_warning("Can't create thread to handle shared memory");
      handler_count--;
    }
  }
#endif

  while (handler_count > 0)
    mysql_cond_wait(&COND_handler_count, &LOCK_thread_count);
  mysql_mutex_unlock(&LOCK_thread_count);
  DBUG_VOID_RETURN;
}

void decrement_handler_count()
{
  mysql_mutex_lock(&LOCK_thread_count);
  handler_count--;
  mysql_cond_signal(&COND_handler_count);
  mysql_mutex_unlock(&LOCK_thread_count);
  my_thread_end();
}
#else
#define decrement_handler_count()
#endif /* defined(_WIN32) || defined(HAVE_SMEM) */


#ifndef EMBEDDED_LIBRARY
#ifndef DBUG_OFF
/*
  Debugging helper function to keep the locale database
  (see sql_locale.cc) and max_month_name_length and
  max_day_name_length variable values in consistent state.
*/
static void test_lc_time_sz()
{
  DBUG_ENTER("test_lc_time_sz");
  for (MY_LOCALE **loc= my_locales; *loc; loc++)
  {
    uint max_month_len= 0;
    uint max_day_len = 0;
    for (const char **month= (*loc)->month_names->type_names; *month; month++)
    {
      set_if_bigger(max_month_len,
                    my_numchars_mb(&my_charset_utf8_general_ci,
                                   *month, *month + strlen(*month)));
    }
    for (const char **day= (*loc)->day_names->type_names; *day; day++)
    {
      set_if_bigger(max_day_len,
                    my_numchars_mb(&my_charset_utf8_general_ci,
                                   *day, *day + strlen(*day)));
    }
    if ((*loc)->max_month_name_length != max_month_len ||
        (*loc)->max_day_name_length != max_day_len)
    {
      DBUG_PRINT("Wrong max day name(or month name) length for locale:",
                 ("%s", (*loc)->name));
      DBUG_ASSERT(0);
    }
  }
  DBUG_VOID_RETURN;
}
#endif//DBUG_OFF

#ifdef __WIN__
int win_main(int argc, char **argv)
#else
int mysqld_main(int argc, char **argv)
#endif
{
  /*
    Perform basic thread library and malloc initialization,
    to be able to read defaults files and parse options.
  */
  my_progname= argv[0];
#ifdef HAVE_NPTL
  ld_assume_kernel_is_set= (getenv("LD_ASSUME_KERNEL") != 0);
#endif
#ifndef _WIN32
  // For windows, my_init() is called from the win specific mysqld_main
  if (my_init())                 // init my_sys library & pthreads
  {
    fprintf(stderr, "my_init() failed.");
    return 1;
  }
#endif

  orig_argc= argc;
  orig_argv= argv;
  my_getopt_use_args_separator= TRUE;
  if (load_defaults(MYSQL_CONFIG_NAME, load_default_groups, &argc, &argv))
    return 1;
  my_getopt_use_args_separator= FALSE;
  defaults_argc= argc;
  defaults_argv= argv;
  remaining_argc= argc;
  remaining_argv= argv;

  /* Must be initialized early for comparison of options name */
  system_charset_info= &my_charset_utf8_general_ci;

  sys_var_init();

#ifdef WITH_PERFSCHEMA_STORAGE_ENGINE
  /*
    The performance schema needs to be initialized as early as possible,
    before to-be-instrumented objects of the server are initialized.
  */
  int ho_error;
  vector<my_option> all_early_options;
  all_early_options.reserve(100);

  my_getopt_register_get_addr(NULL);
  /* Skip unknown options so that they may be processed later */
  my_getopt_skip_unknown= TRUE;

  /* prepare all_early_options array */
  sys_var_add_options(&all_early_options, sys_var::PARSE_EARLY);
  add_terminator(&all_early_options);

  /*
    Logs generated while parsing the command line
    options are buffered and printed later.
  */
  buffered_logs.init();
  my_getopt_error_reporter= buffered_option_error_reporter;
  my_charset_error_reporter= buffered_option_error_reporter;

  /*
    Initialize the array of performance schema instrument configurations.
  */
  init_pfs_instrument_array();

  ho_error= handle_options(&remaining_argc, &remaining_argv,
                           &all_early_options[0], mysqld_get_one_option);
  // Swap with an empty vector, i.e. delete elements and free allocated space.
  vector<my_option>().swap(all_early_options);

  if (ho_error == 0)
  {
    /* Add back the program name handle_options removes */
    remaining_argc++;
    remaining_argv--;
    if (pfs_param.m_enabled)
    {
      PSI_hook= initialize_performance_schema(&pfs_param);
      if (PSI_hook == NULL)
      {
        pfs_param.m_enabled= false;
        buffered_logs.buffer(WARNING_LEVEL,
                             "Performance schema disabled (reason: init failed).");
      }
    }
  }
#else
  /*
    Other provider of the instrumentation interface should
    initialize PSI_hook here:
    - HAVE_PSI_INTERFACE is for the instrumentation interface
    - WITH_PERFSCHEMA_STORAGE_ENGINE is for one implementation
      of the interface,
    but there could be alternate implementations, which is why
    these two defines are kept separate.
  */
#endif /* WITH_PERFSCHEMA_STORAGE_ENGINE */

#ifdef HAVE_PSI_INTERFACE
  /*
    Obtain the current performance schema instrumentation interface,
    if available.
  */
  if (PSI_hook)
  {
    PSI *psi_server= (PSI*) PSI_hook->get_interface(PSI_CURRENT_VERSION);
    if (likely(psi_server != NULL))
    {
      set_psi_server(psi_server);

      /*
        Now that we have parsed the command line arguments, and have initialized
        the performance schema itself, the next step is to register all the
        server instruments.
      */
      init_server_psi_keys();
      /* Instrument the main thread */
      PSI_thread *psi= PSI_CALL(new_thread)(key_thread_main, NULL, 0);
      PSI_CALL(set_thread)(psi);

      /*
        Now that some instrumentation is in place,
        recreate objects which were initialised early,
        so that they are instrumented as well.
      */
      my_thread_global_reinit();
    }
  }
#endif /* HAVE_PSI_INTERFACE */

  init_error_log_mutex();

  /* Set signal used to kill MySQL */
#if defined(SIGUSR2)
  thr_kill_signal= thd_lib_detected == THD_LIB_LT ? SIGINT : SIGUSR2;
#else
  thr_kill_signal= SIGINT;
#endif

  /* Initialize audit interface globals. Audit plugins are inited later. */
  mysql_audit_initialize();

  /*
    Perform basic logger initialization logger. Should be called after
    MY_INIT, as it initializes mutexes. Log tables are inited later.
  */
  logger.init_base();

#ifdef WITH_PERFSCHEMA_STORAGE_ENGINE
  if (ho_error)
  {
    /*
      Parsing command line option failed,
      Since we don't have a workable remaining_argc/remaining_argv
      to continue the server initialization, this is as far as this
      code can go.
      This is the best effort to log meaningful messages:
      - messages will be printed to stderr, which is not redirected yet,
      - messages will be printed in the NT event log, for windows.
    */
    buffered_logs.print();
    buffered_logs.cleanup();
    /*
      Not enough initializations for unireg_abort()
      Using exit() for windows.
    */
    exit (ho_error);
  }
#endif /* WITH_PERFSCHEMA_STORAGE_ENGINE */

#ifdef _CUSTOMSTARTUPCONFIG_
  if (_cust_check_startup())
  {
    / * _cust_check_startup will report startup failure error * /
    exit(1);
  }
#endif

  if (init_common_variables())
    unireg_abort(1);        // Will do exit

  my_init_signals();
#if defined(__ia64__) || defined(__ia64)
  /*
    Peculiar things with ia64 platforms - it seems we only have half the
    stack size in reality, so we have to double it here
  */
  pthread_attr_setstacksize(&connection_attrib,my_thread_stack_size*2);
#else
  pthread_attr_setstacksize(&connection_attrib,my_thread_stack_size);
#endif
#ifdef HAVE_PTHREAD_ATTR_GETSTACKSIZE
  {
    /* Retrieve used stack size;  Needed for checking stack overflows */
    size_t stack_size= 0;
    pthread_attr_getstacksize(&connection_attrib, &stack_size);
#if defined(__ia64__) || defined(__ia64)
    stack_size/= 2;
#endif
    /* We must check if stack_size = 0 as Solaris 2.9 can return 0 here */
    if (stack_size && stack_size < my_thread_stack_size)
    {
      if (log_warnings)
  sql_print_warning("Asked for %lu thread stack, but got %ld",
        my_thread_stack_size, (long) stack_size);
#if defined(__ia64__) || defined(__ia64)
      my_thread_stack_size= stack_size*2;
#else
      my_thread_stack_size= stack_size;
#endif
    }
  }
#endif

  (void) thr_setconcurrency(concurrency); // 10 by default

  select_thread=pthread_self();
  select_thread_in_use=1;

#ifdef HAVE_LIBWRAP
  libwrapName= my_progname+dirname_length(my_progname);
  openlog(libwrapName, LOG_PID, LOG_AUTH);
#endif

#ifndef DBUG_OFF
  test_lc_time_sz();
  srand(time(NULL));
#endif

  /*
    We have enough space for fiddling with the argv, continue
  */
  check_data_home(mysql_real_data_home);
  if (my_setwd(mysql_real_data_home,MYF(MY_WME)) && !opt_help)
    unireg_abort(1);        /* purecov: inspected */

  if ((user_info= check_user(mysqld_user)))
  {
#if defined(HAVE_MLOCKALL) && defined(MCL_CURRENT)
    if (locked_in_memory) // getuid() == 0 here
      set_effective_user(user_info);
    else
#endif
      set_user(mysqld_user, user_info);
  }

  if (opt_bin_log && !server_id)
  {
    server_id= 1;
#ifdef EXTRA_DEBUG
    sql_print_warning("You have enabled the binary log, but you haven't set "
                      "server-id to a non-zero value: we force server id to 1; "
                      "updates will be logged to the binary log, but "
                      "connections from slaves will not be accepted.");
#endif
  }

  /* 
   The subsequent calls may take a long time : e.g. innodb log read.
   Thus set the long running service control manager timeout
  */
#if defined(_WIN32) && !defined(EMBEDDED_LIBRARY)
  Service.SetSlowStarting(slow_start_timeout);
#endif

  if (init_server_components())
    unireg_abort(1);

  /*
    Each server should have one UUID. We will create it automatically, if it
    does not exist.
   */
  if (!opt_bootstrap && init_server_auto_options())
  {
    sql_print_error("Initialzation of the server's UUID failed because it could"
                    " not be read from the auto.cnf file. If this is a new"
                    " server, the initialization failed because it was not"
                    " possible to generate a new UUID.");
    unireg_abort(1);
  }

  init_ssl();
  network_init();

#ifdef __WIN__
  if (!opt_console)
  {
    if (reopen_fstreams(log_error_file, stdout, stderr))
      unireg_abort(1);
    setbuf(stderr, NULL);
    FreeConsole();        // Remove window
  }
#endif

  /*
   Initialize my_str_malloc() and my_str_free()
  */
  my_str_malloc= &my_str_malloc_mysqld;
  my_str_free= &my_str_free_mysqld;

  /*
    init signals & alarm
    After this we can't quit by a simple unireg_abort
  */
  error_handler_hook= my_message_sql;
  start_signal_handler();       // Creates pidfile

  if (mysql_rm_tmp_tables() || acl_init(opt_noacl) ||
      my_tz_init((THD *)0, default_tz_name, opt_bootstrap))
  {
    abort_loop=1;
    select_thread_in_use=0;

    (void) pthread_kill(signal_thread, MYSQL_KILL_SIGNAL);


    if (!opt_bootstrap)
      mysql_file_delete(key_file_pid, pidfile_name, MYF(MY_WME)); // Not needed anymore

    if (mysql_socket_getfd(unix_sock) != INVALID_SOCKET)
      unlink(mysqld_unix_port);
    exit(1);
  }

  if (!opt_noacl)
    (void) grant_init();

  if (!opt_bootstrap)
    servers_init(0);

  if (!opt_noacl)
  {
#ifdef HAVE_DLOPEN
    udf_init();
#endif
  }

  init_status_vars();
  if (opt_bootstrap) /* If running with bootstrap, do not start replication. */
    opt_skip_slave_start= 1;

  check_binlog_cache_size(NULL);
  check_binlog_stmt_cache_size(NULL);

  binlog_unsafe_map_init();
  /*
    init_slave() must be called after the thread keys are created.
    Some parts of the code (e.g. SHOW STATUS LIKE 'slave_running' and other
    places) assume that active_mi != 0, so let's fail if it's 0 (out of
    memory); a message has already been printed.
  */
  if (init_slave() && !active_mi)
  {
    unireg_abort(1);
  }

#ifdef WITH_PERFSCHEMA_STORAGE_ENGINE
  initialize_performance_schema_acl(opt_bootstrap);
  /*
    Do not check the structure of the performance schema tables
    during bootstrap:
    - the tables are not supposed to exist yet, bootstrap will create them
    - a check would print spurious error messages
  */
  if (! opt_bootstrap)
    check_performance_schema();
#endif

  initialize_information_schema_acl();

  execute_ddl_log_recovery();

  if (Events::init(opt_noacl || opt_bootstrap))
    unireg_abort(1);

  if (opt_bootstrap)
  {
    select_thread_in_use= 0;                    // Allow 'kill' to work
    bootstrap(mysql_stdin);
    unireg_abort(bootstrap_error ? 1 : 0);
  }
  if (opt_init_file && *opt_init_file)
  {
    if (read_init_file(opt_init_file))
      unireg_abort(1);
  }

  create_shutdown_thread();
  start_handle_manager();

  sql_print_information(ER_DEFAULT(ER_STARTUP),my_progname,server_version,
                        ((mysql_socket_getfd(unix_sock) == INVALID_SOCKET) ? (char*) ""
                                                       : mysqld_unix_port),
                         mysqld_port,
                         MYSQL_COMPILATION_COMMENT);
#if defined(_WIN32) && !defined(EMBEDDED_LIBRARY)
  Service.SetRunning();
#endif


  /* Signal threads waiting for server to be started */
  mysql_mutex_lock(&LOCK_server_started);
  mysqld_server_started= 1;
  mysql_cond_signal(&COND_server_started);
  mysql_mutex_unlock(&LOCK_server_started);

#if defined(_WIN32) || defined(HAVE_SMEM)
  handle_connections_methods();
#else
  handle_connections_sockets();
#endif /* _WIN32 || HAVE_SMEM */

  /* (void) pthread_attr_destroy(&connection_attrib); */

  DBUG_PRINT("quit",("Exiting main thread"));

#ifndef __WIN__
#ifdef EXTRA_DEBUG2
  sql_print_error("Before Lock_thread_count");
#endif
  mysql_mutex_lock(&LOCK_thread_count);
  DBUG_PRINT("quit", ("Got thread_count mutex"));
  select_thread_in_use=0;     // For close_connections
  mysql_mutex_unlock(&LOCK_thread_count);
  mysql_cond_broadcast(&COND_thread_count);
#ifdef EXTRA_DEBUG2
  sql_print_error("After lock_thread_count");
#endif
#endif /* __WIN__ */

#ifdef HAVE_PSI_THREAD_INTERFACE
  /*
    Disable the main thread instrumentation,
    to avoid recording events during the shutdown.
  */
  PSI_CALL(delete_current_thread)();
#endif

  /* Wait until cleanup is done */
  mysql_mutex_lock(&LOCK_thread_count);
  while (!ready_to_exit)
    mysql_cond_wait(&COND_thread_count, &LOCK_thread_count);
  mysql_mutex_unlock(&LOCK_thread_count);

#if defined(__WIN__) && !defined(EMBEDDED_LIBRARY)
  if (Service.IsNT() && start_mode)
    Service.Stop();
  else
  {
    Service.SetShutdownEvent(0);
    if (hEventShutdown)
      CloseHandle(hEventShutdown);
  }
#endif
  clean_up(1);
  mysqld_exit(0);
}

#endif /* !EMBEDDED_LIBRARY */


/****************************************************************************
  Main and thread entry function for Win32
  (all this is needed only to run mysqld as a service on WinNT)
****************************************************************************/

#if defined(__WIN__) && !defined(EMBEDDED_LIBRARY)
int mysql_service(void *p)
{
  if (my_thread_init())
    return 1;

  if (use_opt_args)
    win_main(opt_argc, opt_argv);
  else
    win_main(Service.my_argc, Service.my_argv);

  my_thread_end();
  return 0;
}


/* Quote string if it contains space, else copy */

static char *add_quoted_string(char *to, const char *from, char *to_end)
{
  uint length= (uint) (to_end-to);

  if (!strchr(from, ' '))
    return strmake(to, from, length-1);
  return strxnmov(to, length-1, "\"", from, "\"", NullS);
}


/**
  Handle basic handling of services, like installation and removal.

  @param argv             Pointer to argument list
  @param servicename    Internal name of service
  @param displayname    Display name of service (in taskbar ?)
  @param file_path    Path to this program
  @param startup_option Startup option to mysqld

  @retval
    0   option handled
  @retval
    1   Could not handle option
*/

static bool
default_service_handling(char **argv,
       const char *servicename,
       const char *displayname,
       const char *file_path,
       const char *extra_opt,
       const char *account_name)
{
  char path_and_service[FN_REFLEN+FN_REFLEN+32], *pos, *end;
  const char *opt_delim;
  end= path_and_service + sizeof(path_and_service)-3;

  /* We have to quote filename if it contains spaces */
  pos= add_quoted_string(path_and_service, file_path, end);
  if (*extra_opt)
  {
    /*
     Add option after file_path. There will be zero or one extra option.  It's
     assumed to be --defaults-file=file but isn't checked.  The variable (not
     the option name) should be quoted if it contains a string.
    */
    *pos++= ' ';
    if (opt_delim= strchr(extra_opt, '='))
    {
      size_t length= ++opt_delim - extra_opt;
      pos= strnmov(pos, extra_opt, length);
    }
    else
      opt_delim= extra_opt;

    pos= add_quoted_string(pos, opt_delim, end);
  }
  /* We must have servicename last */
  *pos++= ' ';
  (void) add_quoted_string(pos, servicename, end);

  if (Service.got_service_option(argv, "install"))
  {
    Service.Install(1, servicename, displayname, path_and_service,
                    account_name);
    return 0;
  }
  if (Service.got_service_option(argv, "install-manual"))
  {
    Service.Install(0, servicename, displayname, path_and_service,
                    account_name);
    return 0;
  }
  if (Service.got_service_option(argv, "remove"))
  {
    Service.Remove(servicename);
    return 0;
  }
  return 1;
}


int mysqld_main(int argc, char **argv)
{
  /*
    When several instances are running on the same machine, we
    need to have an  unique  named  hEventShudown  through the
    application PID e.g.: MySQLShutdown1890; MySQLShutdown2342
  */
  int10_to_str((int) GetCurrentProcessId(),strmov(shutdown_event_name,
                                                  "MySQLShutdown"), 10);

  /* Must be initialized early for comparison of service name */
  system_charset_info= &my_charset_utf8_general_ci;

  if (my_init())
  {
    fprintf(stderr, "my_init() failed.");
    return 1;
  }

  if (Service.GetOS())  /* true NT family */
  {
    char file_path[FN_REFLEN];
    my_path(file_path, argv[0], "");          /* Find name in path */
    fn_format(file_path,argv[0],file_path,"",
        MY_REPLACE_DIR | MY_UNPACK_FILENAME | MY_RESOLVE_SYMLINKS);

    if (argc == 2)
    {
      if (!default_service_handling(argv, MYSQL_SERVICENAME, MYSQL_SERVICENAME,
           file_path, "", NULL))
  return 0;
      if (Service.IsService(argv[1]))        /* Start an optional service */
      {
  /*
    Only add the service name to the groups read from the config file
    if it's not "MySQL". (The default service name should be 'mysqld'
    but we started a bad tradition by calling it MySQL from the start
    and we are now stuck with it.
  */
  if (my_strcasecmp(system_charset_info, argv[1],"mysql"))
    load_default_groups[load_default_groups_sz-2]= argv[1];
        start_mode= 1;
        Service.Init(argv[1], mysql_service);
        return 0;
      }
    }
    else if (argc == 3) /* install or remove any optional service */
    {
      if (!default_service_handling(argv, argv[2], argv[2], file_path, "",
                                    NULL))
  return 0;
      if (Service.IsService(argv[2]))
      {
  /*
    mysqld was started as
    mysqld --defaults-file=my_path\my.ini service-name
  */
  use_opt_args=1;
  opt_argc= 2;        // Skip service-name
  opt_argv=argv;
  start_mode= 1;
  if (my_strcasecmp(system_charset_info, argv[2],"mysql"))
    load_default_groups[load_default_groups_sz-2]= argv[2];
  Service.Init(argv[2], mysql_service);
  return 0;
      }
    }
    else if (argc == 4 || argc == 5)
    {
      /*
        This may seem strange, because we handle --local-service while
        preserving 4.1's behavior of allowing any one other argument that is
        passed to the service on startup. (The assumption is that this is
        --defaults-file=file, but that was not enforced in 4.1, so we don't
        enforce it here.)
      */
      const char *extra_opt= NullS;
      const char *account_name = NullS;
      int index;
      for (index = 3; index < argc; index++)
      {
        if (!strcmp(argv[index], "--local-service"))
          account_name= "NT AUTHORITY\\LocalService";
        else
          extra_opt= argv[index];
      }

      if (argc == 4 || account_name)
        if (!default_service_handling(argv, argv[2], argv[2], file_path,
                                      extra_opt, account_name))
          return 0;
    }
    else if (argc == 1 && Service.IsService(MYSQL_SERVICENAME))
    {
      /* start the default service */
      start_mode= 1;
      Service.Init(MYSQL_SERVICENAME, mysql_service);
      return 0;
    }
  }
  /* Start as standalone server */
  Service.my_argc=argc;
  Service.my_argv=argv;
  mysql_service(NULL);
  return 0;
}
#endif


/**
  Execute all commands from a file. Used by the mysql_install_db script to
  create MySQL privilege tables without having to start a full MySQL server.
*/

static void bootstrap(MYSQL_FILE *file)
{
  DBUG_ENTER("bootstrap");

  THD *thd= new THD;
  thd->bootstrap=1;
  my_net_init(&thd->net,(st_vio*) 0);
  thd->max_client_packet_length= thd->net.max_packet;
  thd->security_ctx->master_access= ~(ulong)0;
  thd->thread_id= thd->variables.pseudo_thread_id= thread_id++;
  thread_count++;
  in_bootstrap= TRUE;

  bootstrap_file=file;
#ifndef EMBEDDED_LIBRARY      // TODO:  Enable this
  if (mysql_thread_create(key_thread_bootstrap,
                          &thd->real_id, &connection_attrib, handle_bootstrap,
                          (void*) thd))
  {
    sql_print_warning("Can't create thread to handle bootstrap");
    bootstrap_error=-1;
    DBUG_VOID_RETURN;
  }
  /* Wait for thread to die */
  mysql_mutex_lock(&LOCK_thread_count);
  while (in_bootstrap)
  {
    mysql_cond_wait(&COND_thread_count, &LOCK_thread_count);
    DBUG_PRINT("quit",("One thread died (count=%u)",thread_count));
  }
  mysql_mutex_unlock(&LOCK_thread_count);
#else
  thd->mysql= 0;
  do_handle_bootstrap(thd);
#endif

  DBUG_VOID_RETURN;
}


static bool read_init_file(char *file_name)
{
  MYSQL_FILE *file;
  DBUG_ENTER("read_init_file");
  DBUG_PRINT("enter",("name: %s",file_name));

  sql_print_information("Execution of init_file \'%s\' started.", file_name);

  if (!(file= mysql_file_fopen(key_file_init, file_name,
                               O_RDONLY, MYF(MY_WME))))
    DBUG_RETURN(TRUE);
  bootstrap(file);
  mysql_file_fclose(file, MYF(MY_WME));

  sql_print_information("Execution of init_file \'%s\' ended.", file_name);

  DBUG_RETURN(FALSE);
}


/**
  Increment number of created threads
*/
void inc_thread_created(void)
{
  thread_created++;
}

#ifndef EMBEDDED_LIBRARY

/*
   Simple scheduler that use the main thread to handle the request

   NOTES
     This is only used for debugging, when starting mysqld with
     --thread-handling=no-threads or --one-thread

     When we enter this function, LOCK_thread_count is hold!
*/

void handle_connection_in_main_thread(THD *thd)
{
  mysql_mutex_assert_owner(&LOCK_thread_count);
  thread_cache_size=0;      // Safety
  threads.push_front(thd);
  mysql_mutex_unlock(&LOCK_thread_count);
  thd->start_utime= my_micro_time();
  do_handle_one_connection(thd);
}


/*
  Scheduler that uses one thread per connection
*/

void create_thread_to_handle_connection(THD *thd)
{
  if (cached_thread_count > wake_thread)
  {
    /* Get thread from cache */
    thread_cache.push_front(thd);
    wake_thread++;
    mysql_cond_signal(&COND_thread_cache);
  }
  else
  {
    char error_message_buff[MYSQL_ERRMSG_SIZE];
    /* Create new thread to handle connection */
    int error;
    thread_created++;
    threads.push_front(thd);
    DBUG_PRINT("info",(("creating thread %lu"), thd->thread_id));
    thd->prior_thr_create_utime= thd->start_utime= my_micro_time();
    if ((error= mysql_thread_create(key_thread_one_connection,
                                    &thd->real_id, &connection_attrib,
                                    handle_one_connection,
                                    (void*) thd)))
    {
      /* purecov: begin inspected */
      DBUG_PRINT("error",
                 ("Can't create thread to handle request (error %d)",
                  error));
      thread_count--;
      thd->killed= THD::KILL_CONNECTION;      // Safety
      mysql_mutex_unlock(&LOCK_thread_count);

      mysql_mutex_lock(&LOCK_connection_count);
      --connection_count;
      mysql_mutex_unlock(&LOCK_connection_count);

      statistic_increment(aborted_connects,&LOCK_status);
      /* Can't use my_error() since store_globals has not been called. */
      my_snprintf(error_message_buff, sizeof(error_message_buff),
                  ER_THD(thd, ER_CANT_CREATE_THREAD), error);
      net_send_error(thd, ER_CANT_CREATE_THREAD, error_message_buff, NULL);
      close_connection(thd);
      mysql_mutex_lock(&LOCK_thread_count);
      delete thd;
      mysql_mutex_unlock(&LOCK_thread_count);
      return;
      /* purecov: end */
    }
  }
  mysql_mutex_unlock(&LOCK_thread_count);
  DBUG_PRINT("info",("Thread created"));
}


/**
  Create new thread to handle incoming connection.

    This function will create new thread to handle the incoming
    connection.  If there are idle cached threads one will be used.
    'thd' will be pushed into 'threads'.

    In single-threaded mode (\#define ONE_THREAD) connection will be
    handled inside this function.

  @param[in,out] thd    Thread handle of future thread.
*/

static void create_new_thread(THD *thd)
{
  DBUG_ENTER("create_new_thread");

  /*
    Don't allow too many connections. We roughly check here that we allow
    only (max_connections + 1) connections.
  */

  mysql_mutex_lock(&LOCK_connection_count);

  if (connection_count >= max_connections + 1 || abort_loop)
  {
    mysql_mutex_unlock(&LOCK_connection_count);

    DBUG_PRINT("error",("Too many connections"));
    close_connection(thd, ER_CON_COUNT_ERROR);
    delete thd;
    DBUG_VOID_RETURN;
  }

  ++connection_count;

  if (connection_count > max_used_connections)
    max_used_connections= connection_count;

  mysql_mutex_unlock(&LOCK_connection_count);

  /* Start a new thread to handle connection. */

  mysql_mutex_lock(&LOCK_thread_count);

  /*
    The initialization of thread_id is done in create_embedded_thd() for
    the embedded library.
    TODO: refactor this to avoid code duplication there
  */
  thd->thread_id= thd->variables.pseudo_thread_id= thread_id++;

  thread_count++;

  MYSQL_CALLBACK(thread_scheduler, add_connection, (thd));

  DBUG_VOID_RETURN;
}
#endif /* EMBEDDED_LIBRARY */


#ifdef SIGNALS_DONT_BREAK_READ
inline void kill_broken_server()
{
  /* hack to get around signals ignored in syscalls for problem OS's */
  if (mysql_get_fd(unix_sock) == INVALID_SOCKET ||
      (!opt_disable_networking && mysql_socket_getfd(ip_sock) == INVALID_SOCKET))
  {
    select_thread_in_use = 0;
    /* The following call will never return */
    kill_server((void*) MYSQL_KILL_SIGNAL);
  }
}
#define MAYBE_BROKEN_SYSCALL kill_broken_server();
#else
#define MAYBE_BROKEN_SYSCALL
#endif

  /* Handle new connections and spawn new process to handle them */

#ifndef EMBEDDED_LIBRARY

void handle_connections_sockets()
{
  MYSQL_SOCKET sock= mysql_socket_invalid();
  MYSQL_SOCKET new_sock= mysql_socket_invalid();
  uint error_count=0;
  THD *thd;
  struct sockaddr_storage cAddr;
  int ip_flags=0,socket_flags=0,flags=0,retval;
  st_vio *vio_tmp;
#ifdef HAVE_POLL
  int socket_count= 0;
  struct pollfd fds[2]; // for ip_sock and unix_sock
  MYSQL_SOCKET pfs_fds[2]; // for performance schema
#else
  fd_set readFDs,clientFDs;
  uint max_used_connection= max<uint>(mysql_socket_getfd(ip_sock), mysql_socket_getfd(unix_sock)) + 1;
#endif

  DBUG_ENTER("handle_connections_sockets");

  (void) ip_flags;
  (void) socket_flags;

#ifndef HAVE_POLL
  FD_ZERO(&clientFDs);
#endif

  if (mysql_socket_getfd(ip_sock) != INVALID_SOCKET)
  {
    mysql_socket_set_thread_owner(ip_sock);
#ifdef HAVE_POLL
    fds[socket_count].fd= mysql_socket_getfd(ip_sock);
    fds[socket_count].events= POLLIN;
    pfs_fds[socket_count]= ip_sock;
    socket_count++;
#else
    FD_SET(mysql_socket_getfd(ip_sock), &clientFDs);
#endif
#ifdef HAVE_FCNTL
    ip_flags = fcntl(mysql_socket_getfd(ip_sock), F_GETFL, 0);
#endif
  }
#ifdef HAVE_SYS_UN_H
  mysql_socket_set_thread_owner(unix_sock);
#ifdef HAVE_POLL
  fds[socket_count].fd= mysql_socket_getfd(unix_sock);
  fds[socket_count].events= POLLIN;
  pfs_fds[socket_count]= unix_sock;
  socket_count++;
#else
  FD_SET(mysql_socket_getfd(unix_sock), &clientFDs);
#endif
#ifdef HAVE_FCNTL
  socket_flags=fcntl(mysql_socket_getfd(unix_sock), F_GETFL, 0);
#endif
#endif

  DBUG_PRINT("general",("Waiting for connections."));
  MAYBE_BROKEN_SYSCALL;
  while (!abort_loop)
  {
#ifdef HAVE_POLL
    retval= poll(fds, socket_count, -1);
#else
    readFDs=clientFDs;

    retval= select((int) max_used_connection,&readFDs,0,0,0);
#endif

    if (retval < 0)
    {
      if (socket_errno != SOCKET_EINTR)
      {
        if (!select_errors++ && !abort_loop)  /* purecov: inspected */
          sql_print_error("mysqld: Got error %d from select",socket_errno); /* purecov: inspected */
      }
      MAYBE_BROKEN_SYSCALL
      continue;
    }

    if (abort_loop)
    {
      MAYBE_BROKEN_SYSCALL;
      break;
    }

    /* Is this a new connection request ? */
#ifdef HAVE_POLL
    for (int i= 0; i < socket_count; ++i)
    {
      if (fds[i].revents & POLLIN)
      {
        sock= pfs_fds[i];
#ifdef HAVE_FCNTL
        flags= fcntl(mysql_socket_getfd(sock), F_GETFL, 0);
#else
        flags= 0;
#endif // HAVE_FCNTL
        break;
      }
    }
#else  // HAVE_POLL
#ifdef HAVE_SYS_UN_H
    if (FD_ISSET(mysql_socket_getfd(unix_sock), &readFDs))
    {
      sock = unix_sock;
      flags= socket_flags;
    }
    else
#endif // HAVE_SYS_UN_H
    {
      sock = ip_sock;
      flags= ip_flags;
    }
#endif // HAVE_POLL

#if !defined(NO_FCNTL_NONBLOCK)
    if (!(test_flags & TEST_BLOCKING))
    {
#if defined(O_NONBLOCK)
      fcntl(mysql_socket_getfd(sock), F_SETFL, flags | O_NONBLOCK);
#elif defined(O_NDELAY)
      fcntl(mysql_socket_getfd(sock), F_SETFL, flags | O_NDELAY);
#endif
    }
#endif /* NO_FCNTL_NONBLOCK */
    for (uint retry=0; retry < MAX_ACCEPT_RETRY; retry++)
    {
      size_socket length= sizeof(struct sockaddr_storage);
      new_sock= mysql_socket_accept(key_socket_client_connection, sock,
                                    (struct sockaddr *)(&cAddr), &length);
      if (mysql_socket_getfd(new_sock) != INVALID_SOCKET ||
          (socket_errno != SOCKET_EINTR && socket_errno != SOCKET_EAGAIN))
        break;
      MAYBE_BROKEN_SYSCALL;
#if !defined(NO_FCNTL_NONBLOCK)
      if (!(test_flags & TEST_BLOCKING))
      {
        if (retry == MAX_ACCEPT_RETRY - 1)
          fcntl(mysql_socket_getfd(sock), F_SETFL, flags);    // Try without O_NONBLOCK
      }
#endif
    }
#if !defined(NO_FCNTL_NONBLOCK)
    if (!(test_flags & TEST_BLOCKING))
      fcntl(mysql_socket_getfd(sock), F_SETFL, flags);
#endif
    if (mysql_socket_getfd(new_sock) == INVALID_SOCKET)
    {
      if ((error_count++ & 255) == 0)   // This can happen often
        sql_perror("Error in accept");
      MAYBE_BROKEN_SYSCALL;
      if (socket_errno == SOCKET_ENFILE || socket_errno == SOCKET_EMFILE)
        sleep(1);       // Give other threads some time
      continue;
    }

#ifdef HAVE_LIBWRAP
    {
      if (mysql_socket_getfd(sock) == mysql_socket_getfd(ip_sock))
      {
        struct request_info req;
        signal(SIGCHLD, SIG_DFL);
        request_init(&req, RQ_DAEMON, libwrapName, RQ_FILE, mysql_socket_getfd(new_sock), NULL);
        my_fromhost(&req);

  if (!my_hosts_access(&req))
  {
    /*
      This may be stupid but refuse() includes an exit(0)
      which we surely don't want...
      clean_exit() - same stupid thing ...
    */
    syslog(deny_severity, "refused connect from %s",
     my_eval_client(&req));

    /*
      C++ sucks (the gibberish in front just translates the supplied
      sink function pointer in the req structure from a void (*sink)();
      to a void(*sink)(int) if you omit the cast, the C++ compiler
      will cry...
    */
    if (req.sink)
      ((void (*)(int))req.sink)(req.fd);

          (void) mysql_socket_shutdown(new_sock, SHUT_RDWR);
          (void) mysql_socket_close(new_sock);
          continue;
        }
      }
    }
#endif /* HAVE_LIBWRAP */

    {
      size_socket dummyLen;
      struct sockaddr_storage dummy;
      dummyLen = sizeof(dummy);
      if (  mysql_socket_getsockname(new_sock, (struct sockaddr *)&dummy,
                  (SOCKET_SIZE_TYPE *)&dummyLen) < 0  )
      {
        sql_perror("Error on new connection socket");
        (void) mysql_socket_shutdown(new_sock, SHUT_RDWR);
        (void) mysql_socket_close(new_sock);
        continue;
      }
    }

    /*
    ** Don't allow too many connections
    */

    if (!(thd= new THD))
    {
      (void) mysql_socket_shutdown(new_sock, SHUT_RDWR);
      (void) mysql_socket_close(new_sock);
      continue;
    }

    bool is_unix_sock= (mysql_socket_getfd(sock) == mysql_socket_getfd(unix_sock));
    enum_vio_type vio_type= (is_unix_sock ? VIO_TYPE_SOCKET : VIO_TYPE_TCPIP);
    uint vio_flags= (is_unix_sock ? VIO_LOCALHOST : 0);

    vio_tmp= mysql_socket_vio_new(new_sock, vio_type, vio_flags);

    if (!vio_tmp || my_net_init(&thd->net, vio_tmp))
    {
      /*
        Only delete the temporary vio if we didn't already attach it to the
        NET object. The destructor in THD will delete any initialized net
        structure.
      */
      if (vio_tmp && thd->net.vio != vio_tmp)
        vio_delete(vio_tmp);
      else
      {
        (void) mysql_socket_shutdown(new_sock, SHUT_RDWR);
        (void) mysql_socket_close(new_sock);
      }
      delete thd;
      continue;
    }
    init_net_server_extension(thd);
    if (mysql_socket_getfd(sock) == mysql_socket_getfd(unix_sock))
      thd->security_ctx->host=(char*) my_localhost;

    create_new_thread(thd);
  }
  DBUG_VOID_RETURN;
}


#ifdef _WIN32
pthread_handler_t handle_connections_sockets_thread(void *arg)
{
  my_thread_init();
  handle_connections_sockets();
  decrement_handler_count();
  return 0;
}

pthread_handler_t handle_connections_namedpipes(void *arg)
{
  HANDLE hConnectedPipe;
  OVERLAPPED connectOverlapped= {0};
  THD *thd;
  my_thread_init();
  DBUG_ENTER("handle_connections_namedpipes");
  connectOverlapped.hEvent= CreateEvent(NULL, TRUE, FALSE, NULL);
  if (!connectOverlapped.hEvent)
  {
    sql_print_error("Can't create event, last error=%u", GetLastError());
    unireg_abort(1);
  }
  DBUG_PRINT("general",("Waiting for named pipe connections."));
  while (!abort_loop)
  {
    /* wait for named pipe connection */
    BOOL fConnected= ConnectNamedPipe(hPipe, &connectOverlapped);
    if (!fConnected && (GetLastError() == ERROR_IO_PENDING))
    {
        /*
          ERROR_IO_PENDING says async IO has started but not yet finished.
          GetOverlappedResult will wait for completion.
        */
        DWORD bytes;
        fConnected= GetOverlappedResult(hPipe, &connectOverlapped,&bytes, TRUE);
    }
    if (abort_loop)
      break;
    if (!fConnected)
      fConnected = GetLastError() == ERROR_PIPE_CONNECTED;
    if (!fConnected)
    {
      CloseHandle(hPipe);
      if ((hPipe= CreateNamedPipe(pipe_name,
                                  PIPE_ACCESS_DUPLEX |
                                  FILE_FLAG_OVERLAPPED,
                                  PIPE_TYPE_BYTE |
                                  PIPE_READMODE_BYTE |
                                  PIPE_WAIT,
                                  PIPE_UNLIMITED_INSTANCES,
                                  (int) global_system_variables.
                                  net_buffer_length,
                                  (int) global_system_variables.
                                  net_buffer_length,
                                  NMPWAIT_USE_DEFAULT_WAIT,
                                  &saPipeSecurity)) ==
    INVALID_HANDLE_VALUE)
      {
  sql_perror("Can't create new named pipe!");
  break;          // Abort
      }
    }
    hConnectedPipe = hPipe;
    /* create new pipe for new connection */
    if ((hPipe = CreateNamedPipe(pipe_name,
                 PIPE_ACCESS_DUPLEX |
                 FILE_FLAG_OVERLAPPED,
         PIPE_TYPE_BYTE |
         PIPE_READMODE_BYTE |
         PIPE_WAIT,
         PIPE_UNLIMITED_INSTANCES,
         (int) global_system_variables.net_buffer_length,
         (int) global_system_variables.net_buffer_length,
         NMPWAIT_USE_DEFAULT_WAIT,
         &saPipeSecurity)) ==
  INVALID_HANDLE_VALUE)
    {
      sql_perror("Can't create new named pipe!");
      hPipe=hConnectedPipe;
      continue;         // We have to try again
    }

    if (!(thd = new THD))
    {
      DisconnectNamedPipe(hConnectedPipe);
      CloseHandle(hConnectedPipe);
      continue;
    }
    if (!(thd->net.vio= vio_new_win32pipe(hConnectedPipe)) ||
  my_net_init(&thd->net, thd->net.vio))
    {
      close_connection(thd, ER_OUT_OF_RESOURCES);
      delete thd;
      continue;
    }
    /* Host is unknown */
    thd->security_ctx->host= my_strdup(my_localhost, MYF(0));
    create_new_thread(thd);
  }
  CloseHandle(connectOverlapped.hEvent);
  DBUG_LEAVE;
  decrement_handler_count();
  return 0;
}
#endif /* _WIN32 */


#ifdef HAVE_SMEM

/**
  Thread of shared memory's service.

  @param arg                              Arguments of thread
*/
pthread_handler_t handle_connections_shared_memory(void *arg)
{
  /* file-mapping object, use for create shared memory */
  HANDLE handle_connect_file_map= 0;
  char  *handle_connect_map= 0;                 // pointer on shared memory
  HANDLE event_connect_answer= 0;
  ulong smem_buffer_length= shared_memory_buffer_length + 4;
  ulong connect_number= 1;
  char *tmp= NULL;
  char *suffix_pos;
  char connect_number_char[22], *p;
  const char *errmsg= 0;
  SECURITY_ATTRIBUTES *sa_event= 0, *sa_mapping= 0;
  my_thread_init();
  DBUG_ENTER("handle_connections_shared_memorys");
  DBUG_PRINT("general",("Waiting for allocated shared memory."));

  /*
     get enough space base-name + '_' + longest suffix we might ever send
   */
  if (!(tmp= (char *)my_malloc(strlen(shared_memory_base_name) + 32L, MYF(MY_FAE))))
    goto error;

  if (my_security_attr_create(&sa_event, &errmsg,
                              GENERIC_ALL, SYNCHRONIZE | EVENT_MODIFY_STATE))
    goto error;

  if (my_security_attr_create(&sa_mapping, &errmsg,
                             GENERIC_ALL, FILE_MAP_READ | FILE_MAP_WRITE))
    goto error;

  /*
    The name of event and file-mapping events create agree next rule:
      shared_memory_base_name+unique_part
    Where:
      shared_memory_base_name is unique value for each server
      unique_part is unique value for each object (events and file-mapping)
  */
  suffix_pos= strxmov(tmp,shared_memory_base_name,"_",NullS);
  strmov(suffix_pos, "CONNECT_REQUEST");
  if ((smem_event_connect_request= CreateEvent(sa_event,
                                               FALSE, FALSE, tmp)) == 0)
  {
    errmsg= "Could not create request event";
    goto error;
  }
  strmov(suffix_pos, "CONNECT_ANSWER");
  if ((event_connect_answer= CreateEvent(sa_event, FALSE, FALSE, tmp)) == 0)
  {
    errmsg="Could not create answer event";
    goto error;
  }
  strmov(suffix_pos, "CONNECT_DATA");
  if ((handle_connect_file_map=
       CreateFileMapping(INVALID_HANDLE_VALUE, sa_mapping,
                         PAGE_READWRITE, 0, sizeof(connect_number), tmp)) == 0)
  {
    errmsg= "Could not create file mapping";
    goto error;
  }
  if ((handle_connect_map= (char *)MapViewOfFile(handle_connect_file_map,
              FILE_MAP_WRITE,0,0,
              sizeof(DWORD))) == 0)
  {
    errmsg= "Could not create shared memory service";
    goto error;
  }

  while (!abort_loop)
  {
    /* Wait a request from client */
    WaitForSingleObject(smem_event_connect_request,INFINITE);

    /*
       it can be after shutdown command
    */
    if (abort_loop)
      goto error;

    HANDLE handle_client_file_map= 0;
    char  *handle_client_map= 0;
    HANDLE event_client_wrote= 0;
    HANDLE event_client_read= 0;    // for transfer data server <-> client
    HANDLE event_server_wrote= 0;
    HANDLE event_server_read= 0;
    HANDLE event_conn_closed= 0;
    THD *thd= 0;

    p= int10_to_str(connect_number, connect_number_char, 10);
    /*
      The name of event and file-mapping events create agree next rule:
        shared_memory_base_name+unique_part+number_of_connection
        Where:
    shared_memory_base_name is uniquel value for each server
    unique_part is unique value for each object (events and file-mapping)
    number_of_connection is connection-number between server and client
    */
    suffix_pos= strxmov(tmp,shared_memory_base_name,"_",connect_number_char,
       "_",NullS);
    strmov(suffix_pos, "DATA");
    if ((handle_client_file_map=
         CreateFileMapping(INVALID_HANDLE_VALUE, sa_mapping,
                           PAGE_READWRITE, 0, smem_buffer_length, tmp)) == 0)
    {
      errmsg= "Could not create file mapping";
      goto errorconn;
    }
    if ((handle_client_map= (char*)MapViewOfFile(handle_client_file_map,
              FILE_MAP_WRITE,0,0,
              smem_buffer_length)) == 0)
    {
      errmsg= "Could not create memory map";
      goto errorconn;
    }
    strmov(suffix_pos, "CLIENT_WROTE");
    if ((event_client_wrote= CreateEvent(sa_event, FALSE, FALSE, tmp)) == 0)
    {
      errmsg= "Could not create client write event";
      goto errorconn;
    }
    strmov(suffix_pos, "CLIENT_READ");
    if ((event_client_read= CreateEvent(sa_event, FALSE, FALSE, tmp)) == 0)
    {
      errmsg= "Could not create client read event";
      goto errorconn;
    }
    strmov(suffix_pos, "SERVER_READ");
    if ((event_server_read= CreateEvent(sa_event, FALSE, FALSE, tmp)) == 0)
    {
      errmsg= "Could not create server read event";
      goto errorconn;
    }
    strmov(suffix_pos, "SERVER_WROTE");
    if ((event_server_wrote= CreateEvent(sa_event,
                                         FALSE, FALSE, tmp)) == 0)
    {
      errmsg= "Could not create server write event";
      goto errorconn;
    }
    strmov(suffix_pos, "CONNECTION_CLOSED");
    if ((event_conn_closed= CreateEvent(sa_event,
                                        TRUE, FALSE, tmp)) == 0)
    {
      errmsg= "Could not create closed connection event";
      goto errorconn;
    }
    if (abort_loop)
      goto errorconn;
    if (!(thd= new THD))
      goto errorconn;
    /* Send number of connection to client */
    int4store(handle_connect_map, connect_number);
    if (!SetEvent(event_connect_answer))
    {
      errmsg= "Could not send answer event";
      goto errorconn;
    }
    /* Set event that client should receive data */
    if (!SetEvent(event_client_read))
    {
      errmsg= "Could not set client to read mode";
      goto errorconn;
    }
    if (!(thd->net.vio= vio_new_win32shared_memory(handle_client_file_map,
                                                   handle_client_map,
                                                   event_client_wrote,
                                                   event_client_read,
                                                   event_server_wrote,
                                                   event_server_read,
                                                   event_conn_closed)) ||
                        my_net_init(&thd->net, thd->net.vio))
    {
      close_connection(thd, ER_OUT_OF_RESOURCES);
      errmsg= 0;
      goto errorconn;
    }
    thd->security_ctx->host= my_strdup(my_localhost, MYF(0)); /* Host is unknown */
    create_new_thread(thd);
    connect_number++;
    continue;

errorconn:
    /* Could not form connection;  Free used handlers/memort and retry */
    if (errmsg)
    {
      char buff[180];
      strxmov(buff, "Can't create shared memory connection: ", errmsg, ".",
        NullS);
      sql_perror(buff);
    }
    if (handle_client_file_map)
      CloseHandle(handle_client_file_map);
    if (handle_client_map)
      UnmapViewOfFile(handle_client_map);
    if (event_server_wrote)
      CloseHandle(event_server_wrote);
    if (event_server_read)
      CloseHandle(event_server_read);
    if (event_client_wrote)
      CloseHandle(event_client_wrote);
    if (event_client_read)
      CloseHandle(event_client_read);
    if (event_conn_closed)
      CloseHandle(event_conn_closed);
    delete thd;
  }

  /* End shared memory handling */
error:
  if (tmp)
    my_free(tmp);

  if (errmsg)
  {
    char buff[180];
    strxmov(buff, "Can't create shared memory service: ", errmsg, ".", NullS);
    sql_perror(buff);
  }
  my_security_attr_free(sa_event);
  my_security_attr_free(sa_mapping);
  if (handle_connect_map) UnmapViewOfFile(handle_connect_map);
  if (handle_connect_file_map)  CloseHandle(handle_connect_file_map);
  if (event_connect_answer) CloseHandle(event_connect_answer);
  if (smem_event_connect_request) CloseHandle(smem_event_connect_request);
  DBUG_LEAVE;
  decrement_handler_count();
  return 0;
}
#endif /* HAVE_SMEM */
#endif /* EMBEDDED_LIBRARY */


/****************************************************************************
  Handle start options
******************************************************************************/

vector<my_option> all_options;

/**
  System variables are automatically command-line options (few
  exceptions are documented in sys_var.h), so don't need
  to be listed here.
*/

struct my_option my_long_options[]=
{
  {"help", '?', "Display this help and exit.",
   &opt_help, &opt_help, 0, GET_BOOL, NO_ARG, 0, 0, 0, 0,
   0, 0},
#ifdef HAVE_REPLICATION
  {"abort-slave-event-count", 0,
   "Option used by mysql-test for debugging and testing of replication.",
   &abort_slave_event_count,  &abort_slave_event_count,
   0, GET_INT, REQUIRED_ARG, 0, 0, 0, 0, 0, 0},
#endif /* HAVE_REPLICATION */
  {"allow-suspicious-udfs", 0,
   "Allows use of UDFs consisting of only one symbol xxx() "
   "without corresponding xxx_init() or xxx_deinit(). That also means "
   "that one can load any function from any library, for example exit() "
   "from libc.so",
   &opt_allow_suspicious_udfs, &opt_allow_suspicious_udfs,
   0, GET_BOOL, NO_ARG, 0, 0, 0, 0, 0, 0},
  {"ansi", 'a', "Use ANSI SQL syntax instead of MySQL syntax. This mode "
   "will also set transaction isolation level 'serializable'.", 0, 0, 0,
   GET_NO_ARG, NO_ARG, 0, 0, 0, 0, 0, 0},
  /*
    Because Sys_var_bit does not support command-line options, we need to
    explicitely add one for --autocommit
  */
  {"autocommit", 0, "Set default value for autocommit (0 or 1)",
   &opt_autocommit, &opt_autocommit, 0,
   GET_BOOL, OPT_ARG, 1, 0, 0, 0, 0, NULL},
  {"binlog-do-db", OPT_BINLOG_DO_DB,
   "Tells the master it should log updates for the specified database, "
   "and exclude all others not explicitly mentioned.",
   0, 0, 0, GET_STR, REQUIRED_ARG, 0, 0, 0, 0, 0, 0},
  {"binlog-ignore-db", OPT_BINLOG_IGNORE_DB,
   "Tells the master that updates to the given database should not be logged to the binary log.",
   0, 0, 0, GET_STR, REQUIRED_ARG, 0, 0, 0, 0, 0, 0},
  {"binlog-row-event-max-size", 0,
   "The maximum size of a row-based binary log event in bytes. Rows will be "
   "grouped into events smaller than this size if possible. "
   "The value has to be a multiple of 256.",
   &opt_binlog_rows_event_max_size, &opt_binlog_rows_event_max_size,
   0, GET_ULONG, REQUIRED_ARG,
   /* def_value */ 1024, /* min_value */  256, /* max_value */ ULONG_MAX,
   /* sub_size */     0, /* block_size */ 256,
   /* app_type */ 0
  },
#ifndef DISABLE_GRANT_OPTIONS
  {"bootstrap", OPT_BOOTSTRAP, "Used by mysql installation scripts.", 0, 0, 0,
   GET_NO_ARG, NO_ARG, 0, 0, 0, 0, 0, 0},
#endif
  {"character-set-client-handshake", 0,
   "Don't ignore client side character set value sent during handshake.",
   &opt_character_set_client_handshake,
   &opt_character_set_client_handshake,
    0, GET_BOOL, NO_ARG, 1, 0, 0, 0, 0, 0},
  {"character-set-filesystem", 0,
   "Set the filesystem character set.",
   &character_set_filesystem_name,
   &character_set_filesystem_name,
   0, GET_STR, REQUIRED_ARG, 0, 0, 0, 0, 0, 0 },
  {"character-set-server", 'C', "Set the default character set.",
   &default_character_set_name, &default_character_set_name,
   0, GET_STR, REQUIRED_ARG, 0, 0, 0, 0, 0, 0 },
  {"chroot", 'r', "Chroot mysqld daemon during startup.",
   &mysqld_chroot, &mysqld_chroot, 0, GET_STR, REQUIRED_ARG,
   0, 0, 0, 0, 0, 0},
  {"collation-server", 0, "Set the default collation.",
   &default_collation_name, &default_collation_name,
   0, GET_STR, REQUIRED_ARG, 0, 0, 0, 0, 0, 0 },
  {"console", OPT_CONSOLE, "Write error output on screen; don't remove the console window on windows.",
   &opt_console, &opt_console, 0, GET_BOOL, NO_ARG, 0, 0, 0,
   0, 0, 0},
  {"core-file", OPT_WANT_CORE, "Write core on errors.", 0, 0, 0, GET_NO_ARG,
   NO_ARG, 0, 0, 0, 0, 0, 0},
  /* default-storage-engine should have "MyISAM" as def_value. Instead
     of initializing it here it is done in init_common_variables() due
     to a compiler bug in Sun Studio compiler. */
  {"default-storage-engine", 0, "The default storage engine for new tables",
   &default_storage_engine, 0, 0, GET_STR, REQUIRED_ARG,
   0, 0, 0, 0, 0, 0 },
  {"default-tmp-storage-engine", 0, 
    "The default storage engine for new explict temporary tables",
   &default_tmp_storage_engine, 0, 0, GET_STR, REQUIRED_ARG,
   0, 0, 0, 0, 0, 0 },
  {"default-time-zone", 0, "Set the default time zone.",
   &default_tz_name, &default_tz_name,
   0, GET_STR, REQUIRED_ARG, 0, 0, 0, 0, 0, 0 },
#ifdef HAVE_OPENSSL
  {"des-key-file", 0,
   "Load keys for des_encrypt() and des_encrypt from given file.",
   &des_key_file, &des_key_file, 0, GET_STR, REQUIRED_ARG,
   0, 0, 0, 0, 0, 0},
#endif /* HAVE_OPENSSL */
#ifdef HAVE_REPLICATION
  {"disconnect-slave-event-count", 0,
   "Option used by mysql-test for debugging and testing of replication.",
   &disconnect_slave_event_count, &disconnect_slave_event_count,
   0, GET_INT, REQUIRED_ARG, 0, 0, 0, 0, 0, 0},
#endif /* HAVE_REPLICATION */
  {"exit-info", 'T', "Used for debugging. Use at your own risk.", 0, 0, 0,
   GET_LONG, OPT_ARG, 0, 0, 0, 0, 0, 0},

  {"external-locking", 0, "Use system (external) locking (disabled by "
   "default).  With this option enabled you can run myisamchk to test "
   "(not repair) tables while the MySQL server is running. Disable with "
   "--skip-external-locking.", &opt_external_locking, &opt_external_locking,
   0, GET_BOOL, NO_ARG, 0, 0, 0, 0, 0, 0},
  /* We must always support the next option to make scripts like mysqltest
     easier to do */
  {"gdb", 0,
   "Set up signals usable for debugging.",
   &opt_debugging, &opt_debugging,
   0, GET_BOOL, NO_ARG, 0, 0, 0, 0, 0, 0},
#ifdef HAVE_LARGE_PAGE_OPTION
  {"super-large-pages", 0, "Enable support for super large pages.",
   &opt_super_large_pages, &opt_super_large_pages, 0,
   GET_BOOL, OPT_ARG, 0, 0, 1, 0, 1, 0},
#endif
  {"ignore-db-dir", OPT_IGNORE_DB_DIRECTORY,
   "Specifies a directory to add to the ignore list when collecting "
   "database names from the datadir. Put a blank argument to reset "
   "the list accumulated so far.", 0, 0, 0, GET_STR, REQUIRED_ARG, 
   0, 0, 0, 0, 0, 0},
  {"language", 'L',
   "Client error messages in given language. May be given as a full path. "
   "Deprecated. Use --lc-messages-dir instead.",
   &lc_messages_dir_ptr, &lc_messages_dir_ptr, 0,
   GET_STR, REQUIRED_ARG, 0, 0, 0, 0, 0, 0},
  {"lc-messages", 0,
   "Set the language used for the error messages.",
   &lc_messages, &lc_messages, 0, GET_STR, REQUIRED_ARG,
   0, 0, 0, 0, 0, 0 },
  {"lc-time-names", 0,
   "Set the language used for the month names and the days of the week.",
   &lc_time_names_name, &lc_time_names_name,
   0, GET_STR, REQUIRED_ARG, 0, 0, 0, 0, 0, 0 },
  {"log-bin", OPT_BIN_LOG,
   "Log update queries in binary format. Optional (but strongly recommended "
   "to avoid replication problems if server's hostname changes) argument "
   "should be the chosen location for the binary log files.",
   &opt_bin_logname, &opt_bin_logname, 0, GET_STR_ALLOC,
   OPT_ARG, 0, 0, 0, 0, 0, 0},
  {"log-bin-index", 0,
   "File that holds the names for binary log files.",
   &opt_binlog_index_name, &opt_binlog_index_name, 0, GET_STR,
   REQUIRED_ARG, 0, 0, 0, 0, 0, 0},
  {"relay-log-index", 0,
   "File that holds the names for relay log files.",
   &opt_relaylog_index_name, &opt_relaylog_index_name, 0, GET_STR,
   REQUIRED_ARG, 0, 0, 0, 0, 0, 0},
  {"log-isam", OPT_ISAM_LOG, "Log all MyISAM changes to file.",
   &myisam_log_filename, &myisam_log_filename, 0, GET_STR,
   OPT_ARG, 0, 0, 0, 0, 0, 0},
  {"log-raw", 0,
   "Log to general log before any rewriting of the query. For use in debugging, not production as "
   "sensitive information may be logged.",
   &opt_log_raw, &opt_log_raw,
   0, GET_BOOL, NO_ARG, 0, 0, 1, 0, 1, 0 },
  {"log-short-format", 0,
   "Don't log extra information to update and slow-query logs.",
   &opt_short_log_format, &opt_short_log_format,
   0, GET_BOOL, NO_ARG, 0, 0, 0, 0, 0, 0},
  {"log-slow-admin-statements", 0,
   "Log slow OPTIMIZE, ANALYZE, ALTER and other administrative statements to "
   "the slow log if it is open.", &opt_log_slow_admin_statements,
   &opt_log_slow_admin_statements, 0, GET_BOOL, NO_ARG, 0, 0, 0, 0, 0, 0},
 {"log-slow-slave-statements", 0,
  "Log slow statements executed by slave thread to the slow log if it is open.",
  &opt_log_slow_slave_statements, &opt_log_slow_slave_statements,
  0, GET_BOOL, NO_ARG, 0, 0, 0, 0, 0, 0},
  {"log-tc", 0,
   "Path to transaction coordinator log (used for transactions that affect "
   "more than one storage engine, when binary log is disabled).",
   &opt_tc_log_file, &opt_tc_log_file, 0, GET_STR,
   REQUIRED_ARG, 0, 0, 0, 0, 0, 0},
#ifdef HAVE_MMAP
  {"log-tc-size", 0, "Size of transaction coordinator log.",
   &opt_tc_log_size, &opt_tc_log_size, 0, GET_ULONG,
   REQUIRED_ARG, TC_LOG_MIN_SIZE, TC_LOG_MIN_SIZE, ULONG_MAX, 0,
   TC_LOG_PAGE_SIZE, 0},
#endif
  {"master-info-file", 0,
   "The location and name of the file that remembers the master and where "
   "the I/O replication thread is in the master's binlogs.",
   &master_info_file, &master_info_file, 0, GET_STR,
   REQUIRED_ARG, 0, 0, 0, 0, 0, 0},
  {"master-retry-count", OPT_MASTER_RETRY_COUNT,
   "The number of tries the slave will make to connect to the master before giving up. "
   "Deprecated option, use 'CHANGE MASTER TO master_retry_count = <num>' instead.",
   &master_retry_count, &master_retry_count, 0, GET_ULONG,
   REQUIRED_ARG, 3600*24, 0, 0, 0, 0, 0},
#ifdef HAVE_REPLICATION
  {"max-binlog-dump-events", 0,
   "Option used by mysql-test for debugging and testing of replication.",
   &max_binlog_dump_events, &max_binlog_dump_events, 0,
   GET_INT, REQUIRED_ARG, 0, 0, 0, 0, 0, 0},
#endif /* HAVE_REPLICATION */
  {"memlock", 0, "Lock mysqld in memory.", &locked_in_memory,
   &locked_in_memory, 0, GET_BOOL, NO_ARG, 0, 0, 0, 0, 0, 0},
  {"old-style-user-limits", 0,
   "Enable old-style user limits (before 5.0.3, user resources were counted "
   "per each user+host vs. per account).",
   &opt_old_style_user_limits, &opt_old_style_user_limits,
   0, GET_BOOL, NO_ARG, 0, 0, 0, 0, 0, 0},
  {"port-open-timeout", 0,
   "Maximum time in seconds to wait for the port to become free. "
   "(Default: No wait).", &mysqld_port_timeout, &mysqld_port_timeout, 0,
   GET_UINT, REQUIRED_ARG, 0, 0, 0, 0, 0, 0},
  {"replicate-do-db", OPT_REPLICATE_DO_DB,
   "Tells the slave thread to restrict replication to the specified database. "
   "To specify more than one database, use the directive multiple times, "
   "once for each database. Note that this will only work if you do not use "
   "cross-database queries such as UPDATE some_db.some_table SET foo='bar' "
   "while having selected a different or no database. If you need cross "
   "database updates to work, make sure you have 3.23.28 or later, and use "
   "replicate-wild-do-table=db_name.%.",
   0, 0, 0, GET_STR, REQUIRED_ARG, 0, 0, 0, 0, 0, 0},
  {"replicate-do-table", OPT_REPLICATE_DO_TABLE,
   "Tells the slave thread to restrict replication to the specified table. "
   "To specify more than one table, use the directive multiple times, once "
   "for each table. This will work for cross-database updates, in contrast "
   "to replicate-do-db.", 0, 0, 0, GET_STR, REQUIRED_ARG, 0, 0, 0, 0, 0, 0},
  {"replicate-ignore-db", OPT_REPLICATE_IGNORE_DB,
   "Tells the slave thread to not replicate to the specified database. To "
   "specify more than one database to ignore, use the directive multiple "
   "times, once for each database. This option will not work if you use "
   "cross database updates. If you need cross database updates to work, "
   "make sure you have 3.23.28 or later, and use replicate-wild-ignore-"
   "table=db_name.%. ", 0, 0, 0, GET_STR, REQUIRED_ARG, 0, 0, 0, 0, 0, 0},
  {"replicate-ignore-table", OPT_REPLICATE_IGNORE_TABLE,
   "Tells the slave thread to not replicate to the specified table. To specify "
   "more than one table to ignore, use the directive multiple times, once for "
   "each table. This will work for cross-database updates, in contrast to "
   "replicate-ignore-db.", 0, 0, 0, GET_STR, REQUIRED_ARG, 0, 0, 0, 0, 0, 0},
  {"replicate-rewrite-db", OPT_REPLICATE_REWRITE_DB,
   "Updates to a database with a different name than the original. Example: "
   "replicate-rewrite-db=master_db_name->slave_db_name.",
   0, 0, 0, GET_STR, REQUIRED_ARG, 0, 0, 0, 0, 0, 0},
#ifdef HAVE_REPLICATION
  {"replicate-same-server-id", 0,
   "In replication, if set to 1, do not skip events having our server id. "
   "Default value is 0 (to break infinite loops in circular replication). "
   "Can't be set to 1 if --log-slave-updates is used.",
   &replicate_same_server_id, &replicate_same_server_id,
   0, GET_BOOL, NO_ARG, 0, 0, 0, 0, 0, 0},
#endif
  {"replicate-wild-do-table", OPT_REPLICATE_WILD_DO_TABLE,
   "Tells the slave thread to restrict replication to the tables that match "
   "the specified wildcard pattern. To specify more than one table, use the "
   "directive multiple times, once for each table. This will work for cross-"
   "database updates. Example: replicate-wild-do-table=foo%.bar% will "
   "replicate only updates to tables in all databases that start with foo "
   "and whose table names start with bar.",
   0, 0, 0, GET_STR, REQUIRED_ARG, 0, 0, 0, 0, 0, 0},
  {"replicate-wild-ignore-table", OPT_REPLICATE_WILD_IGNORE_TABLE,
   "Tells the slave thread to not replicate to the tables that match the "
   "given wildcard pattern. To specify more than one table to ignore, use "
   "the directive multiple times, once for each table. This will work for "
   "cross-database updates. Example: replicate-wild-ignore-table=foo%.bar% "
   "will not do updates to tables in databases that start with foo and whose "
   "table names start with bar.",
   0, 0, 0, GET_STR, REQUIRED_ARG, 0, 0, 0, 0, 0, 0},
  {"safe-mode", OPT_SAFE, "Skip some optimize stages (for testing).",
   0, 0, 0, GET_NO_ARG, NO_ARG, 0, 0, 0, 0, 0, 0},
  {"safe-user-create", 0,
   "Don't allow new user creation by the user who has no write privileges to the mysql.user table.",
   &opt_safe_user_create, &opt_safe_user_create, 0, GET_BOOL,
   NO_ARG, 0, 0, 0, 0, 0, 0},
  {"show-slave-auth-info", 0,
   "Show user and password in SHOW SLAVE HOSTS on this master.",
   &opt_show_slave_auth_info, &opt_show_slave_auth_info, 0,
   GET_BOOL, NO_ARG, 0, 0, 0, 0, 0, 0},
#ifndef DISABLE_GRANT_OPTIONS
  {"skip-grant-tables", 0,
   "Start without grant tables. This gives all users FULL ACCESS to all tables.",
   &opt_noacl, &opt_noacl, 0, GET_BOOL, NO_ARG, 0, 0, 0, 0, 0,
   0},
#endif
  {"skip-host-cache", OPT_SKIP_HOST_CACHE, "Don't cache host names.", 0, 0, 0,
   GET_NO_ARG, NO_ARG, 0, 0, 0, 0, 0, 0},
  {"skip-new", OPT_SKIP_NEW, "Don't use new, possibly wrong routines.",
   0, 0, 0, GET_NO_ARG, NO_ARG, 0, 0, 0, 0, 0, 0},
  {"skip-slave-start", 0,
   "If set, slave is not autostarted.", &opt_skip_slave_start,
   &opt_skip_slave_start, 0, GET_BOOL, NO_ARG, 0, 0, 0, 0, 0, 0},
  {"skip-stack-trace", OPT_SKIP_STACK_TRACE,
   "Don't print a stack trace on failure.", 0, 0, 0, GET_NO_ARG, NO_ARG, 0, 0,
   0, 0, 0, 0},
#if defined(_WIN32) && !defined(EMBEDDED_LIBRARY)
  {"slow-start-timeout", 0,
   "Maximum number of milliseconds that the service control manager should wait "
   "before trying to kill the windows service during startup"
   "(Default: 15000).", &slow_start_timeout, &slow_start_timeout, 0,
   GET_ULONG, REQUIRED_ARG, 15000, 0, 0, 0, 0, 0},
#endif
#ifdef HAVE_REPLICATION
  {"sporadic-binlog-dump-fail", 0,
   "Option used by mysql-test for debugging and testing of replication.",
   &opt_sporadic_binlog_dump_fail,
   &opt_sporadic_binlog_dump_fail, 0, GET_BOOL, NO_ARG, 0, 0, 0, 0, 0,
   0},
#endif /* HAVE_REPLICATION */
#ifdef HAVE_OPENSSL
  {"ssl", 0,
   "Enable SSL for connection (automatically enabled with other flags).",
   &opt_use_ssl, &opt_use_ssl, 0, GET_BOOL, OPT_ARG, 0, 0, 0,
   0, 0, 0},
#endif
#ifdef __WIN__
  {"standalone", 0,
  "Dummy option to start as a standalone program (NT).", 0, 0, 0, GET_NO_ARG,
   NO_ARG, 0, 0, 0, 0, 0, 0},
#endif
  {"symbolic-links", 's', "Enable symbolic link support.",
   &my_use_symdir, &my_use_symdir, 0, GET_BOOL, NO_ARG,
   /*
     The system call realpath() produces warnings under valgrind and
     purify. These are not suppressed: instead we disable symlinks
     option if compiled with valgrind support.
   */
   IF_PURIFY(0,1), 0, 0, 0, 0, 0},
  {"sysdate-is-now", 0,
   "Non-default option to alias SYSDATE() to NOW() to make it safe-replicable. "
   "Since 5.0, SYSDATE() returns a `dynamic' value different for different "
   "invocations, even within the same statement.",
   &global_system_variables.sysdate_is_now,
   0, 0, GET_BOOL, NO_ARG, 0, 0, 1, 0, 1, 0},
  {"tc-heuristic-recover", 0,
   "Decision to use in heuristic recover process. Possible values are COMMIT "
   "or ROLLBACK.", &tc_heuristic_recover, &tc_heuristic_recover,
   &tc_heuristic_recover_typelib, GET_ENUM, REQUIRED_ARG, 0, 0, 0, 0, 0, 0},
#if defined(ENABLED_DEBUG_SYNC)
  {"debug-sync-timeout", OPT_DEBUG_SYNC_TIMEOUT,
   "Enable the debug sync facility "
   "and optionally specify a default wait timeout in seconds. "
   "A zero value keeps the facility disabled.",
   &opt_debug_sync_timeout, 0,
   0, GET_UINT, OPT_ARG, 0, 0, UINT_MAX, 0, 0, 0},
#endif /* defined(ENABLED_DEBUG_SYNC) */
  {"temp-pool", 0,
#if (ENABLE_TEMP_POOL)
   "Using this option will cause most temporary files created to use a small "
   "set of names, rather than a unique name for each new file.",
#else
   "This option is ignored on this OS.",
#endif
   &use_temp_pool, &use_temp_pool, 0, GET_BOOL, NO_ARG, 1,
   0, 0, 0, 0, 0},
  {"transaction-isolation", 0,
   "Default transaction isolation level.",
   &global_system_variables.tx_isolation,
   &global_system_variables.tx_isolation, &tx_isolation_typelib,
   GET_ENUM, REQUIRED_ARG, ISO_REPEATABLE_READ, 0, 0, 0, 0, 0},
  {"user", 'u', "Run mysqld daemon as user.", 0, 0, 0, GET_STR, REQUIRED_ARG,
   0, 0, 0, 0, 0, 0},
  {"verbose", 'v', "Used with --help option for detailed help.",
   &opt_verbose, &opt_verbose, 0, GET_BOOL, NO_ARG, 0, 0, 0, 0, 0, 0},
  {"version", 'V', "Output version information and exit.", 0, 0, 0, GET_NO_ARG,
   NO_ARG, 0, 0, 0, 0, 0, 0},
  {"plugin-load", OPT_PLUGIN_LOAD,
   "Optional semicolon-separated list of plugins to load, where each plugin is "
   "identified as name=library, where name is the plugin name and library "
   "is the plugin library in plugin_dir.",
   0, 0, 0,
   GET_STR, REQUIRED_ARG, 0, 0, 0, 0, 0, 0},
  {"plugin-load-add", OPT_PLUGIN_LOAD_ADD,
   "Optional semicolon-separated list of plugins to load, where each plugin is "
   "identified as name=library, where name is the plugin name and library "
   "is the plugin library in plugin_dir. This option adds to the list "
   "speficied by --plugin-load in an incremental way. "
   "Multiple --plugin-load-add are supported.",
   0, 0, 0,
   GET_STR, REQUIRED_ARG, 0, 0, 0, 0, 0, 0},
  {"table_cache", 0, "Deprecated; use --table-open-cache instead.",
   &table_cache_size, &table_cache_size, 0, GET_ULONG,
   REQUIRED_ARG, TABLE_OPEN_CACHE_DEFAULT, 1, 512*1024L, 0, 1, 0},
  {0, 0, 0, 0, 0, 0, GET_NO_ARG, NO_ARG, 0, 0, 0, 0, 0, 0}
};


static int show_queries(THD *thd, SHOW_VAR *var, char *buff)
{
  var->type= SHOW_LONGLONG;
  var->value= (char *)&thd->query_id;
  return 0;
}


static int show_net_compression(THD *thd, SHOW_VAR *var, char *buff)
{
  var->type= SHOW_MY_BOOL;
  var->value= (char *)&thd->net.compress;
  return 0;
}

static int show_starttime(THD *thd, SHOW_VAR *var, char *buff)
{
  var->type= SHOW_LONGLONG;
  var->value= buff;
  *((longlong *)buff)= (longlong) (thd->query_start() - server_start_time);
  return 0;
}

#ifdef ENABLED_PROFILING
static int show_flushstatustime(THD *thd, SHOW_VAR *var, char *buff)
{
  var->type= SHOW_LONGLONG;
  var->value= buff;
  *((longlong *)buff)= (longlong) (thd->query_start() - flush_status_time);
  return 0;
}
#endif

#ifdef HAVE_REPLICATION
static int show_slave_running(THD *thd, SHOW_VAR *var, char *buff)
{
  var->type= SHOW_MY_BOOL;
  mysql_mutex_lock(&LOCK_active_mi);
  var->value= buff;
  *((my_bool *)buff)= (my_bool) (active_mi &&
                                 active_mi->slave_running == MYSQL_SLAVE_RUN_CONNECT &&
                                 active_mi->rli->slave_running);
  mysql_mutex_unlock(&LOCK_active_mi);
  return 0;
}

static int show_slave_retried_trans(THD *thd, SHOW_VAR *var, char *buff)
{
  /*
    TODO: with multimaster, have one such counter per line in
    SHOW SLAVE STATUS, and have the sum over all lines here.
  */
  mysql_mutex_lock(&LOCK_active_mi);
  if (active_mi)
  {
    var->type= SHOW_LONG;
    var->value= buff;
    mysql_mutex_lock(&active_mi->rli->data_lock);
    *((long *)buff)= (long)active_mi->rli->retried_trans;
    mysql_mutex_unlock(&active_mi->rli->data_lock);
  }
  else
    var->type= SHOW_UNDEF;
  mysql_mutex_unlock(&LOCK_active_mi);
  return 0;
}

static int show_slave_received_heartbeats(THD *thd, SHOW_VAR *var, char *buff)
{
  mysql_mutex_lock(&LOCK_active_mi);
  if (active_mi)
  {
    var->type= SHOW_LONGLONG;
    var->value= buff;
    mysql_mutex_lock(&active_mi->rli->data_lock);
    *((longlong *)buff)= active_mi->received_heartbeats;
    mysql_mutex_unlock(&active_mi->rli->data_lock);
  }
  else
    var->type= SHOW_UNDEF;
  mysql_mutex_unlock(&LOCK_active_mi);
  return 0;
}

static int show_slave_last_heartbeat(THD *thd, SHOW_VAR *var, char *buff)
{
  MYSQL_TIME received_heartbeat_time;
  mysql_mutex_lock(&LOCK_active_mi);
  if (active_mi)
  {
    var->type= SHOW_CHAR;
    var->value= buff;
    if (active_mi->last_heartbeat == 0)
      buff[0]='\0';
    else
    {
      thd->variables.time_zone->gmt_sec_to_TIME(&received_heartbeat_time, 
        active_mi->last_heartbeat);
      my_datetime_to_str(&received_heartbeat_time, buff, 0);
    }
  }
  else
    var->type= SHOW_UNDEF;
  mysql_mutex_unlock(&LOCK_active_mi);
  return 0;
}

static int show_heartbeat_period(THD *thd, SHOW_VAR *var, char *buff)
{
  mysql_mutex_lock(&LOCK_active_mi);
  if (active_mi)
  {
    var->type= SHOW_CHAR;
    var->value= buff;
    sprintf(buff, "%.3f", active_mi->heartbeat_period);
  }
  else
    var->type= SHOW_UNDEF;
  mysql_mutex_unlock(&LOCK_active_mi);
  return 0;
}


#endif /* HAVE_REPLICATION */

static int show_open_tables(THD *thd, SHOW_VAR *var, char *buff)
{
  var->type= SHOW_LONG;
  var->value= buff;
  *((long *)buff)= (long)cached_open_tables();
  return 0;
}

static int show_prepared_stmt_count(THD *thd, SHOW_VAR *var, char *buff)
{
  var->type= SHOW_LONG;
  var->value= buff;
  mysql_mutex_lock(&LOCK_prepared_stmt_count);
  *((long *)buff)= (long)prepared_stmt_count;
  mysql_mutex_unlock(&LOCK_prepared_stmt_count);
  return 0;
}

static int show_table_definitions(THD *thd, SHOW_VAR *var, char *buff)
{
  var->type= SHOW_LONG;
  var->value= buff;
  *((long *)buff)= (long)cached_table_definitions();
  return 0;
}

#if defined(HAVE_OPENSSL) && !defined(EMBEDDED_LIBRARY)
/* Functions relying on CTX */
static int show_ssl_ctx_sess_accept(THD *thd, SHOW_VAR *var, char *buff)
{
  var->type= SHOW_LONG;
  var->value= buff;
  *((long *)buff)= (!ssl_acceptor_fd ? 0 :
                     SSL_CTX_sess_accept(ssl_acceptor_fd->ssl_context));
  return 0;
}

static int show_ssl_ctx_sess_accept_good(THD *thd, SHOW_VAR *var, char *buff)
{
  var->type= SHOW_LONG;
  var->value= buff;
  *((long *)buff)= (!ssl_acceptor_fd ? 0 :
                     SSL_CTX_sess_accept_good(ssl_acceptor_fd->ssl_context));
  return 0;
}

static int show_ssl_ctx_sess_connect_good(THD *thd, SHOW_VAR *var, char *buff)
{
  var->type= SHOW_LONG;
  var->value= buff;
  *((long *)buff)= (!ssl_acceptor_fd ? 0 :
                     SSL_CTX_sess_connect_good(ssl_acceptor_fd->ssl_context));
  return 0;
}

static int show_ssl_ctx_sess_accept_renegotiate(THD *thd, SHOW_VAR *var, char *buff)
{
  var->type= SHOW_LONG;
  var->value= buff;
  *((long *)buff)= (!ssl_acceptor_fd ? 0 :
                     SSL_CTX_sess_accept_renegotiate(ssl_acceptor_fd->ssl_context));
  return 0;
}

static int show_ssl_ctx_sess_connect_renegotiate(THD *thd, SHOW_VAR *var, char *buff)
{
  var->type= SHOW_LONG;
  var->value= buff;
  *((long *)buff)= (!ssl_acceptor_fd ? 0 :
                     SSL_CTX_sess_connect_renegotiate(ssl_acceptor_fd->ssl_context));
  return 0;
}

static int show_ssl_ctx_sess_cb_hits(THD *thd, SHOW_VAR *var, char *buff)
{
  var->type= SHOW_LONG;
  var->value= buff;
  *((long *)buff)= (!ssl_acceptor_fd ? 0 :
                     SSL_CTX_sess_cb_hits(ssl_acceptor_fd->ssl_context));
  return 0;
}

static int show_ssl_ctx_sess_hits(THD *thd, SHOW_VAR *var, char *buff)
{
  var->type= SHOW_LONG;
  var->value= buff;
  *((long *)buff)= (!ssl_acceptor_fd ? 0 :
                     SSL_CTX_sess_hits(ssl_acceptor_fd->ssl_context));
  return 0;
}

static int show_ssl_ctx_sess_cache_full(THD *thd, SHOW_VAR *var, char *buff)
{
  var->type= SHOW_LONG;
  var->value= buff;
  *((long *)buff)= (!ssl_acceptor_fd ? 0 :
                     SSL_CTX_sess_cache_full(ssl_acceptor_fd->ssl_context));
  return 0;
}

static int show_ssl_ctx_sess_misses(THD *thd, SHOW_VAR *var, char *buff)
{
  var->type= SHOW_LONG;
  var->value= buff;
  *((long *)buff)= (!ssl_acceptor_fd ? 0 :
                     SSL_CTX_sess_misses(ssl_acceptor_fd->ssl_context));
  return 0;
}

static int show_ssl_ctx_sess_timeouts(THD *thd, SHOW_VAR *var, char *buff)
{
  var->type= SHOW_LONG;
  var->value= buff;
  *((long *)buff)= (!ssl_acceptor_fd ? 0 :
                     SSL_CTX_sess_timeouts(ssl_acceptor_fd->ssl_context));
  return 0;
}

static int show_ssl_ctx_sess_number(THD *thd, SHOW_VAR *var, char *buff)
{
  var->type= SHOW_LONG;
  var->value= buff;
  *((long *)buff)= (!ssl_acceptor_fd ? 0 :
                     SSL_CTX_sess_number(ssl_acceptor_fd->ssl_context));
  return 0;
}

static int show_ssl_ctx_sess_connect(THD *thd, SHOW_VAR *var, char *buff)
{
  var->type= SHOW_LONG;
  var->value= buff;
  *((long *)buff)= (!ssl_acceptor_fd ? 0 :
                     SSL_CTX_sess_connect(ssl_acceptor_fd->ssl_context));
  return 0;
}

static int show_ssl_ctx_sess_get_cache_size(THD *thd, SHOW_VAR *var, char *buff)
{
  var->type= SHOW_LONG;
  var->value= buff;
  *((long *)buff)= (!ssl_acceptor_fd ? 0 :
                     SSL_CTX_sess_get_cache_size(ssl_acceptor_fd->ssl_context));
  return 0;
}

static int show_ssl_ctx_get_verify_mode(THD *thd, SHOW_VAR *var, char *buff)
{
  var->type= SHOW_LONG;
  var->value= buff;
  *((long *)buff)= (!ssl_acceptor_fd ? 0 :
                     SSL_CTX_get_verify_mode(ssl_acceptor_fd->ssl_context));
  return 0;
}

static int show_ssl_ctx_get_verify_depth(THD *thd, SHOW_VAR *var, char *buff)
{
  var->type= SHOW_LONG;
  var->value= buff;
  *((long *)buff)= (!ssl_acceptor_fd ? 0 :
                     SSL_CTX_get_verify_depth(ssl_acceptor_fd->ssl_context));
  return 0;
}

static int show_ssl_ctx_get_session_cache_mode(THD *thd, SHOW_VAR *var, char *buff)
{
  var->type= SHOW_CHAR;
  if (!ssl_acceptor_fd)
    var->value= const_cast<char*>("NONE");
  else
    switch (SSL_CTX_get_session_cache_mode(ssl_acceptor_fd->ssl_context))
    {
    case SSL_SESS_CACHE_OFF:
      var->value= const_cast<char*>("OFF"); break;
    case SSL_SESS_CACHE_CLIENT:
      var->value= const_cast<char*>("CLIENT"); break;
    case SSL_SESS_CACHE_SERVER:
      var->value= const_cast<char*>("SERVER"); break;
    case SSL_SESS_CACHE_BOTH:
      var->value= const_cast<char*>("BOTH"); break;
    case SSL_SESS_CACHE_NO_AUTO_CLEAR:
      var->value= const_cast<char*>("NO_AUTO_CLEAR"); break;
    case SSL_SESS_CACHE_NO_INTERNAL_LOOKUP:
      var->value= const_cast<char*>("NO_INTERNAL_LOOKUP"); break;
    default:
      var->value= const_cast<char*>("Unknown"); break;
    }
  return 0;
}

/*
   Functions relying on SSL
   Note: In the show_ssl_* functions, we need to check if we have a
         valid vio-object since this isn't always true, specifically
         when session_status or global_status is requested from
         inside an Event.
 */
static int show_ssl_get_version(THD *thd, SHOW_VAR *var, char *buff)
{
  var->type= SHOW_CHAR;
  if( thd->vio_ok() && thd->net.vio->ssl_arg )
    var->value= const_cast<char*>(SSL_get_version((SSL*) thd->net.vio->ssl_arg));
  else
    var->value= (char *)"";
  return 0;
}

static int show_ssl_session_reused(THD *thd, SHOW_VAR *var, char *buff)
{
  var->type= SHOW_LONG;
  var->value= buff;
  if( thd->vio_ok() && thd->net.vio->ssl_arg )
    *((long *)buff)= (long)SSL_session_reused((SSL*) thd->net.vio->ssl_arg);
  else
    *((long *)buff)= 0;
  return 0;
}

static int show_ssl_get_default_timeout(THD *thd, SHOW_VAR *var, char *buff)
{
  var->type= SHOW_LONG;
  var->value= buff;
  if( thd->vio_ok() && thd->net.vio->ssl_arg )
    *((long *)buff)= (long)SSL_get_default_timeout((SSL*)thd->net.vio->ssl_arg);
  else
    *((long *)buff)= 0;
  return 0;
}

static int show_ssl_get_verify_mode(THD *thd, SHOW_VAR *var, char *buff)
{
  var->type= SHOW_LONG;
  var->value= buff;
  if( thd->net.vio && thd->net.vio->ssl_arg )
    *((long *)buff)= (long)SSL_get_verify_mode((SSL*)thd->net.vio->ssl_arg);
  else
    *((long *)buff)= 0;
  return 0;
}

static int show_ssl_get_verify_depth(THD *thd, SHOW_VAR *var, char *buff)
{
  var->type= SHOW_LONG;
  var->value= buff;
  if( thd->vio_ok() && thd->net.vio->ssl_arg )
    *((long *)buff)= (long)SSL_get_verify_depth((SSL*)thd->net.vio->ssl_arg);
  else
    *((long *)buff)= 0;
  return 0;
}

static int show_ssl_get_cipher(THD *thd, SHOW_VAR *var, char *buff)
{
  var->type= SHOW_CHAR;
  if( thd->vio_ok() && thd->net.vio->ssl_arg )
    var->value= const_cast<char*>(SSL_get_cipher((SSL*) thd->net.vio->ssl_arg));
  else
    var->value= (char *)"";
  return 0;
}

static int show_ssl_get_cipher_list(THD *thd, SHOW_VAR *var, char *buff)
{
  var->type= SHOW_CHAR;
  var->value= buff;
  if (thd->vio_ok() && thd->net.vio->ssl_arg)
  {
    int i;
    const char *p;
    char *end= buff + SHOW_VAR_FUNC_BUFF_SIZE;
    for (i=0; (p= SSL_get_cipher_list((SSL*) thd->net.vio->ssl_arg,i)) &&
               buff < end; i++)
    {
      buff= strnmov(buff, p, end-buff-1);
      *buff++= ':';
    }
    if (i)
      buff--;
  }
  *buff=0;
  return 0;
}


#ifdef HAVE_YASSL

static char *
my_asn1_time_to_string(ASN1_TIME *time, char *buf, size_t len)
{
  return yaSSL_ASN1_TIME_to_string(time, buf, len);
}

#else /* openssl */

static char *
my_asn1_time_to_string(ASN1_TIME *time, char *buf, size_t len)
{
  int n_read;
  char *res= NULL;
  BIO *bio= BIO_new(BIO_s_mem());

  if (bio == NULL)
    return NULL;

  if (!ASN1_TIME_print(bio, time))
    goto end;

  n_read= BIO_read(bio, buf, (int) (len - 1));

  if (n_read > 0)
  {
    buf[n_read]= 0;
    res= buf;
  }

end:
  BIO_free(bio);
  return res;
}

#endif


/**
  Handler function for the 'ssl_get_server_not_before' variable

  @param      thd  the mysql thread structure
  @param      var  the data for the variable
  @param[out] buf  the string to put the value of the variable into

  @return          status
  @retval     0    success
*/

static int
show_ssl_get_server_not_before(THD *thd, SHOW_VAR *var, char *buff)
{
  var->type= SHOW_CHAR;
  if(thd->vio_ok() && thd->net.vio->ssl_arg)
  {
    SSL *ssl= (SSL*) thd->net.vio->ssl_arg;
    X509 *cert= SSL_get_certificate(ssl);
    ASN1_TIME *not_before= X509_get_notBefore(cert);

    var->value= my_asn1_time_to_string(not_before, buff,
                                       SHOW_VAR_FUNC_BUFF_SIZE);
    if (!var->value)
      return 1;
    var->value= buff;
  }
  else
    var->value= empty_c_string;
  return 0;
}


/**
  Handler function for the 'ssl_get_server_not_after' variable

  @param      thd  the mysql thread structure
  @param      var  the data for the variable
  @param[out] buf  the string to put the value of the variable into

  @return          status
  @retval     0    success
*/

static int
show_ssl_get_server_not_after(THD *thd, SHOW_VAR *var, char *buff)
{
  var->type= SHOW_CHAR;
  if(thd->vio_ok() && thd->net.vio->ssl_arg)
  {
    SSL *ssl= (SSL*) thd->net.vio->ssl_arg;
    X509 *cert= SSL_get_certificate(ssl);
    ASN1_TIME *not_after= X509_get_notAfter(cert);

    var->value= my_asn1_time_to_string(not_after, buff,
                                       SHOW_VAR_FUNC_BUFF_SIZE);
    if (!var->value)
      return 1;
  }
  else
    var->value= empty_c_string;
  return 0;
}

#endif /* HAVE_OPENSSL && !EMBEDDED_LIBRARY */


/*
  Variables shown by SHOW STATUS in alphabetical order
*/

SHOW_VAR status_vars[]= {
  {"Aborted_clients",          (char*) &aborted_threads,        SHOW_LONG},
  {"Aborted_connects",         (char*) &aborted_connects,       SHOW_LONG},
  {"Binlog_cache_disk_use",    (char*) &binlog_cache_disk_use,  SHOW_LONG},
  {"Binlog_cache_use",         (char*) &binlog_cache_use,       SHOW_LONG},
  {"Binlog_stmt_cache_disk_use",(char*) &binlog_stmt_cache_disk_use,  SHOW_LONG},
  {"Binlog_stmt_cache_use",    (char*) &binlog_stmt_cache_use,       SHOW_LONG},
  {"Bytes_received",           (char*) offsetof(STATUS_VAR, bytes_received), SHOW_LONGLONG_STATUS},
  {"Bytes_sent",               (char*) offsetof(STATUS_VAR, bytes_sent), SHOW_LONGLONG_STATUS},
  {"Com",                      (char*) com_status_vars, SHOW_ARRAY},
  {"Compression",              (char*) &show_net_compression, SHOW_FUNC},
  {"Connections",              (char*) &thread_id,              SHOW_LONG_NOFLUSH},
  {"Created_tmp_disk_tables",  (char*) offsetof(STATUS_VAR, created_tmp_disk_tables), SHOW_LONGLONG_STATUS},
  {"Created_tmp_files",        (char*) &my_tmp_file_created, SHOW_LONG},
  {"Created_tmp_tables",       (char*) offsetof(STATUS_VAR, created_tmp_tables), SHOW_LONGLONG_STATUS},
  {"Delayed_errors",           (char*) &delayed_insert_errors,  SHOW_LONG},
  {"Delayed_insert_threads",   (char*) &delayed_insert_threads, SHOW_LONG_NOFLUSH},
  {"Delayed_writes",           (char*) &delayed_insert_writes,  SHOW_LONG},
  {"Flush_commands",           (char*) &refresh_version,        SHOW_LONG_NOFLUSH},
  {"Handler_commit",           (char*) offsetof(STATUS_VAR, ha_commit_count), SHOW_LONGLONG_STATUS},
  {"Handler_delete",           (char*) offsetof(STATUS_VAR, ha_delete_count), SHOW_LONGLONG_STATUS},
  {"Handler_discover",         (char*) offsetof(STATUS_VAR, ha_discover_count), SHOW_LONGLONG_STATUS},
  {"Handler_external_lock",    (char*) offsetof(STATUS_VAR, ha_external_lock_count), SHOW_LONGLONG_STATUS},
  {"Handler_mrr_init",         (char*) offsetof(STATUS_VAR, ha_multi_range_read_init_count),  SHOW_LONGLONG_STATUS},
  {"Handler_prepare",          (char*) offsetof(STATUS_VAR, ha_prepare_count),  SHOW_LONGLONG_STATUS},
  {"Handler_read_first",       (char*) offsetof(STATUS_VAR, ha_read_first_count), SHOW_LONGLONG_STATUS},
  {"Handler_read_key",         (char*) offsetof(STATUS_VAR, ha_read_key_count), SHOW_LONGLONG_STATUS},
  {"Handler_read_last",        (char*) offsetof(STATUS_VAR, ha_read_last_count), SHOW_LONGLONG_STATUS},
  {"Handler_read_next",        (char*) offsetof(STATUS_VAR, ha_read_next_count), SHOW_LONGLONG_STATUS},
  {"Handler_read_prev",        (char*) offsetof(STATUS_VAR, ha_read_prev_count), SHOW_LONGLONG_STATUS},
  {"Handler_read_rnd",         (char*) offsetof(STATUS_VAR, ha_read_rnd_count), SHOW_LONGLONG_STATUS},
  {"Handler_read_rnd_next",    (char*) offsetof(STATUS_VAR, ha_read_rnd_next_count), SHOW_LONGLONG_STATUS},
  {"Handler_rollback",         (char*) offsetof(STATUS_VAR, ha_rollback_count), SHOW_LONGLONG_STATUS},
  {"Handler_savepoint",        (char*) offsetof(STATUS_VAR, ha_savepoint_count), SHOW_LONGLONG_STATUS},
  {"Handler_savepoint_rollback",(char*) offsetof(STATUS_VAR, ha_savepoint_rollback_count), SHOW_LONGLONG_STATUS},
  {"Handler_update",           (char*) offsetof(STATUS_VAR, ha_update_count), SHOW_LONGLONG_STATUS},
  {"Handler_write",            (char*) offsetof(STATUS_VAR, ha_write_count), SHOW_LONGLONG_STATUS},
  {"Key_blocks_not_flushed",   (char*) offsetof(KEY_CACHE, global_blocks_changed), SHOW_KEY_CACHE_LONG},
  {"Key_blocks_unused",        (char*) offsetof(KEY_CACHE, blocks_unused), SHOW_KEY_CACHE_LONG},
  {"Key_blocks_used",          (char*) offsetof(KEY_CACHE, blocks_used), SHOW_KEY_CACHE_LONG},
  {"Key_read_requests",        (char*) offsetof(KEY_CACHE, global_cache_r_requests), SHOW_KEY_CACHE_LONGLONG},
  {"Key_reads",                (char*) offsetof(KEY_CACHE, global_cache_read), SHOW_KEY_CACHE_LONGLONG},
  {"Key_write_requests",       (char*) offsetof(KEY_CACHE, global_cache_w_requests), SHOW_KEY_CACHE_LONGLONG},
  {"Key_writes",               (char*) offsetof(KEY_CACHE, global_cache_write), SHOW_KEY_CACHE_LONGLONG},
  {"Last_query_cost",          (char*) offsetof(STATUS_VAR, last_query_cost), SHOW_DOUBLE_STATUS},
  {"Max_used_connections",     (char*) &max_used_connections,  SHOW_LONG},
  {"Not_flushed_delayed_rows", (char*) &delayed_rows_in_use,    SHOW_LONG_NOFLUSH},
  {"Open_files",               (char*) &my_file_opened,         SHOW_LONG_NOFLUSH},
  {"Open_streams",             (char*) &my_stream_opened,       SHOW_LONG_NOFLUSH},
  {"Open_table_definitions",   (char*) &show_table_definitions, SHOW_FUNC},
  {"Open_tables",              (char*) &show_open_tables,       SHOW_FUNC},
  {"Opened_files",             (char*) &my_file_total_opened, SHOW_LONG_NOFLUSH},
  {"Opened_tables",            (char*) offsetof(STATUS_VAR, opened_tables), SHOW_LONGLONG_STATUS},
  {"Opened_table_definitions", (char*) offsetof(STATUS_VAR, opened_shares), SHOW_LONGLONG_STATUS},
  {"Prepared_stmt_count",      (char*) &show_prepared_stmt_count, SHOW_FUNC},
#ifdef HAVE_QUERY_CACHE
  {"Qcache_free_blocks",       (char*) &query_cache.free_memory_blocks, SHOW_LONG_NOFLUSH},
  {"Qcache_free_memory",       (char*) &query_cache.free_memory, SHOW_LONG_NOFLUSH},
  {"Qcache_hits",              (char*) &query_cache.hits,       SHOW_LONG},
  {"Qcache_inserts",           (char*) &query_cache.inserts,    SHOW_LONG},
  {"Qcache_lowmem_prunes",     (char*) &query_cache.lowmem_prunes, SHOW_LONG},
  {"Qcache_not_cached",        (char*) &query_cache.refused,    SHOW_LONG},
  {"Qcache_queries_in_cache",  (char*) &query_cache.queries_in_cache, SHOW_LONG_NOFLUSH},
  {"Qcache_total_blocks",      (char*) &query_cache.total_blocks, SHOW_LONG_NOFLUSH},
#endif /*HAVE_QUERY_CACHE*/
  {"Queries",                  (char*) &show_queries,            SHOW_FUNC},
  {"Questions",                (char*) offsetof(STATUS_VAR, questions), SHOW_LONGLONG_STATUS},
  {"Select_full_join",         (char*) offsetof(STATUS_VAR, select_full_join_count), SHOW_LONGLONG_STATUS},
  {"Select_full_range_join",   (char*) offsetof(STATUS_VAR, select_full_range_join_count), SHOW_LONGLONG_STATUS},
  {"Select_range",             (char*) offsetof(STATUS_VAR, select_range_count), SHOW_LONGLONG_STATUS},
  {"Select_range_check",       (char*) offsetof(STATUS_VAR, select_range_check_count), SHOW_LONGLONG_STATUS},
  {"Select_scan",	       (char*) offsetof(STATUS_VAR, select_scan_count), SHOW_LONGLONG_STATUS},
  {"Slave_open_temp_tables",   (char*) &slave_open_temp_tables, SHOW_INT},
#ifdef HAVE_REPLICATION
  {"Slave_retried_transactions",(char*) &show_slave_retried_trans, SHOW_FUNC},
  {"Slave_heartbeat_period",   (char*) &show_heartbeat_period, SHOW_FUNC},
  {"Slave_received_heartbeats",(char*) &show_slave_received_heartbeats, SHOW_FUNC},
  {"Slave_last_heartbeat",     (char*) &show_slave_last_heartbeat, SHOW_FUNC},
  {"Slave_running",            (char*) &show_slave_running,     SHOW_FUNC},
#endif
  {"Slow_launch_threads",      (char*) &slow_launch_threads,    SHOW_LONG},
  {"Slow_queries",             (char*) offsetof(STATUS_VAR, long_query_count), SHOW_LONGLONG_STATUS},
  {"Sort_merge_passes",        (char*) offsetof(STATUS_VAR, filesort_merge_passes), SHOW_LONGLONG_STATUS},
  {"Sort_range",               (char*) offsetof(STATUS_VAR, filesort_range_count), SHOW_LONGLONG_STATUS},
  {"Sort_rows",                (char*) offsetof(STATUS_VAR, filesort_rows), SHOW_LONGLONG_STATUS},
  {"Sort_scan",                (char*) offsetof(STATUS_VAR, filesort_scan_count), SHOW_LONGLONG_STATUS},
#ifdef HAVE_OPENSSL
#ifndef EMBEDDED_LIBRARY
  {"Ssl_accept_renegotiates",  (char*) &show_ssl_ctx_sess_accept_renegotiate, SHOW_FUNC},
  {"Ssl_accepts",              (char*) &show_ssl_ctx_sess_accept, SHOW_FUNC},
  {"Ssl_callback_cache_hits",  (char*) &show_ssl_ctx_sess_cb_hits, SHOW_FUNC},
  {"Ssl_cipher",               (char*) &show_ssl_get_cipher, SHOW_FUNC},
  {"Ssl_cipher_list",          (char*) &show_ssl_get_cipher_list, SHOW_FUNC},
  {"Ssl_client_connects",      (char*) &show_ssl_ctx_sess_connect, SHOW_FUNC},
  {"Ssl_connect_renegotiates", (char*) &show_ssl_ctx_sess_connect_renegotiate, SHOW_FUNC},
  {"Ssl_ctx_verify_depth",     (char*) &show_ssl_ctx_get_verify_depth, SHOW_FUNC},
  {"Ssl_ctx_verify_mode",      (char*) &show_ssl_ctx_get_verify_mode, SHOW_FUNC},
  {"Ssl_default_timeout",      (char*) &show_ssl_get_default_timeout, SHOW_FUNC},
  {"Ssl_finished_accepts",     (char*) &show_ssl_ctx_sess_accept_good, SHOW_FUNC},
  {"Ssl_finished_connects",    (char*) &show_ssl_ctx_sess_connect_good, SHOW_FUNC},
  {"Ssl_session_cache_hits",   (char*) &show_ssl_ctx_sess_hits, SHOW_FUNC},
  {"Ssl_session_cache_misses", (char*) &show_ssl_ctx_sess_misses, SHOW_FUNC},
  {"Ssl_session_cache_mode",   (char*) &show_ssl_ctx_get_session_cache_mode, SHOW_FUNC},
  {"Ssl_session_cache_overflows", (char*) &show_ssl_ctx_sess_cache_full, SHOW_FUNC},
  {"Ssl_session_cache_size",   (char*) &show_ssl_ctx_sess_get_cache_size, SHOW_FUNC},
  {"Ssl_session_cache_timeouts", (char*) &show_ssl_ctx_sess_timeouts, SHOW_FUNC},
  {"Ssl_sessions_reused",      (char*) &show_ssl_session_reused, SHOW_FUNC},
  {"Ssl_used_session_cache_entries",(char*) &show_ssl_ctx_sess_number, SHOW_FUNC},
  {"Ssl_verify_depth",         (char*) &show_ssl_get_verify_depth, SHOW_FUNC},
  {"Ssl_verify_mode",          (char*) &show_ssl_get_verify_mode, SHOW_FUNC},
  {"Ssl_version",              (char*) &show_ssl_get_version, SHOW_FUNC},
  {"Ssl_server_not_before",    (char*) &show_ssl_get_server_not_before,
    SHOW_FUNC},
  {"Ssl_server_not_after",     (char*) &show_ssl_get_server_not_after,
    SHOW_FUNC},
#endif
#endif /* HAVE_OPENSSL */
  {"Table_locks_immediate",    (char*) &locks_immediate,        SHOW_LONG},
  {"Table_locks_waited",       (char*) &locks_waited,           SHOW_LONG},
#ifdef HAVE_MMAP
  {"Tc_log_max_pages_used",    (char*) &tc_log_max_pages_used,  SHOW_LONG},
  {"Tc_log_page_size",         (char*) &tc_log_page_size,       SHOW_LONG},
  {"Tc_log_page_waits",        (char*) &tc_log_page_waits,      SHOW_LONG},
#endif
  {"Threads_cached",           (char*) &cached_thread_count,    SHOW_LONG_NOFLUSH},
  {"Threads_connected",        (char*) &connection_count,       SHOW_INT},
  {"Threads_created",        (char*) &thread_created,   SHOW_LONG_NOFLUSH},
  {"Threads_running",          (char*) &thread_running,         SHOW_INT},
  {"Uptime",                   (char*) &show_starttime,         SHOW_FUNC},
#ifdef ENABLED_PROFILING
  {"Uptime_since_flush_status",(char*) &show_flushstatustime,   SHOW_FUNC},
#endif
  {NullS, NullS, SHOW_LONG}
};

void add_terminator(vector<my_option> *options)
{
  my_option empty_element=
    {0, 0, 0, 0, 0, 0, GET_NO_ARG, NO_ARG, 0, 0, 0, 0, 0, 0};
  options->push_back(empty_element);
}

#ifndef EMBEDDED_LIBRARY
static void print_version(void)
{
  set_server_version();

  printf("%s  Ver %s for %s on %s (%s)\n",my_progname,
   server_version,SYSTEM_TYPE,MACHINE_TYPE, MYSQL_COMPILATION_COMMENT);
}

/** Compares two options' names, treats - and _ the same */
static bool operator<(const my_option &a, const my_option &b)
{
  const char *sa= a.name;
  const char *sb= b.name;
  for (; *sa || *sb; sa++, sb++)
  {
    if (*sa < *sb)
    {
      if (*sa == '-' && *sb == '_')
        continue;
      else
        return true;
    }
    if (*sa > *sb)
    {
      if (*sa == '_' && *sb == '-')
        continue;
      else
        return false;
    }
  }
  DBUG_ASSERT(a.name == b.name);
  return false;
}

static void print_help()
{
  MEM_ROOT mem_root;
  init_alloc_root(&mem_root, 4096, 4096);

  all_options.pop_back();
  sys_var_add_options(&all_options, sys_var::PARSE_EARLY);
  add_plugin_options(&all_options, &mem_root);
  std::sort(all_options.begin(), all_options.end(), std::less<my_option>());
  add_terminator(&all_options);

  my_print_help(&all_options[0]);
  my_print_variables(&all_options[0]);

  free_root(&mem_root, MYF(0));
  vector<my_option>().swap(all_options);  // Deletes the vector contents.
}

static void usage(void)
{
  DBUG_ENTER("usage");
  if (!(default_charset_info= get_charset_by_csname(default_character_set_name,
                     MY_CS_PRIMARY,
               MYF(MY_WME))))
    exit(1);
  if (!default_collation_name)
    default_collation_name= (char*) default_charset_info->name;
  print_version();
  puts(ORACLE_WELCOME_COPYRIGHT_NOTICE("2000, 2011"));
  puts("Starts the MySQL database server.\n");
  printf("Usage: %s [OPTIONS]\n", my_progname);
  if (!opt_verbose)
    puts("\nFor more help options (several pages), use mysqld --verbose --help.");
  else
  {
#ifdef __WIN__
  puts("NT and Win32 specific options:\n\
  --install                     Install the default service (NT).\n\
  --install-manual              Install the default service started manually (NT).\n\
  --install service_name        Install an optional service (NT).\n\
  --install-manual service_name Install an optional service started manually (NT).\n\
  --remove                      Remove the default service from the service list (NT).\n\
  --remove service_name         Remove the service_name from the service list (NT).\n\
  --enable-named-pipe           Only to be used for the default server (NT).\n\
  --standalone                  Dummy option to start as a standalone server (NT).\
");
  puts("");
#endif
  print_defaults(MYSQL_CONFIG_NAME,load_default_groups);
  puts("");
  set_ports();

  /* Print out all the options including plugin supplied options */
  print_help();

  if (! plugins_are_initialized)
  {
    puts("\n\
Plugins have parameters that are not reflected in this list\n\
because execution stopped before plugins were initialized.");
  }

  puts("\n\
To see what values a running MySQL server is using, type\n\
'mysqladmin variables' instead of 'mysqld --verbose --help'.");
  }
  DBUG_VOID_RETURN;
}
#endif /*!EMBEDDED_LIBRARY*/

/**
  Initialize MySQL global variables to default values.

  @note
    The reason to set a lot of global variables to zero is to allow one to
    restart the embedded server with a clean environment
    It's also needed on some exotic platforms where global variables are
    not set to 0 when a program starts.

    We don't need to set variables refered to in my_long_options
    as these are initialized by my_getopt.
*/

static int mysql_init_variables(void)
{
  /* Things reset to zero */
  opt_skip_slave_start= opt_reckless_slave = 0;
  mysql_home[0]= pidfile_name[0]= log_error_file[0]= 0;
  myisam_test_invalid_symlink= test_if_data_home_dir;
  opt_log= opt_slow_log= 0;
  opt_bin_log= 0;
  opt_disable_networking= opt_skip_show_db=0;
  opt_skip_name_resolve= 0;
  opt_ignore_builtin_innodb= 0;
  opt_logname= opt_update_logname= opt_binlog_index_name= opt_slow_logname= 0;
  opt_tc_log_file= (char *)"tc.log";      // no hostname in tc_log file name !
  opt_secure_auth= 0;
  opt_bootstrap= opt_myisam_log= 0;
  mqh_used= 0;
  kill_in_progress= 0;
  cleanup_done= 0;
  server_id_supplied= 0;
  test_flags= select_errors= dropping_tables= ha_open_options=0;
  thread_count= thread_running= kill_cached_threads= wake_thread=0;
  slave_open_temp_tables= 0;
  cached_thread_count= 0;
  opt_endinfo= using_udf_functions= 0;
  opt_using_transactions= 0;
  abort_loop= select_thread_in_use= signal_thread_in_use= 0;
  ready_to_exit= shutdown_in_progress= grant_option= 0;
  aborted_threads= aborted_connects= 0;
  delayed_insert_threads= delayed_insert_writes= delayed_rows_in_use= 0;
  delayed_insert_errors= thread_created= 0;
  specialflag= 0;
  binlog_cache_use=  binlog_cache_disk_use= 0;
  max_used_connections= slow_launch_threads = 0;
  mysqld_user= mysqld_chroot= opt_init_file= opt_bin_logname = 0;
  prepared_stmt_count= 0;
  mysqld_unix_port= opt_mysql_tmpdir= my_bind_addr_str= NullS;
  memset(&mysql_tmpdir_list, 0, sizeof(mysql_tmpdir_list));
  memset(&global_status_var, 0, sizeof(global_status_var));
  opt_large_pages= 0;
  opt_super_large_pages= 0;
#if defined(ENABLED_DEBUG_SYNC)
  opt_debug_sync_timeout= 0;
#endif /* defined(ENABLED_DEBUG_SYNC) */
  key_map_full.set_all();
  server_uuid[0]= 0;

  /* Character sets */
  system_charset_info= &my_charset_utf8_general_ci;
  files_charset_info= &my_charset_utf8_general_ci;
  national_charset_info= &my_charset_utf8_general_ci;
  table_alias_charset= &my_charset_bin;
  character_set_filesystem= &my_charset_bin;

  opt_specialflag= SPECIAL_ENGLISH;
  unix_sock= MYSQL_INVALID_SOCKET;
  ip_sock= MYSQL_INVALID_SOCKET;
  mysql_home_ptr= mysql_home;
  pidfile_name_ptr= pidfile_name;
  log_error_file_ptr= log_error_file;
  lc_messages_dir_ptr= lc_messages_dir;
  protocol_version= PROTOCOL_VERSION;
  what_to_log= ~ (1L << (uint) COM_TIME);
  refresh_version= 1L;  /* Increments on each reload */
  global_query_id= thread_id= 1L;
  my_atomic_rwlock_init(&global_query_id_lock);
  my_atomic_rwlock_init(&thread_running_lock);
  strmov(server_version, MYSQL_SERVER_VERSION);
  threads.empty();
  thread_cache.empty();
  key_caches.empty();
  if (!(dflt_key_cache= get_or_create_key_cache(default_key_cache_base.str,
                                                default_key_cache_base.length)))
  {
    sql_print_error("Cannot allocate the keycache");
    return 1;
  }
  /* set key_cache_hash.default_value = dflt_key_cache */
  multi_keycache_init();

  /* Set directory paths */
  mysql_real_data_home_len=
    strmake(mysql_real_data_home, get_relative_path(MYSQL_DATADIR),
            sizeof(mysql_real_data_home)-1) - mysql_real_data_home;
  /* Replication parameters */
  master_info_file= (char*) "master.info",
    relay_log_info_file= (char*) "relay-log.info";
  report_user= report_password = report_host= 0;  /* TO BE DELETED */
  opt_relay_logname= opt_relaylog_index_name= 0;

  /* Variables in libraries */
  charsets_dir= 0;
  default_character_set_name= (char*) MYSQL_DEFAULT_CHARSET_NAME;
  default_collation_name= compiled_default_collation_name;
  character_set_filesystem_name= (char*) "binary";
  lc_messages= (char*) "en_US";
  lc_time_names_name= (char*) "en_US";

  /* Variables that depends on compile options */
#ifndef DBUG_OFF
  default_dbug_option=IF_WIN("d:t:i:O,\\mysqld.trace",
           "d:t:i:o,/tmp/mysqld.trace");
#endif
  opt_error_log= IF_WIN(1,0);
#ifdef ENABLED_PROFILING
    have_profiling = SHOW_OPTION_YES;
#else
    have_profiling = SHOW_OPTION_NO;
#endif

#ifdef HAVE_OPENSSL
  have_ssl=SHOW_OPTION_YES;
#else
  have_ssl=SHOW_OPTION_NO;
#endif
#ifdef HAVE_BROKEN_REALPATH
  have_symlink=SHOW_OPTION_NO;
#else
  have_symlink=SHOW_OPTION_YES;
#endif
#ifdef HAVE_DLOPEN
  have_dlopen=SHOW_OPTION_YES;
#else
  have_dlopen=SHOW_OPTION_NO;
#endif
#ifdef HAVE_QUERY_CACHE
  have_query_cache=SHOW_OPTION_YES;
#else
  have_query_cache=SHOW_OPTION_NO;
#endif
#ifdef HAVE_SPATIAL
  have_geometry=SHOW_OPTION_YES;
#else
  have_geometry=SHOW_OPTION_NO;
#endif
#ifdef HAVE_RTREE_KEYS
  have_rtree_keys=SHOW_OPTION_YES;
#else
  have_rtree_keys=SHOW_OPTION_NO;
#endif
#ifdef HAVE_CRYPT
  have_crypt=SHOW_OPTION_YES;
#else
  have_crypt=SHOW_OPTION_NO;
#endif
#ifdef HAVE_COMPRESS
  have_compress= SHOW_OPTION_YES;
#else
  have_compress= SHOW_OPTION_NO;
#endif
#ifdef HAVE_LIBWRAP
  libwrapName= NullS;
#endif
#ifdef HAVE_OPENSSL
  des_key_file = 0;
#ifndef EMBEDDED_LIBRARY
  ssl_acceptor_fd= 0;
#endif /* ! EMBEDDED_LIBRARY */
#endif /* HAVE_OPENSSL */
#ifdef HAVE_SMEM
  shared_memory_base_name= default_shared_memory_base_name;
#endif

#if defined(__WIN__)
  /* Allow Win32 users to move MySQL anywhere */
  {
    char prg_dev[LIBLEN];
    char executing_path_name[LIBLEN];
    if (!test_if_hard_path(my_progname))
    {
      // we don't want to use GetModuleFileName inside of my_path since
      // my_path is a generic path dereferencing function and here we care
      // only about the executing binary.
      GetModuleFileName(NULL, executing_path_name, sizeof(executing_path_name));
      my_path(prg_dev, executing_path_name, NULL);
    }
    else
      my_path(prg_dev, my_progname, "mysql/bin");
    strcat(prg_dev,"/../");     // Remove 'bin' to get base dir
    cleanup_dirname(mysql_home,prg_dev);
  }
#else
  const char *tmpenv;
  if (!(tmpenv = getenv("MY_BASEDIR_VERSION")))
    tmpenv = DEFAULT_MYSQL_HOME;
  (void) strmake(mysql_home, tmpenv, sizeof(mysql_home)-1);
#endif
  return 0;
}

my_bool
mysqld_get_one_option(int optid,
                      const struct my_option *opt __attribute__((unused)),
                      char *argument)
{
  switch(optid) {
  case '#':
#ifndef DBUG_OFF
    DBUG_SET_INITIAL(argument ? argument : default_dbug_option);
#endif
    opt_endinfo=1;        /* unireg: memory allocation */
    break;
  case 'a':
    global_system_variables.sql_mode= MODE_ANSI;
    global_system_variables.tx_isolation= ISO_SERIALIZABLE;
    break;
  case 'b':
    strmake(mysql_home,argument,sizeof(mysql_home)-1);
    break;
  case 'C':
    if (default_collation_name == compiled_default_collation_name)
      default_collation_name= 0;
    break;
  case 'h':
    strmake(mysql_real_data_home,argument, sizeof(mysql_real_data_home)-1);
    /* Correct pointer set by my_getopt (for embedded library) */
    mysql_real_data_home_ptr= mysql_real_data_home;
    break;
  case 'u':
    if (!mysqld_user || !strcmp(mysqld_user, argument))
      mysqld_user= argument;
    else
      sql_print_warning("Ignoring user change to '%s' because the user was set to '%s' earlier on the command line\n", argument, mysqld_user);
    break;
  case 'L':
    WARN_DEPRECATED(NULL, "--language/-l", "'--lc-messages-dir'");
    /* Note:  fall-through */
  case OPT_LC_MESSAGES_DIRECTORY:
    strmake(lc_messages_dir, argument, sizeof(lc_messages_dir)-1);
    lc_messages_dir_ptr= lc_messages_dir;
    break;
  case OPT_BINLOG_FORMAT:
    binlog_format_used= true;
    break;
#include <sslopt-case.h>
#ifndef EMBEDDED_LIBRARY
  case 'V':
    print_version();
    exit(0);
#endif /*EMBEDDED_LIBRARY*/
  case 'W':
    if (!argument)
      log_warnings++;
    else if (argument == disabled_my_option)
      log_warnings= 0L;
    else
      log_warnings= atoi(argument);
    break;
  case 'T':
    test_flags= argument ? (uint) atoi(argument) : 0;
    opt_endinfo=1;
    break;
  case (int) OPT_ISAM_LOG:
    opt_myisam_log=1;
    break;
  case (int) OPT_BIN_LOG:
    opt_bin_log= test(argument != disabled_my_option);
    break;
#ifdef HAVE_REPLICATION
  case (int)OPT_REPLICATE_IGNORE_DB:
  {
    rpl_filter->add_ignore_db(argument);
    break;
  }
  case (int)OPT_REPLICATE_DO_DB:
  {
    rpl_filter->add_do_db(argument);
    break;
  }
  case (int)OPT_REPLICATE_REWRITE_DB:
  {
    char* key = argument,*p, *val;

    if (!(p= strstr(argument, "->")))
    {
      sql_print_error("Bad syntax in replicate-rewrite-db - missing '->'!\n");
      return 1;
    }
    val= p + 2;
    while(p > argument && my_isspace(mysqld_charset, p[-1]))
      p--;
    *p= 0;
    if (!*key)
    {
      sql_print_error("Bad syntax in replicate-rewrite-db - empty FROM db!\n");
      return 1;
    }
    while (*val && my_isspace(mysqld_charset, *val))
      val++;
    if (!*val)
    {
      sql_print_error("Bad syntax in replicate-rewrite-db - empty TO db!\n");
      return 1;
    }

    rpl_filter->add_db_rewrite(key, val);
    break;
  }

  case (int)OPT_BINLOG_IGNORE_DB:
  {
    binlog_filter->add_ignore_db(argument);
    break;
  }
  case (int)OPT_BINLOG_DO_DB:
  {
    binlog_filter->add_do_db(argument);
    break;
  }
  case (int)OPT_REPLICATE_DO_TABLE:
  {
    if (rpl_filter->add_do_table_array(argument))
    {
      sql_print_error("Could not add do table rule '%s'!\n", argument);
      return 1;
    }
    break;
  }
  case (int)OPT_REPLICATE_WILD_DO_TABLE:
  {
    if (rpl_filter->add_wild_do_table(argument))
    {
      sql_print_error("Could not add do table rule '%s'!\n", argument);
      return 1;
    }
    break;
  }
  case (int)OPT_REPLICATE_WILD_IGNORE_TABLE:
  {
    if (rpl_filter->add_wild_ignore_table(argument))
    {
      sql_print_error("Could not add ignore table rule '%s'!\n", argument);
      return 1;
    }
    break;
  }
  case (int)OPT_REPLICATE_IGNORE_TABLE:
  {
    if (rpl_filter->add_ignore_table_array(argument))
    {
      sql_print_error("Could not add ignore table rule '%s'!\n", argument);
      return 1;
    }
    break;
  }
#endif /* HAVE_REPLICATION */
  case (int) OPT_MASTER_RETRY_COUNT:
    WARN_DEPRECATED(NULL, "--master-retry-count", "'CHANGE MASTER TO master_retry_count = <num>'");
    break;
  case (int) OPT_SKIP_NEW:
    opt_specialflag|= SPECIAL_NO_NEW_FUNC;
    delay_key_write_options= DELAY_KEY_WRITE_NONE;
    myisam_concurrent_insert=0;
    myisam_recover_options= HA_RECOVER_OFF;
    sp_automatic_privileges=0;
    my_use_symdir=0;
    ha_open_options&= ~(HA_OPEN_ABORT_IF_CRASHED | HA_OPEN_DELAY_KEY_WRITE);
#ifdef HAVE_QUERY_CACHE
    query_cache_size=0;
#endif
    break;
  case (int) OPT_SAFE:
    opt_specialflag|= SPECIAL_SAFE_MODE;
    delay_key_write_options= DELAY_KEY_WRITE_NONE;
    myisam_recover_options= HA_RECOVER_DEFAULT;
    ha_open_options&= ~(HA_OPEN_DELAY_KEY_WRITE);
    break;
  case (int) OPT_SKIP_HOST_CACHE:
    opt_specialflag|= SPECIAL_NO_HOST_CACHE;
    break;
  case (int) OPT_SKIP_RESOLVE:
    opt_skip_name_resolve= 1;
    opt_specialflag|=SPECIAL_NO_RESOLVE;
    break;
  case (int) OPT_WANT_CORE:
    test_flags |= TEST_CORE_ON_SIGNAL;
    break;
  case (int) OPT_SKIP_STACK_TRACE:
    test_flags|=TEST_NO_STACKTRACE;
    break;
  case (int) OPT_BIND_ADDRESS:
    {
      struct addrinfo *res_lst, hints;

      memset(&hints, 0, sizeof(struct addrinfo));
      hints.ai_socktype= SOCK_STREAM;
      hints.ai_protocol= IPPROTO_TCP;

      if (getaddrinfo(argument, NULL, &hints, &res_lst) != 0)
      {
        sql_print_error("Can't start server: cannot resolve hostname!");
        return 1;
      }

      if (res_lst->ai_next)
      {
        sql_print_error("Can't start server: bind-address refers to multiple interfaces!");
        return 1;
      }
      freeaddrinfo(res_lst);
    }
    break;
  case OPT_CONSOLE:
    if (opt_console)
      opt_error_log= 0;     // Force logs to stdout
    break;
  case OPT_BOOTSTRAP:
    opt_noacl=opt_bootstrap=1;
    break;
  case OPT_SERVER_ID:
    server_id_supplied = 1;
    break;
  case OPT_LOWER_CASE_TABLE_NAMES:
    lower_case_table_names_used= 1;
    break;
#if defined(ENABLED_DEBUG_SYNC)
  case OPT_DEBUG_SYNC_TIMEOUT:
    /*
      Debug Sync Facility. See debug_sync.cc.
      Default timeout for WAIT_FOR action.
      Default value is zero (facility disabled).
      If option is given without an argument, supply a non-zero value.
    */
    if (!argument)
    {
      /* purecov: begin tested */
      opt_debug_sync_timeout= DEBUG_SYNC_DEFAULT_WAIT_TIMEOUT;
      /* purecov: end */
    }
    break;
#endif /* defined(ENABLED_DEBUG_SYNC) */
  case OPT_ENGINE_CONDITION_PUSHDOWN:
    /*
      The last of --engine-condition-pushdown and --optimizer_switch on
      command line wins (see get_options().
    */
    if (global_system_variables.engine_condition_pushdown)
      global_system_variables.optimizer_switch|=
        OPTIMIZER_SWITCH_ENGINE_CONDITION_PUSHDOWN;
    else
      global_system_variables.optimizer_switch&=
        ~OPTIMIZER_SWITCH_ENGINE_CONDITION_PUSHDOWN;
    break;
  case OPT_LOG_ERROR:
    /*
      "No --log-error" == "write errors to stderr",
      "--log-error without argument" == "write errors to a file".
    */
    if (argument == NULL) /* no argument */
      log_error_file_ptr= const_cast<char*>("");
    break;

  case OPT_IGNORE_DB_DIRECTORY:
    if (*argument == 0)
      ignore_db_dirs_reset();
    else
    {
      if (push_ignored_db_dir(argument))
      {
        sql_print_error("Can't start server: "
                        "cannot process --ignore-db-dir=%.*s", 
                        FN_REFLEN, argument);
        return 1;
      }
    }
    break;


  case OPT_PLUGIN_LOAD:
    free_list(opt_plugin_load_list_ptr);
    /* fall through */
  case OPT_PLUGIN_LOAD_ADD:
    opt_plugin_load_list_ptr->push_back(new i_string(argument));
    break;

  case OPT_PFS_INSTRUMENT:
#ifdef WITH_PERFSCHEMA_STORAGE_ENGINE
    /* Parse instrument name and value from argument string */
    char* name = argument,*p, *val;

    /* Assignment required */
    if (!(p= strchr(argument, '=')))
    {
       my_getopt_error_reporter(WARNING_LEVEL,
                             "Missing value for performance_schema_instrument "
                             "'%s'", argument);
      return 0;
    }

    /* Option value */
    val= p + 1;
    if (!*val)
    {
       my_getopt_error_reporter(WARNING_LEVEL,
                             "Missing value for performance_schema_instrument "
                             "'%s'", argument);
      return 0;
    }

    /* Trim leading spaces from instrument name */
    while (*name && my_isspace(mysqld_charset, *name))
      name++;

    /* Trim trailing spaces and slashes from instrument name */
    while (p > argument && (my_isspace(mysqld_charset, p[-1]) || p[-1] == '/'))
      p--;
    *p= 0;

    if (!*name)
    {
       my_getopt_error_reporter(WARNING_LEVEL,
                             "Invalid instrument name for "
                             "performance_schema_instrument '%s'", argument);
      return 0;
    }

    /* Trim leading spaces from option value */
    while (*val && my_isspace(mysqld_charset, *val))
      val++;

    /* Trim trailing spaces from option value */
    if ((p= my_strchr(mysqld_charset, val, val+strlen(val), ' ')) != NULL)
      *p= 0;

    if (!*val)
    {
       my_getopt_error_reporter(WARNING_LEVEL,
                             "Invalid value for performance_schema_instrument "
                             "'%s'", argument);
      return 0;
    }

    /* Add instrument name and value to array of configuration options */
    if (add_pfs_instr_to_array(name, val))
    {
       my_getopt_error_reporter(WARNING_LEVEL,
                             "Invalid value for performance_schema_instrument "
                             "'%s'", argument);
      return 0;
    }

#endif
    break;
  }
  return 0;
}


/** Handle arguments for multiple key caches. */

C_MODE_START

static void*
mysql_getopt_value(const char *keyname, uint key_length,
       const struct my_option *option, int *error)
{
  if (error)
    *error= 0;
  switch (option->id) {
  case OPT_KEY_BUFFER_SIZE:
  case OPT_KEY_CACHE_BLOCK_SIZE:
  case OPT_KEY_CACHE_DIVISION_LIMIT:
  case OPT_KEY_CACHE_AGE_THRESHOLD:
  {
    KEY_CACHE *key_cache;
    if (!(key_cache= get_or_create_key_cache(keyname, key_length)))
    {
      if (error)
        *error= EXIT_OUT_OF_MEMORY;
      return 0;
    }
    switch (option->id) {
    case OPT_KEY_BUFFER_SIZE:
      return &key_cache->param_buff_size;
    case OPT_KEY_CACHE_BLOCK_SIZE:
      return &key_cache->param_block_size;
    case OPT_KEY_CACHE_DIVISION_LIMIT:
      return &key_cache->param_division_limit;
    case OPT_KEY_CACHE_AGE_THRESHOLD:
      return &key_cache->param_age_threshold;
    }
  }
  }
  return option->value;
}

static void option_error_reporter(enum loglevel level, const char *format, ...)
{
  va_list args;
  va_start(args, format);

  /* Don't print warnings for --loose options during bootstrap */
  if (level == ERROR_LEVEL || !opt_bootstrap ||
      log_warnings)
  {
    vprint_msg_to_log(level, format, args);
  }
  va_end(args);
}

C_MODE_END

/**
  Get server options from the command line,
  and perform related server initializations.
  @param [in, out] argc_ptr       command line options (count)
  @param [in, out] argv_ptr       command line options (values)
  @return 0 on success

  @todo
  - FIXME add EXIT_TOO_MANY_ARGUMENTS to "mysys_err.h" and return that code?
*/
static int get_options(int *argc_ptr, char ***argv_ptr)
{
  int ho_error;

  my_getopt_register_get_addr(mysql_getopt_value);
  my_getopt_error_reporter= option_error_reporter;

  /* prepare all_options array */
  all_options.reserve(array_elements(my_long_options));
  for (my_option *opt= my_long_options;
       opt < my_long_options + array_elements(my_long_options) - 1;
       opt++)
    all_options.push_back(*opt);
  sys_var_add_options(&all_options, sys_var::PARSE_NORMAL);
  add_terminator(&all_options);

  /* Skip unknown options so that they may be processed later by plugins */
  my_getopt_skip_unknown= TRUE;

  if ((ho_error= handle_options(argc_ptr, argv_ptr, &all_options[0],
                                mysqld_get_one_option)))
    return ho_error;

  if (!opt_help)
    vector<my_option>().swap(all_options);  // Deletes the vector contents.

  /* Add back the program name handle_options removes */
  (*argc_ptr)++;
  (*argv_ptr)--;

  /*
    Options have been parsed. Now some of them need additional special
    handling, like custom value checking, checking of incompatibilites
    between options, setting of multiple variables, etc.
    Do them here.
  */

  if ((opt_log_slow_admin_statements || opt_log_queries_not_using_indexes ||
       opt_log_slow_slave_statements) &&
      !opt_slow_log)
    sql_print_warning("options --log-slow-admin-statements, --log-queries-not-using-indexes and --log-slow-slave-statements have no effect if --log_slow_queries is not set");
  if (global_system_variables.net_buffer_length >
      global_system_variables.max_allowed_packet)
  {
    sql_print_warning("net_buffer_length (%lu) is set to be larger "
                      "than max_allowed_packet (%lu). Please rectify.",
                      global_system_variables.net_buffer_length,
                      global_system_variables.max_allowed_packet);
  }

  if (log_error_file_ptr != disabled_my_option)
    opt_error_log= 1;
  else
    log_error_file_ptr= const_cast<char*>("");

  opt_init_connect.length=strlen(opt_init_connect.str);
  opt_init_slave.length=strlen(opt_init_slave.str);

  if (global_system_variables.low_priority_updates)
    thr_upgraded_concurrent_insert_lock= TL_WRITE_LOW_PRIORITY;

  if (ft_boolean_check_syntax_string((uchar*) ft_boolean_syntax))
  {
    sql_print_error("Invalid ft-boolean-syntax string: %s\n",
                    ft_boolean_syntax);
    return 1;
  }

  if (opt_disable_networking)
    mysqld_port= 0;

  if (opt_skip_show_db)
    opt_specialflag|= SPECIAL_SKIP_SHOW_DB;

  if (myisam_flush)
    flush_time= 0;

#ifdef HAVE_REPLICATION
  if (opt_slave_skip_errors)
    init_slave_skip_errors(opt_slave_skip_errors);
#endif

  if (global_system_variables.max_join_size == HA_POS_ERROR)
    global_system_variables.option_bits|= OPTION_BIG_SELECTS;
  else
    global_system_variables.option_bits&= ~OPTION_BIG_SELECTS;

  // Synchronize @@global.autocommit on --autocommit
  const ulonglong turn_bit_on= opt_autocommit ?
    OPTION_AUTOCOMMIT : OPTION_NOT_AUTOCOMMIT;
  global_system_variables.option_bits=
    (global_system_variables.option_bits &
     ~(OPTION_NOT_AUTOCOMMIT | OPTION_AUTOCOMMIT)) | turn_bit_on;

  global_system_variables.sql_mode=
    expand_sql_mode(global_system_variables.sql_mode);
#if defined(HAVE_BROKEN_REALPATH)
  my_use_symdir=0;
  my_disable_symlinks=1;
  have_symlink=SHOW_OPTION_NO;
#else
  if (!my_use_symdir)
  {
    my_disable_symlinks=1;
    have_symlink=SHOW_OPTION_DISABLED;
  }
#endif
  if (opt_debugging)
  {
    /* Allow break with SIGINT, no core or stack trace */
    test_flags|= TEST_SIGINT | TEST_NO_STACKTRACE;
    test_flags&= ~TEST_CORE_ON_SIGNAL;
  }
  /* Set global MyISAM variables from delay_key_write_options */
  fix_delay_key_write(0, 0, OPT_GLOBAL);

#ifndef EMBEDDED_LIBRARY
  if (mysqld_chroot)
    set_root(mysqld_chroot);
#else
  thread_handling = SCHEDULER_NO_THREADS;
  max_allowed_packet= global_system_variables.max_allowed_packet;
  net_buffer_length= global_system_variables.net_buffer_length;
#endif
  if (fix_paths())
    return 1;

  /*
    Set some global variables from the global_system_variables
    In most cases the global variables will not be used
  */
  my_disable_locking= myisam_single_user= test(opt_external_locking == 0);
  my_default_record_cache_size=global_system_variables.read_buff_size;

  global_system_variables.long_query_time= (ulonglong)
    (global_system_variables.long_query_time_double * 1e6);

  if (opt_short_log_format)
    opt_specialflag|= SPECIAL_SHORT_LOG_FORMAT;

  if (init_global_datetime_format(MYSQL_TIMESTAMP_DATE,
                                  &global_date_format) ||
      init_global_datetime_format(MYSQL_TIMESTAMP_TIME,
                                  &global_time_format) ||
      init_global_datetime_format(MYSQL_TIMESTAMP_DATETIME,
                                  &global_datetime_format))
    return 1;

#ifdef EMBEDDED_LIBRARY
  one_thread_scheduler();
#else
  if (thread_handling <= SCHEDULER_ONE_THREAD_PER_CONNECTION)
    one_thread_per_connection_scheduler();
  else                  /* thread_handling == SCHEDULER_NO_THREADS) */
    one_thread_scheduler();
#endif

  global_system_variables.engine_condition_pushdown=
    test(global_system_variables.optimizer_switch &
         OPTIMIZER_SWITCH_ENGINE_CONDITION_PUSHDOWN);

  opt_readonly= read_only;

  return 0;
}


/*
  Create version name for running mysqld version
  We automaticly add suffixes -debug, -embedded and -log to the version
  name to make the version more descriptive.
  (MYSQL_SERVER_SUFFIX is set by the compilation environment)
*/

static void set_server_version(void)
{
  char *end= strxmov(server_version, MYSQL_SERVER_VERSION,
                     MYSQL_SERVER_SUFFIX_STR, NullS);
#ifdef EMBEDDED_LIBRARY
  end= strmov(end, "-embedded");
#endif
#ifndef DBUG_OFF
  if (!strstr(MYSQL_SERVER_SUFFIX_STR, "-debug"))
    end= strmov(end, "-debug");
#endif
  if (opt_log || opt_slow_log || opt_bin_log)
    strmov(end, "-log");                        // This may slow down system
}


static char *get_relative_path(const char *path)
{
  if (test_if_hard_path(path) &&
      is_prefix(path,DEFAULT_MYSQL_HOME) &&
      strcmp(DEFAULT_MYSQL_HOME,FN_ROOTDIR))
  {
    path+=(uint) strlen(DEFAULT_MYSQL_HOME);
    while (*path == FN_LIBCHAR || *path == FN_LIBCHAR2)
      path++;
  }
  return (char*) path;
}


/**
  Fix filename and replace extension where 'dir' is relative to
  mysql_real_data_home.
  @return
    1 if len(path) > FN_REFLEN
*/

bool
fn_format_relative_to_data_home(char * to, const char *name,
        const char *dir, const char *extension)
{
  char tmp_path[FN_REFLEN];
  if (!test_if_hard_path(dir))
  {
    strxnmov(tmp_path,sizeof(tmp_path)-1, mysql_real_data_home,
       dir, NullS);
    dir=tmp_path;
  }
  return !fn_format(to, name, dir, extension,
        MY_APPEND_EXT | MY_UNPACK_FILENAME | MY_SAFE_PATH);
}


/**
  Test a file path to determine if the path is compatible with the secure file
  path restriction.

  @param path null terminated character string

  @return
    @retval TRUE The path is secure
    @retval FALSE The path isn't secure
*/

bool is_secure_file_path(char *path)
{
  char buff1[FN_REFLEN], buff2[FN_REFLEN];
  size_t opt_secure_file_priv_len;
  /*
    All paths are secure if opt_secure_file_path is 0
  */
  if (!opt_secure_file_priv)
    return TRUE;

  opt_secure_file_priv_len= strlen(opt_secure_file_priv);

  if (strlen(path) >= FN_REFLEN)
    return FALSE;

  if (my_realpath(buff1, path, 0))
  {
    /*
      The supplied file path might have been a file and not a directory.
    */
    int length= (int)dirname_length(path);
    if (length >= FN_REFLEN)
      return FALSE;
    memcpy(buff2, path, length);
    buff2[length]= '\0';
    if (length == 0 || my_realpath(buff1, buff2, 0))
      return FALSE;
  }
  convert_dirname(buff2, buff1, NullS);
  if (!lower_case_file_system)
  {
    if (strncmp(opt_secure_file_priv, buff2, opt_secure_file_priv_len))
      return FALSE;
  }
  else
  {
    if (files_charset_info->coll->strnncoll(files_charset_info,
                                            (uchar *) buff2, strlen(buff2),
                                            (uchar *) opt_secure_file_priv,
                                            opt_secure_file_priv_len,
                                            TRUE))
      return FALSE;
  }
  return TRUE;
}


static int fix_paths(void)
{
  char buff[FN_REFLEN],*pos;
  convert_dirname(mysql_home,mysql_home,NullS);
  /* Resolve symlinks to allow 'mysql_home' to be a relative symlink */
  my_realpath(mysql_home,mysql_home,MYF(0));
  /* Ensure that mysql_home ends in FN_LIBCHAR */
  pos=strend(mysql_home);
  if (pos[-1] != FN_LIBCHAR)
  {
    pos[0]= FN_LIBCHAR;
    pos[1]= 0;
  }
  convert_dirname(lc_messages_dir, lc_messages_dir, NullS);
  convert_dirname(mysql_real_data_home,mysql_real_data_home,NullS);
  (void) my_load_path(mysql_home,mysql_home,""); // Resolve current dir
  (void) my_load_path(mysql_real_data_home,mysql_real_data_home,mysql_home);
  (void) my_load_path(pidfile_name, pidfile_name_ptr, mysql_real_data_home);

  convert_dirname(opt_plugin_dir, opt_plugin_dir_ptr ? opt_plugin_dir_ptr : 
                                  get_relative_path(PLUGINDIR), NullS);
  (void) my_load_path(opt_plugin_dir, opt_plugin_dir, mysql_home);
  opt_plugin_dir_ptr= opt_plugin_dir;

  my_realpath(mysql_unpacked_real_data_home, mysql_real_data_home, MYF(0));
  mysql_unpacked_real_data_home_len=
    (int) strlen(mysql_unpacked_real_data_home);
  if (mysql_unpacked_real_data_home[mysql_unpacked_real_data_home_len-1] == FN_LIBCHAR)
    --mysql_unpacked_real_data_home_len;

  char *sharedir=get_relative_path(SHAREDIR);
  if (test_if_hard_path(sharedir))
    strmake(buff,sharedir,sizeof(buff)-1);    /* purecov: tested */
  else
    strxnmov(buff,sizeof(buff)-1,mysql_home,sharedir,NullS);
  convert_dirname(buff,buff,NullS);
  (void) my_load_path(lc_messages_dir, lc_messages_dir, buff);

  /* If --character-sets-dir isn't given, use shared library dir */
  if (charsets_dir)
    strmake(mysql_charsets_dir, charsets_dir, sizeof(mysql_charsets_dir)-1);
  else
    strxnmov(mysql_charsets_dir, sizeof(mysql_charsets_dir)-1, buff,
       CHARSET_DIR, NullS);
  (void) my_load_path(mysql_charsets_dir, mysql_charsets_dir, buff);
  convert_dirname(mysql_charsets_dir, mysql_charsets_dir, NullS);
  charsets_dir=mysql_charsets_dir;

  if (init_tmpdir(&mysql_tmpdir_list, opt_mysql_tmpdir))
    return 1;
  if (!opt_mysql_tmpdir)
    opt_mysql_tmpdir= mysql_tmpdir;
#ifdef HAVE_REPLICATION
  if (!slave_load_tmpdir)
    slave_load_tmpdir= mysql_tmpdir;
#endif /* HAVE_REPLICATION */
  /*
    Convert the secure-file-priv option to system format, allowing
    a quick strcmp to check if read or write is in an allowed dir
   */
  if (opt_secure_file_priv)
  {
    if (*opt_secure_file_priv == 0)
    {
      my_free(opt_secure_file_priv);
      opt_secure_file_priv= 0;
    }
    else
    {
      if (strlen(opt_secure_file_priv) >= FN_REFLEN)
        opt_secure_file_priv[FN_REFLEN-1]= '\0';
      if (my_realpath(buff, opt_secure_file_priv, 0))
      {
        sql_print_warning("Failed to normalize the argument for --secure-file-priv.");
        return 1;
      }
      char *secure_file_real_path= (char *)my_malloc(FN_REFLEN, MYF(MY_FAE));
      convert_dirname(secure_file_real_path, buff, NullS);
      my_free(opt_secure_file_priv);
      opt_secure_file_priv= secure_file_real_path;
    }
  }

  return 0;
}

/**
  Check if file system used for databases is case insensitive.

  @param dir_name     Directory to test

  @retval
    -1  Don't know (Test failed)
  @retval
    0   File system is case sensitive
  @retval
    1   File system is case insensitive
*/

static int test_if_case_insensitive(const char *dir_name)
{
  int result= 0;
  File file;
  char buff[FN_REFLEN], buff2[FN_REFLEN];
  MY_STAT stat_info;
  DBUG_ENTER("test_if_case_insensitive");

  fn_format(buff, glob_hostname, dir_name, ".lower-test",
      MY_UNPACK_FILENAME | MY_REPLACE_EXT | MY_REPLACE_DIR);
  fn_format(buff2, glob_hostname, dir_name, ".LOWER-TEST",
      MY_UNPACK_FILENAME | MY_REPLACE_EXT | MY_REPLACE_DIR);
  mysql_file_delete(key_file_casetest, buff2, MYF(0));
  if ((file= mysql_file_create(key_file_casetest,
                               buff, 0666, O_RDWR, MYF(0))) < 0)
  {
    sql_print_warning("Can't create test file %s", buff);
    DBUG_RETURN(-1);
  }
  mysql_file_close(file, MYF(0));
  if (mysql_file_stat(key_file_casetest, buff2, &stat_info, MYF(0)))
    result= 1;          // Can access file
  mysql_file_delete(key_file_casetest, buff, MYF(MY_WME));
  DBUG_PRINT("exit", ("result: %d", result));
  DBUG_RETURN(result);
}


#ifndef EMBEDDED_LIBRARY

/**
  Create file to store pid number.
*/
static void create_pid_file()
{
  File file;
  if ((file= mysql_file_create(key_file_pid, pidfile_name, 0664,
                               O_WRONLY | O_TRUNC, MYF(MY_WME))) >= 0)
  {
    char buff[21], *end;
    end= int10_to_str((long) getpid(), buff, 10);
    *end++= '\n';
    if (!mysql_file_write(file, (uchar*) buff, (uint) (end-buff),
                          MYF(MY_WME | MY_NABP)))
    {
      mysql_file_close(file, MYF(0));
      return;
    }
    mysql_file_close(file, MYF(0));
  }
  sql_perror("Can't start server: can't create PID file");
  exit(1);
}
#endif /* EMBEDDED_LIBRARY */

/** Clear most status variables. */
void refresh_status(THD *thd)
{
  mysql_mutex_lock(&LOCK_status);

  /* Add thread's status variabes to global status */
  add_to_status(&global_status_var, &thd->status_var);

  /* Reset thread's status variables */
  memset(&thd->status_var, 0, sizeof(thd->status_var));

  /* Reset some global variables */
  reset_status_vars();

  /* Reset the counters of all key caches (default and named). */
  process_key_caches(reset_key_cache_counters);
  flush_status_time= time((time_t*) 0);
  mysql_mutex_unlock(&LOCK_status);

  /*
    Set max_used_connections to the number of currently open
    connections.  Lock LOCK_thread_count out of LOCK_status to avoid
    deadlocks.  Status reset becomes not atomic, but status data is
    not exact anyway.
  */
  mysql_mutex_lock(&LOCK_thread_count);
  max_used_connections= thread_count-delayed_insert_threads;
  mysql_mutex_unlock(&LOCK_thread_count);
}


/*****************************************************************************
  Instantiate variables for missing storage engines
  This section should go away soon
*****************************************************************************/

#ifdef HAVE_PSI_INTERFACE
#ifdef HAVE_MMAP
PSI_mutex_key key_PAGE_lock, key_LOCK_sync, key_LOCK_active, key_LOCK_pool;
#endif /* HAVE_MMAP */

#ifdef HAVE_OPENSSL
PSI_mutex_key key_LOCK_des_key_file;
#endif /* HAVE_OPENSSL */

PSI_mutex_key key_BINLOG_LOCK_index, key_BINLOG_LOCK_prep_xids,
  key_delayed_insert_mutex, key_hash_filo_lock, key_LOCK_active_mi,
  key_LOCK_connection_count, key_LOCK_crypt, key_LOCK_delayed_create,
  key_LOCK_delayed_insert, key_LOCK_delayed_status, key_LOCK_error_log,
  key_LOCK_gdl, key_LOCK_global_system_variables,
  key_LOCK_manager,
  key_LOCK_prepared_stmt_count,
  key_LOCK_server_started, key_LOCK_status,
  key_LOCK_system_variables_hash, key_LOCK_table_share, key_LOCK_thd_data,
  key_LOCK_user_conn, key_LOCK_uuid_generator, key_LOG_LOCK_log,
  key_master_info_data_lock, key_master_info_run_lock,
  key_master_info_sleep_lock,
  key_mutex_slave_reporting_capability_err_lock, key_relay_log_info_data_lock,
  key_relay_log_info_sleep_lock,
  key_relay_log_info_log_space_lock, key_relay_log_info_run_lock,
  key_mutex_slave_parallel_pend_jobs, key_mutex_mts_temp_tables_lock,
  key_mutex_slave_parallel_worker,
  key_structure_guard_mutex, key_TABLE_SHARE_LOCK_ha_data,
  key_LOCK_error_messages, key_LOG_INFO_lock, key_LOCK_thread_count,
  key_PARTITION_LOCK_auto_inc, key_LOCK_log_throttle_qni;
PSI_mutex_key key_RELAYLOG_LOCK_index;

static PSI_mutex_info all_server_mutexes[]=
{
#ifdef HAVE_MMAP
  { &key_PAGE_lock, "PAGE::lock", 0},
  { &key_LOCK_sync, "TC_LOG_MMAP::LOCK_sync", 0},
  { &key_LOCK_active, "TC_LOG_MMAP::LOCK_active", 0},
  { &key_LOCK_pool, "TC_LOG_MMAP::LOCK_pool", 0},
#endif /* HAVE_MMAP */

#ifdef HAVE_OPENSSL
  { &key_LOCK_des_key_file, "LOCK_des_key_file", PSI_FLAG_GLOBAL},
#endif /* HAVE_OPENSSL */

  { &key_BINLOG_LOCK_index, "MYSQL_BIN_LOG::LOCK_index", 0},
  { &key_BINLOG_LOCK_prep_xids, "MYSQL_BIN_LOG::LOCK_prep_xids", 0},
  { &key_RELAYLOG_LOCK_index, "MYSQL_RELAY_LOG::LOCK_index", 0},
  { &key_delayed_insert_mutex, "Delayed_insert::mutex", 0},
  { &key_hash_filo_lock, "hash_filo::lock", 0},
  { &key_LOCK_active_mi, "LOCK_active_mi", PSI_FLAG_GLOBAL},
  { &key_LOCK_connection_count, "LOCK_connection_count", PSI_FLAG_GLOBAL},
  { &key_LOCK_crypt, "LOCK_crypt", PSI_FLAG_GLOBAL},
  { &key_LOCK_delayed_create, "LOCK_delayed_create", PSI_FLAG_GLOBAL},
  { &key_LOCK_delayed_insert, "LOCK_delayed_insert", PSI_FLAG_GLOBAL},
  { &key_LOCK_delayed_status, "LOCK_delayed_status", PSI_FLAG_GLOBAL},
  { &key_LOCK_error_log, "LOCK_error_log", PSI_FLAG_GLOBAL},
  { &key_LOCK_gdl, "LOCK_gdl", PSI_FLAG_GLOBAL},
  { &key_LOCK_global_system_variables, "LOCK_global_system_variables", PSI_FLAG_GLOBAL},
  { &key_LOCK_manager, "LOCK_manager", PSI_FLAG_GLOBAL},
  { &key_LOCK_prepared_stmt_count, "LOCK_prepared_stmt_count", PSI_FLAG_GLOBAL},
  { &key_LOCK_server_started, "LOCK_server_started", PSI_FLAG_GLOBAL},
  { &key_LOCK_status, "LOCK_status", PSI_FLAG_GLOBAL},
  { &key_LOCK_system_variables_hash, "LOCK_system_variables_hash", PSI_FLAG_GLOBAL},
  { &key_LOCK_table_share, "LOCK_table_share", PSI_FLAG_GLOBAL},
  { &key_LOCK_thd_data, "THD::LOCK_thd_data", 0},
  { &key_LOCK_user_conn, "LOCK_user_conn", PSI_FLAG_GLOBAL},
  { &key_LOCK_uuid_generator, "LOCK_uuid_generator", PSI_FLAG_GLOBAL},
  { &key_LOG_LOCK_log, "LOG::LOCK_log", 0},
  { &key_master_info_data_lock, "Master_info::data_lock", 0},
  { &key_master_info_run_lock, "Master_info::run_lock", 0},
  { &key_master_info_sleep_lock, "Master_info::sleep_lock", 0},
  { &key_mutex_slave_reporting_capability_err_lock, "Slave_reporting_capability::err_lock", 0},
  { &key_relay_log_info_data_lock, "Relay_log_info::data_lock", 0},
  { &key_relay_log_info_sleep_lock, "Relay_log_info::sleep_lock", 0},
  { &key_relay_log_info_log_space_lock, "Relay_log_info::log_space_lock", 0},
  { &key_relay_log_info_run_lock, "Relay_log_info::run_lock", 0},
  { &key_mutex_slave_parallel_pend_jobs, "Relay_log_info::pending_jobs_lock", 0},
  { &key_mutex_mts_temp_tables_lock, "Relay_log_info::temp_tables_lock", 0},
  { &key_mutex_slave_parallel_worker, "Worker_info::jobs_lock", 0},
  { &key_structure_guard_mutex, "Query_cache::structure_guard_mutex", 0},
  { &key_TABLE_SHARE_LOCK_ha_data, "TABLE_SHARE::LOCK_ha_data", 0},
  { &key_LOCK_error_messages, "LOCK_error_messages", PSI_FLAG_GLOBAL},
  { &key_LOG_INFO_lock, "LOG_INFO::lock", 0},
  { &key_LOCK_thread_count, "LOCK_thread_count", PSI_FLAG_GLOBAL},
  { &key_PARTITION_LOCK_auto_inc, "HA_DATA_PARTITION::LOCK_auto_inc", 0},
  { &key_LOCK_log_throttle_qni, "LOCK_log_throttle_qni", PSI_FLAG_GLOBAL}
};

PSI_rwlock_key key_rwlock_LOCK_grant, key_rwlock_LOCK_logger,
  key_rwlock_LOCK_sys_init_connect, key_rwlock_LOCK_sys_init_slave,
  key_rwlock_LOCK_system_variables_hash, key_rwlock_query_cache_query_lock;

static PSI_rwlock_info all_server_rwlocks[]=
{
#if defined (HAVE_OPENSSL) && !defined(HAVE_YASSL)
  { &key_rwlock_openssl, "CRYPTO_dynlock_value::lock", 0},
#endif
  { &key_rwlock_LOCK_grant, "LOCK_grant", PSI_FLAG_GLOBAL},
  { &key_rwlock_LOCK_logger, "LOGGER::LOCK_logger", 0},
  { &key_rwlock_LOCK_sys_init_connect, "LOCK_sys_init_connect", PSI_FLAG_GLOBAL},
  { &key_rwlock_LOCK_sys_init_slave, "LOCK_sys_init_slave", PSI_FLAG_GLOBAL},
  { &key_rwlock_LOCK_system_variables_hash, "LOCK_system_variables_hash", PSI_FLAG_GLOBAL},
  { &key_rwlock_query_cache_query_lock, "Query_cache_query::lock", 0}
};

#ifdef HAVE_MMAP
PSI_cond_key key_PAGE_cond, key_COND_active, key_COND_pool;
#endif /* HAVE_MMAP */

PSI_cond_key key_BINLOG_COND_prep_xids, key_BINLOG_update_cond,
  key_COND_cache_status_changed, key_COND_manager,
  key_COND_server_started,
  key_delayed_insert_cond, key_delayed_insert_cond_client,
  key_item_func_sleep_cond, key_master_info_data_cond,
  key_master_info_start_cond, key_master_info_stop_cond,
  key_master_info_sleep_cond,
  key_relay_log_info_data_cond, key_relay_log_info_log_space_cond,
  key_relay_log_info_start_cond, key_relay_log_info_stop_cond,
  key_relay_log_info_sleep_cond, key_cond_slave_parallel_pend_jobs,
  key_cond_slave_parallel_worker,
  key_TABLE_SHARE_cond, key_user_level_lock_cond,
  key_COND_thread_count, key_COND_thread_cache, key_COND_flush_thread_cache;
PSI_cond_key key_RELAYLOG_update_cond;

static PSI_cond_info all_server_conds[]=
{
#if (defined(_WIN32) || defined(HAVE_SMEM)) && !defined(EMBEDDED_LIBRARY)
  { &key_COND_handler_count, "COND_handler_count", PSI_FLAG_GLOBAL},
#endif /* _WIN32 || HAVE_SMEM && !EMBEDDED_LIBRARY */
#ifdef HAVE_MMAP
  { &key_PAGE_cond, "PAGE::cond", 0},
  { &key_COND_active, "TC_LOG_MMAP::COND_active", 0},
  { &key_COND_pool, "TC_LOG_MMAP::COND_pool", 0},
#endif /* HAVE_MMAP */
  { &key_BINLOG_COND_prep_xids, "MYSQL_BIN_LOG::COND_prep_xids", 0},
  { &key_BINLOG_update_cond, "MYSQL_BIN_LOG::update_cond", 0},
  { &key_RELAYLOG_update_cond, "MYSQL_RELAY_LOG::update_cond", 0},
  { &key_COND_cache_status_changed, "Query_cache::COND_cache_status_changed", 0},
  { &key_COND_manager, "COND_manager", PSI_FLAG_GLOBAL},
  { &key_COND_server_started, "COND_server_started", PSI_FLAG_GLOBAL},
  { &key_delayed_insert_cond, "Delayed_insert::cond", 0},
  { &key_delayed_insert_cond_client, "Delayed_insert::cond_client", 0},
  { &key_item_func_sleep_cond, "Item_func_sleep::cond", 0},
  { &key_master_info_data_cond, "Master_info::data_cond", 0},
  { &key_master_info_start_cond, "Master_info::start_cond", 0},
  { &key_master_info_stop_cond, "Master_info::stop_cond", 0},
  { &key_master_info_sleep_cond, "Master_info::sleep_cond", 0},
  { &key_relay_log_info_data_cond, "Relay_log_info::data_cond", 0},
  { &key_relay_log_info_log_space_cond, "Relay_log_info::log_space_cond", 0},
  { &key_relay_log_info_start_cond, "Relay_log_info::start_cond", 0},
  { &key_relay_log_info_stop_cond, "Relay_log_info::stop_cond", 0},
  { &key_relay_log_info_sleep_cond, "Relay_log_info::sleep_cond", 0},
  { &key_cond_slave_parallel_pend_jobs, "Relay_log_info::pending_jobs_cond", 0},
  { &key_cond_slave_parallel_worker, "Worker_info::jobs_cond", 0},
  { &key_TABLE_SHARE_cond, "TABLE_SHARE::cond", 0},
  { &key_user_level_lock_cond, "User_level_lock::cond", 0},
  { &key_COND_thread_count, "COND_thread_count", PSI_FLAG_GLOBAL},
  { &key_COND_thread_cache, "COND_thread_cache", PSI_FLAG_GLOBAL},
  { &key_COND_flush_thread_cache, "COND_flush_thread_cache", PSI_FLAG_GLOBAL}
};

PSI_thread_key key_thread_bootstrap, key_thread_delayed_insert,
  key_thread_handle_manager, key_thread_main,
  key_thread_one_connection, key_thread_signal_hand;

static PSI_thread_info all_server_threads[]=
{
#if (defined(_WIN32) || defined(HAVE_SMEM)) && !defined(EMBEDDED_LIBRARY)
  { &key_thread_handle_con_namedpipes, "con_named_pipes", PSI_FLAG_GLOBAL},
#endif /* _WIN32 || HAVE_SMEM && !EMBEDDED_LIBRARY */

#if defined(HAVE_SMEM) && !defined(EMBEDDED_LIBRARY)
  { &key_thread_handle_con_sharedmem, "con_shared_mem", PSI_FLAG_GLOBAL},
#endif /* HAVE_SMEM && !EMBEDDED_LIBRARY */

#if (defined(_WIN32) || defined(HAVE_SMEM)) && !defined(EMBEDDED_LIBRARY)
  { &key_thread_handle_con_sockets, "con_sockets", PSI_FLAG_GLOBAL},
#endif /* _WIN32 || HAVE_SMEM && !EMBEDDED_LIBRARY */

#ifdef __WIN__
  { &key_thread_handle_shutdown, "shutdown", PSI_FLAG_GLOBAL},
#endif /* __WIN__ */

  { &key_thread_bootstrap, "bootstrap", PSI_FLAG_GLOBAL},
  { &key_thread_delayed_insert, "delayed_insert", 0},
  { &key_thread_handle_manager, "manager", PSI_FLAG_GLOBAL},
  { &key_thread_main, "main", PSI_FLAG_GLOBAL},
  { &key_thread_one_connection, "one_connection", 0},
  { &key_thread_signal_hand, "signal_handler", PSI_FLAG_GLOBAL}
};

#ifdef HAVE_MMAP
PSI_file_key key_file_map;
#endif /* HAVE_MMAP */

PSI_file_key key_file_binlog, key_file_binlog_index, key_file_casetest,
  key_file_dbopt, key_file_des_key_file, key_file_ERRMSG, key_select_to_file,
  key_file_fileparser, key_file_frm, key_file_global_ddl_log, key_file_load,
  key_file_loadfile, key_file_log_event_data, key_file_log_event_info,
  key_file_master_info, key_file_misc, key_file_partition,
  key_file_pid, key_file_relay_log_info, key_file_send_file, key_file_tclog,
  key_file_trg, key_file_trn, key_file_init;
PSI_file_key key_file_query_log, key_file_slow_log;
PSI_file_key key_file_relaylog, key_file_relaylog_index;

static PSI_file_info all_server_files[]=
{
#ifdef HAVE_MMAP
  { &key_file_map, "map", 0},
#endif /* HAVE_MMAP */
  { &key_file_binlog, "binlog", 0},
  { &key_file_binlog_index, "binlog_index", 0},
  { &key_file_relaylog, "relaylog", 0},
  { &key_file_relaylog_index, "relaylog_index", 0},
  { &key_file_casetest, "casetest", 0},
  { &key_file_dbopt, "dbopt", 0},
  { &key_file_des_key_file, "des_key_file", 0},
  { &key_file_ERRMSG, "ERRMSG", 0},
  { &key_select_to_file, "select_to_file", 0},
  { &key_file_fileparser, "file_parser", 0},
  { &key_file_frm, "FRM", 0},
  { &key_file_global_ddl_log, "global_ddl_log", 0},
  { &key_file_load, "load", 0},
  { &key_file_loadfile, "LOAD_FILE", 0},
  { &key_file_log_event_data, "log_event_data", 0},
  { &key_file_log_event_info, "log_event_info", 0},
  { &key_file_master_info, "master_info", 0},
  { &key_file_misc, "misc", 0},
  { &key_file_partition, "partition", 0},
  { &key_file_pid, "pid", 0},
  { &key_file_query_log, "query_log", 0},
  { &key_file_relay_log_info, "relay_log_info", 0},
  { &key_file_send_file, "send_file", 0},
  { &key_file_slow_log, "slow_log", 0},
  { &key_file_tclog, "tclog", 0},
  { &key_file_trg, "trigger_name", 0},
  { &key_file_trn, "trigger", 0},
  { &key_file_init, "init", 0}
};
#endif /* HAVE_PSI_INTERFACE */

PSI_stage_info stage_after_create= { 0, "After create", 0};
PSI_stage_info stage_allocating_local_table= { 0, "allocating local table", 0};
PSI_stage_info stage_changing_master= { 0, "Changing master", 0};
PSI_stage_info stage_checking_master_version= { 0, "Checking master version", 0};
PSI_stage_info stage_checking_permissions= { 0, "checking permissions", 0};
PSI_stage_info stage_checking_privileges_on_cached_query= { 0, "checking privileges on cached query", 0};
PSI_stage_info stage_checking_query_cache_for_query= { 0, "checking query cache for query", 0};
PSI_stage_info stage_cleaning_up= { 0, "cleaning up", 0};
PSI_stage_info stage_closing_tables= { 0, "closing tables", 0};
PSI_stage_info stage_connecting_to_master= { 0, "Connecting to master", 0};
PSI_stage_info stage_converting_heap_to_myisam= { 0, "converting HEAP to MyISAM", 0};
PSI_stage_info stage_copying_to_group_table= { 0, "Copying to group table", 0};
PSI_stage_info stage_copying_to_tmp_table= { 0, "Copying to tmp table", 0};
PSI_stage_info stage_copy_to_tmp_table= { 0, "copy to tmp table", 0};
PSI_stage_info stage_creating_delayed_handler= { 0, "Creating delayed handler", 0};
PSI_stage_info stage_creating_sort_index= { 0, "Creating sort index", 0};
PSI_stage_info stage_creating_table= { 0, "creating table", 0};
PSI_stage_info stage_creating_tmp_table= { 0, "Creating tmp table", 0};
PSI_stage_info stage_deleting_from_main_table= { 0, "deleting from main table", 0};
PSI_stage_info stage_deleting_from_reference_tables= { 0, "deleting from reference tables", 0};
PSI_stage_info stage_discard_or_import_tablespace= { 0, "discard_or_import_tablespace", 0};
PSI_stage_info stage_end= { 0, "end", 0};
PSI_stage_info stage_executing= { 0, "executing", 0};
PSI_stage_info stage_execution_of_init_command= { 0, "Execution of init_command", 0};
PSI_stage_info stage_explaining= { 0, "explaining", 0};
PSI_stage_info stage_finished_reading_one_binlog_switching_to_next_binlog= { 0, "Finished reading one binlog; switching to next binlog", 0};
PSI_stage_info stage_flushing_relay_log_and_master_info_repository= { 0, "Flushing relay log and master info repository.", 0};
PSI_stage_info stage_flushing_relay_log_info_file= { 0, "Flushing relay-log info file.", 0};
PSI_stage_info stage_freeing_items= { 0, "freeing items", 0};
PSI_stage_info stage_fulltext_initialization= { 0, "FULLTEXT initialization", 0};
PSI_stage_info stage_got_handler_lock= { 0, "got handler lock", 0};
PSI_stage_info stage_got_old_table= { 0, "got old table", 0};
PSI_stage_info stage_init= { 0, "init", 0};
PSI_stage_info stage_insert= { 0, "insert", 0};
PSI_stage_info stage_invalidating_query_cache_entries_table= { 0, "invalidating query cache entries (table)", 0};
PSI_stage_info stage_invalidating_query_cache_entries_table_list= { 0, "invalidating query cache entries (table list)", 0};
PSI_stage_info stage_killing_slave= { 0, "Killing slave", 0};
PSI_stage_info stage_logging_slow_query= { 0, "logging slow query", 0};
PSI_stage_info stage_making_temp_file_append_before_load_data= { 0, "Making temporary file (append) before replaying LOAD DATA INFILE.", 0};
PSI_stage_info stage_making_temp_file_create_before_load_data= { 0, "Making temporary file (create) before replaying LOAD DATA INFILE.", 0};
PSI_stage_info stage_manage_keys= { 0, "manage keys", 0};
PSI_stage_info stage_master_has_sent_all_binlog_to_slave= { 0, "Master has sent all binlog to slave; waiting for binlog to be updated", 0};
PSI_stage_info stage_opening_tables= { 0, "Opening tables", 0};
PSI_stage_info stage_optimizing= { 0, "optimizing", 0};
PSI_stage_info stage_preparing= { 0, "preparing", 0};
PSI_stage_info stage_purging_old_relay_logs= { 0, "Purging old relay logs", 0};
PSI_stage_info stage_query_end= { 0, "query end", 0};
PSI_stage_info stage_queueing_master_event_to_the_relay_log= { 0, "Queueing master event to the relay log", 0};
PSI_stage_info stage_reading_event_from_the_relay_log= { 0, "Reading event from the relay log", 0};
PSI_stage_info stage_registering_slave_on_master= { 0, "Registering slave on master", 0};
PSI_stage_info stage_removing_duplicates= { 0, "Removing duplicates", 0};
PSI_stage_info stage_removing_tmp_table= { 0, "removing tmp table", 0};
PSI_stage_info stage_rename= { 0, "rename", 0};
PSI_stage_info stage_rename_result_table= { 0, "rename result table", 0};
PSI_stage_info stage_requesting_binlog_dump= { 0, "Requesting binlog dump", 0};
PSI_stage_info stage_reschedule= { 0, "reschedule", 0};
PSI_stage_info stage_searching_rows_for_update= { 0, "Searching rows for update", 0};
PSI_stage_info stage_sending_binlog_event_to_slave= { 0, "Sending binlog event to slave", 0};
PSI_stage_info stage_sending_cached_result_to_client= { 0, "sending cached result to client", 0};
PSI_stage_info stage_sending_data= { 0, "Sending data", 0};
PSI_stage_info stage_setup= { 0, "setup", 0};
PSI_stage_info stage_slave_has_read_all_relay_log= { 0, "Slave has read all relay log; waiting for the slave I/O thread to update it", 0};
PSI_stage_info stage_sorting_for_group= { 0, "Sorting for group", 0};
PSI_stage_info stage_sorting_for_order= { 0, "Sorting for order", 0};
PSI_stage_info stage_sorting_result= { 0, "Sorting result", 0};
PSI_stage_info stage_statistics= { 0, "statistics", 0};
PSI_stage_info stage_sql_thd_waiting_until_delay= { 0, "Waiting until MASTER_DELAY seconds after master executed event", 0 };
PSI_stage_info stage_storing_result_in_query_cache= { 0, "storing result in query cache", 0};
PSI_stage_info stage_storing_row_into_queue= { 0, "storing row into queue", 0};
PSI_stage_info stage_system_lock= { 0, "System lock", 0};
PSI_stage_info stage_update= { 0, "update", 0};
PSI_stage_info stage_updating= { 0, "updating", 0};
PSI_stage_info stage_updating_main_table= { 0, "updating main table", 0};
PSI_stage_info stage_updating_reference_tables= { 0, "updating reference tables", 0};
PSI_stage_info stage_upgrading_lock= { 0, "upgrading lock", 0};
PSI_stage_info stage_user_lock= { 0, "User lock", 0};
PSI_stage_info stage_user_sleep= { 0, "User sleep", 0};
PSI_stage_info stage_verifying_table= { 0, "verifying table", 0};
PSI_stage_info stage_waiting_for_delay_list= { 0, "waiting for delay_list", 0};
PSI_stage_info stage_waiting_for_handler_insert= { 0, "waiting for handler insert", 0};
PSI_stage_info stage_waiting_for_handler_lock= { 0, "waiting for handler lock", 0};
PSI_stage_info stage_waiting_for_handler_open= { 0, "waiting for handler open", 0};
PSI_stage_info stage_waiting_for_insert= { 0, "Waiting for INSERT", 0};
PSI_stage_info stage_waiting_for_master_to_send_event= { 0, "Waiting for master to send event", 0};
PSI_stage_info stage_waiting_for_master_update= { 0, "Waiting for master update", 0};
PSI_stage_info stage_waiting_for_relay_log_space= { 0, "Waiting for the slave SQL thread to free enough relay log space", 0};
PSI_stage_info stage_waiting_for_slave_mutex_on_exit= { 0, "Waiting for slave mutex on exit", 0};
PSI_stage_info stage_waiting_for_slave_thread_to_start= { 0, "Waiting for slave thread to start", 0};
PSI_stage_info stage_waiting_for_table_flush= { 0, "Waiting for table flush", 0};
PSI_stage_info stage_waiting_for_query_cache_lock= { 0, "Waiting for query cache lock", 0};
PSI_stage_info stage_waiting_for_the_next_event_in_relay_log= { 0, "Waiting for the next event in relay log", 0};
PSI_stage_info stage_waiting_for_the_slave_thread_to_advance_position= { 0, "Waiting for the slave SQL thread to advance position", 0};
PSI_stage_info stage_waiting_to_finalize_termination= { 0, "Waiting to finalize termination", 0};
PSI_stage_info stage_waiting_to_get_readlock= { 0, "Waiting to get readlock", 0};
PSI_stage_info stage_slave_waiting_workers_to_exit= { 0, "Waiting for workers to exit", 0};
PSI_stage_info stage_slave_waiting_worker_to_release_partition= { 0, "Waiting for Slave Worker to release partition", 0};
PSI_stage_info stage_slave_waiting_worker_to_free_events= { 0, "Waiting for Slave Workers to free pending events", 0};
PSI_stage_info stage_slave_waiting_worker_queue= { 0, "Waiting for Slave Worker queue", 0};
PSI_stage_info stage_slave_waiting_event_from_coordinator= { 0, "Waiting for an event from Coordinator", 0};

#ifdef HAVE_PSI_INTERFACE

PSI_stage_info *all_server_stages[]=
{
  & stage_after_create,
  & stage_allocating_local_table,
  & stage_changing_master,
  & stage_checking_master_version,
  & stage_checking_permissions,
  & stage_checking_privileges_on_cached_query,
  & stage_checking_query_cache_for_query,
  & stage_cleaning_up,
  & stage_closing_tables,
  & stage_connecting_to_master,
  & stage_converting_heap_to_myisam,
  & stage_copying_to_group_table,
  & stage_copying_to_tmp_table,
  & stage_copy_to_tmp_table,
  & stage_creating_delayed_handler,
  & stage_creating_sort_index,
  & stage_creating_table,
  & stage_creating_tmp_table,
  & stage_deleting_from_main_table,
  & stage_deleting_from_reference_tables,
  & stage_discard_or_import_tablespace,
  & stage_end,
  & stage_executing,
  & stage_execution_of_init_command,
  & stage_explaining,
  & stage_finished_reading_one_binlog_switching_to_next_binlog,
  & stage_flushing_relay_log_and_master_info_repository,
  & stage_flushing_relay_log_info_file,
  & stage_freeing_items,
  & stage_fulltext_initialization,
  & stage_got_handler_lock,
  & stage_got_old_table,
  & stage_init,
  & stage_insert,
  & stage_invalidating_query_cache_entries_table,
  & stage_invalidating_query_cache_entries_table_list,
  & stage_killing_slave,
  & stage_logging_slow_query,
  & stage_making_temp_file_append_before_load_data,
  & stage_making_temp_file_create_before_load_data,
  & stage_manage_keys,
  & stage_master_has_sent_all_binlog_to_slave,
  & stage_opening_tables,
  & stage_optimizing,
  & stage_preparing,
  & stage_purging_old_relay_logs,
  & stage_query_end,
  & stage_queueing_master_event_to_the_relay_log,
  & stage_reading_event_from_the_relay_log,
  & stage_registering_slave_on_master,
  & stage_removing_duplicates,
  & stage_removing_tmp_table,
  & stage_rename,
  & stage_rename_result_table,
  & stage_requesting_binlog_dump,
  & stage_reschedule,
  & stage_searching_rows_for_update,
  & stage_sending_binlog_event_to_slave,
  & stage_sending_cached_result_to_client,
  & stage_sending_data,
  & stage_setup,
  & stage_slave_has_read_all_relay_log,
  & stage_sorting_for_group,
  & stage_sorting_for_order,
  & stage_sorting_result,
  & stage_sql_thd_waiting_until_delay,
  & stage_statistics,
  & stage_storing_result_in_query_cache,
  & stage_storing_row_into_queue,
  & stage_system_lock,
  & stage_update,
  & stage_updating,
  & stage_updating_main_table,
  & stage_updating_reference_tables,
  & stage_upgrading_lock,
  & stage_user_lock,
  & stage_user_sleep,
  & stage_verifying_table,
  & stage_waiting_for_delay_list,
  & stage_waiting_for_handler_insert,
  & stage_waiting_for_handler_lock,
  & stage_waiting_for_handler_open,
  & stage_waiting_for_insert,
  & stage_waiting_for_master_to_send_event,
  & stage_waiting_for_master_update,
  & stage_waiting_for_slave_mutex_on_exit,
  & stage_waiting_for_slave_thread_to_start,
  & stage_waiting_for_table_flush,
  & stage_waiting_for_query_cache_lock,
  & stage_waiting_for_the_next_event_in_relay_log,
  & stage_waiting_for_the_slave_thread_to_advance_position,
  & stage_waiting_to_finalize_termination,
  & stage_waiting_to_get_readlock
};

PSI_socket_key key_socket_tcpip, key_socket_unix, key_socket_client_connection;

static PSI_socket_info all_server_sockets[]=
{
  { &key_socket_tcpip, "server_tcpip_socket", PSI_FLAG_GLOBAL},
  { &key_socket_unix, "server_unix_socket", PSI_FLAG_GLOBAL},
  { &key_socket_client_connection, "client_connection", 0}
};

/**
  Initialise all the performance schema instrumentation points
  used by the server.
*/
void init_server_psi_keys(void)
{
  const char* category= "sql";
  int count;

  count= array_elements(all_server_mutexes);
  mysql_mutex_register(category, all_server_mutexes, count);

  count= array_elements(all_server_rwlocks);
  mysql_rwlock_register(category, all_server_rwlocks, count);

  count= array_elements(all_server_conds);
  mysql_cond_register(category, all_server_conds, count);

  count= array_elements(all_server_threads);
  mysql_thread_register(category, all_server_threads, count);

  count= array_elements(all_server_files);
  mysql_file_register(category, all_server_files, count);

  count= array_elements(all_server_stages);
  mysql_stage_register(category, all_server_stages, count);

  count= array_elements(all_server_sockets);
  mysql_socket_register(category, all_server_sockets, count);

#ifdef HAVE_PSI_STATEMENT_INTERFACE
  init_sql_statement_info();
  count= array_elements(sql_statement_info);
  mysql_statement_register(category, sql_statement_info, count);

  category= "com";
  init_com_statement_info();
  count= array_elements(com_statement_info);
  mysql_statement_register(category, com_statement_info, count);

  /*
    When a new packet is received,
    it is instrumented as "statement/com/".
    Based on the packet type found, it later mutates to the
    proper narrow type, for example
    "statement/com/query" or "statement/com/ping".
    In cases of "statement/com/query", SQL queries are given to
    the parser, which mutates the statement type to an even more
    narrow classification, for example "statement/sql/select".
  */
  stmt_info_new_packet.m_key= 0;
  stmt_info_new_packet.m_name= "";
  stmt_info_new_packet.m_flags= PSI_FLAG_MUTABLE;
  mysql_statement_register(category, & stmt_info_new_packet, 1);
#endif
}

#endif /* HAVE_PSI_INTERFACE */
<|MERGE_RESOLUTION|>--- conflicted
+++ resolved
@@ -526,15 +526,11 @@
      sync_relayloginfo_period= 0, sync_masterinfo_period= 0,
      opt_mts_checkpoint_period, opt_mts_checkpoint_group;
 ulong expire_logs_days = 0;
-<<<<<<< HEAD
-=======
-ulong rpl_recovery_rank=0;
 /**
   Soft upper limit for number of sp_head objects that can be stored
   in the sp_cache for one connection.
 */
 ulong stored_program_cache_size= 0;
->>>>>>> d460f168
 
 const double log_10[] = {
   1e000, 1e001, 1e002, 1e003, 1e004, 1e005, 1e006, 1e007, 1e008, 1e009,

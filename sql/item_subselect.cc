--- conflicted
+++ resolved
@@ -1599,12 +1599,8 @@
       if (upper_item)
         upper_item->set_sub_test(item);
     }
-<<<<<<< HEAD
     if (upper_item)
       upper_item->set_subselect(this);
-    /* fix fields is already called for  left expression */
-    substitution= func->create(left_expr, subs);
-=======
     /*
       fix fields is already called for  left expression.
       Note that real_item() should be used instead of
@@ -1612,9 +1608,8 @@
       runtime created Ref item which is deleted at the end
       of the statement. Thus one of 'substitution' arguments
       can be broken in case of PS.
-    */ 
+    */
     substitution= func->create(left_expr->real_item(), subs);
->>>>>>> 1414a0ed
     DBUG_RETURN(RES_OK);
   }
 
@@ -1896,15 +1891,8 @@
 	// it is single select without tables => possible optimization
         // remove the dependence mark since the item is moved to upper
         // select and is not outer anymore.
-<<<<<<< HEAD
         orig_item->walk(&Item::remove_dependence_processor, 0,
                         (uchar *) select_lex->outer_select());
-	Item_bool_func *item= func->create(left_expr, orig_item);
-	// fix_field of item will be done in time of substituting
-=======
-        item->walk(&Item::remove_dependence_processor, 0,
-                           (uchar *) select_lex->outer_select());
-        item= func->create(left_expr->real_item(), item);
         /*
           fix_field of substitution item will be done in time of
           substituting.
@@ -1913,9 +1901,8 @@
           runtime created Ref item which is deleted at the end
           of the statement. Thus one of 'substitution' arguments
           can be broken in case of PS.
-        */ 
->>>>>>> 1414a0ed
-	substitution= item;
+        */
+	substitution= func->create(left_expr->real_item(), orig_item);
 	have_to_be_excluded= 1;
 	if (thd->lex->describe)
 	{

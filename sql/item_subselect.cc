--- conflicted
+++ resolved
@@ -1695,11 +1695,7 @@
   }
   else
   {
-<<<<<<< HEAD
-    Item *orig_item= select_lex->item_list.head();
-=======
-    Item *item= (Item*) select_lex->item_list.head()->real_item();
->>>>>>> ec766b5d
+    Item *orig_item= select_lex->item_list.head()->real_item();
 
     if (select_lex->table_list.elements)
     {

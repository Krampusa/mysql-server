/* Copyright (c) 2000, 2019, Oracle and/or its affiliates. All rights reserved.

   This program is free software; you can redistribute it and/or modify
   it under the terms of the GNU General Public License, version 2.0,
   as published by the Free Software Foundation.

   This program is also distributed with certain software (including
   but not limited to OpenSSL) that is licensed under separate terms,
   as designated in a particular file or component or in included license
   documentation.  The authors of MySQL hereby grant you an additional
   permission to link the program and your derivative works with the
   separately licensed software that they have included with MySQL.

   This program is distributed in the hope that it will be useful,
   but WITHOUT ANY WARRANTY; without even the implied warranty of
   MERCHANTABILITY or FITNESS FOR A PARTICULAR PURPOSE.  See the
   GNU General Public License, version 2.0, for more details.

   You should have received a copy of the GNU General Public License
   along with this program; if not, write to the Free Software
   Foundation, Inc., 51 Franklin St, Fifth Floor, Boston, MA 02110-1301  USA */

/**
  @file

  @brief
  Create plan for a single select.


  @defgroup Query_Planner  Query Planner
  @{
*/

#include "sql/sql_planner.h"

#include "my_config.h"

#include <float.h>
#include <limits.h>
#include <string.h>
#include <algorithm>
#include <atomic>

#include "my_base.h"  // key_part_map
#include "my_bit.h"   // my_count_bits
#include "my_bitmap.h"
#include "my_compiler.h"
#include "my_dbug.h"
#include "my_macros.h"
#include "sql/enum_query_type.h"
#include "sql/field.h"
#include "sql/handler.h"
#include "sql/item.h"
#include "sql/item_cmpfunc.h"
#include "sql/key.h"
#include "sql/merge_sort.h"  // merge_sort
#include "sql/nested_join.h"
#include "sql/opt_costmodel.h"
#include "sql/opt_hints.h"  // hint_table_state
#include "sql/opt_range.h"  // QUICK_SELECT_I
#include "sql/opt_trace.h"  // Opt_trace_object
#include "sql/opt_trace_context.h"
#include "sql/query_options.h"
#include "sql/query_result.h"
#include "sql/sql_bitmap.h"
#include "sql/sql_class.h"  // THD
#include "sql/sql_const.h"
#include "sql/sql_lex.h"
#include "sql/sql_list.h"
#include "sql/sql_opt_exec_shared.h"
#include "sql/sql_optimizer.h"  // JOIN
#include "sql/sql_select.h"     // JOIN_TAB
#include "sql/sql_test.h"       // print_plan
#include "sql/system_variables.h"
#include "sql/table.h"
#include "sql/window.h"
#include "sql_string.h"

using std::max;
using std::min;

static double prev_record_reads(JOIN *join, uint idx, table_map found_ref);
static void trace_plan_prefix(JOIN *join, uint idx, table_map excluded_tables);

static uint max_part_bit(key_part_map bits) {
  uint found;
  for (found = 0; bits & 1; found++, bits >>= 1)
    ;
  return found;
}

static uint cache_record_length(JOIN *join, uint idx) {
  uint length = 0;
  JOIN_TAB **pos, **end;

  for (pos = join->best_ref + join->const_tables, end = join->best_ref + idx;
       pos != end; pos++) {
    JOIN_TAB *join_tab = *pos;
    if (!join_tab->used_fieldlength)  // Not calculated yet
    {
      uint used_fields, used_blobs;
      bool used_null_fields, used_uneven_bit_fields;
      /*
        (1) keep_current_rowid: we don't know if Duplicate Weedout may be
        used, length will thus be inaccurate, this is acceptable.
      */
      calc_used_field_length(join_tab->table(),
                             false,  // (1)
                             &used_fields, &join_tab->used_fieldlength,
                             &used_blobs, &used_null_fields,
                             &used_uneven_bit_fields);
    }
    length += join_tab->used_fieldlength;
  }
  return length;
}

Optimize_table_order::Optimize_table_order(THD *thd_arg, JOIN *join_arg,
                                           TABLE_LIST *sjm_nest_arg)
    : thd(thd_arg),
      join(join_arg),
      search_depth(determine_search_depth(thd->variables.optimizer_search_depth,
                                          join->tables - join->const_tables)),
      prune_level(thd->variables.optimizer_prune_level),
      cur_embedding_map(0),
      emb_sjm_nest(sjm_nest_arg),
      excluded_tables(
          (emb_sjm_nest ? (join->all_table_map & ~emb_sjm_nest->sj_inner_tables)
                        : 0) |
          (join->allow_outer_refs ? 0 : OUTER_REF_TABLE_BIT)),
      has_sj(!(join->select_lex->sj_nests.is_empty() || emb_sjm_nest)),
      test_all_ref_keys(false),
      found_plan_with_allowed_sj(false),
      got_final_plan(false) {}

/**
  Find the best index to do 'ref' access on for a table.

  The best index chosen using the following priority list
  1) A clustered primary key with equality predicates on all keyparts is
     always chosen.
  2) A non nullable unique index with equality predicates on
     all keyparts is preferred over a non-unique index,
     nullable unique index or unique index where there are some
     keyparts without equality predicates.
  3) Otherwise, the index with best cost estimate is chosen.

  As a side-effect, bound_keyparts/read_cost/fanout is set for the first
  Key_use of every considered key.

  @param tab                        the table to be joined by the function
  @param remaining_tables           set of tables not included in the
                                    partial plan yet.
  @param idx                        the index in join->position[] where 'tab'
                                    is added to the partial plan.
  @param prefix_rowcount            estimate for the number of records returned
                                    by the partial plan
  @param [out] found_condition      whether or not there exists a condition
                                    that filters away rows for this table.
                                    Always true when the function finds a
                                    usable 'ref' access, but also if it finds
                                    a condition that is not usable by 'ref'
                                    access, e.g. is there is an index covering
                                    (a,b) and there is a condition only on 'b'.
                                    Note that all dependent tables for the
                                    condition in question must be in the plan
                                    prefix for this to be 'true'. Unmodified
                                    if no relevant condition is found.
  @param [out] ref_depend_map       tables the best ref access depends on.
                                    Unmodified if no 'ref' access is found.
  @param [out] used_key_parts       Number of keyparts 'ref' access uses.
                                    Unmodified if no 'ref' access is found.

  @return pointer to Key_use for the index with best 'ref' access, NULL if
          no 'ref' access method is found.
*/
Key_use *Optimize_table_order::find_best_ref(
    const JOIN_TAB *tab, const table_map remaining_tables, const uint idx,
    const double prefix_rowcount, bool *found_condition,
    table_map *ref_depend_map, uint *used_key_parts) {
  // Skip finding best_ref if quick object is forced by hint.
  if (tab->quick() && tab->quick()->forced_by_hint) return NULL;

  // Return value - will point to Key_use of the index with cheapest ref access
  Key_use *best_ref = NULL;

  /*
    Cost of using best_ref; used to determine if ref access on another
    index is cheaper. Calculated as follows:

    (cost_ref_for_one_value + row_evaluate_cost(fanout_for_ref)) *
    prefix_rowcount
  */
  double best_ref_cost = DBL_MAX;

  // Index type, note that code below relies on this element definition order
  enum idx_type { CLUSTERED_PK, UNIQUE, NOT_UNIQUE, FULLTEXT };
  enum idx_type best_found_keytype = NOT_UNIQUE;

  TABLE *const table = tab->table();
  Opt_trace_context *const trace = &thd->opt_trace;

  /*
    Guessing the number of distinct values in the table; used to
    make "rec_per_key"-like estimates when no statistics is
    available.
  */
  ha_rows distinct_keys_est = tab->records() / MATCHING_ROWS_IN_OTHER_TABLE;

  // Test how we can use keys
  for (Key_use *keyuse = tab->keyuse(); keyuse->table_ref == tab->table_ref;) {
    // keyparts that are usable for this index given the current partial plan
    key_part_map found_part = 0;
    // Bitmap of keyparts where the ref access is over 'keypart=const'
    key_part_map const_part = 0;
    // Keyparts where ref access will not match on NULL values.
    // Used for unique indexes on nullable columns to decide whether
    // a specific key may match on (multiple) NULL valued rows.
    key_part_map null_rejecting_part = 0;
    /*
      Cost of ref access on current index. Calculated as follows:
      cost_ref_for_one_value * prefix_rowcount
    */
    double cur_read_cost;
    // Fanout for ref access using this index
    double cur_fanout;
    uint cur_used_keyparts = 0;  // number of used keyparts
    // tables 'ref' access on this index depends on
    table_map table_deps = 0;
    const uint key = keyuse->key;
    const KEY *const keyinfo = table->key_info + key;
    /*
      Bitmap of keyparts in this index that have a condition

        "WHERE col=... OR col IS NULL"

      If 'ref' access is to be used in such cases, the JT_REF_OR_NULL
      type will be used.
    */
    key_part_map ref_or_null_part = 0;

    DBUG_PRINT("info", ("Considering ref access on key %s", keyinfo->name));
    Opt_trace_object trace_access_idx(trace);

    enum idx_type cur_keytype =
        (keyuse->keypart == FT_KEYPART) ? FULLTEXT : NOT_UNIQUE;

    // Calculate how many key segments of the current key we can use
    Key_use *const start_key = keyuse;
    start_key->bound_keyparts = 0;  // Initially, no ref access is possible

    // For each keypart
    while (keyuse->table_ref == tab->table_ref && keyuse->key == key) {
      const uint keypart = keyuse->keypart;
      // tables the current keypart depends on
      table_map cur_keypart_table_deps = 0;
      double best_distinct_prefix_rowcount = DBL_MAX;

      /*
        Check all ways to access the keypart. There is one keyuse
        object for each equality predicate for the keypart, and this
        loop estimates which equality predicate is best. Example that
        would have two keyuse objects for a keypart covering
        t1.col_x: "WHERE t1.col_x=4 AND t1.col_x=t2.col_y"
      */
      for (; keyuse->table_ref == tab->table_ref && keyuse->key == key &&
             keyuse->keypart == keypart;
           ++keyuse) {
        /*
          This keyuse cannot be used if
          1) it is a key reference between a table inside a semijoin
             nest and one outside of it. The same applices to
             materialized subqueries
          2) it is a key reference to a table that is not in the plan
             prefix (i.e., a table that will be later in the join
             sequence)
          3) there will be two ref_or_null keyparts
             ("WHERE col=... OR col IS NULL"). Thus if
             a) the condition for an earlier keypart is of type
                ref_or_null, and
             b) the condition for the current keypart is ref_or_null
        */
        if ((excluded_tables & keyuse->used_tables) ||        // 1)
            (remaining_tables & keyuse->used_tables) ||       // 2)
            (ref_or_null_part &&                              // 3a)
             (keyuse->optimize & KEY_OPTIMIZE_REF_OR_NULL)))  // 3b)
          continue;

        if (keypart != FT_KEYPART) {
          const bool keyinfo_maybe_null =
              keyinfo->key_part[keypart].field->maybe_null();
          if (keyuse->null_rejecting || !keyuse->val->maybe_null ||
              !keyinfo_maybe_null)
            null_rejecting_part |= keyuse->keypart_map;
        }
        found_part |= keyuse->keypart_map;
        if (!(keyuse->used_tables & ~join->const_table_map))
          const_part |= keyuse->keypart_map;

        const double cur_distinct_prefix_rowcount =
            prev_record_reads(join, idx, (table_deps | keyuse->used_tables));
        if (cur_distinct_prefix_rowcount < best_distinct_prefix_rowcount) {
          /*
            We estimate that the currently considered usage of the
            keypart will have to lookup fewer distinct key
            combinations from the prefix tables.
          */
          cur_keypart_table_deps = keyuse->used_tables & ~join->const_table_map;
          best_distinct_prefix_rowcount = cur_distinct_prefix_rowcount;
        }
        if (distinct_keys_est > keyuse->ref_table_rows)
          distinct_keys_est = keyuse->ref_table_rows;
        /*
          If there is one 'key_column IS NULL' expression, we can
          use this ref_or_null optimisation of this field
        */
        if (keyuse->optimize & KEY_OPTIMIZE_REF_OR_NULL)
          ref_or_null_part |= keyuse->keypart_map;
      }
      table_deps |= cur_keypart_table_deps;
    }

    if (distinct_keys_est < MATCHING_ROWS_IN_OTHER_TABLE) {
      // Fix for small tables
      distinct_keys_est = MATCHING_ROWS_IN_OTHER_TABLE;
      if (tab->records() && tab->records() < distinct_keys_est)
        distinct_keys_est = tab->records();
    }

    // fulltext indexes require special treatment
    if (cur_keytype != FULLTEXT) {
      *found_condition |= found_part;

      const bool all_key_parts_covered =
          (found_part == LOWER_BITS(key_part_map, actual_key_parts(keyinfo)));
      const bool all_key_parts_non_null =
          (ref_or_null_part == 0 &&
           null_rejecting_part ==
               LOWER_BITS(key_part_map, actual_key_parts(keyinfo)));
      /*
        check for the current key type.
        If we find a key with all the keyparts having equality predicates and
        --> if it is a clustered primary key, current key type is set to
            CLUSTERED_PK.
        --> if it is non-nullable unique key, it is set as UNIQUE.
        --> If none of the specified key parts may result in NULL value(s)
            being matched, it is set as UNIQUE.
        --> otherwise its a NOT_UNIQUE keytype.
      */
      if (all_key_parts_covered && (keyinfo->flags & HA_NOSAME)) {
        if (key == table->s->primary_key &&
            table->file->primary_key_is_clustered())
          cur_keytype = CLUSTERED_PK;
        else if ((keyinfo->flags & HA_NULL_PART_KEY) == 0)
          cur_keytype = UNIQUE;
        else if (all_key_parts_non_null)
          cur_keytype = UNIQUE;
      }

      if (cur_keytype == UNIQUE || cur_keytype == CLUSTERED_PK)
        trace_access_idx.add_alnum("access_type", "eq_ref");
      else
        trace_access_idx.add_alnum("access_type", "ref");

      trace_access_idx.add_utf8("index", keyinfo->name);

      if (cur_keytype > best_found_keytype) {
        trace_access_idx.add("chosen", false)
            .add_alnum("cause", "heuristic_eqref_already_found");
        if (unlikely(!test_all_ref_keys))
          continue;
        else {
          /*
            key will be rejected further down, after we compute its
            bound_keyparts/read_cost/fanout.
          */
        }
      }

      // Check if we found full key
      if (all_key_parts_covered && !ref_or_null_part) /* use eq key */
      {
        cur_used_keyparts = (uint)~0;
        if (keyinfo->flags & HA_NOSAME &&
            ((keyinfo->flags & HA_NULL_PART_KEY) == 0 ||
             all_key_parts_non_null)) {
          cur_read_cost = prev_record_reads(join, idx, table_deps) *
                          table->cost_model()->page_read_cost(1.0);
          cur_fanout = 1.0;
        } else {
          if (!table_deps) { /* We found a const key */
            /*
              ReuseRangeEstimateForRef-1:
              We get here if we've found a ref(const) (c_i are constants):
              "(keypart1=c1) AND ... AND (keypartN=cN)"   [ref_const_cond]

              If range optimizer was able to construct a "range"
              access on this index, then its condition "quick_cond" was
              eqivalent to ref_const_cond (*), and we can re-use E(#rows)
              from the range optimizer.

              Proof of (*): By properties of range and ref optimizers
              quick_cond will be equal or tighter than ref_const_cond.
              ref_const_cond already covers "smallest" possible interval -
              a singlepoint interval over all keyparts. Therefore,
              quick_cond is equivalent to ref_const_cond (if it was an
              empty interval we wouldn't have got here).
            */
            if (table->quick_keys.is_set(key))
              cur_fanout = (double)table->quick_rows[key];
            else {
              // quick_range couldn't use key
              cur_fanout = (double)tab->records() / distinct_keys_est;
            }
          } else {
            // Use records per key statistics if available
            if (keyinfo->has_records_per_key(actual_key_parts(keyinfo) - 1)) {
              cur_fanout =
                  keyinfo->records_per_key(actual_key_parts(keyinfo) - 1);
            } else { /* Prefer longer keys */
              DBUG_ASSERT(table->s->max_key_length > 0);
              cur_fanout =
                  ((double)tab->records() / (double)distinct_keys_est *
                   (1.0 +
                    ((double)(table->s->max_key_length - keyinfo->key_length) /
                     (double)table->s->max_key_length)));
              if (cur_fanout < 2.0)
                cur_fanout = 2.0; /* Can't be as good as a unique */
            }

            /*
              ReuseRangeEstimateForRef-2:  We get here if we could not reuse
              E(#rows) from range optimizer. Make another try:

              If range optimizer produced E(#rows) for a prefix of the ref
              access we're considering, and that E(#rows) is lower then our
              current estimate, make an adjustment. The criteria of when we
              can make an adjustment is a special case of the criteria used
              in ReuseRangeEstimateForRef-3.
            */
            if (table->quick_keys.is_set(key) &&
                (const_part &
                 (((key_part_map)1 << table->quick_key_parts[key]) - 1)) ==
                    (((key_part_map)1 << table->quick_key_parts[key]) - 1) &&
                table->quick_n_ranges[key] == 1 &&
                cur_fanout > (double)table->quick_rows[key]) {
              cur_fanout = (double)table->quick_rows[key];
            }
          }
          // Limit the number of matched rows
          const double tmp_fanout =
              min(cur_fanout, (double)thd->variables.max_seeks_for_key);
          if (table->covering_keys.is_set(key)) {
            // We can use only index tree
            const Cost_estimate index_read_cost =
                table->file->index_scan_cost(key, 1, tmp_fanout);
            cur_read_cost = prefix_rowcount * index_read_cost.total_cost();
          } else if (key == table->s->primary_key &&
                     table->file->primary_key_is_clustered()) {
            const Cost_estimate table_read_cost =
                table->file->read_cost(key, 1, tmp_fanout);
            cur_read_cost = prefix_rowcount * table_read_cost.total_cost();
          } else
            cur_read_cost = prefix_rowcount *
                            min(table->cost_model()->page_read_cost(tmp_fanout),
                                tab->worst_seeks);
        }
      } else if ((found_part & 1) && (!(table->file->index_flags(key, 0, 0) &
                                        HA_ONLY_WHOLE_INDEX) ||
                                      all_key_parts_covered)) {
        /*
          Use as many key-parts as possible and a unique key is better
          than a not unique key.
          Set cur_fanout to (previous record count) * (records / combination)
        */

        cur_used_keyparts = max_part_bit(found_part);
        /*
          ReuseRangeEstimateForRef-3:
          We're now considering a ref[or_null] access via
          (t.keypart1=e1 AND ... AND t.keypartK=eK) [ OR
          (same-as-above but with one cond replaced
          with "t.keypart_i IS NULL")]  (**)

          Try re-using E(#rows) from "range" optimizer:
          We can do so if "range" optimizer used the same intervals as
          in (**). The intervals used by range optimizer may be not
          available at this point (as "range" access might have choosen to
          create quick select over another index), so we can't compare
          them to (**). We'll make indirect judgements instead.
          The sufficient conditions for re-use are:
          (C1) All e_i in (**) are constants, i.e. table_deps==false. (if
          this is not satisfied we have no way to know which ranges
          will be actually scanned by 'ref' until we execute the
          join)
          (C2) max #key parts in 'range' access == K == max_key_part (this
          is apparently a necessary requirement)

          We also have a property that "range optimizer produces equal or
          tighter set of scan intervals than ref(const) optimizer". Each
          of the intervals in (**) are "tightest possible" intervals when
          one limits itself to using keyparts 1..K (which we do in #2).

          From here it follows that range access uses either one or
          both of the (I1) and (I2) intervals:

          (t.keypart1=c1 AND ... AND t.keypartK=eK)  (I1)
          (same-as-above but with one cond replaced
          with "t.keypart_i IS NULL")               (I2)

          The remaining part is to exclude the situation where range
          optimizer used one interval while we're considering
          ref-or-null and looking for estimate for two intervals. This
          is done by last limitation:

          (C3) "range optimizer used (have ref_or_null?2:1) intervals"
        */
        double tmp_fanout = 0.0;
        if (table->quick_keys.is_set(key) && !table_deps &&               //(C1)
            table->quick_key_parts[key] == cur_used_keyparts &&           //(C2)
            table->quick_n_ranges[key] == 1 + MY_TEST(ref_or_null_part))  //(C3)
        {
          tmp_fanout = cur_fanout = (double)table->quick_rows[key];
        } else {
          // Check if we have statistic about the distribution
          if (keyinfo->has_records_per_key(cur_used_keyparts - 1)) {
            cur_fanout = keyinfo->records_per_key(cur_used_keyparts - 1);

            /*
              Fix for the case where the index statistics is too
              optimistic:
              If
              (1) We're considering ref(const) and there is quick select
              on the same index,
              (2) and that quick select uses more keyparts (i.e. it will
              scan equal/smaller interval then this ref(const))
              Then use E(#rows) from quick select.

              One observation is that when there are multiple
              indexes with a common prefix (eg (b) and (b, c)) we
              are not always selecting (b, c) even when this can
              use more keyparts. Inaccuracies in statistics from
              the storage engines can cause the record estimate
              for the quick object for (b) to be lower than the
              record estimate for the quick object for (b,c).

              Q: Why do we choose to use 'ref'? Won't quick select be
              cheaper in some cases ?
              TODO: figure this out and adjust the plan choice if needed.
            */
            if (!table_deps && table->quick_keys.is_set(key) &&   // (1)
                table->quick_key_parts[key] > cur_used_keyparts)  // (2)
            {
              trace_access_idx.add("chosen", false)
                  .add_alnum("cause", "range_uses_more_keyparts");
              continue;
            }

            tmp_fanout = cur_fanout;
          } else {
            /*
              Assume that the first key part matches 1% of the file
              and that the whole key matches 10 (duplicates) or 1
              (unique) records.
              Assume also that more key matches proportionally more
              records
              This gives the formula:
              records = (x * (b-a) + a*c-b)/(c-1)

              b = records matched by whole key
              a = records matched by first key part (1% of all records?)
              c = number of key parts in key
              x = used key parts (1 <= x <= c)
            */
            rec_per_key_t rec_per_key;
            if (keyinfo->has_records_per_key(keyinfo->user_defined_key_parts -
                                             1))
              rec_per_key =
                  keyinfo->records_per_key(keyinfo->user_defined_key_parts - 1);
            else
              rec_per_key =
                  rec_per_key_t(tab->records()) / distinct_keys_est + 1;

            if (tab->records() == 0)
              tmp_fanout = 0.0;
            else if (rec_per_key / tab->records() >= 0.01)
              tmp_fanout = rec_per_key;
            else {
              const double a = tab->records() * 0.01;
              if (keyinfo->user_defined_key_parts > 1)
                tmp_fanout =
                    (cur_used_keyparts * (rec_per_key - a) +
                     a * keyinfo->user_defined_key_parts - rec_per_key) /
                    (keyinfo->user_defined_key_parts - 1);
              else
                tmp_fanout = a;
              set_if_bigger(tmp_fanout, 1.0);
            }
            cur_fanout = (ulong)tmp_fanout;
          }

          if (ref_or_null_part) {
            // We need to do two key searches to find key
            tmp_fanout *= 2.0;
            cur_fanout *= 2.0;
          }

          /*
            ReuseRangeEstimateForRef-4:  We get here if we could not reuse
            E(#rows) from range optimizer. Make another try:

            If range optimizer produced E(#rows) for a prefix of the ref
            access we're considering, and that E(#rows) is lower then our
            current estimate, make the adjustment.

            The decision whether we can re-use the estimate from the range
            optimizer is the same as in ReuseRangeEstimateForRef-3,
            applied to first table->quick_key_parts[key] key parts.
          */
          if (table->quick_keys.is_set(key) &&
              table->quick_key_parts[key] <= cur_used_keyparts &&
              const_part & ((key_part_map)1 << table->quick_key_parts[key]) &&
              table->quick_n_ranges[key] ==
                  1 + MY_TEST(ref_or_null_part & const_part) &&
              cur_fanout > (double)table->quick_rows[key]) {
            tmp_fanout = cur_fanout = (double)table->quick_rows[key];
          }
        }

        // Limit the number of matched rows
        set_if_smaller(tmp_fanout, (double)thd->variables.max_seeks_for_key);
        if (table->covering_keys.is_set(key)) {
          // We can use only index tree
          const Cost_estimate index_read_cost =
              table->file->index_scan_cost(key, 1, tmp_fanout);
          cur_read_cost = prefix_rowcount * index_read_cost.total_cost();
        } else if (key == table->s->primary_key &&
                   table->file->primary_key_is_clustered()) {
          const Cost_estimate table_read_cost =
              table->file->read_cost(key, 1, tmp_fanout);
          cur_read_cost = prefix_rowcount * table_read_cost.total_cost();
        } else
          cur_read_cost = prefix_rowcount *
                          min(table->cost_model()->page_read_cost(tmp_fanout),
                              tab->worst_seeks);
      } else {
        // No useful predicates on the first keypart; cannot use key
        trace_access_idx.add("usable", false).add("chosen", false);
        continue;
      }
    } else {
      // This is a full-text index

      trace_access_idx.add_alnum("access_type", "fulltext")
          .add_utf8("index", keyinfo->name);

      if (best_found_keytype < NOT_UNIQUE) {
        trace_access_idx.add("chosen", false)
            .add_alnum("cause", "heuristic_eqref_already_found");
        // Ignore test_all_ref_keys, semijoin loosescan never uses fulltext
        continue;
      }
      // Actually it should be cur_fanout=0.0 (yes!) but 1.0 is probably safer
      cur_read_cost = prev_record_reads(join, idx, table_deps) *
                      table->cost_model()->page_read_cost(1.0);
      cur_fanout = 1.0;
    }

    start_key->bound_keyparts = found_part;
    start_key->fanout = cur_fanout;
    start_key->read_cost = cur_read_cost;

    const double cur_ref_cost =
        cur_read_cost +
        prefix_rowcount * join->cost_model()->row_evaluate_cost(cur_fanout);
    trace_access_idx.add("rows", cur_fanout).add("cost", cur_ref_cost);

    /*
      The current index usage is better than the best index usage found
      so far if:

       1) The access type for the best index and the current index is
          FULLTEXT or REF, and the current index has a lower cost
       2) The access type is the same for the best index and the
          current index, and the current index has a lower cost
          (ie, both indexes are UNIQUE)
       3) The access type of the current index is better than
          that of the best index (EQ_REF better than REF, Clustered PK
          better than EQ_REF etc)
    */
    bool new_candidate = false;

    if (best_found_keytype >= NOT_UNIQUE && cur_keytype >= NOT_UNIQUE)
      new_candidate = cur_ref_cost < best_ref_cost;  // 1
    else if (best_found_keytype == cur_keytype)
      new_candidate = cur_ref_cost < best_ref_cost;  // 2
    else if (best_found_keytype > cur_keytype)
      new_candidate = true;  // 3

    if (new_candidate) {
      *ref_depend_map = table_deps;
      *used_key_parts = cur_used_keyparts;
      best_ref = start_key;
      best_ref_cost = cur_ref_cost;
      best_found_keytype = cur_keytype;
    }

    trace_access_idx.add("chosen", best_ref == start_key);

    if (best_found_keytype == CLUSTERED_PK) {
      trace_access_idx.add_alnum("cause", "clustered_pk_chosen_by_heuristics");
      if (unlikely(!test_all_ref_keys)) break;
    }
  }  // for each key

  return best_ref;
}

/**
  Calculate the cost of range/table/index scanning table 'tab'.

  Returns a hybrid scan cost number: the cost of fetching rows from
  the storage engine plus CPU cost during execution for evaluating the
  rows (estimate) that will be filtered out by predicates relevant to
  the table. The cost does not include the CPU cost during execution
  for rows that are not filtered out.

  This hybrid cost is needed because if join buffering is used to
  reduce the number of scans, then the final cost depends on how many
  times the join buffer had to be filled.

  @param tab                  the table to be joined by the function
  @param idx                  the index in join->position[] where 'tab'
                              is added to the partial plan.
  @param best_ref             description of the best ref access method
                              for 'tab'
  @param prefix_rowcount      estimate for the number of records returned
                              by the partial plan
  @param found_condition      whether or not there exists a condition
                              that filters away rows for this table.
                              @see find_best_ref()
  @param disable_jbuf         don't use join buffering if true
  @param[out] rows_after_filtering fanout of the access method after taking
                              condition filtering into account
  @param trace_access_scan    The optimizer trace object info is appended to

  @return                     Cost of fetching rows from the storage
                              engine plus CPU execution cost of the
                              rows that are estimated to be filtered out
                              by query conditions.
*/
double Optimize_table_order::calculate_scan_cost(
    const JOIN_TAB *tab, const uint idx, const Key_use *best_ref,
    const double prefix_rowcount, const bool found_condition,
    const bool disable_jbuf, double *rows_after_filtering,
    Opt_trace_object *trace_access_scan) {
  double scan_and_filter_cost;
  TABLE *const table = tab->table();
  const Cost_model_server *const cost_model = join->cost_model();
  *rows_after_filtering = static_cast<double>(tab->found_records);

  trace_access_scan->add("rows_to_scan", tab->found_records);

  /*
    This block should only affect the cost of scans using join
    buffering. Consider moving it to the if () block that handles join
    buffering.
  */
  if (thd->optimizer_switch_flag(OPTIMIZER_SWITCH_COND_FANOUT_FILTER)) {
    const float const_cond_filter = calculate_condition_filter(
        tab, NULL, 0, static_cast<double>(tab->found_records), !disable_jbuf,
        true, *trace_access_scan);

    /*
      For high found_records values, multiplication by float may
      result in a higher value than the original for
      const_cond_filter=1.0. Cast to double to increase precision.
    */
    *rows_after_filtering = rows2double(tab->found_records) * const_cond_filter;
  } else if (table->quick_condition_rows != tab->found_records)
    *rows_after_filtering = static_cast<double>(table->quick_condition_rows);
  else if (found_condition) {
    /*
      If there is a filtering condition on the table (i.e. ref
      analyzer found at least one "table.keyXpartY= exprZ", where
      exprZ refers only to tables preceding this table in the join
      order we're now considering), and optimizer condition filtering
      is turned off, then assume that 25% of the rows will be filtered
      out by this condition.

      This heuristic is supposed to force tables used in exprZ to be
      before this table in join order.
    */

    *rows_after_filtering = tab->found_records * 0.75;
  }

  /*
    Range optimizer never proposes a RANGE if it isn't better
    than FULL: so if RANGE is present, it's always preferred to FULL.
    Here we estimate its cost.
  */
  if (tab->quick()) {
    trace_access_scan->add_alnum("access_type", "range");
    tab->quick()->trace_quick_description(&thd->opt_trace);
    /*
      For each record we:
      - read record range through 'quick'
      - skip rows which does not satisfy WHERE constraints
      TODO:
      We take into account possible use of join cache for ALL/index
      access (see first else-branch below), but we don't take it into
      account here for range/index_merge access. Find out why this is so.
    */
    scan_and_filter_cost =
        prefix_rowcount * (tab->quick()->cost_est.total_cost() +
                           cost_model->row_evaluate_cost(
                               tab->found_records - *rows_after_filtering));
  } else {
    trace_access_scan->add_alnum("access_type", "scan");

    // Cost of scanning the table once
    Cost_estimate scan_cost;
    if (table->force_index && !best_ref)  // index scan
      scan_cost = table->file->read_cost(tab->ref().key, 1,
                                         static_cast<double>(tab->records()));
    else
      scan_cost = table->file->table_scan_cost();  // table scan
    const double single_scan_read_cost = scan_cost.total_cost();

    /* Estimate total cost of reading table. */
    if (disable_jbuf) {
      /*
        For each record from the prefix we have to:
        - read the whole table
        - skip rows which does not satisfy join condition

        Note that there is also the cost of evaluating rows that DO
        satisfy the WHERE condition, but this is added
        a) temporarily in best_access_path(), before comparing this
           scan cost to the best 'ref' access method, and
        b) permanently by the caller of best_access_path() (@see e.g.
           best_extension_by_limited_search())
      */
      scan_and_filter_cost =
          prefix_rowcount *
          (single_scan_read_cost + cost_model->row_evaluate_cost(
                                       tab->records() - *rows_after_filtering));
    } else {
      /*
        IO cost: We read the table as many times as join buffer
        becomes full. (It would be more exact to round the result of
        the division with floor(), but that takes 5% of time in a
        20-table query plan search.)

        CPU cost: For every full join buffer, attached conditions are
        evaluated for each row in the scanned table. We assume that
        the conditions evaluate to 'true' for 'rows_after_filtering'
        number of rows. The rows that pass are then joined with the
        prefix rows.

        The CPU cost for the rows that do NOT satisfy the attached
        conditions is considered to be part of the read cost and is
        added below. The cost of joining the rows that DO satisfy the
        attached conditions with all prefix rows is added in
        greedy_search().
      */
      const double buffer_count =
          1.0 + ((double)cache_record_length(join, idx) * prefix_rowcount /
                 (double)thd->variables.join_buff_size);

      scan_and_filter_cost =
          buffer_count *
          (single_scan_read_cost + cost_model->row_evaluate_cost(
                                       tab->records() - *rows_after_filtering));

      trace_access_scan->add("using_join_cache", true);
      trace_access_scan->add("buffers_needed",
                             buffer_count >= std::numeric_limits<ulong>::max()
                                 ? std::numeric_limits<ulong>::max()
                                 : static_cast<ulong>(buffer_count));
    }
  }

  return scan_and_filter_cost;
}

/**
  If table is a lateral derived table, calculates the "cost of
  materialization", which is the cost of a single materialization (available
  in the DT's underlying JOIN final plan) multiplied by the number of rows
  output by the last-in-plan table which DT references (available in a
  POSITION structure). For example if plan is
  t1 (outputs 2 rows) - t2 (outputs 20 rows) - dt
  and dt's definition references only t1, we multiply by 2, not by 20.
  This cost is divided by the number of times the DT will be read (20, here),
  to provide a number which best_access_path() can add to best_read_cost.
*/
double Optimize_table_order::lateral_derived_cost(
    const JOIN_TAB *tab, const uint idx, const double prefix_rowcount,
    const Cost_model_server *cost_model) {
  DBUG_ASSERT(tab->table_ref->is_derived() &&
              tab->table_ref->derived_unit()->m_lateral_deps);
  if (prefix_rowcount == 0)  // no input rows: no materialization needed
    return 0;
  table_map deps = tab->table_ref->derived_unit()->m_lateral_deps;
  POSITION *positions = got_final_plan ? join->best_positions : join->positions;
  double derived_mat_cost = 0;
  for (int j = idx; j >= (int)join->const_tables; j--) {
    if (deps & join->best_ref[j]->table_ref->map()) {
      // We found the last table in plan, on which 'tab' depends.
      auto res = tab->table_ref->derived_unit()->query_result();
      double inner_query_cost = res->estimated_cost;
      double inner_query_rowcount = res->estimated_rowcount;
      // copied and simplified from calculate_materialization_costs()
      Cost_model_server::enum_tmptable_type tmp_table_type;
      if (tab->table()->s->reclength * inner_query_rowcount <
          thd->variables.max_heap_table_size)
        tmp_table_type = Cost_model_server::MEMORY_TMPTABLE;
      else
        tmp_table_type = Cost_model_server::DISK_TMPTABLE;
      double write_cost = cost_model->tmptable_readwrite_cost(
          tmp_table_type, inner_query_rowcount, 0.0);
      double mat_times = positions[j].prefix_rowcount;
      double total_mat_cost = mat_times * (inner_query_cost + write_cost);
      // average per read request:
      derived_mat_cost = total_mat_cost / prefix_rowcount;
      Opt_trace_context *const trace = &thd->opt_trace;
      Opt_trace_object trace_lateral(trace);
      Opt_trace_object trace_details(trace, "lateral_materialization");
      trace_details.add("cost_for_one_run_of_inner_query", inner_query_cost)
          .add("cost_for_writing_to_tmp_table", write_cost)
          .add("count_of_runs", mat_times)
          .add("total_cost", total_mat_cost)
          .add("cost_per_read", derived_mat_cost);
      break;
    }
  }
  return derived_mat_cost;
}

/**
  Find the best access path for an extension of a partial execution
  plan and add this path to the plan.

  The function finds the best access path to table 'tab' from the
  passed partial plan where an access path is the general term for any
  means to access the data in 'tab'. An access path may use either an
  index scan, a table scan, a range scan or ref access, whichever is
  cheaper. The input partial plan is passed via the array
  'join->positions' of length 'idx'. The chosen access method for
  'tab' and its cost is stored in 'join->positions[idx]'.

  @param tab               the table to be joined by the function
  @param remaining_tables  set of tables not included in the partial plan yet.
  @param idx               the index in join->position[] where 'tab' is added
                           to the partial plan.
  @param disable_jbuf      true<=> Don't use join buffering
  @param prefix_rowcount   estimate for the number of records returned by the
                           partial plan
  @param[out] pos          Table access plan
*/

void Optimize_table_order::best_access_path(JOIN_TAB *tab,
                                            const table_map remaining_tables,
                                            const uint idx, bool disable_jbuf,
                                            const double prefix_rowcount,
                                            POSITION *pos) {
  bool found_condition = false;
  bool best_uses_jbuf = false;
  Opt_trace_context *const trace = &thd->opt_trace;
  TABLE *const table = tab->table();
  const Cost_model_server *const cost_model = join->cost_model();

  float filter_effect = 1.0;

  thd->m_current_query_partial_plans++;

  /*
    Cannot use join buffering if either
     1. This is the first table in the join sequence, or
     2. Join buffering is not enabled
        (Only Block Nested Loop is considered in this context)
     3. If first-dependency-of-remaining-lateral-table < table-we-plan-for.
     Reason for 3: @see setup_join_buffering().
  */
  disable_jbuf =
      disable_jbuf || idx == join->const_tables ||  // 1
      !hint_table_state(join->thd, tab->table_ref,  // 2
                        BNL_HINT_ENUM, OPTIMIZER_SWITCH_BNL) ||
      join->deps_of_remaining_lateral_derived_tables & ~remaining_tables;  // 3

  DBUG_ENTER("Optimize_table_order::best_access_path");

  Opt_trace_object trace_wrapper(trace, "best_access_path");
  Opt_trace_array trace_paths(trace, "considered_access_paths");

  // The 'ref' access method with lowest cost as found by find_best_ref()
  Key_use *best_ref = NULL;

  table_map ref_depend_map = 0;
  uint used_key_parts = 0;

<<<<<<< HEAD
  /*
    Secondary storage engines do not support index access. Only look for best
    ref access when using the primary storage engine.
  */
  if (tab->keyuse() != nullptr && table->s->is_primary())
=======
  // Look for the best ref access if the storage engine supports index access.
  if (tab->keyuse() != nullptr &&
      (table->file->ha_table_flags() & HA_NO_INDEX_ACCESS) == 0)
>>>>>>> 96752fe5
    best_ref =
        find_best_ref(tab, remaining_tables, idx, prefix_rowcount,
                      &found_condition, &ref_depend_map, &used_key_parts);

  double rows_fetched = best_ref ? best_ref->fanout : DBL_MAX;
  /*
    Cost of executing the best access method prefix_rowcount
    number of times
  */
  double best_read_cost = best_ref ? best_ref->read_cost : DBL_MAX;

  double derived_mat_cost =
      (tab->table_ref->is_derived() &&
       tab->table_ref->derived_unit()->m_lateral_deps)
          ? lateral_derived_cost(tab, idx, prefix_rowcount, cost_model)
          : 0;

  Opt_trace_object trace_access_scan(trace);
  /*
    Don't test table scan if it can't be better.
    Prefer key lookup if we would use the same key for scanning.

    Don't do a table scan on InnoDB tables, if we can read the used
    parts of the row from any of the used index.
    This is because table scans uses index and we would not win
    anything by using a table scan. The only exception is INDEX_MERGE
    quick select. We can not say for sure that INDEX_MERGE quick select
    is always faster than ref access. So it's necessary to check if
    ref access is more expensive.

    We do not consider index/table scan or range access if:

    1a) The best 'ref' access produces fewer records than a table scan
        (or index scan, or range acces), and
    1b) The best 'ref' executed for all partial row combinations, is
        cheaper than a single scan. The rationale for comparing

        COST(ref_per_partial_row) * E(#partial_rows)
           vs
        COST(single_scan)

        is that if join buffering is used for the scan, then scan will
        not be performed E(#partial_rows) times, but
        E(#partial_rows)/E(#partial_rows_fit_in_buffer). At this point
        in best_access_path() we don't know this ratio, but it is
        somewhere between 1 and E(#partial_rows). To avoid
        overestimating the total cost of scanning, the heuristic used
        here has to assume that the ratio is 1. A more fine-grained
        cost comparison will be done later in this function.
    (2) The best way to perform table or index scan is to use 'range' access
        using index IDX. If it is a 'tight range' scan (i.e not a loose index
        scan' or 'index merge'), then ref access on the same index will
        perform equal or better if ref access can use the same or more number
        of key parts.
    (3) See above note about InnoDB.
    (4) NOT ("FORCE INDEX(...)" is used for table and there is 'ref' access
             path, but there is no quick select)
        If the condition in the above brackets holds, then the only possible
        "table scan" access method is ALL/index (there is no quick select).
        Since we have a 'ref' access path, and FORCE INDEX instructs us to
        choose it over ALL/index, there is no need to consider a full table
        scan.
  */
  if (rows_fetched < tab->found_records &&  // (1a)
      best_read_cost <= tab->read_time)     // (1b)
  {
    // "scan" means (full) index scan or (full) table scan.
    if (tab->quick()) {
      trace_access_scan.add_alnum("access_type", "range");
      tab->quick()->trace_quick_description(trace);
    } else
      trace_access_scan.add_alnum("access_type", "scan");

    trace_access_scan
        .add("cost",
             tab->read_time + cost_model->row_evaluate_cost(
                                  static_cast<double>(tab->found_records)))
        .add("rows", tab->found_records)
        .add("chosen", false)
        .add_alnum("cause", "cost");
  } else if (tab->quick() && best_ref &&              // (2)
             tab->quick()->index == best_ref->key &&  // (2)
             (used_key_parts >=
              table->quick_key_parts[best_ref->key]) &&  // (2)
             (tab->quick()->get_type() !=
              QUICK_SELECT_I::QS_TYPE_GROUP_MIN_MAX) &&
             (tab->quick()->get_type() !=
              QUICK_SELECT_I::QS_TYPE_SKIP_SCAN))  // (2)
  {
    trace_access_scan.add_alnum("access_type", "range");
    tab->quick()->trace_quick_description(trace);
    trace_access_scan.add("chosen", false)
        .add_alnum("cause", "heuristic_index_cheaper");
  } else if ((table->file->ha_table_flags() & HA_TABLE_SCAN_ON_INDEX) &&  //(3)
             !table->covering_keys.is_clear_all() && best_ref &&          //(3)
             (!tab->quick() ||                                            //(3)
              (tab->quick()->get_type() ==
                   QUICK_SELECT_I::QS_TYPE_ROR_INTERSECT &&  //(3)
               best_ref->read_cost <
                   tab->quick()->cost_est.total_cost())))  //(3)
  {
    if (tab->quick()) {
      trace_access_scan.add_alnum("access_type", "range");
      tab->quick()->trace_quick_description(trace);
    } else
      trace_access_scan.add_alnum("access_type", "scan");

    trace_access_scan.add("chosen", false)
        .add_alnum("cause", "covering_index_better_than_full_scan");
  } else if ((table->force_index && best_ref && !tab->quick()))  // (4)
  {
    trace_access_scan.add_alnum("access_type", "scan")
        .add("chosen", false)
        .add_alnum("cause", "force_index");
  } else {
    /*
      None of the heuristics found that table/index/range scan is
      obviously more expensive than 'ref' access. The 'ref' cost
      therefore has to be compared to the cost of scanning.
    */
    double rows_after_filtering;

    double scan_read_cost = calculate_scan_cost(
        tab, idx, best_ref, prefix_rowcount, found_condition, disable_jbuf,
        &rows_after_filtering, &trace_access_scan);

    /*
      We estimate the cost of evaluating WHERE clause for found
      records as row_evaluate_cost(prefix_rowcount * rows_after_filtering).
      This cost plus scan_cost gives us total cost of using
      TABLE/INDEX/RANGE SCAN.
    */
    const double scan_total_cost =
        scan_read_cost +
        cost_model->row_evaluate_cost(prefix_rowcount * rows_after_filtering);

    trace_access_scan.add("resulting_rows", rows_after_filtering);
    trace_access_scan.add("cost", scan_total_cost);

    if (best_ref == NULL ||
        (scan_total_cost <
         best_read_cost +
             cost_model->row_evaluate_cost(prefix_rowcount * rows_fetched))) {
      /*
        If the table has a range (tab->quick is set) make_join_select()
        will ensure that this will be used
      */
      best_read_cost = scan_read_cost;
      rows_fetched = rows_after_filtering;

      if (tab->found_records) {
        /*
          Although join buffering may be used for this table, this
          filter calculation is not done to calculate the cost of join
          buffering itself (that is done inside
          calculate_scan_cost()). The is_join_buffering parameter is
          therefore 'false'.
        */
        const float full_filter = calculate_condition_filter(
            tab, NULL, ~remaining_tables & ~excluded_tables,
            static_cast<double>(tab->found_records), false, false,
            trace_access_scan);
        filter_effect = static_cast<float>(std::min(
            1.0, tab->found_records * full_filter / rows_after_filtering));
      }
      best_ref = NULL;
      best_uses_jbuf = !disable_jbuf;
      ref_depend_map = 0;
    }

    trace_access_scan.add("chosen", best_ref == NULL);
  }

  /*
    Storage engines that track exact sizes may report an empty table
    as having row count equal to 0.
    If this table is an inner table of an outer join, adjust row count to 1,
    so that the join planner can make a better fanout calculation for
    the remaining tables of the join. (With size 0, the fanout would always
    become 0, meaning that the cost of adding one more table would also
    become 0, regardless of access method).
  */
  if (rows_fetched == 0.0 &&
      (join->select_lex->outer_join & tab->table_ref->map()))
    rows_fetched = 1.0;

  /*
    Do not calculate condition filtering unless 'ref' access is
    chosen. The filtering effect for all the scan types of access
    (range/index scan/table scan) has already been calculated.
  */
  if (best_ref)
    filter_effect = calculate_condition_filter(
        tab, best_ref, ~remaining_tables & ~excluded_tables, rows_fetched,
        false, false, trace_access_scan);

  best_read_cost += derived_mat_cost;
  pos->filter_effect = filter_effect;
  pos->rows_fetched = rows_fetched;
  pos->read_cost = best_read_cost;
  pos->key = best_ref;
  pos->table = tab;
  pos->ref_depend_map = ref_depend_map;
  pos->loosescan_key = MAX_KEY;
  pos->use_join_buffer = best_uses_jbuf;

  if (!best_ref && idx == join->const_tables && table == join->sort_by_table &&
      join->unit->select_limit_cnt >= rows_fetched) {
    trace_access_scan.add("use_tmp_table", true);
    join->sort_by_table = (TABLE *)1;  // Must use temporary table
  }

  DBUG_VOID_RETURN;
}

float calculate_condition_filter(const JOIN_TAB *const tab,
                                 const Key_use *const keyuse,
                                 table_map used_tables, double fanout,
                                 bool is_join_buffering, bool write_to_trace,
                                 Opt_trace_object &parent_trace) {
  /*
    Because calculating condition filtering has a cost, it should only
    be done if the filter is meaningful. It is meaningful if the query
    is an EXPLAIN, or if the filter may influence the QEP.

    Note that this means that EXPLAIN FOR CONNECTION will typically
    not find a calculated filtering value for the last table in a QEP
    (i.e., it will be 1.0).

    Calculate condition filter if
    1)  Condition filtering is enabled, and
    2a) Condition filtering is about to be calculated for a scan that
        might do join buffering. Rationale: When a table is scanned
        and joined with rows in a buffer, constant predicates are
        evaluated on rows in the joined table. Only rows that pass the
        constant predicates are attempted joined with the prefix rows
        in the buffer. The filtering effect is the estimate of how
        many rows pass the constant predicate evaluation.
    2b) 'tab' is not the last table that will be added to the plan.
        Rationale: filtering only reduces the number of rows sent to
        the next step in the join ordering and therefore has no effect
        on the last table in the join order, or
    2c) 'tab' is in a subselect. Rationale: for subqueries, view/table
        materializations, the filtering effect is needed to
        estimate the number of rows in the potentially materialized
        subquery, or
    2d) 'tab' is in a select_lex with a semijoin nest. Rationale: the
        cost of some of the duplicate elimination strategies depends
        on the size of the output, or
    2e) The query has either an order by or group by clause and a limit clause.
        Rationale: some of the limit optimizations take the filtering effect
        on the last table into account.
    2f) Statement is EXPLAIN

    Note: Even in the case of a single table query, the filtering
    effect may effect the QEP because the cost of sorting fewer rows
    is lower. This is currently ignored since single table
    optimization performance is so important.
  */
  const THD *thd = tab->join()->thd;
  TABLE *const table = tab->table();
  const table_map remaining_tables =
      ~used_tables & ~tab->table_ref->map() & tab->join()->all_table_map;
  if (!(thd->optimizer_switch_flag(
            OPTIMIZER_SWITCH_COND_FANOUT_FILTER) &&  // 1)
        (is_join_buffering ||                        // 2a
         remaining_tables != 0 ||                    // 2b
         tab->join()->select_lex->master_unit()->outer_select() !=
             NULL ||                                       // 2c
         !tab->join()->select_lex->sj_nests.is_empty() ||  // 2d
         ((tab->join()->order || tab->join()->group_list) &&
          tab->join()->unit->select_limit_cnt != HA_POS_ERROR) ||  // 2e
         thd->lex->is_explain())))                                 // 2f
    return COND_FILTER_ALLPASS;

  // No filtering is calculated if we expect less than one row to be fetched
  if (fanout < 1.0 || tab->found_records < 1.0 || tab->records() < 1.0)
    return COND_FILTER_ALLPASS;

  /*
    cond_set has the column bit set for each column involved in a
    predicate. If no bits are set, there are no predicates on this
    table.
  */
  if (bitmap_is_clear_all(&table->cond_set)) return COND_FILTER_ALLPASS;

  /*
    Use TABLE::tmp_set to keep track of fields that should not
    contribute to filtering effect.
    First, verify it's not used.
  */
  DBUG_ASSERT(bitmap_is_clear_all(&table->tmp_set));

  float filter = COND_FILTER_ALLPASS;

  Opt_trace_context *const trace = &tab->join()->thd->opt_trace;

  Opt_trace_disable_I_S disable_trace(trace, !write_to_trace);
  Opt_trace_array filtering_effect_trace(trace, "filtering_effect");

  /*
    If ref/range access, the condition is already included in the
    record estimate. The fields used by the ref/range access method
    shall not contribute to the filtering estimate since 'filter' is
    percentage of fetched rows that are filtered away.
  */
  if (keyuse) {
    const KEY *key = table->key_info + keyuse->key;

    if (keyuse[0].keypart == FT_KEYPART) {
      /*
        Fulltext indexes are special because keyuse->keypart does not
        contain the keypart number but a constant (FT_KEYPART)
        defining that it is a fulltext index. However, since fulltext
        search demands that all indexed keyparts are used, iterating
        over the next 'actual_key_parts' works.
      */
      for (uint i = 0; i < key->actual_key_parts; i++)
        bitmap_set_bit(&table->tmp_set, key->key_part[i].field->field_index);
    } else {
      const Key_use *curr_ku = keyuse;

      /*
        'keyuse' describes the chosen ref access method for 'tab'. It
        is a pointer into JOIN::keyuse_array which describes all
        possible ways to perform ref access for all indexes of all
        tables. E.g., keyuse for the index "t1.idx(kp1, kp2)" and
        query condition

          "WHERE t1.kp1=1 AND t1.kp1=t2.col AND t1.kp2=2"
        will be
          [keyuse(t1.kp1,1),keyuse(t1.kp1,t2.col),keyuse(t1.kp2,2)]

        1) Since there may be multiple ways to ref-access any index it
        is not enough to look at keyuse[0..actual_key_parts-1].
        Instead, stop iterating when curr_ku no longer points to the
        specified index in 'tab'.

        2) In addition, there may be predicates that are relevant for
        an index but that will not be used by the 'ref' access (the
        keypart is not bound). This could e.g. be because the
        predicate depends on a value from a table later in the join
        sequence or because there is ref_or_null access:

          "WHERE t1.kp1=1 AND t1.kp2=t2.col"
             => t1.kp2 not used by ref since it depends on
                table later in join sequenc
          "WHERE (t1.kp1=1 OR t1.kp1 IS NULL) AND t1.kp2=2"
             => t1.kp2 not used by ref since kp1 is ref_or_null
      */
      while (curr_ku->table_ref == tab->table_ref &&         // 1)
             curr_ku->key == keyuse->key &&                  // 1)
             curr_ku->keypart_map & keyuse->bound_keyparts)  // 2)
      {
        bitmap_set_bit(&table->tmp_set,
                       key->key_part[curr_ku->keypart].field->field_index);
        curr_ku++;
      }
    }
  } else if (tab->quick())
    tab->quick()->get_fields_used(&table->tmp_set);

  /*
    Early exit if the only conditions for the table refers to columns
    used by the access method.
  */
  if (bitmap_is_subset(&table->cond_set, &table->tmp_set)) {
    DBUG_ASSERT(filter == COND_FILTER_ALLPASS);
    goto cleanup;
  }
  /*
    If the range optimizer has made row estimates for predicates that
    are not used by the chosen access method, the estimate from the
    range optimizer is used as filtering effect for those fields. We
    do this because the range optimizer is more accurate than index
    statistics.
  */
  if (!table->quick_keys.is_clear_all()) {
    char buf[MAX_FIELDS / 8];
    my_bitmap_map *bitbuf =
        static_cast<my_bitmap_map *>(static_cast<void *>(&buf));
    MY_BITMAP fields_current_quick;

    for (uint keyno = 0; keyno < table->s->keys; keyno++) {
      if (table->quick_keys.is_set(keyno)) {
        // The range optimizer made a row estimate for this index

        bitmap_init(&fields_current_quick, bitbuf, table->s->fields, false);

        const KEY *key = table->key_info + keyno;
        for (uint i = 0; i < table->quick_key_parts[keyno]; i++)
          bitmap_set_bit(&fields_current_quick,
                         key->key_part[i].field->field_index);

        /*
          If any of the fields used to get the rows estimate for this
          index were used to get a rows estimate for another index
          already contributing to 'filter', or by the access method we
          ignore it.
        */
        if (bitmap_is_overlapping(&table->tmp_set, &fields_current_quick))
          continue;

        bitmap_union(&table->tmp_set, &fields_current_quick);

        const float selectivity = static_cast<float>(table->quick_rows[keyno]) /
                                  static_cast<float>(tab->records());
        // Cannot possible access more rows than there are in the table
        filter *= std::min(selectivity, 1.0f);
      }
    }
  }

  /*
    Filtering effect for predicates that can be gathered from the
    range optimizer is now reflected in 'filter', and the fields of
    those predicates are set in 'tmp_set' to avoid that a
    single predicate contributes twice to 'filter'.

    Only calculate the filtering effect if
    1) There are query conditions, and
    2) At least one of the query conditions affect a field that is not
       going to be ignored in 'tab'. In other words, there has to
       exist a condition on a field that is not used by the ref/range
       access method.
  */
  if (tab->join()->where_cond &&                             // 1)
      !bitmap_is_subset(&table->cond_set, &table->tmp_set))  // 2)
  {
    /*
      Get filtering effect for predicates that are not already
      reflected in 'filter'. The below call gets this filtering effect
      based on index statistics and guesstimates.
    */
    filter *= tab->join()->where_cond->get_filtering_effect(
        tab->join()->thd, tab->table_ref->map(), used_tables, &table->tmp_set,
        static_cast<double>(tab->records()));
  }

  /*
    Cost calculations and picking the right join order assumes that a
    positive number of output rows from each joined table. We assume
    that at least one row in the table match the condition.  Not all
    code is able to cope with estimates of less than one row.  (For
    example, DupsWeedout may include extra tables in its
    duplicate-eliminating range in such cases.)
  */
  filter = max(filter, 1.0f / tab->records());

  /*
    For large tables, the restriction above may still give very small
    numbers when calculating fan-out.  The code below makes sure that
    there is a lower limit on fan-out.
    TODO: Should evaluate whether this restriction makes sense.  It
          can cause the estimated size of the result set to be
          different for different join orders. However, some unwanted
          effects on DBT-3 was observed when removing it, so keeping
          it for now.
  */
  if ((filter * fanout) < 0.05f) filter = 0.05f / static_cast<float>(fanout);

cleanup:
  filtering_effect_trace.end();
  parent_trace.add("final_filtering_effect", filter);

  // Clear tmp_set so it can be used elsewhere
  bitmap_clear_all(&table->tmp_set);
  DBUG_ASSERT(filter >= 0.0f && filter <= 1.0f);
  return filter;
}

/**
   Returns a bitmap of bound semi-join equalities.

   If we consider (oe1, .. oeN) IN (SELECT ie1, .. ieN) then ieK=oeK is
   called sj-equality. If ieK or oeK depends only on tables available before
   'tab' in this plan, then such equality is called "bound".

   @param tab                   table
   @param not_available_tables  bitmap of not-available tables.
*/
static ulonglong get_bound_sj_equalities(const JOIN_TAB *tab,
                                         table_map not_available_tables) {
  ulonglong bound_sj_equalities = 0;
  List_iterator<Item> it_o(tab->emb_sj_nest->nested_join->sj_outer_exprs);
  List_iterator_fast<Item> it_i(tab->emb_sj_nest->nested_join->sj_inner_exprs);
  Item *outer, *inner;
  for (uint i = 0;; ++i) {
    outer = it_o++;
    if (!outer) break;
    inner = it_i++;
    if (!((not_available_tables)&outer->used_tables())) {
      bound_sj_equalities |= 1ULL << i;
      continue;
    }
    /*
      Now we look at equality propagation, to discover that a semi-join
      equality is bound, when the outer or inner expression is a field
      involved in some other non-semi-join equality.
      For example (propagation with inner field):
      select * from t2 where (b+0,a+0) in (select a,b from t1 where a=3);
      if the plan is t1-t2, 1st sj equality is bound, even though the
      corresponding outer expression t2.b+0 refers to 't2' which is not yet
      available.
      Other example (propagation with outer field):
      select * from t2 as t3, t2
      where t2.filler=t3.filler and
      (t2.b,t2.a,t2.filler) in (select a,b,a*3 from t1);
      if the plan is t3-t1-t2, 3rd sj equality is bound.

      We locate the relevant multiple equalities for the field. They are in
      the COND_EQUAL of the join nest which embeds the field's table. For
      example:
      select * from t1 left join t1 as t2
      on (t2.a= t1.a and (t2.a,t2.b) in (select a,b from t1 as t3))
      here we have:
      - a join nest (t2,t3) (called "wrap-nest"), which has a COND_EQUAL
      containing, among others: t2.a=t1.a
      - no COND_EQUAL for the WHERE clause.
      If the plan is t1-t3-t2, by looking at t2.a=t1.a we can deduce that
      the first semi join equality is bound.
    */
    Item *item;
    if (outer->type() == Item::FIELD_ITEM)
      item = outer;
    else if (inner->type() == Item::FIELD_ITEM)
      item = inner;
    else
      continue;
    Item_field *const item_field = static_cast<Item_field *>(item);
    Item_equal *item_equal = item_field->item_equal;
    if (!item_equal) {
      TABLE_LIST *const nest = item_field->table_ref->outer_join_nest();
      item_equal = item_field->find_item_equal(nest ? nest->cond_equal
                                                    : tab->join()->cond_equal);
    }
    if (item_equal) {
      /*
        If the multiple equality {[optional_constant,] col1, col2...} contains
        (1) a constant
        (2) or a column from an available table
        then the semi-join equality is bound.
      */
      if (item_equal->get_const() ||                            // (1)
          (item_equal->used_tables() & ~not_available_tables))  // (2)
        bound_sj_equalities |= 1ULL << i;
    }
  }
  return bound_sj_equalities;
}

/**
  Fills a POSITION object of the driving table of a semi-join LooseScan
  range, with the cheapest access path.

  This function was created by copying the code from best_access_path, and
  then eliminating everything which isn't related to semi-join LooseScan.

  Preconditions:
  1. Those checked by advance_sj_state(), ensuring that 'tab' is a valid
  LooseScan candidate.
  2. This function uses the members 'bound_keyparts', 'cost' and 'records' of
  each Key_use; thus best_access_path () must have been called, for this
  table, with the current join prefix, so that the members are up to date.

  @param tab               the driving table
  @param remaining_tables  set of tables not included in the partial plan yet.
  @param idx               the index in join->position[] where 'tab' is
                           added to the partial plan.
  @param prefix_rowcount   estimate for the number of records returned
                           by the partial plan
  @param[out] pos  If return code is 'true': table access path that uses
                   loosescan

  @returns true if it found a loosescan access path for this table.
*/

bool Optimize_table_order::semijoin_loosescan_fill_driving_table_position(
    const JOIN_TAB *tab, table_map remaining_tables, uint idx,
    double prefix_rowcount, POSITION *pos) {
  Opt_trace_context *const trace = &thd->opt_trace;
  Opt_trace_object trace_wrapper(trace);
  Opt_trace_object trace_ls(trace, "searching_loose_scan_index");

  TABLE *const table = tab->table();
  DBUG_ASSERT(remaining_tables & tab->table_ref->map());

  const ulonglong bound_sj_equalities =
      get_bound_sj_equalities(tab, excluded_tables | remaining_tables);

  // Use of quick select is a special case. Some of its properties:
  bool quick_uses_applicable_index = false;
  uint quick_max_keypart = 0;

  pos->read_cost = DBL_MAX;
  pos->use_join_buffer = false;
  /*
    No join buffer, so no need to manage any
    Deps_of_remaining_lateral_derived_tables object.
    As this function calculates some read cost, we have to include any lateral
    materialization cost:
  */
  double derived_mat_cost =
      (tab->table_ref->is_derived() &&
       tab->table_ref->derived_unit()->m_lateral_deps)
          ? lateral_derived_cost(tab, idx, prefix_rowcount, join->cost_model())
          : 0;

  Opt_trace_array trace_all_idx(trace, "indexes");

  /*
    For each index, we calculate how many key segments of this index
    we can use.
  */
  for (Key_use *keyuse = tab->keyuse(); keyuse->table_ref == tab->table_ref;) {
    const uint key = keyuse->key;

    Key_use *const start_key = keyuse;
    Opt_trace_object trace_idx(trace);
    trace_idx.add_utf8("index", table->key_info[key].name);

    /*
      Equalities where one comparand is in index and other comparand is a
      not-yet-available expression.
    */
    ulonglong handled_sj_equalities = 0;
    key_part_map handled_keyparts = 0;
    /*
      Biggest index (starting at 0) of keyparts used for the "handled", not
      "bound", equalities.
    */
    uint max_keypart = 0;

    // For each keypart
    while (keyuse->table_ref == tab->table_ref && keyuse->key == key) {
      const uint keypart = keyuse->keypart;
      // For each way to access the keypart
      for (; keyuse->table_ref == tab->table_ref && keyuse->key == key &&
             keyuse->keypart == keypart;
           ++keyuse) {
        /*
          If this Key_use is not about a semi-join equality, or references an
          excluded table, or does not reference a not-yet-available table, or
          is for fulltext, or is over a prefix, then it is not a "handled sj
          equality".
        */
        if ((keyuse->sj_pred_no == UINT_MAX) ||
            (excluded_tables & keyuse->used_tables) ||
            !(remaining_tables & keyuse->used_tables) ||
            (keypart == FT_KEYPART) ||
            (table->key_info[key].key_part[keypart].key_part_flag &
             HA_PART_KEY_SEG))
          continue;
        handled_sj_equalities |= 1ULL << keyuse->sj_pred_no;
        handled_keyparts |= keyuse->keypart_map;
        DBUG_ASSERT(max_keypart <= keypart);  // see sort_keyuse()
        max_keypart = keypart;
      }
    }

    const key_part_map bound_keyparts = start_key->bound_keyparts;

    /*
      We can use semi-join LooseScan if duplicate elimination is going to work
      for all semi-join equalities. Duplicate elimination:
      - works for a bound semi-join equality, because this equality is tested
      before the nested loop leaves the last inner table of this semi-join
      nest.
      - works for a handled semi-join equality thanks to key comparison; key
      comparison works if:
        * the handled key parts are over a full field (not a prefix, otherwise
        two values, differing only after the prefix, would be treated as
        duplicates)
        * and any key part before the handled key parts, is bound (same
        justification as for "works for a bound semi-join equality" above).

      That gives us these requirements:
      1. All IN-equalities are either bound or handled.
      2. No hole in sequence of key parts.

      An example where (2) matters:
        SELECT * FROM ot1
        WHERE a IN (SELECT it1.b FROM it1 JOIN it2 ON it1.a = it2.a).
      Say the plan is it1-ot1-it2 and it1 has an index on (a,b). The semi-join
      equality is handled, by the second key part (it1.b). But the first key
      part is not bound (it2.a is not available). So there is a hole. If the
      rows of it1 are, in index order: (X,Z),(Y,Z), then the key comparison
      will let both rows pass; after joining with ot1 this will duplicate
      any row of ot1 having ot1.a=Z.

      We add this third requirement:
      3. At least one IN-equality is handled.
      In theory it is a superfluous restriction. Consider:
        select * from t2 as t3, t2
        where t2.b=t3.b and
              (t2.b) in (select b*3 from t1 where a=10);
      If the plan is t3-t1-t2, and we are looking at an index on t1.a:
      bound_sj_equalities==1 (because outer expression is equal to t3.b which
      is available), handled_sj_equalities==0 (no index on 'b*3'),
      handled_keyparts==0, bound_keyparts==1 (t1.a=10).
      We could set up 'ref' on t1.a (=10), with a "LooseScan key comparison
      length" (join_tab->loosescan_key_len) of size(t1.a), and a condition on
      t1 (t1->m_condition) of "t1.b*3=t3.b". After finding a match in t2
      (t2->m_condition="t2.b=t3.b"), the key comparison would skip all other
      rows of t1 returned by ref access. But this is a bit degenerate,
      FirstMatch-like.
    */
    if ((handled_sj_equalities | bound_sj_equalities) !=  // (1)
        LOWER_BITS(
            ulonglong,
            tab->emb_sj_nest->nested_join->sj_inner_exprs.elements))  // (1)
    {
      trace_idx.add("index_handles_needed_semijoin_equalities", false);
      continue;
    }
    if (handled_keyparts == 0)  // (3)
    {
      trace_idx.add("some_index_part_used", false);
      continue;
    }
    if ((LOWER_BITS(key_part_map, max_keypart + 1) &  // (2)
         ~(bound_keyparts | handled_keyparts)) != 0)  // (2)
    {
      trace_idx.add("index_can_remove_duplicates", false);
      continue;
    }

    // Ok, can use the strategy

    if (tab->quick() && tab->quick()->index == key &&
        tab->quick()->get_type() == QUICK_SELECT_I::QS_TYPE_RANGE) {
      quick_uses_applicable_index = true;
      quick_max_keypart = max_keypart;
    }

    if (bound_keyparts & 1) {
      Opt_trace_object trace_ref(trace, "ref");
      trace_ref.add("cost", start_key->read_cost);
      if (start_key->read_cost < pos->read_cost) {
        // @TODO use rec-per-key-based fanout calculations
        pos->loosescan_key = key;
        pos->read_cost = start_key->read_cost;
        pos->rows_fetched = start_key->fanout;
        pos->loosescan_parts = max_keypart + 1;
        pos->key = start_key;
        trace_ref.add("chosen", true);
      }
    } else if (tab->table()->covering_keys.is_set(key)) {
      /*
        There are no usable bound IN-equalities, e.g. we have

        outer_expr IN (SELECT innertbl.key FROM ...)

        and outer_expr cannot be evaluated yet, so it's actually full
        index scan and not a ref access
      */
      Opt_trace_object trace_cov_scan(trace, "covering_scan");

      // Calculate the cost of complete loose index scan.
      double rowcount = rows2double(tab->table()->file->stats.records);

      // The cost is entire index scan cost
      const double cost =
          tab->table()->file->index_scan_cost(key, 1, rowcount).total_cost();

      /*
        Now find out how many different keys we will get (for now we
        ignore the fact that we have "keypart_i=const" restriction for
        some key components, that may make us think that loose
        scan will produce more distinct records than it actually will)
      */
      if (tab->table()->key_info[key].has_records_per_key(max_keypart)) {
        const rec_per_key_t rpc =
            tab->table()->key_info[key].records_per_key(max_keypart);
        rowcount = rowcount / rpc;
      }

      trace_cov_scan.add("cost", cost);
      // @TODO: previous version also did /2
      if (cost < pos->read_cost) {
        pos->loosescan_key = key;
        pos->read_cost = cost;
        pos->rows_fetched = rowcount;
        pos->loosescan_parts = max_keypart + 1;
        pos->key = NULL;
        trace_cov_scan.add("chosen", true);
      }
    } else
      trace_idx.add("ref_possible", false).add("covering_scan_possible", false);

  }  // ... for (Key_use *keyuse=tab->keyuse(); etc

  trace_all_idx.end();

  if (quick_uses_applicable_index && idx == join->const_tables) {
    Opt_trace_object trace_range(trace, "range_scan");
    trace_range.add("cost", tab->quick()->cost_est);
    // @TODO: this the right part restriction:
    if (tab->quick()->cost_est.total_cost() < pos->read_cost) {
      pos->loosescan_key = tab->quick()->index;
      pos->read_cost = tab->quick()->cost_est.total_cost();
      // this is ok because idx == join->const_tables
      pos->rows_fetched = rows2double(tab->quick()->records);
      pos->loosescan_parts = quick_max_keypart + 1;
      pos->key = NULL;
      trace_range.add("chosen", true);
    }
  }

  if (pos->read_cost != DBL_MAX) {
    pos->read_cost += derived_mat_cost;
    pos->filter_effect = calculate_condition_filter(
        tab, pos->key, ~remaining_tables & ~excluded_tables, pos->rows_fetched,
        false, false, trace_ls);
    return true;
  }

  return false;

  // @todo need ref_depend_map ?
}

/**
  Selects and invokes a search strategy for an optimal query join order.

  The function checks user-configurable parameters that control the search
  strategy for an optimal plan, selects the search method and then invokes
  it. Each specific optimization procedure stores the final optimal plan in
  the array 'join->best_positions', and the cost of the plan in
  'join->best_read'.
  The function can be invoked to produce a plan for all tables in the query
  (in this case, the const tables are usually filtered out), or it can be
  invoked to produce a plan for a materialization of a semijoin nest.
  Set a non-NULL emb_sjm_nest pointer when producing a plan for a semijoin
  nest to be materialized and a NULL pointer when producing a full query plan.

  @return false if successful, true if error
*/

bool Optimize_table_order::choose_table_order() {
  DBUG_ENTER("Optimize_table_order::choose_table_order");

  got_final_plan = false;

  // Make consistent prefix cost estimates also for the const tables:
  for (uint i = 0; i < join->const_tables; i++)
    (join->positions + i)->set_prefix_cost(0.0, 1.0);

  /* Are there any tables to optimize? */
  if (join->const_tables == join->tables) {
    memcpy(join->best_positions, join->positions,
           sizeof(POSITION) * join->const_tables);
    join->best_read = 1.0;
    join->best_rowcount = 1;
    got_final_plan = true;
    DBUG_RETURN(false);
  }

  join->select_lex->reset_nj_counters();

  const bool straight_join =
      join->select_lex->active_options() & SELECT_STRAIGHT_JOIN;
  table_map join_tables;  ///< The tables involved in order selection

  if (emb_sjm_nest) {
    /* We're optimizing semi-join materialization nest, so put the
       tables from this semi-join as first
    */
    merge_sort(join->best_ref + join->const_tables,
               join->best_ref + join->tables,
               Join_tab_compare_embedded_first(emb_sjm_nest));
    join_tables = emb_sjm_nest->sj_inner_tables;
  } else {
    /*
      if (SELECT_STRAIGHT_JOIN option is set)
        reorder tables so dependent tables come after tables they depend
        on, otherwise keep tables in the order they were specified in the query
      else
        Apply heuristic: pre-sort all access plans with respect to the number of
        records accessed.
    */
    if (straight_join)
      merge_sort(join->best_ref + join->const_tables,
                 join->best_ref + join->tables, Join_tab_compare_straight());
    else
      merge_sort(join->best_ref + join->const_tables,
                 join->best_ref + join->tables, Join_tab_compare_default());

    join_tables = join->all_table_map & ~join->const_table_map;
  }

  Opt_trace_object wrapper(&join->thd->opt_trace);
  Opt_trace_array trace_plan(&join->thd->opt_trace,
                             "considered_execution_plans",
                             Opt_trace_context::GREEDY_SEARCH);

  if (thd->optimizer_switch_flag(OPTIMIZER_SWITCH_COND_FANOUT_FILTER) &&
      join->where_cond) {
    for (uint idx = join->const_tables; idx < join->tables; ++idx)
      bitmap_clear_all(&join->best_ref[idx]->table()->cond_set);

    /*
      Set column bits for all columns involved in predicates in
      cond_set. Used to avoid calculating condition filtering in
      best_access_path() et al. when no filtering effect is possible.
    */
    join->where_cond->walk(&Item::add_field_to_cond_set_processor,
                           Item::WALK_POSTFIX, NULL);
  }

  Deps_of_remaining_lateral_derived_tables deps_lateral(join);
  deps_lateral.init();

  if (straight_join)
    optimize_straight_join(join_tables);
  else {
    if (greedy_search(join_tables)) DBUG_RETURN(true);
  }

  deps_lateral.assert_unchanged();

  got_final_plan = true;

  // Remaining part of this function not needed when processing semi-join nests.
  if (emb_sjm_nest) DBUG_RETURN(false);

  // Fix semi-join strategies and perform final cost calculation.
  if (fix_semijoin_strategies()) DBUG_RETURN(true);

  DBUG_RETURN(false);
}

/**
  Heuristic procedure to automatically guess a reasonable degree of
  exhaustiveness for the greedy search procedure.

  The procedure estimates the optimization time and selects a search depth
  big enough to result in a near-optimal QEP, that doesn't take too long to
  find. If the number of tables in the query exceeds some constant, then
  search_depth is set to this constant.

  @param search_depth Search depth value specified.
                      If zero, calculate a default value.
  @param table_count  Number of tables to be optimized (excludes const tables)

  @note
    This is an extremely simplistic implementation that serves as a stub for a
    more advanced analysis of the join. Ideally the search depth should be
    determined by learning from previous query optimizations, because it will
    depend on the CPU power (and other factors).

  @todo
    this value should be determined dynamically, based on statistics:
    uint max_tables_for_exhaustive_opt= 7;

  @todo
    this value could be determined by some mapping of the form:
    depth : table_count -> [max_tables_for_exhaustive_opt..MAX_EXHAUSTIVE]

  @return
    A positive integer that specifies the search depth (and thus the
    exhaustiveness) of the depth-first search algorithm used by
    'greedy_search'.
*/

uint Optimize_table_order::determine_search_depth(uint search_depth,
                                                  uint table_count) {
  if (search_depth > 0) return search_depth;
  /* TODO: this value should be determined dynamically, based on statistics: */
  const uint max_tables_for_exhaustive_opt = 7;

  if (table_count <= max_tables_for_exhaustive_opt)
    search_depth =
        table_count + 1;  // use exhaustive for small number of tables
  else
    /*
      TODO: this value could be determined by some mapping of the form:
      depth : table_count -> [max_tables_for_exhaustive_opt..MAX_EXHAUSTIVE]
    */
    search_depth = max_tables_for_exhaustive_opt;  // use greedy search

  return search_depth;
}

/**
  Select the best ways to access the tables in a query without reordering them.

    Find the best access paths for each query table and compute their costs
    according to their order in the array 'join->best_ref' (thus without
    reordering the join tables). The function calls sequentially
    'best_access_path' for each table in the query to select the best table
    access method. The final optimal plan is stored in the array
    'join->best_positions', and the corresponding cost in 'join->best_read'.

  @param join_tables   set of the tables in the query

  @note
    This function can be applied to:
    - queries with STRAIGHT_JOIN
    - internally to compute the cost of an arbitrary QEP
  @par
    Thus 'optimize_straight_join' can be used at any stage of the query
    optimization process to finalize a QEP as it is.
*/

void Optimize_table_order::optimize_straight_join(table_map join_tables) {
  uint idx = join->const_tables;
  double rowcount = 1.0;
  double cost = 0.0;
  const Cost_model_server *const cost_model = join->cost_model();

  // resolve_subquery() disables semijoin if STRAIGHT_JOIN
  DBUG_ASSERT(join->select_lex->sj_nests.is_empty());

  Deps_of_remaining_lateral_derived_tables deps_lateral(join);

  Opt_trace_context *const trace = &join->thd->opt_trace;
  for (JOIN_TAB **pos = join->best_ref + idx; *pos; idx++, pos++) {
    JOIN_TAB *const s = *pos;
    POSITION *const position = join->positions + idx;
    Opt_trace_object trace_table(trace);
    if (unlikely(trace->is_started())) {
      trace_plan_prefix(join, idx, excluded_tables);
      trace_table.add_utf8_table(s->table_ref);
    }
    /*
      Dependency computation (JOIN::make_join_plan()) and proper ordering
      based on them (join_tab_cmp*) guarantee that this order is compatible
      with execution, check it:
    */
    DBUG_ASSERT(!check_interleaving_with_nj(s));

    deps_lateral.restore();

    /* Find the best access method from 's' to the current partial plan */
    best_access_path(s, join_tables, idx, false, rowcount, position);

    // compute the cost of the new plan extended with 's'
    position->set_prefix_join_cost(idx, cost_model);

    position->no_semijoin();  // advance_sj_state() is not needed

    rowcount = position->prefix_rowcount;
    cost = position->prefix_cost;

    trace_table.add("condition_filtering_pct", position->filter_effect * 100)
        .add("rows_for_plan", rowcount)
        .add("cost_for_plan", cost);
    join_tables &= ~(s->table_ref->map());

    deps_lateral.recalculate(s, idx + 1);
  }

  if (join->sort_by_table &&
      join->sort_by_table != join->positions[join->const_tables].table->table())
    cost += rowcount;  // We have to make a temp table

  memcpy(join->best_positions, join->positions, sizeof(POSITION) * idx);

  /**
   * If many plans have identical cost, which one will be used
   * depends on how compiler optimizes floating-point calculations.
   * this fix adds repeatability to the optimizer.
   * (Similar code in best_extension_by_li...)
   */
  join->best_read = cost - 0.001;
  join->best_rowcount = (ha_rows)rowcount;
}

/**
  Check whether a semijoin materialization strategy is allowed for
  the current (semi)join table order.

  @param join              Join object
  @param remaining_tables  Tables that have not yet been added to the join plan
  @param tab               Join_tab of the table being considered
  @param idx               Index in join->position[] with Join_tab "tab"

  @retval SJ_OPT_NONE               - Materialization not applicable
  @retval SJ_OPT_MATERIALIZE_LOOKUP - Materialization with lookup applicable
  @retval SJ_OPT_MATERIALIZE_SCAN   - Materialization with scan applicable

  @details
  The function checks applicability of both MaterializeLookup and
  MaterializeScan strategies.
  No checking is made until "tab" is pointing to the last inner table
  of a semijoin nest that can be executed using materialization -
  for all other cases SJ_OPT_NONE is returned.

  MaterializeLookup and MaterializeScan are both applicable in the following
  two cases:

   1. There are no correlated outer tables, or
   2. There are correlated outer tables within the prefix only.

  In this case, MaterializeLookup is returned based on a heuristic decision.
*/

static int semijoin_order_allows_materialization(const JOIN *join,
                                                 table_map remaining_tables,
                                                 const JOIN_TAB *tab,
                                                 uint idx) {
  DBUG_ASSERT(!(remaining_tables & tab->table_ref->map()));
  /*
   Check if
    1. We're in a semi-join nest that can be run with SJ-materialization
    2. All the tables from the subquery are in the prefix
  */
  const TABLE_LIST *emb_sj_nest = tab->emb_sj_nest;
  if (!emb_sj_nest || !emb_sj_nest->nested_join->sjm.positions ||
      (remaining_tables & emb_sj_nest->sj_inner_tables))
    return SJ_OPT_NONE;

  /*
    Walk back and check if all immediately preceding tables are from
    this semi-join.
  */
  const uint n_tables = my_count_bits(emb_sj_nest->sj_inner_tables);
  for (uint i = 1; i < n_tables; i++) {
    if (join->positions[idx - i].table->emb_sj_nest != emb_sj_nest)
      return SJ_OPT_NONE;
  }

  /*
    Must use MaterializeScan strategy if there are outer correlated tables
    among the remaining tables, otherwise, if possible, use MaterializeLookup.
  */
  if ((remaining_tables & emb_sj_nest->nested_join->sj_depends_on) ||
      !emb_sj_nest->nested_join->sjm.lookup_allowed) {
    if (emb_sj_nest->nested_join->sjm.scan_allowed)
      return SJ_OPT_MATERIALIZE_SCAN;
    return SJ_OPT_NONE;
  }
  return SJ_OPT_MATERIALIZE_LOOKUP;
}

/**
  Find a good, possibly optimal, query execution plan (QEP) by a greedy search.

    The search procedure uses a hybrid greedy/exhaustive search with controlled
    exhaustiveness. The search is performed in N = card(remaining_tables)
    steps. Each step evaluates how promising is each of the unoptimized tables,
    selects the most promising table, and extends the current partial QEP with
    that table.  Currenly the most 'promising' table is the one with least
    expensive extension.\

    There are two extreme cases:
    -# When (card(remaining_tables) < search_depth), the estimate finds the
    best complete continuation of the partial QEP. This continuation can be
    used directly as a result of the search.
    -# When (search_depth == 1) the 'best_extension_by_limited_search'
    consideres the extension of the current QEP with each of the remaining
    unoptimized tables.

    All other cases are in-between these two extremes. Thus the parameter
    'search_depth' controlls the exhaustiveness of the search. The higher the
    value, the longer the optimizaton time and possibly the better the
    resulting plan. The lower the value, the fewer alternative plans are
    estimated, but the more likely to get a bad QEP.

    All intermediate and final results of the procedure are stored in 'join':
    - join->positions     : modified for every partial QEP that is explored
    - join->best_positions: modified for the current best complete QEP
    - join->best_read     : modified for the current best complete QEP
    - join->best_ref      : might be partially reordered

    The final optimal plan is stored in 'join->best_positions', and its
    corresponding cost in 'join->best_read'.

  @note
    The following pseudocode describes the algorithm of 'greedy_search':

    @code
    procedure greedy_search
    input: remaining_tables
    output: pplan;
    {
      pplan = <>;
      do {
        (t, a) = best_extension(pplan, remaining_tables);
        pplan = concat(pplan, (t, a));
        remaining_tables = remaining_tables - t;
      } while (remaining_tables != {})
      return pplan;
    }

  @endcode
    where 'best_extension' is a placeholder for a procedure that selects the
    most "promising" of all tables in 'remaining_tables'.
    Currently this estimate is performed by calling
    'best_extension_by_limited_search' to evaluate all extensions of the
    current QEP of size 'search_depth', thus the complexity of 'greedy_search'
    mainly depends on that of 'best_extension_by_limited_search'.

  @par
    If 'best_extension()' == 'best_extension_by_limited_search()', then the
    worst-case complexity of this algorithm is <=
    O(N*N^search_depth/search_depth). When serch_depth >= N, then the
    complexity of greedy_search is O(N!).
    'N' is the number of 'non eq_ref' tables + 'eq_ref groups' which normally
    are considerable less than total numbers of tables in the query.

  @par
    In the future, 'greedy_search' might be extended to support other
    implementations of 'best_extension'.

  @par
    @c search_depth from Optimize_table_order controls the exhaustiveness
    of the search, and @c prune_level controls the pruning heuristics that
    should be applied during search.

  @param remaining_tables set of tables not included into the partial plan yet

  @return false if successful, true if error
*/

bool Optimize_table_order::greedy_search(table_map remaining_tables) {
  uint idx = join->const_tables;  // index into 'join->best_ref'
  uint best_idx;
  POSITION best_pos;
  JOIN_TAB *best_table;  // the next plan node to be added to the curr QEP
  DBUG_ENTER("Optimize_table_order::greedy_search");

  /* Number of tables that we are optimizing */
  const uint n_tables = my_count_bits(remaining_tables);

  /* Number of tables remaining to be optimized */
  uint size_remain = n_tables;

  do {
    /* Find the extension of the current QEP with the lowest cost */
    join->best_read = DBL_MAX;
    join->best_rowcount = HA_POS_ERROR;
    found_plan_with_allowed_sj = false;
    if (best_extension_by_limited_search(remaining_tables, idx, search_depth))
      DBUG_RETURN(true);
    /*
      'best_read < DBL_MAX' means that optimizer managed to find
      some plan and updated 'best_positions' array accordingly.
    */
    DBUG_ASSERT(join->best_read < DBL_MAX);

    if (size_remain <= search_depth) {
      /*
        'join->best_positions' contains a complete optimal extension of the
        current partial QEP.
      */
      DBUG_EXECUTE(
          "opt",
          print_plan(join, n_tables,
                     idx ? join->best_positions[idx - 1].prefix_rowcount : 1.0,
                     idx ? join->best_positions[idx - 1].prefix_cost : 0.0,
                     idx ? join->best_positions[idx - 1].prefix_cost : 0.0,
                     "optimal"););
      DBUG_RETURN(false);
    }

    /* select the first table in the optimal extension as most promising */
    best_pos = join->best_positions[idx];
    best_table = best_pos.table;
    /*
      Each subsequent loop of 'best_extension_by_limited_search' uses
      'join->positions' for cost estimates, therefore we have to update its
      value.
    */
    join->positions[idx] = best_pos;

    /*
      Search depth is smaller than the number of remaining tables to join.
      - Update the interleaving state after extending the current partial plan
      with a new table. We are doing this here because
      best_extension_by_limited_search reverts the interleaving state to the
      one of the non-extended partial plan on exit.
      - The semi join state is entirely in POSITION, so it is transferred fine
      when we copy POSITION objects (no special handling needed).
      - After we have chosen the final plan covering all tables, the nested
      join state will not be reverted back to its initial state because we
      don't "pop" tables already present in the partial plan.
    */
    bool is_interleave_error MY_ATTRIBUTE((unused)) =
        check_interleaving_with_nj(best_table);
    /* This has been already checked by best_extension_by_limited_search */
    DBUG_ASSERT(!is_interleave_error);

    /* find the position of 'best_table' in 'join->best_ref' */
    best_idx = idx;
    JOIN_TAB *pos = join->best_ref[best_idx];
    while (pos && best_table != pos) pos = join->best_ref[++best_idx];
    DBUG_ASSERT((pos != NULL));  // should always find 'best_table'
    /*
      Maintain '#rows-sorted' order of 'best_ref[]':
       - Shift 'best_ref[]' to make first position free.
       - Insert 'best_table' at the first free position in the array of joins.
    */
    memmove(join->best_ref + idx + 1, join->best_ref + idx,
            sizeof(JOIN_TAB *) * (best_idx - idx));
    join->best_ref[idx] = best_table;

    remaining_tables &= ~(best_table->table_ref->map());

    DBUG_EXECUTE("opt",
                 print_plan(join, idx, join->positions[idx].prefix_rowcount,
                            join->positions[idx].prefix_cost,
                            join->positions[idx].prefix_cost, "extended"););
    --size_remain;
    ++idx;
  } while (true);
}

/**
  Calculate a cost of given partial join order

  @param join               Join to use. @c positions holds the partial join
  order
  @param n_tables           Number of tables in the partial join order
  @param [out] cost_arg     Store read time here
  @param [out] rowcount_arg Store record count here

    This is needed for semi-join materialization code. The idea is that
    we detect sj-materialization after we've put all sj-inner tables into
    the join prefix

      prefix-tables semi-join-inner-tables  tN
                                             ^--we're here

    and we'll need to get the cost of prefix-tables prefix again.
*/

void get_partial_join_cost(JOIN *join, uint n_tables, double *cost_arg,
                           double *rowcount_arg) {
  double rowcount = 1.0;
  double cost = 0.0;
  const Cost_model_server *const cost_model = join->cost_model();

  for (uint i = join->const_tables; i < n_tables + join->const_tables; i++) {
    POSITION *const pos = join->best_positions + i;

    if (pos->rows_fetched > 0.0) {
      rowcount *= pos->rows_fetched;
      cost += pos->read_cost + cost_model->row_evaluate_cost(rowcount);
      rowcount *= pos->filter_effect;
    }
  }
  *cost_arg = cost;
  *rowcount_arg = rowcount;
}

/**
  Cost calculation of another (partial-)QEP has been completed.

  If this is our 'best' plan explored so far, we record this
  query plan and its cost.

  @param idx        length of the partial QEP in 'join->positions';
                    also corresponds to the current depth of the search tree;
                    also an index in the array 'join->best_ref';
  @param trace_obj  trace object where information is to be added
*/
void Optimize_table_order::consider_plan(uint idx,
                                         Opt_trace_object *trace_obj) {
  double sort_cost = join->sort_cost;
  double cost = join->positions[idx].prefix_cost;
  double windowing_cost = 0;
  /*
    We may have to make a temp table, note that this is only a
    heuristic since we cannot know for sure at this point.
    Hence it may be too pesimistic.

    @todo Windowing that uses sorting may force a sort cost both prior
    to windowing (i.e. GROUP BY) and after (i.e. ORDER BY or DISTINCT).
    In such cases we should add the cost twice here, but currently this is
    tweaked in Explain_join::shallow_explain. If would be preferable to do it
    here.
  */
  if (join->sort_by_table &&
      join->sort_by_table !=
          join->positions[join->const_tables].table->table()) {
    cost += join->positions[idx].prefix_rowcount;
    trace_obj->add("sort_cost", join->positions[idx].prefix_rowcount)
        .add("new_cost_for_plan", cost);
    sort_cost = join->positions[idx].prefix_rowcount;
  }

  /*
    Check if the plan uses a disabled strategy.  (This may happen if this join
    order does not support any of the enabled strategies.)  Currently
    DuplicateWeedout is the only strategy for which this may happen.
    If we have found a previous plan with only allowed strategies,
    we only choose the current plan if it is both cheaper and does not use
    disabled strategies.  If all previous plans use a disabled strategy,
    we choose the current plan if it is either cheaper or does not use a
    disabled strategy.
  */
  bool plan_uses_allowed_sj = true;
  if (has_sj)
    for (uint i = join->const_tables; i <= idx && plan_uses_allowed_sj; i++)
      if (join->positions[i].sj_strategy == SJ_OPT_DUPS_WEEDOUT) {
        uint first = join->positions[i].first_dupsweedout_table;
        for (uint j = first; j <= i; j++) {
          TABLE_LIST *emb_sj_nest = join->positions[j].table->emb_sj_nest;
          if (emb_sj_nest && !(emb_sj_nest->nested_join->sj_enabled_strategies &
                               OPTIMIZER_SWITCH_DUPSWEEDOUT))
            plan_uses_allowed_sj = false;
        }
      }

  const bool cheaper = cost < join->best_read;
  const bool chosen = found_plan_with_allowed_sj
                          ? (plan_uses_allowed_sj && cheaper)
                          : (plan_uses_allowed_sj || cheaper);

  trace_obj->add("chosen", chosen);
  if (chosen) {
    if (!cheaper)
      trace_obj->add_alnum("cause", "previous_plan_used_disabled_strategy");

    memcpy((uchar *)join->best_positions, (uchar *)join->positions,
           sizeof(POSITION) * (idx + 1));

    if (join->m_windows_sort) {
      windowing_cost = Window::compute_cost(
          join->positions[idx].prefix_rowcount, join->m_windows);
      cost += windowing_cost;
      trace_obj->add("windowing_sort_cost", windowing_cost)
          .add("new_cost_for_plan", cost);
    }

    /*
      If many plans have identical cost, which one will be used
      depends on how compiler optimizes floating-point calculations.
      this fix adds repeatability to the optimizer.
      (Similar code in best_extension_by_li...)
    */
    join->best_read = cost - 0.001;
    join->best_rowcount = join->positions[idx].prefix_rowcount >=
                                  std::numeric_limits<ha_rows>::max()
                              ? std::numeric_limits<ha_rows>::max()
                              : (ha_rows)join->positions[idx].prefix_rowcount;
    join->sort_cost = sort_cost;
    join->windowing_cost = windowing_cost;
    found_plan_with_allowed_sj = plan_uses_allowed_sj;
  } else if (cheaper)
    trace_obj->add_alnum("cause", "plan_uses_disabled_strategy");

  DBUG_EXECUTE("opt",
               print_plan(join, idx + 1, join->positions[idx].prefix_rowcount,
                          cost, cost, "full_plan"););
}

/**
  Find a good, possibly optimal, query execution plan (QEP) by a possibly
  exhaustive search.

    The procedure searches for the optimal ordering of the query tables in set
    'remaining_tables' of size N, and the corresponding optimal access paths to
    each table. The choice of a table order and an access path for each table
    constitutes a query execution plan (QEP) that fully specifies how to
    execute the query.

    The maximal size of the found plan is controlled by the parameter
    'search_depth'. When search_depth == N, the resulting plan is complete and
    can be used directly as a QEP. If search_depth < N, the found plan consists
    of only some of the query tables. Such "partial" optimal plans are useful
    only as input to query optimization procedures, and cannot be used directly
    to execute a query.

    The algorithm begins with an empty partial plan stored in 'join->positions'
    and a set of N tables - 'remaining_tables'. Each step of the algorithm
    evaluates the cost of the partial plan extended by all access plans for
    each of the relations in 'remaining_tables', expands the current partial
    plan with the access plan that results in lowest cost of the expanded
    partial plan, and removes the corresponding relation from
    'remaining_tables'. The algorithm continues until it either constructs a
    complete optimal plan, or constructs an optimal plartial plan with size =
    search_depth.

    The final optimal plan is stored in 'join->best_positions'. The
    corresponding cost of the optimal plan is in 'join->best_read'.

  @note
    The procedure uses a recursive depth-first search where the depth of the
    recursion (and thus the exhaustiveness of the search) is controlled by the
    parameter 'search_depth'.

  @note
    The pseudocode below describes the algorithm of
    'best_extension_by_limited_search'. The worst-case complexity of this
    algorithm is O(N*N^search_depth/search_depth). When serch_depth >= N, then
    the complexity of greedy_search is O(N!).

  @note
    @c best_extension_by_limited_search() and @c
  eq_ref_extension_by_limited_search() are closely related to each other and
  intentionally implemented using the same pattern wherever possible. If a
  change/bug fix is done to either of these also consider if it is relevant for
  the other.

    @code
    procedure best_extension_by_limited_search(
      pplan in,             // in, partial plan of tables-joined-so-far
      pplan_cost,           // in, cost of pplan
      remaining_tables,     // in, set of tables not referenced in pplan
      best_plan_so_far,     // in/out, best plan found so far
      best_plan_so_far_cost,// in/out, cost of best_plan_so_far
      search_depth)         // in, maximum size of the plans being considered
    {
      for each table T from remaining_tables
      {
        // Calculate the cost of using table T as above
        cost = complex-series-of-calculations;

        // Add the cost to the cost so far.
        pplan_cost+= cost;

        if (pplan_cost >= best_plan_so_far_cost)
          // pplan_cost already too great, stop search
          continue;

        pplan= expand pplan by best_access_method;
        remaining_tables= remaining_tables - table T;
        if (remaining_tables is not an empty set
            and
            search_depth > 1)
        {
          if (table T is EQ_REF-joined)
            eq_ref_eq_ref_extension_by_limited_search(
                                             pplan, pplan_cost,
                                             remaining_tables,
                                             best_plan_so_far,
                                             best_plan_so_far_cost,
                                             search_depth - 1);

          else
            best_extension_by_limited_search(pplan, pplan_cost,
                                             remaining_tables,
                                             best_plan_so_far,
                                             best_plan_so_far_cost,
                                             search_depth - 1);
        }
        else
        {
          best_plan_so_far_cost= pplan_cost;
          best_plan_so_far= pplan;
        }
      }
    }
    @endcode

  @note
    The arguments pplan, plan_cost, best_plan_so_far and best_plan_so_far_cost
    are actually found in the POSITION object.

  @note
    When 'best_extension_by_limited_search' is called for the first time,
    'join->best_read' must be set to the largest possible value (e.g. DBL_MAX).
    The actual implementation provides a way to optionally use pruning
    heuristic (controlled by the parameter 'prune_level') to reduce the search
    space by skipping some partial plans.

  @note
    The parameter 'search_depth' provides control over the recursion
    depth, and thus the size of the resulting optimal plan.

  @param remaining_tables set of tables not included into the partial plan yet
  @param idx              length of the partial QEP in 'join->positions';
                          since a depth-first search is used, also corresponds
                          to the current depth of the search tree;
                          also an index in the array 'join->best_ref';
  @param current_search_depth  maximum depth of recursion and thus size of the
                          found optimal plan
                          (0 < current_search_depth <= join->tables+1).

  @return false if successful, true if error
*/

bool Optimize_table_order::best_extension_by_limited_search(
    table_map remaining_tables, uint idx, uint current_search_depth) {
  DBUG_ENTER("Optimize_table_order::best_extension_by_limited_search");

  DBUG_EXECUTE_IF("bug13820776_2", thd->killed = THD::KILL_QUERY;);
  if (thd->killed)  // Abort
    DBUG_RETURN(true);

  const Cost_model_server *const cost_model = join->cost_model();
  Opt_trace_context *const trace = &thd->opt_trace;

  /*
     'join' is a partial plan with lower cost than the best plan so far,
     so continue expanding it further with the tables in 'remaining_tables'.
  */
  double best_rowcount = DBL_MAX;
  double best_cost = DBL_MAX;

  DBUG_EXECUTE("opt",
               print_plan(join, idx,
                          idx ? join->positions[idx - 1].prefix_rowcount : 1.0,
                          idx ? join->positions[idx - 1].prefix_cost : 0.0,
                          idx ? join->positions[idx - 1].prefix_cost : 0.0,
                          "part_plan"););

  /*
    'eq_ref_extended' are the 'remaining_tables' which has already been
    involved in an partial query plan extension if this QEP. These
    will not be considered in further EQ_REF extensions based
    on current (partial) QEP.
  */
  table_map eq_ref_extended(0);

  JOIN_TAB *saved_refs[MAX_TABLES];
  // Save 'best_ref[]' as we has to restore before return.
  memcpy(saved_refs, join->best_ref + idx,
         sizeof(JOIN_TAB *) * (join->tables - idx));

  Deps_of_remaining_lateral_derived_tables deps_lateral(join);

  for (JOIN_TAB **pos = join->best_ref + idx; *pos; pos++) {
    JOIN_TAB *const s = *pos;
    const table_map real_table_bit = s->table_ref->map();

    /*
      Don't move swap inside conditional code: All items should
      be uncond. swapped to maintain '#rows-ordered' best_ref[].
      This is critical for early pruning of bad plans.
    */
    std::swap(join->best_ref[idx], *pos);

    if ((remaining_tables & real_table_bit) &&
        !(eq_ref_extended & real_table_bit) &&
        !(remaining_tables & s->dependent) &&
        (!idx || !check_interleaving_with_nj(s))) {
      Opt_trace_object trace_one_table(trace);
      if (unlikely(trace->is_started())) {
        trace_plan_prefix(join, idx, excluded_tables);
        trace_one_table.add_utf8_table(s->table_ref);
      }
      POSITION *const position = join->positions + idx;

      // If optimizing a sj-mat nest, tables in this plan must be in nest:
      DBUG_ASSERT(emb_sjm_nest == NULL || emb_sjm_nest == s->emb_sj_nest);

      deps_lateral.restore();

      /* Find the best access method from 's' to the current partial plan */
      best_access_path(s, remaining_tables, idx, false,
                       idx ? (position - 1)->prefix_rowcount : 1.0, position);

      // Compute the cost of extending the plan with 's'
      position->set_prefix_join_cost(idx, cost_model);

      trace_one_table
          .add("condition_filtering_pct", position->filter_effect * 100)
          .add("rows_for_plan", position->prefix_rowcount)
          .add("cost_for_plan", position->prefix_cost);

      if (has_sj) {
        /*
          Even if there are no semijoins, advance_sj_state() has a significant
          cost (takes 9% of time in a 20-table plan search), hence the if()
          above, which is also more efficient than the same if() inside
          advance_sj_state() would be.
          Besides, never call advance_sj_state() when calculating the plan
          for a materialized semi-join nest.
        */
        advance_sj_state(remaining_tables, s, idx);
      } else
        position->no_semijoin();

      /*
        Expand only partial plans with lower cost than the best QEP so far.
        However, if the best plan so far uses a disabled semi-join strategy,
        we continue the search since this partial plan may support other
        semi-join strategies.
      */
      if (position->prefix_cost >= join->best_read &&
          found_plan_with_allowed_sj) {
        DBUG_EXECUTE("opt",
                     print_plan(join, idx + 1, position->prefix_rowcount,
                                position->read_cost, position->prefix_cost,
                                "prune_by_cost"););
        trace_one_table.add("pruned_by_cost", true);
        backout_nj_state(remaining_tables, s);
        continue;
      }

      /*
        Prune some less promising partial plans. This heuristic may miss
        the optimal QEPs, thus it results in a non-exhaustive search.
      */
      if (prune_level == 1) {
        if (best_rowcount > position->prefix_rowcount ||
            best_cost > position->prefix_cost ||
            (idx == join->const_tables &&  // 's' is the first table in the QEP
             s->table() == join->sort_by_table)) {
          if (best_rowcount >= position->prefix_rowcount &&
              best_cost >= position->prefix_cost &&
              /* TODO: What is the reasoning behind this condition? */
              (!(s->key_dependent & remaining_tables) ||
               position->rows_fetched < 2.0)) {
            best_rowcount = position->prefix_rowcount;
            best_cost = position->prefix_cost;
          }
        } else if (found_plan_with_allowed_sj) {
          DBUG_EXECUTE("opt",
                       print_plan(join, idx + 1, position->prefix_rowcount,
                                  position->read_cost, position->prefix_cost,
                                  "pruned_by_heuristic"););
          trace_one_table.add("pruned_by_heuristic", true);
          backout_nj_state(remaining_tables, s);
          continue;
        }
      }

      deps_lateral.recalculate(s, idx + 1);

      const table_map remaining_tables_after =
          (remaining_tables & ~real_table_bit);
      if ((current_search_depth > 1) && remaining_tables_after) {
        /*
          Explore more extensions of plan:
          If possible, use heuristic to avoid a full expansion of partial QEP.
          Evaluate a simplified EQ_REF extension of QEP if:
            1) Pruning is enabled.
            2) and, There are tables joined by (EQ_)REF key.
            3) and, There is a 1::1 relation between those tables
        */
        if (prune_level == 1 &&             // 1)
            position->key != NULL &&        // 2)
            position->rows_fetched <= 1.0)  // 3)
        {
          /*
            Join in this 'position' is an EQ_REF-joined table, append more
            EQ_REFs. We do this only for the first EQ_REF we encounter which
            will then include other EQ_REFs from 'remaining_tables' and inform
            about which tables was 'eq_ref_extended'. These are later 'pruned'
            as they was processed here.
          */
          if (eq_ref_extended == (table_map)0) {
            /* Try an EQ_REF-joined expansion of the partial plan */
            Opt_trace_array trace_rest(trace, "rest_of_plan");
            eq_ref_extended =
                real_table_bit |
                eq_ref_extension_by_limited_search(
                    remaining_tables_after, idx + 1, current_search_depth - 1);
            if (eq_ref_extended == ~(table_map)0) DBUG_RETURN(true);  // Failed

            backout_nj_state(remaining_tables, s);

            if (eq_ref_extended == remaining_tables) goto done;

            continue;
          } else  // Skip, as described above
          {
            DBUG_EXECUTE("opt",
                         print_plan(join, idx + 1, position->prefix_rowcount,
                                    position->read_cost, position->prefix_cost,
                                    "pruned_by_eq_ref_heuristic"););
            trace_one_table.add("pruned_by_eq_ref_heuristic", true);
            backout_nj_state(remaining_tables, s);
            continue;
          }
        }  // if (prunable...)

        /* Fallthrough: Explore more best extensions of plan */
        Opt_trace_array trace_rest(trace, "rest_of_plan");
        if (best_extension_by_limited_search(remaining_tables_after, idx + 1,
                                             current_search_depth - 1))
          DBUG_RETURN(true);
      } else  // if ((current_search_depth > 1) && ...
      {
        consider_plan(idx, &trace_one_table);
        /*
          If plan is complete, there should be no "open" outer join nest, and
          all semi join nests should be handled by a strategy:
        */
        DBUG_ASSERT((remaining_tables_after != 0) ||
                    ((cur_embedding_map == 0) &&
                     (join->positions[idx].dups_producing_tables == 0) &&
                     (join->deps_of_remaining_lateral_derived_tables == 0)));
      }
      backout_nj_state(remaining_tables, s);
    }
  }

done:
  // Restore previous #rows sorted best_ref[]
  memcpy(join->best_ref + idx, saved_refs,
         sizeof(JOIN_TAB *) * (join->tables - idx));
  DBUG_RETURN(false);
}

/**
  Helper function that compares two doubles and accept these as
  "almost equal" if they are within 10 percent of each other.

  Handling of exact 0.0 values: if one of the values are exactly 0.0, the
  other value must also be exactly 0.0 to be considered to be equal.

  @param left  First double number to compare
  @param right Second double number to compare

  @return true if the two numbers are almost equal, false otherwise.
*/

static inline bool almost_equal(double left, double right) {
  const double boundary = 0.1;  // 10 percent limit
  if ((left >= right * (1.0 - boundary)) && (left <= right * (1.0 + boundary)))
    return true;
  else
    return false;
}

/**
  Heuristic utility used by best_extension_by_limited_search().
  Adds EQ_REF-joined tables to the partial plan without
  extensive 'greedy' cost calculation.

  When a table is joined by an unique key there is a
  1::1 relation between the rows being joined. Assuming we
  have multiple such 1::1 (star-)joined relations in a
  sequence, without other join types inbetween. Then all of
  these 'eq_ref-joins' will be estimated to return the exact
  same number of rows and having identical 'cost' (or 'read_time').

  This leads to that we can append such a contiguous sequence
  of eq_ref-joins to a partial plan in any order without
  affecting the total cost of the query plan. Exploring the
  different permutations of these eq_refs in the 'greedy'
  optimizations will simply be a waste of precious CPU cycles.

  Once we have appended a single eq_ref-join to a partial
  plan, we may use eq_ref_extension_by_limited_search() to search
  'remaining_tables' for more eq_refs which will form a contiguous
  set of eq_refs in the QEP.

  Effectively, this chain of eq_refs will be handled as a single
  entity wrt. the full 'greedy' exploration of the possible
  join plans. This will reduce the 'N' in the O(N!) complexity
  of the full greedy search.

  The algorithm start by already having a eq_ref joined table
  in position[idx-1] when called. It then search for more
  eq_ref-joinable 'remaining_tables' which are added directly
  to the partial QEP without further cost analysis. The algorithm
  continues until it either has constructed a complete plan,
  constructed a partial plan with size = search_depth, or could not
  find more eq_refs to append.

  In the later case the algorithm continues into
  'best_extension_by_limited_search' which does a 'greedy'
  search for the next table to add - Possibly with later
  eq_ref_extensions.

  The final optimal plan is stored in 'join->best_positions'. The
  corresponding cost of the optimal plan is in 'join->best_read'.

  @note
    @c best_extension_by_limited_search() and @c
  eq_ref_extension_by_limited_search() are closely related to each other and
  intentionally implemented using the same pattern wherever possible. If a
  change/bug fix is done to either of these also consider if it is relevant for
  the other.

  @code
    procedure eq_ref_extension_by_limited_search(
      pplan in,             // in, partial plan of tables-joined-so-far
      pplan_cost,           // in, cost of pplan
      remaining_tables,     // in, set of tables not referenced in pplan
      best_plan_so_far,     // in/out, best plan found so far
      best_plan_so_far_cost,// in/out, cost of best_plan_so_far
      search_depth)         // in, maximum size of the plans being considered
    {
      if find 'eq_ref' table T from remaining_tables
      {
        // Calculate the cost of using table T as above
        cost = complex-series-of-calculations;

        // Add the cost to the cost so far.
        pplan_cost+= cost;

        if (pplan_cost >= best_plan_so_far_cost)
          // pplan_cost already too great, stop search
          continue;

        pplan= expand pplan by best_access_method;
        remaining_tables= remaining_tables - table T;
        eq_ref_extension_by_limited_search(pplan, pplan_cost,
                                           remaining_tables,
                                           best_plan_so_far,
                                           best_plan_so_far_cost,
                                           search_depth - 1);
      }
      else
      {
        best_extension_by_limited_search(pplan, pplan_cost,
                                         remaining_tables,
                                         best_plan_so_far,
                                         best_plan_so_far_cost,
                                         search_depth - 1);
      }
    }
    @endcode

  @note
    The parameter 'search_depth' provides control over the recursion
    depth, and thus the size of the resulting optimal plan.

  @param remaining_tables set of tables not included into the partial plan yet
  @param idx              length of the partial QEP in 'join->positions';
                          since a depth-first search is used, also corresponds
                          to the current depth of the search tree;
                          also an index in the array 'join->best_ref';
  @param current_search_depth
                          maximum depth of recursion and thus size of the
                          found optimal plan
                          (0 < current_search_depth <= join->tables+1).

  @retval
    'table_map'          Map of those tables appended to the EQ_REF-joined
  sequence
  @retval
    ~(table_map)0        Fatal error
*/

table_map Optimize_table_order::eq_ref_extension_by_limited_search(
    table_map remaining_tables, uint idx, uint current_search_depth) {
  DBUG_ENTER("Optimize_table_order::eq_ref_extension_by_limited_search");

  if (remaining_tables == 0) DBUG_RETURN(0);

  /*
    The section below adds 'eq_ref' joinable tables to the QEP in the order
    they are found in the 'remaining_tables' set.
    See above description for why we can add these without greedy
    cost analysis.
  */
  Opt_trace_context *const trace = &thd->opt_trace;
  table_map eq_ref_ext(0);
  JOIN_TAB *s;
  JOIN_TAB *saved_refs[MAX_TABLES];
  // Save 'best_ref[]' as we has to restore before return.
  memcpy(saved_refs, join->best_ref + idx,
         sizeof(JOIN_TAB *) * (join->tables - idx));

  Deps_of_remaining_lateral_derived_tables deps_lateral(join);

  for (JOIN_TAB **pos = join->best_ref + idx; (s = *pos); pos++) {
    const table_map real_table_bit = s->table_ref->map();

    /*
      Don't move swap inside conditional code: All items
      should be swapped to maintain '#rows' ordered tables.
      This is critical for early pruning of bad plans.
    */
    std::swap(join->best_ref[idx], *pos);

    /*
      Consider table for 'eq_ref' heuristic if:
        1)      It might use a keyref for best_access_path
        2) and, Table remains to be handled.
        3) and, It is independent of those not yet in partial plan.
        4) and, It is key dependent on at least one already handled table
        5) and, It passed the interleaving check.
    */
    if (s->keyuse() &&                             // 1)
        (remaining_tables & real_table_bit) &&     // 2)
        !(remaining_tables & s->dependent) &&      // 3)
        (~remaining_tables & s->key_dependent) &&  // 4)
        (!idx || !check_interleaving_with_nj(s)))  // 5)
    {
      Opt_trace_object trace_one_table(trace);
      if (unlikely(trace->is_started())) {
        trace_plan_prefix(join, idx, excluded_tables);
        trace_one_table.add_utf8_table(s->table_ref);
      }
      POSITION *const position = join->positions + idx;

      DBUG_ASSERT(emb_sjm_nest == NULL || emb_sjm_nest == s->emb_sj_nest);

      deps_lateral.restore();

      /* Find the best access method from 's' to the current partial plan */
      best_access_path(s, remaining_tables, idx, false,
                       idx ? (position - 1)->prefix_rowcount : 1.0, position);

      /*
        EQ_REF prune logic is based on that all joins
        in the ref_extension has the same #rows and cost.
        -> The total cost of the QEP is independent of the order
           of joins within this 'ref_extension'.
           Expand QEP with all 'identical' REFs in
          'join->positions' order.
        Note that due to index statistics from the storage engines
        is a floating point number and might not be exact, the
        rows and cost estimates for eq_ref on two tables might not
        be the exact same number.
        @todo This test could likely be re-implemented to use
        information about whether the index is unique or not.
      */
      const bool added_to_eq_ref_extension =
          position->key &&
          almost_equal(position->read_cost, (position - 1)->read_cost) &&
          almost_equal(position->rows_fetched, (position - 1)->rows_fetched);
      trace_one_table.add("added_to_eq_ref_extension",
                          added_to_eq_ref_extension);
      if (added_to_eq_ref_extension) {
        // Add the cost of extending the plan with 's'
        position->set_prefix_join_cost(idx, join->cost_model());

        trace_one_table
            .add("condition_filtering_pct", position->filter_effect * 100)
            .add("rows_for_plan", position->prefix_rowcount)
            .add("cost_for_plan", position->prefix_cost);

        if (has_sj) {
          /*
            Even if there are no semijoins, advance_sj_state() has a
            significant cost (takes 9% of time in a 20-table plan search),
            hence the if() above, which is also more efficient than the
            same if() inside advance_sj_state() would be.
          */
          advance_sj_state(remaining_tables, s, idx);
        } else
          position->no_semijoin();

        // Expand only partial plans with lower cost than the best QEP so far
        if (position->prefix_cost >= join->best_read) {
          DBUG_EXECUTE("opt",
                       print_plan(join, idx + 1, position->prefix_rowcount,
                                  position->read_cost, position->prefix_cost,
                                  "prune_by_cost"););
          trace_one_table.add("pruned_by_cost", true);
          backout_nj_state(remaining_tables, s);
          continue;
        }

        deps_lateral.recalculate(s, idx + 1);

        eq_ref_ext = real_table_bit;
        const table_map remaining_tables_after =
            (remaining_tables & ~real_table_bit);
        if ((current_search_depth > 1) && remaining_tables_after) {
          DBUG_EXECUTE("opt",
                       print_plan(join, idx + 1, position->prefix_rowcount,
                                  position->read_cost, position->prefix_cost,
                                  "EQ_REF_extension"););

          /* Recursively EQ_REF-extend the current partial plan */
          Opt_trace_array trace_rest(trace, "rest_of_plan");
          eq_ref_ext |= eq_ref_extension_by_limited_search(
              remaining_tables_after, idx + 1, current_search_depth - 1);
        } else {
          consider_plan(idx, &trace_one_table);
          DBUG_ASSERT((remaining_tables_after != 0) ||
                      ((cur_embedding_map == 0) &&
                       (join->positions[idx].dups_producing_tables == 0)));
        }
        backout_nj_state(remaining_tables, s);
        memcpy(join->best_ref + idx, saved_refs,
               sizeof(JOIN_TAB *) * (join->tables - idx));
        DBUG_RETURN(eq_ref_ext);
      }  // if (added_to_eq_ref_extension)

      backout_nj_state(remaining_tables, s);
    }  // if (... !check_interleaving_with_nj() ...)
  }    // for (JOIN_TAB **pos= ...)

  memcpy(join->best_ref + idx, saved_refs,
         sizeof(JOIN_TAB *) * (join->tables - idx));
  deps_lateral.restore();
  /*
    'eq_ref' heuristic didn't find a table to be appended to
    the query plan. We need to use the greedy search
    for finding the next table to be added.
  */
  DBUG_ASSERT(!eq_ref_ext);
  if (best_extension_by_limited_search(remaining_tables, idx,
                                       current_search_depth))
    DBUG_RETURN(~(table_map)0);

  DBUG_RETURN(eq_ref_ext);
}

/*
  Get the number of different row combinations for subset of partial join

  SYNOPSIS
    prev_record_reads()
      join       The join structure
      idx        Number of tables in the partial join order (i.e. the
                 partial join order is in join->positions[0..idx-1])
      found_ref  Bitmap of tables for which we need to find # of distinct
                 row combinations.

  DESCRIPTION
    Given a partial join order (in join->positions[0..idx-1]) and a subset of
    tables within that join order (specified in found_ref), find out how many
    distinct row combinations of subset tables will be in the result of the
    partial join order.

    This is used as follows: Suppose we have a table accessed with a ref-based
    method. The ref access depends on current rows of tables in found_ref.
    We want to count # of different ref accesses. We assume two ref accesses
    will be different if at least one of access parameters is different.
    Example: consider a query

    SELECT * FROM t1, t2, t3 WHERE t1.key=c1 AND t2.key=c2 AND t3.key=t1.field

    and a join order:
      t1,  ref access on t1.key=c1
      t2,  ref access on t2.key=c2
      t3,  ref access on t3.key=t1.field

    For t1: n_ref_scans = 1, n_distinct_ref_scans = 1
    For t2: n_ref_scans = fanout(t1), n_distinct_ref_scans=1
    For t3: n_ref_scans = fanout(t1)*fanout(t2)
            n_distinct_ref_scans = #fanout(t1)

    Here "fanout(tx)" is the number of rows read by the access method
    of tx minus rows filtered out by condition filtering
    (pos->filter_effect).

    The reason for having this function (at least the latest version of it)
    is that we need to account for buffering in join execution.

    An edge-case example: if we have a non-first table in join accessed via
    ref(const) or ref(param) where there is a small number of different
    values of param, then the access will likely hit the disk cache and will
    not require any disk seeks.

    The proper solution would be to assume an LRU disk cache of some size,
    calculate probability of cache hits, etc. For now we just count
    identical ref accesses as one.

  RETURN
    Expected number of row combinations
*/

static double prev_record_reads(JOIN *join, uint idx, table_map found_ref) {
  double found = 1.0;
  POSITION *pos_end = join->positions - 1;
  for (POSITION *pos = join->positions + idx - 1; pos != pos_end; pos--) {
    const double fanout = pos->rows_fetched * pos->filter_effect;
    if (pos->table->table_ref->map() & found_ref) {
      found_ref |= pos->ref_depend_map;
      /*
        For the case of "t1 LEFT JOIN t2 ON ..." where t2 is a const table
        with no matching row we will get position[t2].rows_fetched==0.
        Actually the size of output is one null-complemented row, therefore
        we will use value of 1 whenever we get rows_fetched==0.

        Note
        - the above case can't occur if inner part of outer join has more
          than one table: table with no matches will not be marked as const.

        - Ideally we should add 1 to rows_fetched for every possible null-
          complemented row. We're not doing it because: 1. it will require
          non-trivial code and add overhead. 2. The value of rows_fetched
          is an inprecise estimate and adding 1 (or, in the worst case,
          #max_nested_outer_joins=64-1) will not make it any more precise.
      */
      if (pos->rows_fetched > DBL_EPSILON) found *= fanout;
    } else if (fanout < 1.0) {
      /*
        With condition filtering it is possible that a table has a
        lower fanout than 1.0. If so, calculate the fanout of this
        table into the found rows estimate so the produced number is
        not too pessimistic. Otherwise, the expected number of row
        combinations returned by this function may be higher than the
        prefix_rowcount for the table. See BUG#18352936
      */
      found *= fanout;
    }
  }
  return found;
}

/**
  @brief Fix semi-join strategies for the picked join order

  @return false if success, true if error

  @details
    Fix semi-join strategies for the picked join order. This is a step that
    needs to be done right after we have fixed the join order. What we do
    here is switch join's semi-join strategy description from backward-based
    to forwards based.

    When join optimization is in progress, we re-consider semi-join
    strategies after we've added another table. Here's an illustration.
    Suppose the join optimization is underway:

    1) ot1  it1  it2
                 sjX  -- looking at (ot1, it1, it2) join prefix, we decide
                         to use semi-join strategy sjX.

    2) ot1  it1  it2  ot2
                 sjX  sjY -- Having added table ot2, we now may consider
                             another semi-join strategy and decide to use a
                             different strategy sjY. Note that the record
                             of sjX has remained under it2. That is
                             necessary because we need to be able to get
                             back to (ot1, it1, it2) join prefix.
      what makes things even worse is that there are cases where the choice
      of sjY changes the way we should access it2.

    3) [ot1  it1  it2  ot2  ot3]
                  sjX  sjY  -- This means that after join optimization is
                               finished, semi-join info should be read
                               right-to-left (while nearly all plan refinement
                               functions, EXPLAIN, etc proceed from left to
                               right)

    This function does the needed reversal, making it possible to read the
    join and semi-join order from left to right.
*/

bool Optimize_table_order::fix_semijoin_strategies() {
  table_map remaining_tables = 0;
  table_map handled_tables = 0;

  DBUG_ENTER("Optimize_table_order::fix_semijoin_strategies");

  if (join->select_lex->sj_nests.is_empty()) DBUG_RETURN(false);

  Opt_trace_context *const trace = &thd->opt_trace;

  for (uint tableno = join->tables - 1; tableno != join->const_tables - 1;
       tableno--) {
    POSITION *const pos = join->best_positions + tableno;

    if ((handled_tables & pos->table->table_ref->map()) ||
        pos->sj_strategy == SJ_OPT_NONE) {
      remaining_tables |= pos->table->table_ref->map();
      continue;
    }

    uint first = 0;
    if (pos->sj_strategy == SJ_OPT_MATERIALIZE_LOOKUP) {
      TABLE_LIST *const sjm_nest = pos->table->emb_sj_nest;
      const uint table_count = my_count_bits(sjm_nest->sj_inner_tables);
      /*
        This memcpy() copies a partial QEP produced by
        optimize_semijoin_nests_for_materialization() (source) into the final
        top-level QEP (target), in order to re-use the source plan for
        to-be-materialized inner tables.
        It is however possible that the source QEP had picked
        some semijoin strategy (noted SJY), different from
        materialization. The target QEP rules (it has seen more tables), but
        this memcpy() is going to copy the source stale strategy SJY,
        wrongly. Which is why sj_strategy of each table of the
        duplicate-generating range then becomes temporarily unreliable. It is
        fixed for the first table of that range right after the memcpy(), and
        fixed for the rest of that range at the end of this iteration by
        setting it to SJ_OPT_NONE). But until then, pos->sj_strategy should
        not be read.
      */
      memcpy(pos - table_count + 1, sjm_nest->nested_join->sjm.positions,
             sizeof(POSITION) * table_count);
      first = tableno - table_count + 1;
      join->best_positions[first].n_sj_tables = table_count;
      join->best_positions[first].sj_strategy = SJ_OPT_MATERIALIZE_LOOKUP;

      Opt_trace_object trace_final_strategy(trace);
      trace_final_strategy.add_alnum("final_semijoin_strategy",
                                     "MaterializeLookup");
    } else if (pos->sj_strategy == SJ_OPT_MATERIALIZE_SCAN) {
      const uint last_inner = pos->sjm_scan_last_inner;
      TABLE_LIST *const sjm_nest =
          (join->best_positions + last_inner)->table->emb_sj_nest;
      const uint table_count = my_count_bits(sjm_nest->sj_inner_tables);
      first = last_inner - table_count + 1;
      DBUG_ASSERT((join->best_positions + first)->table->emb_sj_nest ==
                  sjm_nest);
      memcpy(join->best_positions + first,  // stale semijoin strategy here too
             sjm_nest->nested_join->sjm.positions,
             sizeof(POSITION) * table_count);
      join->best_positions[first].sj_strategy = SJ_OPT_MATERIALIZE_SCAN;
      join->best_positions[first].n_sj_tables = table_count;

      Opt_trace_object trace_final_strategy(trace);
      trace_final_strategy.add_alnum("final_semijoin_strategy",
                                     "MaterializeScan");
      // Recalculate final access paths for this semi-join strategy
      double rowcount, cost;
      semijoin_mat_scan_access_paths(last_inner, tableno, remaining_tables,
                                     sjm_nest, &rowcount, &cost);

    } else if (pos->sj_strategy == SJ_OPT_FIRST_MATCH) {
      first = pos->first_firstmatch_table;
      join->best_positions[first].sj_strategy = SJ_OPT_FIRST_MATCH;
      join->best_positions[first].n_sj_tables = tableno - first + 1;

      Opt_trace_object trace_final_strategy(trace);
      trace_final_strategy.add_alnum("final_semijoin_strategy", "FirstMatch");

      // Recalculate final access paths for this semi-join strategy
      double rowcount, cost;
      (void)semijoin_firstmatch_loosescan_access_paths(
          first, tableno, remaining_tables, false, &rowcount, &cost);
    } else if (pos->sj_strategy == SJ_OPT_LOOSE_SCAN) {
      first = pos->first_loosescan_table;

      Opt_trace_object trace_final_strategy(trace);
      trace_final_strategy.add_alnum("final_semijoin_strategy", "LooseScan");

      // Recalculate final access paths for this semi-join strategy
      double rowcount, cost;
      (void)semijoin_firstmatch_loosescan_access_paths(
          first, tableno, remaining_tables, true, &rowcount, &cost);

      POSITION *const first_pos = join->best_positions + first;
      first_pos->sj_strategy = SJ_OPT_LOOSE_SCAN;
      first_pos->n_sj_tables =
          my_count_bits(first_pos->table->emb_sj_nest->sj_inner_tables);
    } else if (pos->sj_strategy == SJ_OPT_DUPS_WEEDOUT) {
      /*
        Duplicate Weedout starting at pos->first_dupsweedout_table, ending at
        this table.
      */
      first = pos->first_dupsweedout_table;
      join->best_positions[first].sj_strategy = SJ_OPT_DUPS_WEEDOUT;
      join->best_positions[first].n_sj_tables = tableno - first + 1;

      Opt_trace_object trace_final_strategy(trace);
      trace_final_strategy.add_alnum("final_semijoin_strategy",
                                     "DuplicateWeedout");
    }

    for (uint i = first; i <= tableno; i++) {
      /*
        Eliminate stale strategies. See comment in the
        SJ_OPT_MATERIALIZE_LOOKUP case above.
      */
      if (i != first) join->best_positions[i].sj_strategy = SJ_OPT_NONE;
      handled_tables |= join->best_positions[i].table->table_ref->map();
    }

    remaining_tables |= pos->table->table_ref->map();
  }

  DBUG_ASSERT(remaining_tables ==
              (join->all_table_map & ~join->const_table_map));

  DBUG_RETURN(false);
}

/**
  Check interleaving with an inner tables of an outer join for
  extension table.

    Check if table tab can be added to current partial join order, and
    if yes, record that it has been added. This recording can be rolled back
    with backout_nj_state().

    The function assumes that both current partial join order and its
    extension with tab are valid wrt table dependencies.

  @verbatim
     IMPLEMENTATION
       LIMITATIONS ON JOIN ORDER
         The nested [outer] joins executioner algorithm imposes these
  limitations on join order:
         1. "Outer tables first" -  any "outer" table must be before any
             corresponding "inner" table.
         2. "No interleaving" - tables inside a nested join must form a
  continuous sequence in join order (i.e. the sequence must not be interrupted
  by tables that are outside of this nested join).

         #1 is checked elsewhere, this function checks #2 provided that #1 has
         been already checked.

       WHY NEED NON-INTERLEAVING
         Consider an example:

           select * from t0 join t1 left join (t2 join t3) on cond1

         The join order "t1 t2 t0 t3" is invalid:

         table t0 is outside of the nested join, so WHERE condition for t0 is
         attached directly to t0 (without triggers, and it may be used to access
         t0). Applying WHERE(t0) to (t2,t0,t3) record is invalid as we may miss
         combinations of (t1, t2, t3) that satisfy condition cond1, and produce
  a null-complemented (t1, t2.NULLs, t3.NULLs) row, which should not have been
  produced.

         If table t0 is not between t2 and t3, the problem doesn't exist:
          If t0 is located after (t2,t3), WHERE(t0) is applied after nested join
           processing has finished.
          If t0 is located before (t2,t3), predicates like WHERE_cond(t0, t2)
  are wrapped into condition triggers, which takes care of correct nested join
  processing.

       HOW IT IS IMPLEMENTED
         The limitations on join order can be rephrased as follows: for valid
         join order one must be able to:
           1. write down the used tables in the join order on one line.
           2. for each nested join, put one '(' and one ')' on the said line
           3. write "LEFT JOIN" and "ON (...)" where appropriate
           4. get a query equivalent to the query we're trying to execute.

         Calls to check_interleaving_with_nj() are equivalent to writing the
         above described line from left to right.
         A single check_interleaving_with_nj(A,B) call is equivalent to writing
         table B and appropriate brackets on condition that table A and
         appropriate brackets is the last what was written. Graphically the
         transition is as follows:

                              +---- current position
                              |
             ... last_tab ))) | ( tab )  )..) | ...
                                X     Y   Z   |
                                              +- need to move to this
                                                 position.

         Notes about the position:
           The caller guarantees that there is no more then one X-bracket by
           checking "!(remaining_tables & s->dependent)" before calling this
           function. X-bracket may have a pair in Y-bracket.

         When "writing" we store/update this auxilary info about the current
         position:
          1. cur_embedding_map - bitmap of pairs of brackets (aka nested
             joins) we've opened but didn't close.
          2. {each NESTED_JOIN structure not simplified away}->counter - number
             of this nested join's children that have already been added to to
             the partial join order.
  @endverbatim

  @param tab   Table we're going to extend the current partial join with

  @retval
    false  Join order extended, nested joins info about current join
    order (see NOTE section) updated.
  @retval
    true   Requested join order extension not allowed.
*/

bool Optimize_table_order::check_interleaving_with_nj(JOIN_TAB *tab) {
  if (cur_embedding_map & ~tab->embedding_map) {
    /*
      tab is outside of the "pair of brackets" we're currently in.
      Cannot add it.
    */
    return true;
  }
  const TABLE_LIST *next_emb = tab->table_ref->embedding;
  /*
    Do update counters for "pairs of brackets" that we've left (marked as
    X,Y,Z in the above picture)
  */
  for (; next_emb != emb_sjm_nest; next_emb = next_emb->embedding) {
    // Ignore join nests that are not outer joins.
    if (!next_emb->join_cond_optim()) continue;

    next_emb->nested_join->nj_counter++;
    cur_embedding_map |= next_emb->nested_join->nj_map;

    if (next_emb->nested_join->nj_total != next_emb->nested_join->nj_counter)
      break;

    /*
      We're currently at Y or Z-bracket as depicted in the above picture.
      Mark that we've left it and continue walking up the brackets hierarchy.
    */
    cur_embedding_map &= ~next_emb->nested_join->nj_map;
  }
  return false;
}

/**
  Find best access paths for semi-join FirstMatch or LooseScan strategy
  and calculate rowcount and cost based on these.

  @param first_tab        The first tab to calculate access paths for,
                          this is always a semi-join inner table.
  @param last_tab         The last tab to calculate access paths for,
                          always a semi-join inner table for FirstMatch,
                          may be inner or outer for LooseScan.
  @param remaining_tables Bitmap of tables that are not in the
                          [0...last_tab] join prefix
  @param loosescan        If true, use LooseScan strategy, otherwise FirstMatch
  @param[out] newcount    New output row count
  @param[out] newcost     New join prefix cost

  @return True if strategy selection successful, false otherwise.

  @details
    Calculate best access paths for the tables of a semi-join FirstMatch or
    LooseScan strategy, given the order of tables provided in join->positions
    (or join->best_positions when calculating the cost of a final plan).
    Calculate estimated cost and rowcount for this plan.
    Given a join prefix [0; ... first_tab-1], change the access to the tables
    in the range [first_tab; last_tab] according to the constraints set by the
    relevant semi-join strategy. Those constraints are:

    - For the LooseScan strategy, join buffering can be used for the outer
      tables following the last inner table.

    - For the FirstMatch strategy, join buffering can be used if there is a
      single inner table in the semi-join nest.

    For FirstMatch, the handled range of tables may be a mix of inner tables
    and non-dependent outer tables. The first and last table in the handled
    range are always inner tables.
    For LooseScan, the handled range can be a mix of inner tables and
    dependent and non-dependent outer tables. The first table is always an
    inner table.

    Depending on member 'got_final_plan', the function uses and updates access
    path data in join->best_positions, otherwise uses join->positions
    and updates a local buffer.
*/

bool Optimize_table_order::semijoin_firstmatch_loosescan_access_paths(
    uint first_tab, uint last_tab, table_map remaining_tables, bool loosescan,
    double *newcount, double *newcost) {
  DBUG_ENTER(
      "Optimize_table_order::semijoin_firstmatch_loosescan_access_paths");
  double cost;                // Contains running estimate of calculated cost.
  double rowcount;            // Rowcount of join prefix (ie before first_tab).
  double outer_fanout = 1.0;  // Fanout contributed by outer tables in range.
  double inner_fanout = 1.0;  // Fanout contributed by inner tables in range.
  const Cost_model_server *const cost_model = join->cost_model();
  Opt_trace_context *const trace = &thd->opt_trace;
  Opt_trace_object recalculate(trace, "recalculate_access_paths_and_cost");
  Opt_trace_array trace_tables(trace, "tables");
  POSITION *const positions =
      got_final_plan ? join->best_positions : join->positions;

  if (first_tab == join->const_tables) {
    cost = 0.0;
    rowcount = 1.0;
  } else {
    cost = positions[first_tab - 1].prefix_cost;
    rowcount = positions[first_tab - 1].prefix_rowcount;
  }

  uint table_count = 0;
  uint no_jbuf_before;
  for (uint i = first_tab; i <= last_tab; i++) {
    remaining_tables |= positions[i].table->table_ref->map();
    if (positions[i].table->emb_sj_nest) table_count++;
  }
  if (loosescan) {
    // LooseScan: May use join buffering for all tables after last inner table.
    for (no_jbuf_before = last_tab; no_jbuf_before > first_tab;
         no_jbuf_before--) {
      if (positions[no_jbuf_before].table->emb_sj_nest != NULL)
        break;  // Encountered the last inner table.
    }
    no_jbuf_before++;
  } else {
    // FirstMatch: May use join buffering if there is only one inner table.
    no_jbuf_before = (table_count > 1) ? last_tab + 1 : first_tab;
  }

  Deps_of_remaining_lateral_derived_tables deps_lateral(join);
  // recalculate, as we go back in the range of "unoptimized" tables:
  deps_lateral.recalculate(first_tab);

  for (uint i = first_tab; i <= last_tab; i++) {
    JOIN_TAB *const tab = positions[i].table;
    POSITION regular_pos;
    POSITION *const dst_pos = got_final_plan ? positions + i : &regular_pos;
    POSITION *pos;  // Position for later calculations
    /*
      We always need a new calculation for the first inner table in
      the LooseScan strategy.
    */
    const bool is_ls_driving_tab = (i == first_tab) && loosescan;
    if (is_ls_driving_tab || positions[i].use_join_buffer) {
      Opt_trace_object trace_one_table(trace);
      trace_one_table.add_utf8_table(tab->table_ref);

      /*
        Find the best access method with specified join buffering strategy.
        If this is a loosescan driving table,
        semijoin_loosescan_fill_driving_table_position will consider all keys,
        so best_access_path() should fill bound_keyparts/read_cost/fanout for
        all keys => test_all_ref_keys==true.
       */
      DBUG_ASSERT(!test_all_ref_keys);
      test_all_ref_keys = is_ls_driving_tab;
      double prefix_rowcount = rowcount * inner_fanout * outer_fanout;
      best_access_path(tab, remaining_tables, i, i < no_jbuf_before,
                       prefix_rowcount, dst_pos);
      test_all_ref_keys = false;
      if (is_ls_driving_tab)  // Use loose scan position
      {
        if (semijoin_loosescan_fill_driving_table_position(
                tab, remaining_tables, i, prefix_rowcount, dst_pos)) {
          dst_pos->table = tab;
          const double rows = rowcount * dst_pos->rows_fetched;
          dst_pos->set_prefix_cost(
              cost + dst_pos->read_cost + cost_model->row_evaluate_cost(rows),
              rows * dst_pos->filter_effect);
        } else {
          DBUG_ASSERT(!got_final_plan);
          DBUG_RETURN(false);
        }
      }
      pos = dst_pos;
    } else
      pos = positions + i;  // Use result from prior calculation

    /*
      Terminate search if best_access_path found no possible plan.
      Otherwise we will be getting infinite cost when summing up below.
     */
    if (pos->read_cost == DBL_MAX) {
      DBUG_ASSERT(loosescan && !got_final_plan);
      DBUG_RETURN(false);
    }

    remaining_tables &= ~tab->table_ref->map();

    cost += pos->read_cost +
            cost_model->row_evaluate_cost(rowcount * inner_fanout *
                                          outer_fanout * pos->rows_fetched);

    if (tab->emb_sj_nest)
      inner_fanout *= pos->rows_fetched * pos->filter_effect;
    else
      outer_fanout *= pos->rows_fetched * pos->filter_effect;

    deps_lateral.recalculate(tab, i + 1);
  }

  *newcount = rowcount * outer_fanout;
  *newcost = cost;

  DBUG_RETURN(true);
}

/**
  Find best access paths for semi-join MaterializeScan strategy
  and calculate rowcount and cost based on these.

  @param last_inner_tab    The last tab in the set of inner tables
  @param last_outer_tab    The last tab in the set of outer tables
  @param remaining_tables  Bitmap of tables that are not in the join prefix
                           including the inner and outer tables processed here.
  @param sjm_nest          Pointer to semi-join nest for inner tables
  @param[out] newcount     New output row count
  @param[out] newcost      New join prefix cost

  @details
    Calculate best access paths for the outer tables of the MaterializeScan
    semi-join strategy. All outer tables may use join buffering.
    The prefix row count is adjusted with the estimated number of rows in
    the materialized tables, before taking into consideration the rows
    contributed by the outer tables.
*/

void Optimize_table_order::semijoin_mat_scan_access_paths(
    uint last_inner_tab, uint last_outer_tab, table_map remaining_tables,
    TABLE_LIST *sjm_nest, double *newcount, double *newcost) {
  DBUG_ENTER("Optimize_table_order::semijoin_mat_scan_access_paths");

  const Cost_model_server *const cost_model = join->cost_model();
  Opt_trace_context *const trace = &thd->opt_trace;
  Opt_trace_object recalculate(trace, "recalculate_access_paths_and_cost");
  Opt_trace_array trace_tables(trace, "tables");
  double cost;      // Calculated running cost of operation
  double rowcount;  // Rowcount of join prefix (ie before first_inner).

  POSITION *const positions =
      got_final_plan ? join->best_positions : join->positions;
  const uint inner_count = my_count_bits(sjm_nest->sj_inner_tables);

  // Get the prefix cost.
  const uint first_inner = last_inner_tab + 1 - inner_count;
  if (first_inner == join->const_tables) {
    rowcount = 1.0;
    cost = 0.0;
  } else {
    rowcount = positions[first_inner - 1].prefix_rowcount;
    cost = positions[first_inner - 1].prefix_cost;
  }

  // Add materialization cost.
  cost += sjm_nest->nested_join->sjm.materialization_cost.total_cost() +
          rowcount * sjm_nest->nested_join->sjm.scan_cost.total_cost();

  for (uint i = last_inner_tab + 1; i <= last_outer_tab; i++)
    remaining_tables |= positions[i].table->table_ref->map();
  /*
    Materialization removes duplicates from the materialized table, so
    number of rows to scan is probably less than the number of rows
    from a full join, on which the access paths of outer tables are currently
    based. Rerun best_access_path to adjust for reduced rowcount.
  */
  const double inner_fanout = sjm_nest->nested_join->sjm.expected_rowcount;
  double outer_fanout = 1.0;

  Deps_of_remaining_lateral_derived_tables deps_lateral(join);
  // recalculate, as we go back in the range of "unoptimized" tables:
  deps_lateral.recalculate(last_inner_tab + 1);

  for (uint i = last_inner_tab + 1; i <= last_outer_tab; i++) {
    Opt_trace_object trace_one_table(trace);
    JOIN_TAB *const tab = positions[i].table;
    trace_one_table.add_utf8_table(tab->table_ref);
    POSITION regular_pos;
    POSITION *const dst_pos = got_final_plan ? positions + i : &regular_pos;
    best_access_path(tab, remaining_tables, i, false,
                     rowcount * inner_fanout * outer_fanout, dst_pos);
    remaining_tables &= ~tab->table_ref->map();
    outer_fanout *= dst_pos->rows_fetched;
    cost += dst_pos->read_cost + cost_model->row_evaluate_cost(
                                     rowcount * inner_fanout * outer_fanout);
    outer_fanout *= dst_pos->filter_effect;
    deps_lateral.recalculate(tab, i + 1);
  }

  *newcount = rowcount * outer_fanout;
  *newcost = cost;

  DBUG_VOID_RETURN;
}

/**
  Find best access paths for semi-join MaterializeLookup strategy.
  and calculate rowcount and cost based on these.

  @param last_inner        Index of the last inner table
  @param sjm_nest          Pointer to semi-join nest for inner tables
  @param[out] newcount     New output row count
  @param[out] newcost      New join prefix cost

  @details
    All outer tables may use join buffering, so there is no need to recalculate
    access paths nor costs for these.
    Add cost of materialization and scanning the materialized table to the
    costs of accessing the outer tables.
*/

void Optimize_table_order::semijoin_mat_lookup_access_paths(
    uint last_inner, TABLE_LIST *sjm_nest, double *newcount, double *newcost) {
  DBUG_ENTER("Optimize_table_order::semijoin_mat_lookup_access_paths");

  const uint inner_count = my_count_bits(sjm_nest->sj_inner_tables);
  double rowcount, cost;

  const uint first_inner = last_inner + 1 - inner_count;
  if (first_inner == join->const_tables) {
    cost = 0.0;
    rowcount = 1.0;
  } else {
    cost = join->positions[first_inner - 1].prefix_cost;
    rowcount = join->positions[first_inner - 1].prefix_rowcount;
  }

  cost += sjm_nest->nested_join->sjm.materialization_cost.total_cost() +
          rowcount * sjm_nest->nested_join->sjm.lookup_cost.total_cost();

  *newcount = rowcount;
  *newcost = cost;

  DBUG_VOID_RETURN;
}

/**
  Find best access paths for semi-join DuplicateWeedout strategy
  and calculate rowcount and cost based on these.

  @param first_tab        The first tab to calculate access paths for
  @param last_tab         The last tab to calculate access paths for
  @param[out] newcount    New output row count
  @param[out] newcost     New join prefix cost

  @details
    Notice that new best access paths need not be calculated.
    The proper access path information is already in join->positions,
    because DuplicateWeedout can handle any join buffering strategy.
    The only action performed by this function is to calculate
    output rowcount, and an updated cost estimate.

    The cost estimate is based on performing a join over the involved
    tables, but we must also add the cost of creating and populating
    the temporary table used for duplicate removal, and the cost of
    doing lookups against this table.
*/

void Optimize_table_order::semijoin_dupsweedout_access_paths(uint first_tab,
                                                             uint last_tab,
                                                             double *newcount,
                                                             double *newcost) {
  DBUG_ENTER("Optimize_table_order::semijoin_dupsweedout_access_paths");

  const Cost_model_server *const cost_model = join->cost_model();
  double cost, rowcount;
  double inner_fanout = 1.0;
  double outer_fanout = 1.0;
  double max_outer_fanout = 1.0;
  uint rowsize;  // Row size of the temporary table
  if (first_tab == join->const_tables) {
    cost = 0.0;
    rowcount = 1.0;
    rowsize = 0;
  } else {
    cost = join->positions[first_tab - 1].prefix_cost;
    rowcount = join->positions[first_tab - 1].prefix_rowcount;
    rowsize = 8;  // This is not true but we'll make it so
  }
  /**
    Some times, some outer fanout is "absorbed" into the inner fanout.
    In this case, we should make a better estimate for outer_fanout that
    is used to calculate the output rowcount.
    If we have inner table(s) before an outer table, there are
    dependencies between these tables. The fanout for the outer table is
    not a good estimate for the final number of rows from the weedout
    execution, therefore we convert some of the inner fanout into an outer
    fanout, limited to the number of possible rows in the outer table.
  */
  for (uint j = first_tab; j <= last_tab; j++) {
    const POSITION *const p = join->positions + j;
    cost += p->read_cost +
            cost_model->row_evaluate_cost(rowcount * inner_fanout *
                                          outer_fanout * p->rows_fetched);

    if (p->table->emb_sj_nest)
      inner_fanout *= p->rows_fetched * p->filter_effect;
    else {
      /*
        max_outer_fanout is the cardinality of the cross product
        of the outer tables.
        @note: We do not consider dependencies between these tables here.
      */
      double total_records = p->table->table()->file->stats.records;
      max_outer_fanout *= total_records * p->filter_effect;
      if (inner_fanout > 1.0) {
        // Absorb inner fanout into the outer fanout
        outer_fanout *= inner_fanout * p->rows_fetched * p->filter_effect;
        inner_fanout = 1;
      } else
        outer_fanout *= p->rows_fetched * p->filter_effect;
      rowsize += p->table->table()->file->ref_length;
    }
  }

  if (max_outer_fanout < outer_fanout) {
    /*
      The calculated fanout for the outer tables is bigger than
      the cardinality of the cross product of the outer tables.
      Adjust outer fanout to the max value, but also adjust
      inner fanout so that inner_fanout * outer_fanout is still
      the same (dups weedout runs a complete join internally).
    */
    if (max_outer_fanout > 0.0) inner_fanout *= outer_fanout / max_outer_fanout;
    outer_fanout = max_outer_fanout;
  }

  /*
    Add the cost of temptable use. The table will have outer_fanout rows,
    and we will make
    - rowcount * outer_fanout writes
    - rowcount * inner_fanout * outer_fanout lookups.
  */
  Cost_model_server::enum_tmptable_type tmp_table_type;
  if (outer_fanout * rowsize < thd->variables.max_heap_table_size)
    tmp_table_type = Cost_model_server::MEMORY_TMPTABLE;
  else
    tmp_table_type = Cost_model_server::DISK_TMPTABLE;

  cost += cost_model->tmptable_create_cost(tmp_table_type);
  cost += cost_model->tmptable_readwrite_cost(
      tmp_table_type, rowcount * outer_fanout,
      rowcount * inner_fanout * outer_fanout);

  *newcount = rowcount * outer_fanout;
  *newcost = cost;

  DBUG_VOID_RETURN;
}

/**
  Do semi-join optimization step after we've added a new tab to join prefix

  @param remaining_tables Tables not in the join prefix
  @param new_join_tab     Join tab that we are adding to the join prefix
  @param idx              Index in join->position storing this join tab
                          (i.e. number of tables in the prefix)

  @details
    Update semi-join optimization state after we've added another tab (table
    and access method) to the join prefix.

    The state is maintained in join->positions[#prefix_size]. Each of the
    available strategies has its own state variables.

    for each semi-join strategy
    {
      update strategy's state variables;

      if (join prefix has all the tables that are needed to consider
          using this strategy for the semi-join(s))
      {
        calculate cost of using the strategy
        if ((this is the first strategy to handle the semi-join nest(s)  ||
            the cost is less than other strategies))
        {
          // Pick this strategy
          pos->sj_strategy= ..
          ..
        }
      }
    }

    Most of the new state is saved in join->positions[idx] (and hence no undo
    is necessary).

    See setup_semijoin_dups_elimination() for a description of what kinds of
    join prefixes each strategy can handle.

    A note on access path, rowcount and cost estimates:
    - best_extension_by_limited_search() performs *initial calculations*
      of access paths, rowcount and cost based on the operation being
      an inner join or an outer join operation. These estimates are saved
      in join->positions.
    - advance_sj_state() performs *intermediate calculations* based on the
      same table information, but for the supported semi-join strategies.
      The access path part of these calculations are not saved anywhere,
      but the rowcount and cost of the best semi-join strategy are saved
      in join->positions.
    - Because the semi-join access path information was not saved previously,
      fix_semijoin_strategies() must perform *final calculations* of
      access paths, rowcount and cost when saving the selected table order
      in join->best_positions. The results of the final calculations will be
      the same as the results of the "best" intermediate calculations.
*/

void Optimize_table_order::advance_sj_state(table_map remaining_tables,
                                            const JOIN_TAB *new_join_tab,
                                            uint idx) {
  Opt_trace_context *const trace = &thd->opt_trace;
  TABLE_LIST *const emb_sj_nest = new_join_tab->emb_sj_nest;
  POSITION *const pos = join->positions + idx;
  double best_cost = pos->prefix_cost;
  double best_rowcount = pos->prefix_rowcount;
  uint sj_strategy = SJ_OPT_NONE;  // Initially: No chosen strategy

  /*
    Semi-join nests cannot be nested, hence we never need to advance the
    semi-join state of a materialized semi-join query.
    In fact, doing this may cause undesirable effects because all tables
    within a semi-join nest have emb_sj_nest != NULL, which triggers several
    of the actions inside this function.
  */
  DBUG_ASSERT(emb_sjm_nest == NULL);

  // remaining_tables include the current one:
  DBUG_ASSERT(remaining_tables & new_join_tab->table_ref->map());
  // Save it:
  const table_map remaining_tables_incl = remaining_tables;
  // And add the current table to the join prefix:
  remaining_tables &= ~new_join_tab->table_ref->map();

  DBUG_ENTER("Optimize_table_order::advance_sj_state");

  Opt_trace_array trace_choices(trace, "semijoin_strategy_choice");

  /* Initialize the state or copy it from prev. tables */
  if (idx == join->const_tables) {
    pos->dups_producing_tables = 0;
    pos->first_firstmatch_table = MAX_TABLES;
    pos->first_loosescan_table = MAX_TABLES;
    pos->dupsweedout_tables = 0;
    pos->sjm_scan_need_tables = 0;
    pos->sjm_scan_last_inner = 0;
  } else {
    pos->dups_producing_tables = pos[-1].dups_producing_tables;

    // FirstMatch
    pos->first_firstmatch_table = pos[-1].first_firstmatch_table;
    pos->first_firstmatch_rtbl = pos[-1].first_firstmatch_rtbl;
    pos->firstmatch_need_tables = pos[-1].firstmatch_need_tables;

    // LooseScan
    pos->first_loosescan_table = (pos[-1].sj_strategy == SJ_OPT_LOOSE_SCAN)
                                     ? MAX_TABLES
                                     : pos[-1].first_loosescan_table;
    pos->loosescan_need_tables = pos[-1].loosescan_need_tables;

    // MaterializeScan
    pos->sjm_scan_need_tables = (pos[-1].sj_strategy == SJ_OPT_MATERIALIZE_SCAN)
                                    ? 0
                                    : pos[-1].sjm_scan_need_tables;
    pos->sjm_scan_last_inner = pos[-1].sjm_scan_last_inner;

    // Duplicate Weedout
    pos->dupsweedout_tables = pos[-1].dupsweedout_tables;
    pos->first_dupsweedout_table = pos[-1].first_dupsweedout_table;
  }

  table_map handled_by_fm_or_ls = 0;
  /*
    FirstMatch Strategy
    ===================

    FirstMatch requires that all dependent outer tables are in the join prefix.
    (see "FirstMatch strategy" above setup_semijoin_dups_elimination()).
    The execution strategy will handle multiple semi-join nests correctly,
    and the optimizer will pick execution strategy according to these rules:
    - If tables from multiple semi-join nests are intertwined, they will
      be processed as one FirstMatch evaluation.
    - If tables from each semi-join nest are grouped together, each semi-join
      nest is processed as one FirstMatch evaluation.

    Example: Let's say we have an outer table ot and two semi-join nests with
    two tables each: it11 and it12, and it21 and it22.

    Intertwined tables: ot - FM(it11 - it21 - it12 - it22)
    Grouped tables: ot - FM(it11 - it12) - FM(it21 - it22)
  */
  if (emb_sj_nest && emb_sj_nest->nested_join->sj_enabled_strategies &
                         OPTIMIZER_SWITCH_FIRSTMATCH) {
    const table_map outer_corr_tables = emb_sj_nest->nested_join->sj_depends_on;
    const table_map sj_inner_tables = emb_sj_nest->sj_inner_tables;
    /*
      Enter condition:
       1. The next join tab belongs to semi-join nest
          (verified for the encompassing code block above).
       2. We're not in a duplicate producer range yet
       3. All outer tables that
           - the subquery is correlated with, or
           - referred to from the outer_expr
          are in the join prefix
    */
    if (pos->dups_producing_tables == 0 &&        // (2)
        !(remaining_tables & outer_corr_tables))  // (3)
    {
      /* Start tracking potential FirstMatch range */
      pos->first_firstmatch_table = idx;
      pos->firstmatch_need_tables = 0;
      pos->first_firstmatch_rtbl = remaining_tables;
      // All inner tables should still be part of remaining_tables_inc
      DBUG_ASSERT(sj_inner_tables == (remaining_tables_incl & sj_inner_tables));
    }

    if (pos->first_firstmatch_table != MAX_TABLES) {
      /* Record that we need all of this semi-join's inner tables */
      pos->firstmatch_need_tables |= sj_inner_tables;

      if (outer_corr_tables & pos->first_firstmatch_rtbl) {
        /*
          Trying to add an sj-inner table whose sj-nest has an outer correlated
          table that was not in the prefix. This means FirstMatch can't be used.
        */
        pos->first_firstmatch_table = MAX_TABLES;
      } else if (!(pos->firstmatch_need_tables & remaining_tables)) {
        // Got a complete FirstMatch range. Calculate access paths and cost
        double cost, rowcount;
        /* We use the same FirstLetterUpcase as in EXPLAIN */
        Opt_trace_object trace_one_strategy(trace);
        trace_one_strategy.add_alnum("strategy", "FirstMatch");
        (void)semijoin_firstmatch_loosescan_access_paths(
            pos->first_firstmatch_table, idx, remaining_tables, false,
            &rowcount, &cost);
        /*
          We don't yet know what are the other strategies, so pick FirstMatch.

          We ought to save the alternate POSITIONs produced by
          semijoin_firstmatch_loosescan_access_paths() but the problem is that
          providing save space uses too much space.
          Instead, we will re-calculate the alternate POSITIONs after we've
          picked the best QEP.
        */
        sj_strategy = SJ_OPT_FIRST_MATCH;
        best_cost = cost;
        best_rowcount = rowcount;
        trace_one_strategy.add("cost", best_cost).add("rows", best_rowcount);
        handled_by_fm_or_ls = pos->firstmatch_need_tables;

        trace_one_strategy.add("chosen", true);
      }
    }
  }
  /*
    LooseScan Strategy
    ==================

    LooseScan requires that all dependent outer tables are not in the join
    prefix. (see "LooseScan strategy" above setup_semijoin_dups_elimination()).
    The tables must come in a rather strictly defined order:
    1. The LooseScan driving table (which is a subquery inner table).
    2. The remaining tables from the same semi-join nest as the above table.
    3. The outer dependent tables, possibly mixed with outer non-dependent
       tables.
    Notice that any other semi-joined tables must be outside this table range.
  */
  {
    /*
      LooseScan strategy can't handle interleaving between tables from the
      semi-join that LooseScan is handling and any other tables.
    */
    if (pos->first_loosescan_table != MAX_TABLES) {
      TABLE_LIST *const first_emb_sj_nest =
          join->positions[pos->first_loosescan_table].table->emb_sj_nest;
      if (first_emb_sj_nest->sj_inner_tables & remaining_tables_incl) {
        // Stage 2: Accept remaining tables from the semi-join nest:
        if (emb_sj_nest != first_emb_sj_nest)
          pos->first_loosescan_table = MAX_TABLES;
      } else {
        // Stage 3: Accept outer dependent and non-dependent tables:
        DBUG_ASSERT(emb_sj_nest != first_emb_sj_nest);
        if (emb_sj_nest != NULL) pos->first_loosescan_table = MAX_TABLES;
      }
    }

    /*
      We may consider the LooseScan strategy if
      1a. The next table is an SJ-inner table, and
      1b. LooseScan is enabled for this SJ nest, and
      2. We have no more than 64 IN expressions (must fit in bitmap), and
      3. It is the first table from that semijoin, and
      4. We're not within a semi-join range, except
      new_join_tab->emb_sj_nest (which we've just entered, see #3), and
      5. All non-IN-equality correlation references from this sj-nest are
      bound, and
      6. But some of the IN-equalities aren't (so this can't be handled by
      FirstMatch strategy), and
      7. There are equalities (including maybe semi-join ones) which can be
      handled with an index of this table, and
      8. Not a derived table/view. (a temporary restriction)
    */
    if (emb_sj_nest &&  // (1a)
        emb_sj_nest->nested_join->sj_enabled_strategies &
            OPTIMIZER_SWITCH_LOOSE_SCAN &&                          // (1b)
        emb_sj_nest->nested_join->sj_inner_exprs.elements <= 64 &&  // (2)
        ((remaining_tables_incl & emb_sj_nest->sj_inner_tables) ==  // (3)
         emb_sj_nest->sj_inner_tables) &&                           // (3)
        pos->dups_producing_tables == 0 &&                          // (4)
        !(remaining_tables_incl &
          emb_sj_nest->nested_join->sj_corr_tables) &&  // (5)
        (remaining_tables_incl &
         emb_sj_nest->nested_join->sj_depends_on) &&       // (6)
        new_join_tab->keyuse() != NULL &&                  // (7)
        !new_join_tab->table_ref->uses_materialization())  // (8)
    {
      // start considering using LooseScan strategy
      pos->first_loosescan_table = idx;
      pos->loosescan_need_tables = emb_sj_nest->sj_inner_tables |
                                   emb_sj_nest->nested_join->sj_depends_on;
    }

    if ((pos->first_loosescan_table != MAX_TABLES) &&
        !(remaining_tables & pos->loosescan_need_tables)) {
      /*
        Ok we have all LooseScan sj-nest's inner tables and outer correlated
        tables into the prefix.
      */

      // Got a complete LooseScan range. Calculate access paths and cost
      double cost, rowcount;
      Opt_trace_object trace_one_strategy(trace);
      trace_one_strategy.add_alnum("strategy", "LooseScan");
      /*
        The same problem as with FirstMatch - we need to save POSITIONs
        somewhere but reserving space for all cases would require too
        much space. We will re-calculate POSITION structures later on.
        If this function returns 'false', it means LS is impossible (didn't
        find a suitable index, etc).
      */
      if (semijoin_firstmatch_loosescan_access_paths(pos->first_loosescan_table,
                                                     idx, remaining_tables,
                                                     true, &rowcount, &cost)) {
        /*
          We don't yet have any other strategies that could handle this
          semi-join nest (the other options are Duplicate Elimination or
          Materialization, which need at least the same set of tables in
          the join prefix to be considered) so unconditionally pick the
          LooseScan.
        */
        sj_strategy = SJ_OPT_LOOSE_SCAN;
        best_cost = cost;
        best_rowcount = rowcount;
        trace_one_strategy.add("cost", best_cost).add("rows", best_rowcount);
        handled_by_fm_or_ls = join->positions[pos->first_loosescan_table]
                                  .table->emb_sj_nest->sj_inner_tables;
      }
      trace_one_strategy.add("chosen", sj_strategy == SJ_OPT_LOOSE_SCAN);
    }
  }

  if (emb_sj_nest) pos->dups_producing_tables |= emb_sj_nest->sj_inner_tables;

  pos->dups_producing_tables &= ~handled_by_fm_or_ls;

  /* MaterializeLookup and MaterializeScan strategy handler */
  const int sjm_strategy = semijoin_order_allows_materialization(
      join, remaining_tables, new_join_tab, idx);
  if (sjm_strategy == SJ_OPT_MATERIALIZE_SCAN) {
    /*
      We cannot evaluate this option now. This is because we cannot
      account for fanout of sj-inner tables yet:

        ntX  SJM-SCAN(it1 ... itN) | ot1 ... otN  |
                                   ^(1)           ^(2)

      we're now at position (1). SJM temptable in general has multiple
      records, so at point (1) we'll get the fanout from sj-inner tables (ie
      there will be multiple record combinations).

      The final join result will not contain any semi-join produced
      fanout, i.e. tables within SJM-SCAN(...) will not contribute to
      the cardinality of the join output.  Extra fanout produced by
      SJM-SCAN(...) will be 'absorbed' into fanout produced by ot1 ...  otN.

      The simple way to model this is to remove SJM-SCAN(...) fanout once
      we reach the point #2.
    */
    if (pos->sjm_scan_need_tables && emb_sj_nest != NULL &&
        emb_sj_nest !=
            join->positions[pos->sjm_scan_last_inner].table->emb_sj_nest)
      /*
        Prevent that inner tables of different semijoin nests are
        interleaved for MatScan.
      */
      pos->sjm_scan_need_tables = 0;
    else {
      pos->sjm_scan_need_tables = emb_sj_nest->sj_inner_tables |
                                  emb_sj_nest->nested_join->sj_depends_on;
      pos->sjm_scan_last_inner = idx;
      Opt_trace_object(trace)
          .add_alnum("strategy", "MaterializeScan")
          .add_alnum("choice", "deferred");
    }
  } else if (sjm_strategy == SJ_OPT_MATERIALIZE_LOOKUP) {
    // Calculate access paths and cost for MaterializeLookup strategy
    double cost, rowcount;
    semijoin_mat_lookup_access_paths(idx, emb_sj_nest, &rowcount, &cost);

    Opt_trace_object trace_one_strategy(trace);
    trace_one_strategy.add_alnum("strategy", "MaterializeLookup")
        .add("cost", cost)
        .add("rows", rowcount)
        .add("duplicate_tables_left", pos->dups_producing_tables != 0);
    if (cost < best_cost || pos->dups_producing_tables) {
      /*
        NOTE: When we pick to use SJM[-Scan] we don't memcpy its POSITION
        elements to join->positions as that makes it hard to return things
        back when making one step back in join optimization. That's done
        after the QEP has been chosen.
      */
      sj_strategy = SJ_OPT_MATERIALIZE_LOOKUP;
      best_cost = cost;
      best_rowcount = rowcount;
      pos->dups_producing_tables &= ~emb_sj_nest->sj_inner_tables;
    }
    trace_one_strategy.add("chosen", sj_strategy == SJ_OPT_MATERIALIZE_LOOKUP);
  }

  /* MaterializeScan second phase check */
  /*
    The optimizer does not support that we have inner tables from more
    than one semi-join nest within the table range.
  */
  if (pos->sjm_scan_need_tables && emb_sj_nest != NULL &&
      emb_sj_nest !=
          join->positions[pos->sjm_scan_last_inner].table->emb_sj_nest)
    pos->sjm_scan_need_tables = 0;

  if (pos->sjm_scan_need_tables && /* Have SJM-Scan prefix */
      !(pos->sjm_scan_need_tables & remaining_tables)) {
    TABLE_LIST *const sjm_nest =
        join->positions[pos->sjm_scan_last_inner].table->emb_sj_nest;

    double cost, rowcount;

    Opt_trace_object trace_one_strategy(trace);
    trace_one_strategy.add_alnum("strategy", "MaterializeScan");

    semijoin_mat_scan_access_paths(pos->sjm_scan_last_inner, idx,
                                   remaining_tables, sjm_nest, &rowcount,
                                   &cost);
    trace_one_strategy.add("cost", cost)
        .add("rows", rowcount)
        .add("duplicate_tables_left", pos->dups_producing_tables != 0);
    /*
      Use the strategy if
       * it is cheaper then what we've had, or
       * we haven't picked any other semi-join strategy yet
      In the second case, we pick this strategy unconditionally because
      comparing cost without semi-join duplicate removal with cost with
      duplicate removal is not an apples-to-apples comparison.
    */
    if (cost < best_cost || pos->dups_producing_tables) {
      sj_strategy = SJ_OPT_MATERIALIZE_SCAN;
      best_cost = cost;
      best_rowcount = rowcount;
      pos->dups_producing_tables &= ~sjm_nest->sj_inner_tables;
    }
    trace_one_strategy.add("chosen", sj_strategy == SJ_OPT_MATERIALIZE_SCAN);
  }

  /* Duplicate Weedout strategy handler */
  {
    /*
       Duplicate weedout can be applied after all ON-correlated and
       correlated
    */
    if (emb_sj_nest) {
      if (!pos->dupsweedout_tables) pos->first_dupsweedout_table = idx;

      pos->dupsweedout_tables |= emb_sj_nest->sj_inner_tables |
                                 emb_sj_nest->nested_join->sj_depends_on;
    }

    if (pos->dupsweedout_tables &&
        !(remaining_tables & pos->dupsweedout_tables)) {
      Opt_trace_object trace_one_strategy(trace);
      trace_one_strategy.add_alnum("strategy", "DuplicatesWeedout");
      /*
        Ok, reached a state where we could put a dups weedout point.
        Walk back and calculate
          - the join cost (this is needed as the accumulated cost may assume
            some other duplicate elimination method)
          - extra fanout that will be removed by duplicate elimination
          - duplicate elimination cost
        There are two cases:
          1. We have other strategy/ies to remove all of the duplicates.
          2. We don't.

        We need to calculate the cost in case #2 also because we need to make
        choice between this join order and others.
      */
      double rowcount, cost;
      semijoin_dupsweedout_access_paths(pos->first_dupsweedout_table, idx,
                                        &rowcount, &cost);
      /*
        Use the strategy if
         * it is cheaper then what we've had, and strategy is enabled, or
         * we haven't picked any other semi-join strategy yet
        The second part is necessary because this strategy is the last one
        to consider (it needs "the most" tables in the prefix) and we can't
        leave duplicate-producing tables not handled by any strategy.
      */
      trace_one_strategy.add("cost", cost)
          .add("rows", rowcount)
          .add("duplicate_tables_left", pos->dups_producing_tables != 0);
      if ((cost < best_cost &&
           join->positions[pos->first_dupsweedout_table]
                   .table->emb_sj_nest->nested_join->sj_enabled_strategies &
               OPTIMIZER_SWITCH_DUPSWEEDOUT) ||
          pos->dups_producing_tables) {
        sj_strategy = SJ_OPT_DUPS_WEEDOUT;
        best_cost = cost;
        best_rowcount = rowcount;
        /*
          Note, dupsweedout_tables contains inner and outer tables, even though
          "dups_producing_tables" are always inner table. Ok for this use.
        */
        pos->dups_producing_tables &= ~pos->dupsweedout_tables;
      }
      trace_one_strategy.add("chosen", sj_strategy == SJ_OPT_DUPS_WEEDOUT);
    }
  }
  pos->sj_strategy = sj_strategy;
  /*
    If a semi-join strategy is chosen, update cost and rowcount in positions
    as well. These values may be used as prefix cost and rowcount for later
    semi-join calculations, e.g for plans like "ot1 - it1 - it2 - ot2",
    where we have two semi-join nests containing it1 and it2, respectively,
    and we have a dependency between ot1 and it1, and between ot2 and it2.
    When looking at a semi-join plan for "it2 - ot2", the correct prefix cost
   (located in the join_tab for it1) must be filled in properly.

    Tables in a semijoin range, except the last in range, won't have their
    prefix_costs changed below; this is normal: when we process them, this is
    a regular join so regular costs calculated in best_ext...() are ok;
    duplicates elimination happens only at the last table in range, so it
    makes sense to correct prefix_costs of that last table.
  */
  if (sj_strategy != SJ_OPT_NONE)
    pos->set_prefix_cost(best_cost, best_rowcount);

  DBUG_VOID_RETURN;
}

/**
  Nested joins perspective: Remove the last table from the join order.

  @details
  Remove the last table from the partial join order and update the nested
  joins counters and cur_embedding_map. It is ok to call this
  function for the first table in join order (for which
  check_interleaving_with_nj has not been called)

  This function rolls back changes done by:
   - check_interleaving_with_nj(): removes the last table from the partial join
     order and update the nested joins counters and cur_embedding_map. It
     is ok to call this for the first table in join order (for which
     check_interleaving_with_nj() has not been called).

  The algorithm is the reciprocal of check_interleaving_with_nj(), hence
  parent join nest nodes are updated only when the last table in its child
  node is removed. The ASCII graphic below will clarify.

  %A table nesting such as <tt> t1 x [ ( t2 x t3 ) x ( t4 x t5 ) ] </tt>is
  represented by the below join nest tree.

  @verbatim
                     NJ1
                  _/ /  \
                _/  /    NJ2
              _/   /     / \
             /    /     /   \
   t1 x [ (t2 x t3) x (t4 x t5) ]
  @endverbatim

  At the point in time when check_interleaving_with_nj() adds the table t5 to
  the query execution plan, QEP, it also directs the node named NJ2 to mark
  the table as covered. NJ2 does so by incrementing its @c counter
  member. Since all of NJ2's tables are now covered by the QEP, the algorithm
  proceeds up the tree to NJ1, incrementing its counter as well. All join
  nests are now completely covered by the QEP.

  backout_nj_state() does the above in reverse. As seen above, the node
  NJ1 contains the nodes t2, t3, and NJ2. Its counter being equal to 3 means
  that the plan covers t2, t3, and NJ2, @e and that the sub-plan (t4 x t5)
  completely covers NJ2. The removal of t5 from the partial plan will first
  decrement NJ2's counter to 1. It will then detect that NJ2 went from being
  completely to partially covered, and hence the algorithm must continue
  upwards to NJ1 and decrement its counter to 2. A subsequent removal of t4
  will however not influence NJ1 since it did not un-cover the last table in
  NJ2.

  @param remaining_tables remaining tables to optimize, must contain 'tab'
  @param tab              join table to remove, assumed to be the last in
                          current partial join order.
*/

void Optimize_table_order::backout_nj_state(const table_map remaining_tables
                                                MY_ATTRIBUTE((unused)),
                                            const JOIN_TAB *tab) {
  DBUG_ASSERT(remaining_tables & tab->table_ref->map());

  /* Restore the nested join state */
  TABLE_LIST *last_emb = tab->table_ref->embedding;

  for (; last_emb != emb_sjm_nest; last_emb = last_emb->embedding) {
    // Ignore join nests that are not outer joins.
    if (!last_emb->join_cond_optim()) continue;

    NESTED_JOIN *const nest = last_emb->nested_join;

    DBUG_ASSERT(nest->nj_counter > 0);

    cur_embedding_map |= nest->nj_map;
    bool was_fully_covered = nest->nj_total == nest->nj_counter;

    if (--nest->nj_counter == 0) cur_embedding_map &= ~nest->nj_map;

    if (!was_fully_covered) break;
  }
}

/**
   Helper function to write the current plan's prefix to the optimizer trace.
*/
static void trace_plan_prefix(JOIN *join, uint idx, table_map excluded_tables) {
  THD *const thd = join->thd;
  Opt_trace_array plan_prefix(&thd->opt_trace, "plan_prefix");
  for (uint i = 0; i < idx; i++) {
    TABLE_LIST *const tr = join->positions[i].table->table_ref;
    if (!(tr->map() & excluded_tables)) {
      StringBuffer<32> str;
      tr->print(
          thd, &str,
          enum_query_type(QT_TO_SYSTEM_CHARSET | QT_SHOW_SELECT_NUMBER |
                          QT_NO_DEFAULT_DB | QT_DERIVED_TABLE_ONLY_ALIAS));
      plan_prefix.add_utf8(str.ptr(), str.length());
    }
  }
}

/**
  @} (end of group Query_Planner)
*/<|MERGE_RESOLUTION|>--- conflicted
+++ resolved
@@ -1001,17 +1001,9 @@
   table_map ref_depend_map = 0;
   uint used_key_parts = 0;
 
-<<<<<<< HEAD
-  /*
-    Secondary storage engines do not support index access. Only look for best
-    ref access when using the primary storage engine.
-  */
-  if (tab->keyuse() != nullptr && table->s->is_primary())
-=======
   // Look for the best ref access if the storage engine supports index access.
   if (tab->keyuse() != nullptr &&
       (table->file->ha_table_flags() & HA_NO_INDEX_ACCESS) == 0)
->>>>>>> 96752fe5
     best_ref =
         find_best_ref(tab, remaining_tables, idx, prefix_rowcount,
                       &found_condition, &ref_depend_map, &used_key_parts);

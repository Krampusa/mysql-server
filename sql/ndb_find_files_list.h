/*
   Copyright (c) 2015, 2017, Oracle and/or its affiliates. All rights reserved.

   This program is free software; you can redistribute it and/or modify
   it under the terms of the GNU General Public License as published by
   the Free Software Foundation; version 2 of the License.

   This program is distributed in the hope that it will be useful,
   but WITHOUT ANY WARRANTY; without even the implied warranty of
   MERCHANTABILITY or FITNESS FOR A PARTICULAR PURPOSE.  See the
   GNU General Public License for more details.

   You should have received a copy of the GNU General Public License
   along with this program; if not, write to the Free Software
   Foundation, Inc., 51 Franklin St, Fifth Floor, Boston, MA 02110-1301  USA
*/

#ifndef NDB_FIND_FILES_LIST_H
#define NDB_FIND_FILES_LIST_H

#include "my_inttypes.h"
#include "mysql/mysql_lex_string.h"
<<<<<<< HEAD
#include "my_inttypes.h"
=======
>>>>>>> 557f8aa5

/**
  Ndb_find_files_list

  Utility class which encapsulates the find_files() function
  and its returned list of files.

  The find_files() function return a list consisting of
  pointers to file names, the file names themself are allocated
  in a specified MEM_ROOT. In order to avoid that the default
  MEM_ROOT of the caller is used, this class allocates a memory
  root which holds the file name pointers and the file name strings
  until the list goes out of scope.

  The find_files() function also has a special quirk in that
  it looks at the THD::col_access member variable to determine which
  files and directories the caller has permission to see. This class
  make sure that caller has full access to see all files by applying
  the proper values for THD::col_access(see inline comment below).

*/

class Ndb_find_files_list {
  class THD* const m_thd;
  struct Ndb_find_files_list_impl* m_impl;

  bool find_files_impl(const char *db,
                       const char *path,
                       bool dir);
public:
  explicit Ndb_find_files_list(class THD* thd);
  ~Ndb_find_files_list();

  bool find_databases(const char *path)
  {
    return find_files_impl(NULL, path, true);
  }

  bool find_tables(const char *db,
                   const char *path)
  {
    return find_files_impl(db, path, false);
  }

  // Return the name of next found file
  MYSQL_LEX_STRING* next();

  // Return the number of found files
  uint found_files() const;
};

#endif<|MERGE_RESOLUTION|>--- conflicted
+++ resolved
@@ -20,10 +20,6 @@
 
 #include "my_inttypes.h"
 #include "mysql/mysql_lex_string.h"
-<<<<<<< HEAD
-#include "my_inttypes.h"
-=======
->>>>>>> 557f8aa5
 
 /**
   Ndb_find_files_list

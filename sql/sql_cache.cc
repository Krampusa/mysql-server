/* Copyright (c) 2000, 2010, Oracle and/or its affiliates. All rights reserved.

   This program is free software; you can redistribute it and/or modify
   it under the terms of the GNU General Public License as published by
   the Free Software Foundation; version 2 of the License.

   This program is distributed in the hope that it will be useful,
   but WITHOUT ANY WARRANTY; without even the implied warranty of
   MERCHANTABILITY or FITNESS FOR A PARTICULAR PURPOSE.  See the
   GNU General Public License for more details.

   You should have received a copy of the GNU General Public License
   along with this program; if not, write to the Free Software Foundation,
   51 Franklin Street, Suite 500, Boston, MA 02110-1335 USA */

/*
  Description of the query cache:

1. Query_cache object consists of
	- query cache memory pool (cache)
	- queries hash (queries)
	- tables hash (tables)
	- list of blocks ordered as they allocated in memory
(first_block)
	- list of queries block (queries_blocks)
	- list of used tables (tables_blocks)

2. Query cache memory pool (cache) consists of
	- table of steps of memory bins allocation
	- table of free memory bins
	- blocks of memory

3. Memory blocks

Every memory block has the following structure:

+----------------------------------------------------------+
|      Block header (Query_cache_block structure)	   |
+----------------------------------------------------------+
|Table of database table lists (used for queries & tables) |
+----------------------------------------------------------+
|		  Type depended header			   |
|(Query_cache_query, Query_cache_table, Query_cache_result)|
+----------------------------------------------------------+
|			Data ...			   |
+----------------------------------------------------------+

Block header consists of:
- type:
  FREE		Free memory block
  QUERY		Query block
  RESULT	Ready to send result
  RES_CONT	Result's continuation
  RES_BEG	First block of results, that is not yet complete,
		written to cache
  RES_INCOMPLETE  Allocated for results data block
  TABLE		Block with database table description
  INCOMPLETE	The destroyed block
- length of block (length)
- length of data & headers (used)
- physical list links (pnext/pprev) - used for the list of
  blocks ordered as they are allocated in physical memory
- logical list links (next/prev) - used for queries block list, tables block
  list, free memory block lists and list of results block in query
- number of elements in table of database table list (n_tables)

4. Query & results blocks

Query stored in cache consists of following blocks:

more		      more
recent+-------------+ old
<-----|Query block 1|------> double linked list of queries block
 prev |		    | next
      +-------------+
    <-|  table 0    |-> (see "Table of database table lists" description)
    <-|  table 1    |->
      |  ...	    |		+--------------------------+
      +-------------+	 +-------------------------+	   |
NET   |		    |	 |	V		   V	   |
struct|		    |	 +-+------------+   +------------+ |
<-----|query header |----->|Result block|-->|Result block|-+ doublelinked
writer|		    |result|		|<--|		 |   list of results
      +-------------+	   +------------+   +------------+
      |charset	    |	   +------------+   +------------+ no table of dbtables
      |encoding +   |	   |   result	|   |	result	 |
      |query text   |<-----|   header	|   |	header	 |------+
      +-------------+parent|		|   |		 |parent|
	    ^		   +------------+   +------------+	|
	    |		   |result data |   |result data |	|
	    |		   +------------+   +------------+	|
	    +---------------------------------------------------+

First query is registered. During the registration query block is
allocated. This query block is included in query hash and is linked
with appropriate database tables lists (if there is no appropriate
list exists it will be created).

Later when query has performed results is written into the result blocks.
A result block cannot be smaller then QUERY_CACHE_MIN_RESULT_DATA_SIZE.

When new result is written to cache it is appended to the last result
block, if no more  free space left in the last block, new block is
allocated.

5. Table of database table lists.

For quick invalidation of queries all query are linked in lists on used
database tables basis (when table will be changed (insert/delete/...)
this queries will be removed from cache).

Root of such list is table block:

     +------------+	  list of used tables (used while invalidation of
<----|	Table	  |-----> whole database)
 prev|	block	  |next			     +-----------+
     |		  |	  +-----------+      |Query block|
     |		  |	  |Query block|      +-----------+
     +------------+	  +-----------+      | ...	 |
  +->| table 0	  |------>|table 0    |----->| table N	 |---+
  |+-|		  |<------|	      |<-----|		 |<-+|
  || +------------+	  | ...       |      | ...	 |  ||
  || |table header|	  +-----------+      +-----------+  ||
  || +------------+	  | ...       |      | ...	 |  ||
  || |db name +   |	  +-----------+      +-----------+  ||
  || |table name  |					    ||
  || +------------+					    ||
  |+--------------------------------------------------------+|
  +----------------------------------------------------------+

Table block is included into the tables hash (tables).

6. Free blocks, free blocks bins & steps of freeblock bins.

When we just started only one free memory block  existed. All query
cache memory (that will be used for block allocation) were
containing in this block.
When a new block is allocated we find most suitable memory block
(minimal of >= required size). If such a block can not be found, we try
to find max block < required size (if we allocate block for results).
If there is no free memory, oldest query is removed from cache, and then
we try to allocate memory. Last step should be repeated until we find
suitable block or until there is no unlocked query found.

If the block is found and its length more then we need, it should be
split into 2 blocks.
New blocks cannot be smaller then min_allocation_unit_bytes.

When a block becomes free, its neighbor-blocks should be tested and if
there are free blocks among them, they should be joined into one block.

Free memory blocks are stored in bins according to their sizes.
The bins are stored in size-descending order.
These bins are distributed (by size) approximately logarithmically.

First bin (number 0) stores free blocks with
size <= query_cache_size>>QUERY_CACHE_MEM_BIN_FIRST_STEP_PWR2.
It is first (number 0) step.
On the next step distributed (1 + QUERY_CACHE_MEM_BIN_PARTS_INC) *
QUERY_CACHE_MEM_BIN_PARTS_MUL bins. This bins allocated in interval from
query_cache_size>>QUERY_CACHE_MEM_BIN_FIRST_STEP_PWR2 to
query_cache_size>>QUERY_CACHE_MEM_BIN_FIRST_STEP_PWR2 >>
QUERY_CACHE_MEM_BIN_STEP_PWR2
...
On each step interval decreases in 2 power of
QUERY_CACHE_MEM_BIN_STEP_PWR2
times, number of bins (that distributed on this step) increases. If on
the previous step there were N bins distributed , on the current there
would be distributed
(N + QUERY_CACHE_MEM_BIN_PARTS_INC) * QUERY_CACHE_MEM_BIN_PARTS_MUL
bins.
Last distributed bin stores blocks with size near min_allocation_unit
bytes.

For example:
	query_cache_size>>QUERY_CACHE_MEM_BIN_FIRST_STEP_PWR2 = 100,
	min_allocation_unit = 17,
	QUERY_CACHE_MEM_BIN_STEP_PWR2 = 1,
	QUERY_CACHE_MEM_BIN_PARTS_INC = 1,
	QUERY_CACHE_MEM_BIN_PARTS_MUL = 1
	(in followed picture showed right (low) bound of bin):

      |       100>>1	 50>>1	      |25>>1|
      |		 |	   |	      |  |  |
      | 100  75 50  41 33 25  21 18 15| 12  | -  bins right (low) bounds

      |\---/\-----/\--------/\--------|---/ |
      |  0     1	2	   3  |     | - steps
       \-----------------------------/ \---/
	bins that we store in cache	this bin showed for example only


Calculation of steps/bins distribution is performed only when query cache
is resized.

When we need to find appropriate bin, first we should find appropriate
step, then we should calculate number of bins that are using data
stored in Query_cache_memory_bin_step structure.

Free memory blocks are sorted in bins in lists with size-ascending order
(more small blocks needed frequently then bigger one).

7. Packing cache.

Query cache packing is divided into two operation:
	- pack_cache
	- join_results

pack_cache moved all blocks to "top" of cache and create one block of free
space at the "bottom":

 before pack_cache    after pack_cache
 +-------------+      +-------------+
 | query 1     |      | query 1     |
 +-------------+      +-------------+
 | table 1     |      | table 1     |
 +-------------+      +-------------+
 | results 1.1 |      | results 1.1 |
 +-------------+      +-------------+
 | free        |      | query 2     |
 +-------------+      +-------------+
 | query 2     |      | table 2     |
 +-------------+ ---> +-------------+
 | table 2     |      | results 1.2 |
 +-------------+      +-------------+
 | results 1.2 |      | results 2   |
 +-------------+      +-------------+
 | free        |      | free        |
 +-------------+      |             |
 | results 2   |      |             |
 +-------------+      |             |
 | free        |      |             |
 +-------------+      +-------------+

pack_cache scan blocks in physical address order and move every non-free
block "higher".

pack_cach remove every free block it finds. The length of the deleted block
is accumulated to the "gap". All non free blocks should be shifted with the
"gap" step.

join_results scans all complete queries. If the results of query are not
stored in the same block, join_results tries to move results so, that they
are stored in one block.

 before join_results  after join_results
 +-------------+      +-------------+
 | query 1     |      | query 1     |
 +-------------+      +-------------+
 | table 1     |      | table 1     |
 +-------------+      +-------------+
 | results 1.1 |      | free        |
 +-------------+      +-------------+
 | query 2     |      | query 2     |
 +-------------+      +-------------+
 | table 2     |      | table 2     |
 +-------------+ ---> +-------------+
 | results 1.2 |      | free        |
 +-------------+      +-------------+
 | results 2   |      | results 2   |
 +-------------+      +-------------+
 | free        |      | results 1   |
 |             |      |             |
 |             |      +-------------+
 |             |      | free        |
 |             |      |             |
 +-------------+      +-------------+

If join_results allocated new block(s) then we need call pack_cache again.

7. Interface
The query cache interfaces with the rest of the server code through 7
functions:
 1. Query_cache::send_result_to_client
       - Called before parsing and used to match a statement with the stored
         queries hash.
         If a match is found the cached result set is sent through repeated
         calls to net_real_write. (note: calling thread doesn't have a regis-
         tered result set writer: thd->net.query_cache_query=0)
 2. Query_cache::store_query
       - Called just before handle_select() and is used to register a result
         set writer to the statement currently being processed
         (thd->net.query_cache_query).
 3. query_cache_insert
       - Called from net_real_write to append a result set to a cached query
         if (and only if) this query has a registered result set writer
         (thd->net.query_cache_query).
 4. Query_cache::invalidate
    Query_cache::invalidate_locked_for_write
       - Called from various places to invalidate query cache based on data-
         base, table and myisam file name. During an on going invalidation
         the query cache is temporarily disabled.
 5. Query_cache::flush
       - Used when a RESET QUERY CACHE is issued. This clears the entire
         cache block by block.
 6. Query_cache::resize
       - Used to change the available memory used by the query cache. This
         will also invalidate the entrie query cache in one free operation.
 7. Query_cache::pack
       - Used when a FLUSH QUERY CACHE is issued. This changes the order of
         the used memory blocks in physical memory order and move all avail-
         able memory to the 'bottom' of the memory.


TODO list:

  - Delayed till after-parsing qache answer (for column rights processing)
  - Optimize cache resizing
      - if new_size < old_size then pack & shrink
      - if new_size > old_size copy cached query to new cache
  - Move MRG_MYISAM table type processing to handlers, something like:
        tables_used->table->file->register_used_filenames(callback,
                                                          first_argument);
  - QC improvement suggested by Monty:
    - Add a counter in open_table() for how many MERGE (ISAM or MyISAM)
      tables are cached in the table cache.
      (This will be trivial when we have the new table cache in place I
      have been working on)
    - After this we can add the following test around the for loop in
      is_cacheable::

      if (thd->temp_tables || global_merge_table_count)

    - Another option would be to set thd->lex->safe_to_cache_query to 0
      in 'get_lock_data' if any of the tables was a tmp table or a
      MRG_ISAM table.
      (This could be done with almost no speed penalty)
*/

#include "my_global.h"                          /* NO_EMBEDDED_ACCESS_CHECKS */
#include "sql_priv.h"
#include "sql_cache.h"
#include "sql_parse.h"                          // check_table_access
#include "tztime.h"                             // struct Time_zone
#include "sql_acl.h"                            // SELECT_ACL
#include "sql_base.h"                           // TMP_TABLE_KEY_EXTRA
<<<<<<< HEAD
=======
#include "debug_sync.h"                         // DEBUG_SYNC
>>>>>>> fad01fbe
#ifdef HAVE_QUERY_CACHE
#include <m_ctype.h>
#include <my_dir.h>
#include <hash.h>
#include "../storage/myisammrg/ha_myisammrg.h"
#include "../storage/myisammrg/myrg_def.h"
#include "probes_mysql.h"
<<<<<<< HEAD
=======
#include "transaction.h"
>>>>>>> fad01fbe

#ifdef EMBEDDED_LIBRARY
#include "emb_qcache.h"
#endif

#if !defined(EXTRA_DBUG) && !defined(DBUG_OFF)
#define RW_WLOCK(M) {DBUG_PRINT("lock", ("rwlock wlock 0x%lx",(ulong)(M))); \
  if (!mysql_rwlock_wrlock(M)) DBUG_PRINT("lock", ("rwlock wlock ok")); \
  else DBUG_PRINT("lock", ("rwlock wlock FAILED %d", errno)); }
#define RW_RLOCK(M) {DBUG_PRINT("lock", ("rwlock rlock 0x%lx", (ulong)(M))); \
  if (!mysql_rwlock_rdlock(M)) DBUG_PRINT("lock", ("rwlock rlock ok")); \
  else DBUG_PRINT("lock", ("rwlock wlock FAILED %d", errno)); }
#define RW_UNLOCK(M) {DBUG_PRINT("lock", ("rwlock unlock 0x%lx",(ulong)(M))); \
  if (!mysql_rwlock_unlock(M)) DBUG_PRINT("lock", ("rwlock unlock ok")); \
  else DBUG_PRINT("lock", ("rwlock unlock FAILED %d", errno)); }
#define BLOCK_LOCK_WR(B) {DBUG_PRINT("lock", ("%d LOCK_WR 0x%lx",\
  __LINE__,(ulong)(B))); \
  B->query()->lock_writing();}
#define BLOCK_LOCK_RD(B) {DBUG_PRINT("lock", ("%d LOCK_RD 0x%lx",\
  __LINE__,(ulong)(B))); \
  B->query()->lock_reading();}
#define BLOCK_UNLOCK_WR(B) { \
  DBUG_PRINT("lock", ("%d UNLOCK_WR 0x%lx",\
  __LINE__,(ulong)(B)));B->query()->unlock_writing();}
#define BLOCK_UNLOCK_RD(B) { \
  DBUG_PRINT("lock", ("%d UNLOCK_RD 0x%lx",\
  __LINE__,(ulong)(B)));B->query()->unlock_reading();}
#define DUMP(C) DBUG_EXECUTE("qcache", {\
  (C)->cache_dump(); (C)->queries_dump();(C)->tables_dump();})
#else
#define RW_WLOCK(M) mysql_rwlock_wrlock(M)
#define RW_RLOCK(M) mysql_rwlock_rdlock(M)
#define RW_UNLOCK(M) mysql_rwlock_unlock(M)
#define BLOCK_LOCK_WR(B) B->query()->lock_writing()
#define BLOCK_LOCK_RD(B) B->query()->lock_reading()
#define BLOCK_UNLOCK_WR(B) B->query()->unlock_writing()
#define BLOCK_UNLOCK_RD(B) B->query()->unlock_reading()
#define DUMP(C)
#endif

<<<<<<< HEAD
=======

/**
  Macro that executes the requested action at a synchronization point
  only if the thread has a associated THD session.
*/
#if defined(ENABLED_DEBUG_SYNC)
#define QC_DEBUG_SYNC(name)               \
  do {                                    \
    THD *thd= current_thd;                \
    if (thd)                              \
      DEBUG_SYNC(thd, name);              \
  } while (0)
#else
#define QC_DEBUG_SYNC(name)
#endif


/**
  Thread state to be used when the query cache lock needs to be acquired.
  Sets the thread state name in the constructor, resets on destructor.
*/

struct Query_cache_wait_state
{
  THD *m_thd;
  const char *m_proc_info;

  Query_cache_wait_state(THD *thd, const char *func,
                         const char *file, unsigned int line)
  : m_thd(thd),
    m_proc_info(NULL)
  {
    if (m_thd)
      m_proc_info= set_thd_proc_info(m_thd,
                                     "Waiting for query cache lock",
                                     func, file, line);
  }

  ~Query_cache_wait_state()
  {
    if (m_thd)
      set_thd_proc_info(m_thd, m_proc_info, NULL, NULL, 0);
  }
};


>>>>>>> fad01fbe
/**
  Serialize access to the query cache.
  If the lock cannot be granted the thread hangs in a conditional wait which
  is signalled on each unlock.

  The lock attempt will also fail without wait if lock_and_suspend() is in
  effect by another thread. This enables a quick path in execution to skip waits
  when the outcome is known.

  @param use_timeout TRUE if the lock can abort because of a timeout.

  @note use_timeout is optional and default value is FALSE.

  @return
   @retval FALSE An exclusive lock was taken
   @retval TRUE The locking attempt failed
*/

bool Query_cache::try_lock(bool use_timeout)
{
  bool interrupt= FALSE;
  THD *thd= current_thd;
  Query_cache_wait_state wait_state(thd, __func__, __FILE__, __LINE__);
  DBUG_ENTER("Query_cache::try_lock");

  mysql_mutex_lock(&structure_guard_mutex);
  while (1)
  {
    if (m_cache_lock_status == Query_cache::UNLOCKED)
    {
      m_cache_lock_status= Query_cache::LOCKED;
#ifndef DBUG_OFF
      if (thd)
        m_cache_lock_thread_id= thd->thread_id;
#endif
      break;
    }
    else if (m_cache_lock_status == Query_cache::LOCKED_NO_WAIT)
    {
      /*
        If query cache is protected by a LOCKED_NO_WAIT lock this thread
        should avoid using the query cache as it is being evicted.
      */
      interrupt= TRUE;
      break;
    }
    else
    {
      DBUG_ASSERT(m_cache_lock_status == Query_cache::LOCKED);
      /*
        To prevent send_result_to_client() and query_cache_insert() from
        blocking execution for too long a timeout is put on the lock.
      */
      if (use_timeout)
      {
        struct timespec waittime;
        set_timespec_nsec(waittime,(ulong)(50000000L));  /* Wait for 50 msec */
        int res= mysql_cond_timedwait(&COND_cache_status_changed,
                                      &structure_guard_mutex, &waittime);
        if (res == ETIMEDOUT)
        {
          interrupt= TRUE;
          break;
        }
      }
      else
      {
        mysql_cond_wait(&COND_cache_status_changed, &structure_guard_mutex);
      }
    }
  }
  mysql_mutex_unlock(&structure_guard_mutex);

  DBUG_RETURN(interrupt);
}


/**
  Serialize access to the query cache.
  If the lock cannot be granted the thread hangs in a conditional wait which
  is signalled on each unlock.

  This method also suspends the query cache so that other threads attempting to
  lock the cache with try_lock() will fail directly without waiting.

  It is used by all methods which flushes or destroys the whole cache.
 */

void Query_cache::lock_and_suspend(void)
{
  THD *thd= current_thd;
  Query_cache_wait_state wait_state(thd, __func__, __FILE__, __LINE__);
  DBUG_ENTER("Query_cache::lock_and_suspend");

  mysql_mutex_lock(&structure_guard_mutex);
  while (m_cache_lock_status != Query_cache::UNLOCKED)
    mysql_cond_wait(&COND_cache_status_changed, &structure_guard_mutex);
  m_cache_lock_status= Query_cache::LOCKED_NO_WAIT;
#ifndef DBUG_OFF
  if (thd)
    m_cache_lock_thread_id= thd->thread_id;
#endif
  /* Wake up everybody, a whole cache flush is starting! */
  mysql_cond_broadcast(&COND_cache_status_changed);
  mysql_mutex_unlock(&structure_guard_mutex);

  DBUG_VOID_RETURN;
}

/**
  Serialize access to the query cache.
  If the lock cannot be granted the thread hangs in a conditional wait which
  is signalled on each unlock.

  It is used by all methods which invalidates one or more tables.
 */

void Query_cache::lock(void)
{
  THD *thd= current_thd;
  Query_cache_wait_state wait_state(thd, __func__, __FILE__, __LINE__);
  DBUG_ENTER("Query_cache::lock");

  mysql_mutex_lock(&structure_guard_mutex);
  while (m_cache_lock_status != Query_cache::UNLOCKED)
    mysql_cond_wait(&COND_cache_status_changed, &structure_guard_mutex);
  m_cache_lock_status= Query_cache::LOCKED;
#ifndef DBUG_OFF
  if (thd)
    m_cache_lock_thread_id= thd->thread_id;
#endif
  mysql_mutex_unlock(&structure_guard_mutex);

  DBUG_VOID_RETURN;
}


/**
  Set the query cache to UNLOCKED and signal waiting threads.
*/

void Query_cache::unlock(void)
{
  DBUG_ENTER("Query_cache::unlock");
  mysql_mutex_lock(&structure_guard_mutex);
#ifndef DBUG_OFF
  THD *thd= current_thd;
  if (thd)
    DBUG_ASSERT(m_cache_lock_thread_id == thd->thread_id);
#endif
  DBUG_ASSERT(m_cache_lock_status == Query_cache::LOCKED ||
              m_cache_lock_status == Query_cache::LOCKED_NO_WAIT);
  m_cache_lock_status= Query_cache::UNLOCKED;
  DBUG_PRINT("Query_cache",("Sending signal"));
  mysql_cond_signal(&COND_cache_status_changed);
  mysql_mutex_unlock(&structure_guard_mutex);
  DBUG_VOID_RETURN;
}


/**
  Helper function for determine if a SELECT statement has a SQL_NO_CACHE
  directive.
  
  @param sql A pointer to the first white space character after SELECT
  
  @return
   @retval TRUE The character string contains SQL_NO_CACHE
   @retval FALSE No directive found.
*/
 
static bool has_no_cache_directive(char *sql)
{
  int i=0;
  while (sql[i] == ' ')
    ++i;
    
  if (my_toupper(system_charset_info, sql[i])    == 'S' &&
      my_toupper(system_charset_info, sql[i+1])  == 'Q' &&
      my_toupper(system_charset_info, sql[i+2])  == 'L' &&
      my_toupper(system_charset_info, sql[i+3])  == '_' &&
      my_toupper(system_charset_info, sql[i+4])  == 'N' &&
      my_toupper(system_charset_info, sql[i+5])  == 'O' &&
      my_toupper(system_charset_info, sql[i+6])  == '_' &&
      my_toupper(system_charset_info, sql[i+7])  == 'C' &&
      my_toupper(system_charset_info, sql[i+8])  == 'A' &&
      my_toupper(system_charset_info, sql[i+9])  == 'C' &&
      my_toupper(system_charset_info, sql[i+10]) == 'H' &&
      my_toupper(system_charset_info, sql[i+11]) == 'E' &&
      my_toupper(system_charset_info, sql[i+12]) == ' ')
    return TRUE;
  
  return FALSE;       
}


/*****************************************************************************
 Query_cache_block_table method(s)
*****************************************************************************/

inline Query_cache_block * Query_cache_block_table::block()
{
  return (Query_cache_block *)(((uchar*)this) -
			       ALIGN_SIZE(sizeof(Query_cache_block_table)*n) -
			       ALIGN_SIZE(sizeof(Query_cache_block)));
}

/*****************************************************************************
   Query_cache_block method(s)
*****************************************************************************/

void Query_cache_block::init(ulong block_length)
{
  DBUG_ENTER("Query_cache_block::init");
  DBUG_PRINT("qcache", ("init block: 0x%lx  length: %lu", (ulong) this,
			block_length));
  length = block_length;
  used = 0;
  type = Query_cache_block::FREE;
  n_tables = 0;
  DBUG_VOID_RETURN;
}

void Query_cache_block::destroy()
{
  DBUG_ENTER("Query_cache_block::destroy");
  DBUG_PRINT("qcache", ("destroy block 0x%lx, type %d",
			(ulong) this, type));
  type = INCOMPLETE;
  DBUG_VOID_RETURN;
}

inline uint Query_cache_block::headers_len()
{
  return (ALIGN_SIZE(sizeof(Query_cache_block_table)*n_tables) +
	  ALIGN_SIZE(sizeof(Query_cache_block)));
}

inline uchar* Query_cache_block::data(void)
{
  return (uchar*)( ((uchar*)this) + headers_len() );
}

inline Query_cache_query * Query_cache_block::query()
{
#ifndef DBUG_OFF
  if (type != QUERY)
    query_cache.wreck(__LINE__, "incorrect block type");
#endif
  return (Query_cache_query *) data();
}

inline Query_cache_table * Query_cache_block::table()
{
#ifndef DBUG_OFF
  if (type != TABLE)
    query_cache.wreck(__LINE__, "incorrect block type");
#endif
  return (Query_cache_table *) data();
}

inline Query_cache_result * Query_cache_block::result()
{
#ifndef DBUG_OFF
  if (type != RESULT && type != RES_CONT && type != RES_BEG &&
      type != RES_INCOMPLETE)
    query_cache.wreck(__LINE__, "incorrect block type");
#endif
  return (Query_cache_result *) data();
}

inline Query_cache_block_table * Query_cache_block::table(TABLE_COUNTER_TYPE n)
{
  return ((Query_cache_block_table *)
	  (((uchar*)this)+ALIGN_SIZE(sizeof(Query_cache_block)) +
	   n*sizeof(Query_cache_block_table)));
}


/*****************************************************************************
 *   Query_cache_table method(s)
 *****************************************************************************/

extern "C"
{
uchar *query_cache_table_get_key(const uchar *record, size_t *length,
				my_bool not_used __attribute__((unused)))
{
  Query_cache_block* table_block = (Query_cache_block*) record;
  *length = (table_block->used - table_block->headers_len() -
	     ALIGN_SIZE(sizeof(Query_cache_table)));
  return (((uchar *) table_block->data()) +
	  ALIGN_SIZE(sizeof(Query_cache_table)));
}
}

/*****************************************************************************
    Query_cache_query methods
*****************************************************************************/

/*
   Following methods work for block read/write locking only in this
   particular case and in interaction with structure_guard_mutex.

   Lock for write prevents any other locking. (exclusive use)
   Lock for read prevents only locking for write.
*/

inline void Query_cache_query::lock_writing()
{
  RW_WLOCK(&lock);
}


/*
  Needed for finding queries, that we may delete from cache.
  We don't want to wait while block become unlocked. In addition,
  block locking means that query is now used and we don't need to
  remove it.
*/

my_bool Query_cache_query::try_lock_writing()
{
  DBUG_ENTER("Query_cache_block::try_lock_writing");
  if (mysql_rwlock_trywrlock(&lock) != 0)
  {
    DBUG_PRINT("info", ("can't lock rwlock"));
    DBUG_RETURN(0);
  }
  DBUG_PRINT("info", ("rwlock 0x%lx locked", (ulong) &lock));
  DBUG_RETURN(1);
}


inline void Query_cache_query::lock_reading()
{
  RW_RLOCK(&lock);
}


inline void Query_cache_query::unlock_writing()
{
  RW_UNLOCK(&lock);
}


inline void Query_cache_query::unlock_reading()
{
  RW_UNLOCK(&lock);
}


void Query_cache_query::init_n_lock()
{
  DBUG_ENTER("Query_cache_query::init_n_lock");
  res=0; wri = 0; len = 0;
  mysql_rwlock_init(key_rwlock_query_cache_query_lock, &lock);
  lock_writing();
  DBUG_PRINT("qcache", ("inited & locked query for block 0x%lx",
			(long) (((uchar*) this) -
                                ALIGN_SIZE(sizeof(Query_cache_block)))));
  DBUG_VOID_RETURN;
}


void Query_cache_query::unlock_n_destroy()
{
  DBUG_ENTER("Query_cache_query::unlock_n_destroy");
  DBUG_PRINT("qcache", ("destroyed & unlocked query for block 0x%lx",
			(long) (((uchar*) this) -
                                ALIGN_SIZE(sizeof(Query_cache_block)))));
  /*
    The following call is not needed on system where one can destroy an
    active semaphore
  */
  this->unlock_writing();
  mysql_rwlock_destroy(&lock);
  DBUG_VOID_RETURN;
}


extern "C"
{
uchar *query_cache_query_get_key(const uchar *record, size_t *length,
				my_bool not_used)
{
  Query_cache_block *query_block = (Query_cache_block*) record;
  *length = (query_block->used - query_block->headers_len() -
	     ALIGN_SIZE(sizeof(Query_cache_query)));
  return (((uchar *) query_block->data()) +
	  ALIGN_SIZE(sizeof(Query_cache_query)));
}
}

/*****************************************************************************
  Functions to store things into the query cache
*****************************************************************************/

/*
  Note on double-check locking (DCL) usage.

  Below, in query_cache_insert(), query_cache_abort() and
  Query_cache::end_of_result() we use what is called double-check
  locking (DCL) for Query_cache_tls::first_query_block.
  I.e. we test it first without a lock, and, if positive, test again
  under the lock.

  This means that if we see 'first_query_block == 0' without a
  lock we will skip the operation.  But this is safe here: when we
  started to cache a query, we called Query_cache::store_query(), and
  'first_query_block' was set to non-zero in this thread (and the
  thread always sees results of its memory operations, mutex or not).
  If later we see 'first_query_block == 0' without locking a
  mutex, that may only mean that some other thread have reset it by
  invalidating the query.  Skipping the operation in this case is the
  right thing to do, as first_query_block won't get non-zero for
  this query again.

  See also comments in Query_cache::store_query() and
  Query_cache::send_result_to_client().

  NOTE, however, that double-check locking is not applicable in
  'invalidate' functions, as we may erroneously skip invalidation,
  because the thread doing invalidation may never see non-zero
  'first_query_block'.
*/


/**
  libmysql convenience wrapper to insert data into query cache.
*/
void query_cache_insert(const char *packet, ulong length,
                        unsigned pkt_nr)
{
  THD *thd= current_thd;

  /*
    Current_thd can be NULL when a new connection is immediately ended
    due to "Too many connections". thd->store_globals() has not been
    called at this time and hence my_pthread_setspecific_ptr(THR_THD,
    this) has not been called for this thread.
  */

  if (!thd)
    return;

  query_cache.insert(&thd->query_cache_tls,
                     packet, length,
                     pkt_nr);
}


/**
  Insert the packet into the query cache.
*/

void
Query_cache::insert(Query_cache_tls *query_cache_tls,
                    const char *packet, ulong length,
                    unsigned pkt_nr)
{
  DBUG_ENTER("Query_cache::insert");

  /* See the comment on double-check locking usage above. */
  if (is_disabled() || query_cache_tls->first_query_block == NULL)
    DBUG_VOID_RETURN;

  QC_DEBUG_SYNC("wait_in_query_cache_insert");

<<<<<<< HEAD

=======
>>>>>>> fad01fbe
  if (try_lock())
    DBUG_VOID_RETURN;

  Query_cache_block *query_block = query_cache_tls->first_query_block;
  if (query_block == NULL)
  {
    /*
      We lost the writer and the currently processed query has been
      invalidated; there is nothing left to do.
    */
    unlock();
    DBUG_VOID_RETURN;
  }
  BLOCK_LOCK_WR(query_block);
  Query_cache_query *header= query_block->query();
  Query_cache_block *result= header->result();

  DUMP(this);
  DBUG_PRINT("qcache", ("insert packet %lu bytes long",length));

  /*
    On success, STRUCT_UNLOCK is done by append_result_data. Otherwise, we
    still need structure_guard_mutex to free the query, and therefore unlock
    it later in this function.
  */
  if (!append_result_data(&result, length, (uchar*) packet,
                          query_block))
  {
    DBUG_PRINT("warning", ("Can't append data"));
    header->result(result);
    DBUG_PRINT("qcache", ("free query 0x%lx", (ulong) query_block));
    // The following call will remove the lock on query_block
    query_cache.free_query(query_block);
    query_cache.refused++;
    // append_result_data no success => we need unlock
    unlock();
    DBUG_VOID_RETURN;
  }

  header->result(result);
  header->last_pkt_nr= pkt_nr;
  BLOCK_UNLOCK_WR(query_block);
  DBUG_EXECUTE("check_querycache",check_integrity(0););

  DBUG_VOID_RETURN;
}


void
Query_cache::abort(Query_cache_tls *query_cache_tls)
{
  DBUG_ENTER("query_cache_abort");
  THD *thd= current_thd;

  /* See the comment on double-check locking usage above. */
  if (is_disabled() || query_cache_tls->first_query_block == NULL)
    DBUG_VOID_RETURN;

  if (try_lock())
    DBUG_VOID_RETURN;

  /*
    While we were waiting another thread might have changed the status
    of the writer. Make sure the writer still exists before continue.
  */
  Query_cache_block *query_block= query_cache_tls->first_query_block;
  if (query_block)
  {
    thd_proc_info(thd, "storing result in query cache");
    DUMP(this);
    BLOCK_LOCK_WR(query_block);
    // The following call will remove the lock on query_block
    free_query(query_block);
    query_cache_tls->first_query_block= NULL;
    DBUG_EXECUTE("check_querycache", check_integrity(1););
  }

  unlock();

  DBUG_VOID_RETURN;
}


void Query_cache::end_of_result(THD *thd)
{
  Query_cache_block *query_block;
  Query_cache_tls *query_cache_tls= &thd->query_cache_tls;
  ulonglong limit_found_rows= thd->limit_found_rows;
  DBUG_ENTER("Query_cache::end_of_result");

  /* See the comment on double-check locking usage above. */
  if (query_cache_tls->first_query_block == NULL)
    DBUG_VOID_RETURN;

  /* Ensure that only complete results are cached. */
  DBUG_ASSERT(thd->stmt_da->is_eof());

  if (thd->killed)
  {
    query_cache_abort(&thd->query_cache_tls);
    DBUG_VOID_RETURN;
  }

#ifdef EMBEDDED_LIBRARY
  insert(query_cache_tls, (char*)thd,
                     emb_count_querycache_size(thd), 0);
#endif

  if (try_lock())
    DBUG_VOID_RETURN;

  query_block= query_cache_tls->first_query_block;
  if (query_block)
  {
    /*
      The writer is still present; finish last result block by chopping it to 
      suitable size if needed and setting block type. Since this is the last
      block, the writer should be dropped.
    */
    thd_proc_info(thd, "storing result in query cache");
    DUMP(this);
    BLOCK_LOCK_WR(query_block);
    Query_cache_query *header= query_block->query();
    Query_cache_block *last_result_block;
    ulong allign_size;
    ulong len;

    if (header->result() == 0)
    {
      DBUG_PRINT("error", ("End of data with no result blocks; "
                           "Query '%s' removed from cache.", header->query()));
      /*
        Extra safety: empty result should not happen in the normal call
        to this function. In the release version that query should be ignored
        and removed from QC.
      */
      DBUG_ASSERT(0);
      free_query(query_block);
      unlock();
      DBUG_VOID_RETURN;
    }
    last_result_block= header->result()->prev;
    allign_size= ALIGN_SIZE(last_result_block->used);
    len= max(query_cache.min_allocation_unit, allign_size);
    if (last_result_block->length >= query_cache.min_allocation_unit + len)
      query_cache.split_block(last_result_block,len);

    header->found_rows(limit_found_rows);
    header->result()->type= Query_cache_block::RESULT;

    /* Drop the writer. */
    header->writer(0);
    query_cache_tls->first_query_block= NULL;
    BLOCK_UNLOCK_WR(query_block);
    DBUG_EXECUTE("check_querycache", check_integrity(1););
  }

  unlock();
  DBUG_VOID_RETURN;
}

void query_cache_invalidate_by_MyISAM_filename(const char *filename)
{
  query_cache.invalidate_by_MyISAM_filename(filename);
  DBUG_EXECUTE("check_querycache",query_cache.check_integrity(0););
}


/*
  The following function forms part of the C plugin API
*/
extern "C"
void mysql_query_cache_invalidate4(THD *thd,
                                   const char *key, unsigned key_length,
                                   int using_trx)
{
  query_cache.invalidate(thd, key, (uint32) key_length, (my_bool) using_trx);
}


/*****************************************************************************
   Query_cache methods
*****************************************************************************/

Query_cache::Query_cache(ulong query_cache_limit_arg,
			 ulong min_allocation_unit_arg,
			 ulong min_result_data_size_arg,
			 uint def_query_hash_size_arg,
			 uint def_table_hash_size_arg)
  :query_cache_size(0),
   query_cache_limit(query_cache_limit_arg),
   queries_in_cache(0), hits(0), inserts(0), refused(0),
   total_blocks(0), lowmem_prunes(0), m_query_cache_is_disabled(FALSE),
   min_allocation_unit(ALIGN_SIZE(min_allocation_unit_arg)),
   min_result_data_size(ALIGN_SIZE(min_result_data_size_arg)),
   def_query_hash_size(ALIGN_SIZE(def_query_hash_size_arg)),
   def_table_hash_size(ALIGN_SIZE(def_table_hash_size_arg)),
   initialized(0)
{
  ulong min_needed= (ALIGN_SIZE(sizeof(Query_cache_block)) +
		     ALIGN_SIZE(sizeof(Query_cache_block_table)) +
		     ALIGN_SIZE(sizeof(Query_cache_query)) + 3);
  set_if_bigger(min_allocation_unit,min_needed);
  this->min_allocation_unit= ALIGN_SIZE(min_allocation_unit);
  set_if_bigger(this->min_result_data_size,min_allocation_unit);
}


ulong Query_cache::resize(ulong query_cache_size_arg)
{
  ulong new_query_cache_size;
  DBUG_ENTER("Query_cache::resize");
  DBUG_PRINT("qcache", ("from %lu to %lu",query_cache_size,
			query_cache_size_arg));
  DBUG_ASSERT(initialized);

  lock_and_suspend();

  /*
    Wait for all readers and writers to exit. When the list of all queries
    is iterated over with a block level lock, we are done.
  */
  Query_cache_block *block= queries_blocks;
  if (block)
  {
    do
    {
      BLOCK_LOCK_WR(block);
      Query_cache_query *query= block->query();
      if (query && query->writer())
      {
        /*
           Drop the writer; this will cancel any attempts to store 
           the processed statement associated with this writer.
         */
        query->writer()->first_query_block= NULL;
        query->writer(0);
        refused++;
      }
      BLOCK_UNLOCK_WR(block);
      block= block->next;
    } while (block != queries_blocks);
  }
  free_cache();

  query_cache_size= query_cache_size_arg;
  new_query_cache_size= init_cache();

  if (new_query_cache_size)
    DBUG_EXECUTE("check_querycache",check_integrity(1););

  unlock();
  DBUG_RETURN(new_query_cache_size);
}


ulong Query_cache::set_min_res_unit(ulong size)
{
  if (size < min_allocation_unit)
    size= min_allocation_unit;
  return (min_result_data_size= ALIGN_SIZE(size));
}


void Query_cache::store_query(THD *thd, TABLE_LIST *tables_used)
{
  TABLE_COUNTER_TYPE local_tables;
  ulong tot_length;
  DBUG_ENTER("Query_cache::store_query");
  /*
    Testing 'query_cache_size' without a lock here is safe: the thing
    we may loose is that the query won't be cached, but we save on
    mutex locking in the case when query cache is disabled or the
    query is uncachable.

    See also a note on double-check locking usage above.
  */
  if (thd->locked_tables_mode || query_cache_size == 0)
    DBUG_VOID_RETURN;
  uint8 tables_type= 0;

  if ((local_tables= is_cacheable(thd, thd->query_length(),
				  thd->query(), thd->lex, tables_used,
				  &tables_type)))
  {
    NET *net= &thd->net;
    Query_cache_query_flags flags;
    // fill all gaps between fields with 0 to get repeatable key
    bzero(&flags, QUERY_CACHE_FLAGS_SIZE);
    flags.client_long_flag= test(thd->client_capabilities & CLIENT_LONG_FLAG);
    flags.client_protocol_41= test(thd->client_capabilities &
                                   CLIENT_PROTOCOL_41);
    /*
      Protocol influences result format, so statement results in the binary
      protocol (COM_EXECUTE) cannot be served to statements asking for results
      in the text protocol (COM_QUERY) and vice-versa.
    */
    flags.protocol_type= (unsigned int) thd->protocol->type();
    /* PROTOCOL_LOCAL results are not cached. */
    DBUG_ASSERT(flags.protocol_type != (unsigned int) Protocol::PROTOCOL_LOCAL);
    flags.more_results_exists= test(thd->server_status &
                                    SERVER_MORE_RESULTS_EXISTS);
    flags.in_trans= thd->in_active_multi_stmt_transaction();
    flags.autocommit= test(thd->server_status & SERVER_STATUS_AUTOCOMMIT);
    flags.pkt_nr= net->pkt_nr;
    flags.character_set_client_num=
      thd->variables.character_set_client->number;
    flags.character_set_results_num=
      (thd->variables.character_set_results ?
       thd->variables.character_set_results->number :
       UINT_MAX);
    flags.collation_connection_num=
      thd->variables.collation_connection->number;
    flags.limit= thd->variables.select_limit;
    flags.time_zone= thd->variables.time_zone;
    flags.sql_mode= thd->variables.sql_mode;
    flags.max_sort_length= thd->variables.max_sort_length;
    flags.lc_time_names= thd->variables.lc_time_names;
    flags.group_concat_max_len= thd->variables.group_concat_max_len;
    flags.div_precision_increment= thd->variables.div_precincrement;
    flags.default_week_format= thd->variables.default_week_format;
    DBUG_PRINT("qcache", ("\
long %d, 4.1: %d, bin_proto: %d, more results %d, pkt_nr: %d, \
CS client: %u, CS result: %u, CS conn: %u, limit: %lu, TZ: 0x%lx, \
sql mode: 0x%lx, sort len: %lu, conncat len: %lu, div_precision: %lu, \
def_week_frmt: %lu, in_trans: %d, autocommit: %d",
                          (int)flags.client_long_flag,
                          (int)flags.client_protocol_41,
                          (int)flags.protocol_type,
                          (int)flags.more_results_exists,
                          flags.pkt_nr,
                          flags.character_set_client_num,
                          flags.character_set_results_num,
                          flags.collation_connection_num,
                          (ulong) flags.limit,
                          (ulong) flags.time_zone,
                          flags.sql_mode,
                          flags.max_sort_length,
                          flags.group_concat_max_len,
                          flags.div_precision_increment,
                          flags.default_week_format,
                          (int)flags.in_trans,
                          (int)flags.autocommit));

    /*
     Make InnoDB to release the adaptive hash index latch before
     acquiring the query cache mutex.
    */
    ha_release_temporary_latches(thd);

    /*
      A table- or a full flush operation can potentially take a long time to
      finish. We choose not to wait for them and skip caching statements
      instead.

      In case the wait time can't be determined there is an upper limit which
      causes try_lock() to abort with a time out.

      The 'TRUE' parameter indicate that the lock is allowed to timeout

    */
    if (try_lock(TRUE))
      DBUG_VOID_RETURN;
    if (query_cache_size == 0)
    {
      unlock();
      DBUG_VOID_RETURN;
    }
    DUMP(this);

    if (ask_handler_allowance(thd, tables_used))
    {
      refused++;
      unlock();
      DBUG_VOID_RETURN;
    }

    /* Key is query + database + flag */
    if (thd->db_length)
    {
      memcpy(thd->query() + thd->query_length() + 1, thd->db, 
        thd->db_length);
      DBUG_PRINT("qcache", ("database: %s  length: %u",
			    thd->db, (unsigned) thd->db_length)); 
    }
    else
    {
      DBUG_PRINT("qcache", ("No active database"));
    }
    tot_length= thd->query_length() + thd->db_length + 1 +
      QUERY_CACHE_FLAGS_SIZE;
    /*
      We should only copy structure (don't use it location directly)
      because of alignment issue
    */
    memcpy((void*) (thd->query() + (tot_length - QUERY_CACHE_FLAGS_SIZE)),
	   &flags, QUERY_CACHE_FLAGS_SIZE);

    /* Check if another thread is processing the same query? */
    Query_cache_block *competitor = (Query_cache_block *)
      my_hash_search(&queries, (uchar*) thd->query(), tot_length);
    DBUG_PRINT("qcache", ("competitor 0x%lx", (ulong) competitor));
    if (competitor == 0)
    {
      /* Query is not in cache and no one is working with it; Store it */
      Query_cache_block *query_block;
      query_block= write_block_data(tot_length, (uchar*) thd->query(),
				    ALIGN_SIZE(sizeof(Query_cache_query)),
				    Query_cache_block::QUERY, local_tables);
      if (query_block != 0)
      {
	DBUG_PRINT("qcache", ("query block 0x%lx allocated, %lu",
			    (ulong) query_block, query_block->used));

	Query_cache_query *header = query_block->query();
	header->init_n_lock();
	if (my_hash_insert(&queries, (uchar*) query_block))
	{
	  refused++;
	  DBUG_PRINT("qcache", ("insertion in query hash"));
	  header->unlock_n_destroy();
	  free_memory_block(query_block);
          unlock();
	  goto end;
	}
	if (!register_all_tables(query_block, tables_used, local_tables))
	{
	  refused++;
	  DBUG_PRINT("warning", ("tables list including failed"));
	  my_hash_delete(&queries, (uchar *) query_block);
	  header->unlock_n_destroy();
	  free_memory_block(query_block);
          unlock();
	  goto end;
	}
	double_linked_list_simple_include(query_block, &queries_blocks);
	inserts++;
	queries_in_cache++;
	thd->query_cache_tls.first_query_block= query_block;
	header->writer(&thd->query_cache_tls);
	header->tables_type(tables_type);

        unlock();

	// init_n_lock make query block locked
	BLOCK_UNLOCK_WR(query_block);
      }
      else
      {
	// We have not enough memory to store query => do nothing
	refused++;
        unlock();
	DBUG_PRINT("warning", ("Can't allocate query"));
      }
    }
    else
    {
      // Another thread is processing the same query => do nothing
      refused++;
      unlock();
      DBUG_PRINT("qcache", ("Another thread process same query"));
    }
  }
  else if (thd->lex->sql_command == SQLCOM_SELECT)
    statistic_increment(refused, &structure_guard_mutex);

end:
  DBUG_VOID_RETURN;
}


#ifndef EMBEDDED_LIBRARY
/**
  Send a single memory block from the query cache.

  Respects the client/server protocol limits for the
  size of the network packet, and splits a large block
  in pieces to ensure that individual piece doesn't exceed
  the maximal allowed size of the network packet (16M).

  @param[in] net NET handler
  @param[in] packet packet to send
  @param[in] len packet length

  @return Operation status
    @retval FALSE On success
    @retval TRUE On error
*/
static bool
send_data_in_chunks(NET *net, const uchar *packet, ulong len)
{
  /*
    On the client we may require more memory than max_allowed_packet
    to keep, both, the truncated last logical packet, and the
    compressed next packet.  This never (or in practice never)
    happens without compression, since without compression it's very
    unlikely that a) a truncated logical packet would remain on the
    client when it's time to read the next packet b) a subsequent
    logical packet that is being read would be so large that
    size-of-new-packet + size-of-old-packet-tail >
    max_allowed_packet.  To remedy this issue, we send data in 1MB
    sized packets, that's below the current client default of 16MB
    for max_allowed_packet, but large enough to ensure there is no
    unnecessary overhead from too many syscalls per result set.
  */
  static const ulong MAX_CHUNK_LENGTH= 1024*1024;

  while (len > MAX_CHUNK_LENGTH)
  {
    if (net_real_write(net, packet, MAX_CHUNK_LENGTH))
      return TRUE;
    packet+= MAX_CHUNK_LENGTH;
    len-= MAX_CHUNK_LENGTH;
  }
  if (len && net_real_write(net, packet, len))
    return TRUE;

  return FALSE;
}
#endif


/*
  Check if the query is in the cache. If it was cached, send it
  to the user.

  @param thd Pointer to the thread handler
  @param sql A pointer to the sql statement *
  @param query_length Length of the statement in characters

  @return status code
  @retval 0  Query was not cached.
  @retval 1  The query was cached and user was sent the result.
  @retval -1 The query was cached but we didn't have rights to use it.

  In case of -1, no error is sent to the client.

  *) The buffer must be allocated memory of size:
  tot_length= query_length + thd->db_length + 1 + QUERY_CACHE_FLAGS_SIZE;
*/

int
Query_cache::send_result_to_client(THD *thd, char *sql, uint query_length)
{
  ulonglong engine_data;
  Query_cache_query *query;
#ifndef EMBEDDED_LIBRARY
  Query_cache_block *first_result_block;
#endif
  Query_cache_block *result_block;
  Query_cache_block_table *block_table, *block_table_end;
  ulong tot_length;
  Query_cache_query_flags flags;
  DBUG_ENTER("Query_cache::send_result_to_client");

  /*
    Testing 'query_cache_size' without a lock here is safe: the thing
    we may loose is that the query won't be served from cache, but we
    save on mutex locking in the case when query cache is disabled.

    See also a note on double-check locking usage above.
  */
  if (is_disabled() || thd->locked_tables_mode ||
      thd->variables.query_cache_type == 0 || query_cache_size == 0)
    goto err;

  if (!thd->lex->safe_to_cache_query)
  {
    DBUG_PRINT("qcache", ("SELECT is non-cacheable"));
    goto err;
  }

  {
    uint i= 0;
    /*
      Skip '(' characters in queries like following:
      (select a from t1) union (select a from t1);
    */
    while (sql[i]=='(')
      i++;

    /*
      Test if the query is a SELECT
      (pre-space is removed in dispatch_command).

      First '/' looks like comment before command it is not
      frequently appeared in real life, consequently we can
      check all such queries, too.
    */
    if ((my_toupper(system_charset_info, sql[i])     != 'S' ||
         my_toupper(system_charset_info, sql[i + 1]) != 'E' ||
         my_toupper(system_charset_info, sql[i + 2]) != 'L') &&
        sql[i] != '/')
    {
      DBUG_PRINT("qcache", ("The statement is not a SELECT; Not cached"));
      goto err;
    }
    
    if (query_length > 20 && has_no_cache_directive(&sql[i+6]))
    {
      /*
        We do not increase 'refused' statistics here since it will be done
        later when the query is parsed.
      */
      DBUG_PRINT("qcache", ("The statement has a SQL_NO_CACHE directive"));
      goto err;
    }
  }

  /*
    Try to obtain an exclusive lock on the query cache. If the cache is
    disabled or if a full cache flush is in progress, the attempt to
    get the lock is aborted.

    The 'TRUE' parameter indicate that the lock is allowed to timeout
  */
  if (try_lock(TRUE))
    goto err;

  if (query_cache_size == 0)
    goto err_unlock;

  Query_cache_block *query_block;

  tot_length= query_length + thd->db_length + 1 + QUERY_CACHE_FLAGS_SIZE;
  if (thd->db_length)
  {
    memcpy(sql+query_length+1, thd->db, thd->db_length);
    DBUG_PRINT("qcache", ("database: '%s'  length: %u",
			  thd->db, (unsigned)thd->db_length));
  }
  else
  {
    DBUG_PRINT("qcache", ("No active database"));
  }

  thd_proc_info(thd, "checking query cache for query");

  // fill all gaps between fields with 0 to get repeatable key
  bzero(&flags, QUERY_CACHE_FLAGS_SIZE);
  flags.client_long_flag= test(thd->client_capabilities & CLIENT_LONG_FLAG);
  flags.client_protocol_41= test(thd->client_capabilities &
                                 CLIENT_PROTOCOL_41);
  flags.protocol_type= (unsigned int) thd->protocol->type();
  flags.more_results_exists= test(thd->server_status &
                                  SERVER_MORE_RESULTS_EXISTS);
  flags.in_trans= thd->in_active_multi_stmt_transaction();
  flags.autocommit= test(thd->server_status & SERVER_STATUS_AUTOCOMMIT);
  flags.pkt_nr= thd->net.pkt_nr;
  flags.character_set_client_num= thd->variables.character_set_client->number;
  flags.character_set_results_num=
    (thd->variables.character_set_results ?
     thd->variables.character_set_results->number :
     UINT_MAX);
  flags.collation_connection_num= thd->variables.collation_connection->number;
  flags.limit= thd->variables.select_limit;
  flags.time_zone= thd->variables.time_zone;
  flags.sql_mode= thd->variables.sql_mode;
  flags.max_sort_length= thd->variables.max_sort_length;
  flags.group_concat_max_len= thd->variables.group_concat_max_len;
  flags.div_precision_increment= thd->variables.div_precincrement;
  flags.default_week_format= thd->variables.default_week_format;
  flags.lc_time_names= thd->variables.lc_time_names;
  DBUG_PRINT("qcache", ("\
long %d, 4.1: %d, bin_proto: %d, more results %d, pkt_nr: %d, \
CS client: %u, CS result: %u, CS conn: %u, limit: %lu, TZ: 0x%lx, \
sql mode: 0x%lx, sort len: %lu, conncat len: %lu, div_precision: %lu, \
def_week_frmt: %lu, in_trans: %d, autocommit: %d",
                          (int)flags.client_long_flag,
                          (int)flags.client_protocol_41,
                          (int)flags.protocol_type,
                          (int)flags.more_results_exists,
                          flags.pkt_nr,
                          flags.character_set_client_num,
                          flags.character_set_results_num,
                          flags.collation_connection_num,
                          (ulong) flags.limit,
                          (ulong) flags.time_zone,
                          flags.sql_mode,
                          flags.max_sort_length,
                          flags.group_concat_max_len,
                          flags.div_precision_increment,
                          flags.default_week_format,
                          (int)flags.in_trans,
                          (int)flags.autocommit));
  memcpy((uchar *)(sql + (tot_length - QUERY_CACHE_FLAGS_SIZE)),
	 (uchar*) &flags, QUERY_CACHE_FLAGS_SIZE);
  query_block = (Query_cache_block *)  my_hash_search(&queries, (uchar*) sql,
                                                      tot_length);
  /* Quick abort on unlocked data */
  if (query_block == 0 ||
      query_block->query()->result() == 0 ||
      query_block->query()->result()->type != Query_cache_block::RESULT)
  {
    DBUG_PRINT("qcache", ("No query in query hash or no results"));
    goto err_unlock;
  }
  DBUG_PRINT("qcache", ("Query in query hash 0x%lx", (ulong)query_block));

  /* Now lock and test that nothing changed while blocks was unlocked */
  BLOCK_LOCK_RD(query_block);

  query = query_block->query();
  result_block= query->result();
#ifndef EMBEDDED_LIBRARY
  first_result_block= result_block;
#endif

  if (result_block == 0 || result_block->type != Query_cache_block::RESULT)
  {
    /* The query is probably yet processed */
    DBUG_PRINT("qcache", ("query found, but no data or data incomplete"));
    BLOCK_UNLOCK_RD(query_block);
    goto err_unlock;
  }
  DBUG_PRINT("qcache", ("Query have result 0x%lx", (ulong) query));

  if (thd->in_multi_stmt_transaction_mode() &&
      (query->tables_type() & HA_CACHE_TBL_TRANSACT))
  {
    DBUG_PRINT("qcache",
	       ("we are in transaction and have transaction tables in query"));
    BLOCK_UNLOCK_RD(query_block);
    goto err_unlock;
  }
      
  // Check access;
  thd_proc_info(thd, "checking privileges on cached query");
  block_table= query_block->table(0);
  block_table_end= block_table+query_block->n_tables;
  for (; block_table != block_table_end; block_table++)
  {
    TABLE_LIST table_list;
    TABLE *tmptable;
    Query_cache_table *table = block_table->parent;

    /*
      Check that we have not temporary tables with same names of tables
      of this query. If we have such tables, we will not send data from
      query cache, because temporary tables hide real tables by which
      query in query cache was made.
    */
    for (tmptable= thd->temporary_tables; tmptable ; tmptable= tmptable->next)
    {
      if (tmptable->s->table_cache_key.length - TMP_TABLE_KEY_EXTRA == 
          table->key_length() &&
          !memcmp(tmptable->s->table_cache_key.str, table->data(),
                  table->key_length()))
      {
        DBUG_PRINT("qcache",
                   ("Temporary table detected: '%s.%s'",
                    table_list.db, table_list.alias));
        unlock();
        /*
          We should not store result of this query because it contain
          temporary tables => assign following variable to make check
          faster.
        */
        thd->lex->safe_to_cache_query=0;
        BLOCK_UNLOCK_RD(query_block);
        DBUG_RETURN(-1);
      }
    }

    bzero((char*) &table_list,sizeof(table_list));
    table_list.db = table->db();
    table_list.alias= table_list.table_name= table->table();
#ifndef NO_EMBEDDED_ACCESS_CHECKS
    if (check_table_access(thd,SELECT_ACL,&table_list, FALSE, 1,TRUE))
    {
      DBUG_PRINT("qcache",
		 ("probably no SELECT access to %s.%s =>  return to normal processing",
		  table_list.db, table_list.alias));
      unlock();
      thd->lex->safe_to_cache_query=0;		// Don't try to cache this
      BLOCK_UNLOCK_RD(query_block);
      DBUG_RETURN(-1);				// Privilege error
    }
    if (table_list.grant.want_privilege)
    {
      DBUG_PRINT("qcache", ("Need to check column privileges for %s.%s",
			    table_list.db, table_list.alias));
      BLOCK_UNLOCK_RD(query_block);
      thd->lex->safe_to_cache_query= 0;		// Don't try to cache this
      goto err_unlock;				// Parse query
    }
#endif /*!NO_EMBEDDED_ACCESS_CHECKS*/
    engine_data= table->engine_data();
    if (table->callback() &&
        !(*table->callback())(thd, table->db(),
                              table->key_length(),
                              &engine_data))
    {
      DBUG_PRINT("qcache", ("Handler does not allow caching for %s.%s",
			    table_list.db, table_list.alias));
      BLOCK_UNLOCK_RD(query_block);
      if (engine_data != table->engine_data())
      {
        DBUG_PRINT("qcache",
                   ("Handler require invalidation queries of %s.%s %lu-%lu",
                    table_list.db, table_list.alias,
                    (ulong) engine_data, (ulong) table->engine_data()));
        invalidate_table_internal(thd,
                                  (uchar *) table->db(),
                                  table->key_length());
      }
      else
        thd->lex->safe_to_cache_query= 0;       // Don't try to cache this
      /* End the statement transaction potentially started by engine. */
      trans_rollback_stmt(thd);
      goto err_unlock;				// Parse query
    }
    else
      DBUG_PRINT("qcache", ("handler allow caching %s,%s",
			    table_list.db, table_list.alias));
  }
  move_to_query_list_end(query_block);
  hits++;
  unlock();

  /*
    Send cached result to client
  */
#ifndef EMBEDDED_LIBRARY
  thd_proc_info(thd, "sending cached result to client");
  do
  {
    DBUG_PRINT("qcache", ("Results  (len: %lu  used: %lu  headers: %lu)",
			  result_block->length, result_block->used,
			  (ulong) (result_block->headers_len()+
                                   ALIGN_SIZE(sizeof(Query_cache_result)))));
    
    Query_cache_result *result = result_block->result();
    if (send_data_in_chunks(&thd->net, result->data(),
                            result_block->used -
                            result_block->headers_len() -
                            ALIGN_SIZE(sizeof(Query_cache_result))))
      break;                                    // Client aborted
    result_block = result_block->next;
    thd->net.pkt_nr= query->last_pkt_nr; // Keep packet number updated
  } while (result_block != first_result_block);
#else
  {
    Querycache_stream qs(result_block, result_block->headers_len() +
			 ALIGN_SIZE(sizeof(Query_cache_result)));
    emb_load_querycache_result(thd, &qs);
  }
#endif /*!EMBEDDED_LIBRARY*/

  thd->limit_found_rows = query->found_rows();
  thd->status_var.last_query_cost= 0.0;
<<<<<<< HEAD
=======
  /*
    End the statement transaction potentially started by an
    engine callback. We ignore the return value for now,
    since as long as EOF packet is part of the query cache
    response, we can't handle it anyway.
  */
  (void) trans_commit_stmt(thd);
>>>>>>> fad01fbe
  if (!thd->stmt_da->is_set())
    thd->stmt_da->disable_status();

  BLOCK_UNLOCK_RD(query_block);
  MYSQL_QUERY_CACHE_HIT(thd->query(), (ulong) thd->limit_found_rows);
  DBUG_RETURN(1);				// Result sent to client

err_unlock:
  unlock();
err:
  MYSQL_QUERY_CACHE_MISS(thd->query());
  DBUG_RETURN(0);				// Query was not cached
}


/*
  Remove all cached queries that uses any of the tables in the list
*/

void Query_cache::invalidate(THD *thd, TABLE_LIST *tables_used,
			     my_bool using_transactions)
{
  DBUG_ENTER("Query_cache::invalidate (table list)");
  if (is_disabled())
    DBUG_VOID_RETURN;

  using_transactions= using_transactions && thd->in_multi_stmt_transaction_mode();
  for (; tables_used; tables_used= tables_used->next_local)
  {
    DBUG_ASSERT(!using_transactions || tables_used->table!=0);
    if (tables_used->derived)
      continue;
    if (using_transactions &&
        (tables_used->table->file->table_cache_type() ==
        HA_CACHE_TBL_TRANSACT))
      /*
        tables_used->table can't be 0 in transaction.
        Only 'drop' invalidate not opened table, but 'drop'
        force transaction finish.
      */
      thd->add_changed_table(tables_used->table);
    else
      invalidate_table(thd, tables_used);
  }

  DEBUG_SYNC(thd, "wait_after_query_cache_invalidate");

  DBUG_VOID_RETURN;
}

void Query_cache::invalidate(CHANGED_TABLE_LIST *tables_used)
{
  DBUG_ENTER("Query_cache::invalidate (changed table list)");
  if (is_disabled())
    DBUG_VOID_RETURN;

  THD *thd= current_thd;
  for (; tables_used; tables_used= tables_used->next)
  {
    thd_proc_info(thd, "invalidating query cache entries (table list)");
    invalidate_table(thd, (uchar*) tables_used->key, tables_used->key_length);
    DBUG_PRINT("qcache", ("db: %s  table: %s", tables_used->key,
                          tables_used->key+
                          strlen(tables_used->key)+1));
  }
  DBUG_VOID_RETURN;
}


/*
  Invalidate locked for write

  SYNOPSIS
    Query_cache::invalidate_locked_for_write()
    tables_used - table list

  NOTE
    can be used only for opened tables
*/
void Query_cache::invalidate_locked_for_write(TABLE_LIST *tables_used)
{
  DBUG_ENTER("Query_cache::invalidate_locked_for_write");
  if (is_disabled())
    DBUG_VOID_RETURN;

  THD *thd= current_thd;
  for (; tables_used; tables_used= tables_used->next_local)
  {
    thd_proc_info(thd, "invalidating query cache entries (table)");
    if (tables_used->lock_type >= TL_WRITE_ALLOW_WRITE &&
        tables_used->table)
    {
      invalidate_table(thd, tables_used->table);
    }
  }
  DBUG_VOID_RETURN;
}

/*
  Remove all cached queries that uses the given table
*/

void Query_cache::invalidate(THD *thd, TABLE *table, 
			     my_bool using_transactions)
{
  DBUG_ENTER("Query_cache::invalidate (table)");
  if (is_disabled())
    DBUG_VOID_RETURN;

  using_transactions= using_transactions && thd->in_multi_stmt_transaction_mode();
  if (using_transactions && 
      (table->file->table_cache_type() == HA_CACHE_TBL_TRANSACT))
    thd->add_changed_table(table);
  else
    invalidate_table(thd, table);


  DBUG_VOID_RETURN;
}

void Query_cache::invalidate(THD *thd, const char *key, uint32  key_length,
			     my_bool using_transactions)
{
  DBUG_ENTER("Query_cache::invalidate (key)");
  if (is_disabled())
   DBUG_VOID_RETURN;

  using_transactions= using_transactions && thd->in_multi_stmt_transaction_mode();
  if (using_transactions) // used for innodb => has_transactions() is TRUE
    thd->add_changed_table(key, key_length);
  else
    invalidate_table(thd, (uchar*)key, key_length);

  DBUG_VOID_RETURN;
}


/**
   Remove all cached queries that uses the given database.
*/

void Query_cache::invalidate(char *db)
{
  
  DBUG_ENTER("Query_cache::invalidate (db)");
  if (is_disabled())
    DBUG_VOID_RETURN;

  bool restart= FALSE;
  /*
    Lock the query cache and queue all invalidation attempts to avoid
    the risk of a race between invalidation, cache inserts and flushes.
  */
  lock();

  THD *thd= current_thd;

  if (query_cache_size > 0)
  {
    if (tables_blocks)
    {
      Query_cache_block *table_block = tables_blocks;
      do {
        restart= FALSE;
        do
        {
          Query_cache_block *next= table_block->next;
          Query_cache_table *table = table_block->table();
          if (strcmp(table->db(),db) == 0)
          {
            Query_cache_block_table *list_root= table_block->table(0);
            invalidate_query_block_list(thd,list_root);
          }

          table_block= next;

          /*
            If our root node to used tables became null then the last element
            in the table list was removed when a query was invalidated;
            Terminate the search.
          */
          if (tables_blocks == 0)
          {
            table_block= tables_blocks;
          }
          /*
            If the iterated list has changed underlying structure;
            we need to restart the search.
          */
          else if (table_block->type == Query_cache_block::FREE)
          {
            restart= TRUE;
            table_block= tables_blocks;
          }
          /* 
            The used tables are linked in a circular list;
            loop until we return to the begining.
          */
        } while (table_block != tables_blocks);
        /*
           Invalidating a table will also mean that all cached queries using
           this table also will be invalidated. This will in turn change the
           list of tables associated with these queries and the linked list of
           used table will be changed. Because of this we might need to restart
           the search when a table has been invalidated.
        */
      } while (restart);
    } // end if( tables_blocks )
  }
  unlock();

  DBUG_VOID_RETURN;
}


void Query_cache::invalidate_by_MyISAM_filename(const char *filename)
{
  DBUG_ENTER("Query_cache::invalidate_by_MyISAM_filename");

  /* Calculate the key outside the lock to make the lock shorter */
  char key[MAX_DBKEY_LENGTH];
  uint32 db_length;
  uint key_length= filename_2_table_key(key, filename, &db_length);
  THD *thd= current_thd;
  invalidate_table(thd,(uchar *)key, key_length);
  DBUG_VOID_RETURN;
}

  /* Remove all queries from cache */

void Query_cache::flush()
{
  DBUG_ENTER("Query_cache::flush");
  if (is_disabled())
    DBUG_VOID_RETURN;

<<<<<<< HEAD
  DBUG_EXECUTE_IF("wait_in_query_cache_flush1",
                  debug_wait_for_kill("wait_in_query_cache_flush1"););
=======
  QC_DEBUG_SYNC("wait_in_query_cache_flush1");
>>>>>>> fad01fbe

  lock_and_suspend();
  if (query_cache_size > 0)
  {
    DUMP(this);
    flush_cache();
    DUMP(this);
  }

  DBUG_EXECUTE("check_querycache",query_cache.check_integrity(1););
  unlock();
  DBUG_VOID_RETURN;
}


/**
  Rearrange the memory blocks and join result in cache in 1 block (if
  result length > join_limit)

  @param[in] join_limit If the minimum length of a result block to be joined.
  @param[in] iteration_limit The maximum number of packing and joining
    sequences.

*/

void Query_cache::pack(ulong join_limit, uint iteration_limit)
{
  DBUG_ENTER("Query_cache::pack");

  if (is_disabled())
    DBUG_VOID_RETURN;

  /*
    If the entire qc is being invalidated we can bail out early
    instead of waiting for the lock.
  */
  if (try_lock())
    DBUG_VOID_RETURN;

  if (query_cache_size == 0)
  {
    unlock();
    DBUG_VOID_RETURN;
  }

  uint i = 0;
  do
  {
    pack_cache();
  } while ((++i < iteration_limit) && join_results(join_limit));

  unlock();
  DBUG_VOID_RETURN;
}


void Query_cache::destroy()
{
  DBUG_ENTER("Query_cache::destroy");
  if (!initialized)
  {
    DBUG_PRINT("qcache", ("Query Cache not initialized"));
  }
  else
  {
    /* Underlying code expects the lock. */
    lock_and_suspend();
    free_cache();
    unlock();

    mysql_cond_destroy(&COND_cache_status_changed);
    mysql_mutex_destroy(&structure_guard_mutex);
    initialized = 0;
  }
  DBUG_VOID_RETURN;
}


/*****************************************************************************
  init/destroy
*****************************************************************************/

void Query_cache::init()
{
  DBUG_ENTER("Query_cache::init");
  mysql_mutex_init(key_structure_guard_mutex,
                   &structure_guard_mutex, MY_MUTEX_INIT_FAST);
  mysql_cond_init(key_COND_cache_status_changed,
                  &COND_cache_status_changed, NULL);
  m_cache_lock_status= Query_cache::UNLOCKED;
  initialized = 1;
  /*
    If we explicitly turn off query cache from the command line query cache will
    be disabled for the reminder of the server life time. This is because we
    want to avoid locking the QC specific mutex if query cache isn't going to
    be used.
  */
  if (global_system_variables.query_cache_type == 0)
    query_cache.disable_query_cache();

  DBUG_VOID_RETURN;
}


ulong Query_cache::init_cache()
{
  uint mem_bin_count, num, step;
  ulong mem_bin_size, prev_size, inc;
  ulong additional_data_size, max_mem_bin_size, approx_additional_data_size;
  int align;

  DBUG_ENTER("Query_cache::init_cache");

  approx_additional_data_size = (sizeof(Query_cache) +
				 sizeof(uchar*)*(def_query_hash_size+
					       def_table_hash_size));
  if (query_cache_size < approx_additional_data_size)
    goto err;

  query_cache_size-= approx_additional_data_size;
  align= query_cache_size % ALIGN_SIZE(1);
  if (align)
  {
    query_cache_size-= align;
    approx_additional_data_size+= align;
  }

  /*
    Count memory bins number.
    Check section 6. in start comment for the used algorithm.
  */

  max_mem_bin_size = query_cache_size >> QUERY_CACHE_MEM_BIN_FIRST_STEP_PWR2;
  mem_bin_count = (uint)  ((1 + QUERY_CACHE_MEM_BIN_PARTS_INC) *
			   QUERY_CACHE_MEM_BIN_PARTS_MUL);
  mem_bin_num = 1;
  mem_bin_steps = 1;
  mem_bin_size = max_mem_bin_size >> QUERY_CACHE_MEM_BIN_STEP_PWR2;
  prev_size = 0;
  if (mem_bin_size <= min_allocation_unit)
  {
    DBUG_PRINT("qcache", ("too small query cache => query cache disabled"));
    // TODO here (and above) should be warning in 4.1
    goto err;
  }
  while (mem_bin_size > min_allocation_unit)
  {
    mem_bin_num += mem_bin_count;
    prev_size = mem_bin_size;
    mem_bin_size >>= QUERY_CACHE_MEM_BIN_STEP_PWR2;
    mem_bin_steps++;
    mem_bin_count += QUERY_CACHE_MEM_BIN_PARTS_INC;
    mem_bin_count = (uint) (mem_bin_count * QUERY_CACHE_MEM_BIN_PARTS_MUL);

    // Prevent too small bins spacing
    if (mem_bin_count > (mem_bin_size >> QUERY_CACHE_MEM_BIN_SPC_LIM_PWR2))
      mem_bin_count= (mem_bin_size >> QUERY_CACHE_MEM_BIN_SPC_LIM_PWR2);
  }
  inc = (prev_size - mem_bin_size) / mem_bin_count;
  mem_bin_num += (mem_bin_count - (min_allocation_unit - mem_bin_size)/inc);
  mem_bin_steps++;
  additional_data_size = ((mem_bin_num+1) *
			  ALIGN_SIZE(sizeof(Query_cache_memory_bin))+
			  (mem_bin_steps *
			   ALIGN_SIZE(sizeof(Query_cache_memory_bin_step))));

  if (query_cache_size < additional_data_size)
    goto err;
  query_cache_size -= additional_data_size;

  if (!(cache= (uchar *)
        my_malloc_lock(query_cache_size+additional_data_size, MYF(0))))
    goto err;

  DBUG_PRINT("qcache", ("cache length %lu, min unit %lu, %u bins",
		      query_cache_size, min_allocation_unit, mem_bin_num));

  steps = (Query_cache_memory_bin_step *) cache;
  bins = ((Query_cache_memory_bin *)
	  (cache + mem_bin_steps *
	   ALIGN_SIZE(sizeof(Query_cache_memory_bin_step))));

  first_block = (Query_cache_block *) (cache + additional_data_size);
  first_block->init(query_cache_size);
  total_blocks++;
  first_block->pnext=first_block->pprev=first_block;
  first_block->next=first_block->prev=first_block;

  /* Prepare bins */

  bins[0].init(max_mem_bin_size);
  steps[0].init(max_mem_bin_size,0,0);
  mem_bin_count = (uint) ((1 + QUERY_CACHE_MEM_BIN_PARTS_INC) *
			  QUERY_CACHE_MEM_BIN_PARTS_MUL);
  num= step= 1;
  mem_bin_size = max_mem_bin_size >> QUERY_CACHE_MEM_BIN_STEP_PWR2;
  while (mem_bin_size > min_allocation_unit)
  {
    ulong incr = (steps[step-1].size - mem_bin_size) / mem_bin_count;
    unsigned long size = mem_bin_size;
    for (uint i= mem_bin_count; i > 0; i--)
    {
      bins[num+i-1].init(size);
      size += incr;
    }
    num += mem_bin_count;
    steps[step].init(mem_bin_size, num-1, incr);
    mem_bin_size >>= QUERY_CACHE_MEM_BIN_STEP_PWR2;
    step++;
    mem_bin_count += QUERY_CACHE_MEM_BIN_PARTS_INC;
    mem_bin_count = (uint) (mem_bin_count * QUERY_CACHE_MEM_BIN_PARTS_MUL);
    if (mem_bin_count > (mem_bin_size >> QUERY_CACHE_MEM_BIN_SPC_LIM_PWR2))
      mem_bin_count=(mem_bin_size >> QUERY_CACHE_MEM_BIN_SPC_LIM_PWR2);
  }
  inc = (steps[step-1].size - mem_bin_size) / mem_bin_count;

  /*
    num + mem_bin_count > mem_bin_num, but index never be > mem_bin_num
    because block with size < min_allocated_unit never will be requested
  */

  steps[step].init(mem_bin_size, num + mem_bin_count - 1, inc);
  {
    uint skiped = (min_allocation_unit - mem_bin_size)/inc;
    ulong size = mem_bin_size + inc*skiped;
    uint i = mem_bin_count - skiped;
    while (i-- > 0)
    {
      bins[num+i].init(size);
      size += inc;
    }
  }
  bins[mem_bin_num].number = 1;	// For easy end test in get_free_block
  free_memory = free_memory_blocks = 0;
  insert_into_free_memory_list(first_block);

  DUMP(this);

  (void) my_hash_init(&queries, &my_charset_bin, def_query_hash_size, 0, 0,
                      query_cache_query_get_key, 0, 0);
#ifndef FN_NO_CASE_SENSE
  /*
    If lower_case_table_names!=0 then db and table names are already 
    converted to lower case and we can use binary collation for their 
    comparison (no matter if file system case sensitive or not).
    If we have case-sensitive file system (like on most Unixes) and
    lower_case_table_names == 0 then we should distinguish my_table
    and MY_TABLE cases and so again can use binary collation.
  */
  (void) my_hash_init(&tables, &my_charset_bin, def_table_hash_size, 0, 0,
                      query_cache_table_get_key, 0, 0);
#else
  /*
    On windows, OS/2, MacOS X with HFS+ or any other case insensitive
    file system if lower_case_table_names!=0 we have same situation as
    in previous case, but if lower_case_table_names==0 then we should
    not distinguish cases (to be compatible in behavior with underlying
    file system) and so should use case insensitive collation for
    comparison.
  */
  (void) my_hash_init(&tables,
                      lower_case_table_names ? &my_charset_bin :
                      files_charset_info,
                      def_table_hash_size, 0, 0,query_cache_table_get_key,
                      0, 0);
#endif

  queries_in_cache = 0;
  queries_blocks = 0;
  DBUG_RETURN(query_cache_size +
	      additional_data_size + approx_additional_data_size);

err:
  make_disabled();
  DBUG_RETURN(0);
}


/* Disable the use of the query cache */

void Query_cache::make_disabled()
{
  DBUG_ENTER("Query_cache::make_disabled");
  query_cache_size= 0;
  queries_blocks= 0;
  free_memory= 0;
  free_memory_blocks= 0;
  bins= 0;
  steps= 0;
  cache= 0;
  mem_bin_num= mem_bin_steps= 0;
  queries_in_cache= 0;
  first_block= 0;
  total_blocks= 0;
  tables_blocks= 0;
  DBUG_VOID_RETURN;
}


/**
  @class Query_cache
  Free all resources allocated by the cache.

  This function frees all resources allocated by the cache.  You
  have to call init_cache() before using the cache again. This function
  requires the structure_guard_mutex to be locked.
*/

void Query_cache::free_cache()
{
  DBUG_ENTER("Query_cache::free_cache");

  my_free(cache);
  make_disabled();
  my_hash_free(&queries);
  my_hash_free(&tables);
  DBUG_VOID_RETURN;
}

/*****************************************************************************
  Free block data
*****************************************************************************/


/**
  Flush the cache.

  This function will flush cache contents.  It assumes we have
  'structure_guard_mutex' locked. The function sets the m_cache_status flag and
  releases the lock, so other threads may proceed skipping the cache as if it
  is disabled. Concurrent flushes are performed in turn.
  After flush_cache() call, the cache is flushed, all the freed memory is
  accumulated in bin[0], and the 'structure_guard_mutex' is locked. However,
  since we could release the mutex during execution, the rest of the cache
  state could have been changed, and should not be relied on.
*/

void Query_cache::flush_cache()
{
  QC_DEBUG_SYNC("wait_in_query_cache_flush2");

  my_hash_reset(&queries);
  while (queries_blocks != 0)
  {
    BLOCK_LOCK_WR(queries_blocks);
    free_query_internal(queries_blocks);
  }
}

/*
  Free oldest query that is not in use by another thread.
  Returns 1 if we couldn't remove anything
*/

my_bool Query_cache::free_old_query()
{
  DBUG_ENTER("Query_cache::free_old_query");
  if (queries_blocks)
  {
    /*
      try_lock_writing used to prevent client because here lock
      sequence is breached.
      Also we don't need remove locked queries at this point.
    */
    Query_cache_block *query_block= 0;
    if (queries_blocks != 0)
    {
      Query_cache_block *block = queries_blocks;
      /* Search until we find first query that we can remove */
      do
      {
	Query_cache_query *header = block->query();
	if (header->result() != 0 &&
	    header->result()->type == Query_cache_block::RESULT &&
	    block->query()->try_lock_writing())
	{
	  query_block = block;
	  break;
	}
      } while ((block=block->next) != queries_blocks );
    }

    if (query_block != 0)
    {
      free_query(query_block);
      lowmem_prunes++;
      DBUG_RETURN(0);
    }
  }
  DBUG_RETURN(1);				// Nothing to remove
}


/*
  free_query_internal() - free query from query cache.

  SYNOPSIS
    free_query_internal()
      query_block           Query_cache_block representing the query

  DESCRIPTION
    This function will remove the query from a cache, and place its
    memory blocks to the list of free blocks.  'query_block' must be
    locked for writing, this function will release (and destroy) this
    lock.

  NOTE
    'query_block' should be removed from 'queries' hash _before_
    calling this method, as the lock will be destroyed here.
*/

void Query_cache::free_query_internal(Query_cache_block *query_block)
{
  DBUG_ENTER("Query_cache::free_query_internal");
  DBUG_PRINT("qcache", ("free query 0x%lx %lu bytes result",
		      (ulong) query_block,
		      query_block->query()->length() ));

  queries_in_cache--;

  Query_cache_query *query= query_block->query();

  if (query->writer() != 0)
  {
    /* Tell MySQL that this query should not be cached anymore */
    query->writer()->first_query_block= NULL;
    query->writer(0);
  }
  double_linked_list_exclude(query_block, &queries_blocks);
  Query_cache_block_table *table= query_block->table(0);

  for (TABLE_COUNTER_TYPE i= 0; i < query_block->n_tables; i++)
    unlink_table(table++);
  Query_cache_block *result_block= query->result();

  /*
    The following is true when query destruction was called and no results
    in query . (query just registered and then abort/pack/flush called)
  */
  if (result_block != 0)
  {
    if (result_block->type != Query_cache_block::RESULT)
    {
      // removing unfinished query
      refused++;
      inserts--;
    }
    Query_cache_block *block= result_block;
    do
    {
      Query_cache_block *current= block;
      block= block->next;
      free_memory_block(current);
    } while (block != result_block);
  }
  else
  {
    // removing unfinished query
    refused++;
    inserts--;
  }

  query->unlock_n_destroy();
  free_memory_block(query_block);

  DBUG_VOID_RETURN;
}


/*
  free_query() - free query from query cache.

  SYNOPSIS
    free_query()
      query_block           Query_cache_block representing the query

  DESCRIPTION
    This function will remove 'query_block' from 'queries' hash, and
    then call free_query_internal(), which see.
*/

void Query_cache::free_query(Query_cache_block *query_block)
{
  DBUG_ENTER("Query_cache::free_query");
  DBUG_PRINT("qcache", ("free query 0x%lx %lu bytes result",
		      (ulong) query_block,
		      query_block->query()->length() ));

  my_hash_delete(&queries,(uchar *) query_block);
  free_query_internal(query_block);

  DBUG_VOID_RETURN;
}

/*****************************************************************************
 Query data creation
*****************************************************************************/

Query_cache_block *
Query_cache::write_block_data(ulong data_len, uchar* data,
			      ulong header_len,
			      Query_cache_block::block_type type,
			      TABLE_COUNTER_TYPE ntab)
{
  ulong all_headers_len = (ALIGN_SIZE(sizeof(Query_cache_block)) +
			   ALIGN_SIZE(ntab*sizeof(Query_cache_block_table)) +
			   header_len);
  ulong len = data_len + all_headers_len;
  ulong align_len= ALIGN_SIZE(len);
  DBUG_ENTER("Query_cache::write_block_data");
  DBUG_PRINT("qcache", ("data: %ld, header: %ld, all header: %ld",
		      data_len, header_len, all_headers_len));
  Query_cache_block *block= allocate_block(max(align_len,
                                           min_allocation_unit),1, 0);
  if (block != 0)
  {
    block->type = type;
    block->n_tables = ntab;
    block->used = len;

    memcpy((uchar *) block+ all_headers_len, data, data_len);
  }
  DBUG_RETURN(block);
}


my_bool
Query_cache::append_result_data(Query_cache_block **current_block,
				ulong data_len, uchar* data,
				Query_cache_block *query_block)
{
  DBUG_ENTER("Query_cache::append_result_data");
  DBUG_PRINT("qcache", ("append %lu bytes to 0x%lx query",
		      data_len, (long) query_block));

  if (query_block->query()->add(data_len) > query_cache_limit)
  {
    DBUG_PRINT("qcache", ("size limit reached %lu > %lu",
			query_block->query()->length(),
			query_cache_limit));
    DBUG_RETURN(0);
  }
  if (*current_block == 0)
  {
    DBUG_PRINT("qcache", ("allocated first result data block %lu", data_len));
    DBUG_RETURN(write_result_data(current_block, data_len, data, query_block,
				  Query_cache_block::RES_BEG));
  }
  Query_cache_block *last_block = (*current_block)->prev;

  DBUG_PRINT("qcache", ("lastblock 0x%lx len %lu used %lu",
		      (ulong) last_block, last_block->length,
		      last_block->used));
  my_bool success = 1;
  ulong last_block_free_space= last_block->length - last_block->used;

  /*
    We will first allocate and write the 'tail' of data, that doesn't fit
    in the 'last_block'.  Only if this succeeds, we will fill the last_block.
    This saves us a memcpy if the query doesn't fit in the query cache.
  */

  // Try join blocks if physically next block is free...
  ulong tail = data_len - last_block_free_space;
  ulong append_min = get_min_append_result_data_size();
  if (last_block_free_space < data_len &&
      append_next_free_block(last_block,
			     max(tail, append_min)))
    last_block_free_space = last_block->length - last_block->used;
  // If no space in last block (even after join) allocate new block
  if (last_block_free_space < data_len)
  {
    DBUG_PRINT("qcache", ("allocate new block for %lu bytes",
			data_len-last_block_free_space));
    Query_cache_block *new_block = 0;
    success = write_result_data(&new_block, data_len-last_block_free_space,
				(uchar*)(((uchar*)data)+last_block_free_space),
				query_block,
				Query_cache_block::RES_CONT);
    /*
       new_block may be != 0 even !success (if write_result_data
       allocate a small block but failed to allocate continue)
    */
    if (new_block != 0)
      double_linked_list_join(last_block, new_block);
  }
  else
  {
    // It is success (nobody can prevent us write data)
    unlock();
  }

  // Now finally write data to the last block
  if (success && last_block_free_space > 0)
  {
    ulong to_copy = min(data_len,last_block_free_space);
    DBUG_PRINT("qcache", ("use free space %lub at block 0x%lx to copy %lub",
			last_block_free_space, (ulong)last_block, to_copy));
    memcpy((uchar*) last_block + last_block->used, data, to_copy);
    last_block->used+=to_copy;
  }
  DBUG_RETURN(success);
}


my_bool Query_cache::write_result_data(Query_cache_block **result_block,
				       ulong data_len, uchar* data,
				       Query_cache_block *query_block,
				       Query_cache_block::block_type type)
{
  DBUG_ENTER("Query_cache::write_result_data");
  DBUG_PRINT("qcache", ("data_len %lu",data_len));

  /*
    Reserve block(s) for filling
    During data allocation we must have structure_guard_mutex locked.
    As data copy is not a fast operation, it's better if we don't have
    structure_guard_mutex locked during data coping.
    Thus we first allocate space and lock query, then unlock
    structure_guard_mutex and copy data.
  */

  my_bool success = allocate_data_chain(result_block, data_len, query_block,
					type == Query_cache_block::RES_BEG);
  if (success)
  {
    // It is success (nobody can prevent us write data)
    unlock();
    uint headers_len = (ALIGN_SIZE(sizeof(Query_cache_block)) +
			ALIGN_SIZE(sizeof(Query_cache_result)));
#ifndef EMBEDDED_LIBRARY
    Query_cache_block *block= *result_block;
    uchar *rest= data;
    // Now fill list of blocks that created by allocate_data_chain
    do
    {
      block->type = type;
      ulong length = block->used - headers_len;
      DBUG_PRINT("qcache", ("write %lu byte in block 0x%lx",length,
			    (ulong)block));
      memcpy((uchar*) block+headers_len, rest, length);
      rest += length;
      block = block->next;
      type = Query_cache_block::RES_CONT;
    } while (block != *result_block);
#else
    /*
      Set type of first block, emb_store_querycache_result() will handle
      the others.
    */
    (*result_block)->type= type;
    Querycache_stream qs(*result_block, headers_len);
    emb_store_querycache_result(&qs, (THD*)data);
#endif /*!EMBEDDED_LIBRARY*/
  }
  else
  {
    if (*result_block != 0)
    {
      // Destroy list of blocks that was created & locked by lock_result_data
      Query_cache_block *block = *result_block;
      do
      {
	Query_cache_block *current = block;
	block = block->next;
	free_memory_block(current);
      } while (block != *result_block);
      *result_block = 0;
      /*
	It is not success => not unlock structure_guard_mutex (we need it to
	free query)
      */
    }
  }
  DBUG_PRINT("qcache", ("success %d", (int) success));
  DBUG_RETURN(success);
}

inline ulong Query_cache::get_min_first_result_data_size()
{
  if (queries_in_cache < QUERY_CACHE_MIN_ESTIMATED_QUERIES_NUMBER)
    return min_result_data_size;
  ulong avg_result = (query_cache_size - free_memory) / queries_in_cache;
  avg_result = min(avg_result, query_cache_limit);
  return max(min_result_data_size, avg_result);
}

inline ulong Query_cache::get_min_append_result_data_size()
{
  return min_result_data_size;
}

/*
  Allocate one or more blocks to hold data
*/
my_bool Query_cache::allocate_data_chain(Query_cache_block **result_block,
					 ulong data_len,
					 Query_cache_block *query_block,
					 my_bool first_block_arg)
{
  ulong all_headers_len = (ALIGN_SIZE(sizeof(Query_cache_block)) +
			   ALIGN_SIZE(sizeof(Query_cache_result)));
  ulong min_size = (first_block_arg ?
		    get_min_first_result_data_size():
		    get_min_append_result_data_size());
  Query_cache_block *prev_block= NULL;
  Query_cache_block *new_block;
  DBUG_ENTER("Query_cache::allocate_data_chain");
  DBUG_PRINT("qcache", ("data_len %lu, all_headers_len %lu",
			data_len, all_headers_len));

  do
  {
    ulong len= data_len + all_headers_len;
    ulong align_len= ALIGN_SIZE(len);

    if (!(new_block= allocate_block(max(min_size, align_len),
				    min_result_data_size == 0,
				    all_headers_len + min_result_data_size)))
    {
      DBUG_PRINT("warning", ("Can't allocate block for results"));
      DBUG_RETURN(FALSE);
    }

    new_block->n_tables = 0;
    new_block->used = min(len, new_block->length);
    new_block->type = Query_cache_block::RES_INCOMPLETE;
    new_block->next = new_block->prev = new_block;
    Query_cache_result *header = new_block->result();
    header->parent(query_block);

    DBUG_PRINT("qcache", ("Block len %lu used %lu",
			  new_block->length, new_block->used));

    if (prev_block)
      double_linked_list_join(prev_block, new_block);
    else
      *result_block= new_block;
    if (new_block->length >= len)
      break;

    /*
      We got less memory then we need (no big memory blocks) =>
      Continue to allocated more blocks until we got everything we need.
    */
    data_len= len - new_block->length;
    prev_block= new_block;
  } while (1);

  DBUG_RETURN(TRUE);
}

/*****************************************************************************
  Tables management
*****************************************************************************/

/*
  Invalidate the first table in the table_list
*/

void Query_cache::invalidate_table(THD *thd, TABLE_LIST *table_list)
{
  if (table_list->table != 0)
    invalidate_table(thd, table_list->table);	// Table is open
  else
  {
    char key[MAX_DBKEY_LENGTH];
    uint key_length;

    key_length=(uint) (strmov(strmov(key,table_list->db)+1,
			      table_list->table_name) -key)+ 1;

    // We don't store temporary tables => no key_length+=4 ...
    invalidate_table(thd, (uchar *)key, key_length);
  }
}

void Query_cache::invalidate_table(THD *thd, TABLE *table)
{
  invalidate_table(thd, (uchar*) table->s->table_cache_key.str,
                   table->s->table_cache_key.length);
}

void Query_cache::invalidate_table(THD *thd, uchar * key, uint32  key_length)
{
  DEBUG_SYNC(thd, "wait_in_query_cache_invalidate1");

  /*
    Lock the query cache and queue all invalidation attempts to avoid
    the risk of a race between invalidation, cache inserts and flushes.
  */
  lock();

  DEBUG_SYNC(thd, "wait_in_query_cache_invalidate2");

  if (query_cache_size > 0)
    invalidate_table_internal(thd, key, key_length);

  unlock();
}


/**
  Try to locate and invalidate a table by name.
  The caller must ensure that no other thread is trying to work with
  the query cache when this function is executed.

  @pre structure_guard_mutex is acquired or LOCKED is set.
*/

void
Query_cache::invalidate_table_internal(THD *thd, uchar *key, uint32 key_length)
{
  Query_cache_block *table_block=
    (Query_cache_block*)my_hash_search(&tables, key, key_length);
  if (table_block)
  {
    Query_cache_block_table *list_root= table_block->table(0);
    invalidate_query_block_list(thd, list_root);
  }
}

/**
  Invalidate a linked list of query cache blocks.

  Each block tries to acquire a block level lock before
  free_query is a called. This function will in turn affect
  related table- and result-blocks.

  @param[in,out] thd Thread context.
  @param[in,out] list_root A pointer to a circular list of query blocks.

*/

void
Query_cache::invalidate_query_block_list(THD *thd,
                                         Query_cache_block_table *list_root)
{
  while (list_root->next != list_root)
  {
    Query_cache_block *query_block= list_root->next->block();
    BLOCK_LOCK_WR(query_block);
    free_query(query_block);
  }
}

/*
  Register given table list begining with given position in tables table of
  block

  SYNOPSIS
    Query_cache::register_tables_from_list
    tables_used     given table list
    counter         number current position in table of tables of block
    block_table     pointer to current position in tables table of block

  RETURN
    0   error
    number of next position of table entry in table of tables of block
*/

TABLE_COUNTER_TYPE
Query_cache::register_tables_from_list(TABLE_LIST *tables_used,
                                       TABLE_COUNTER_TYPE counter,
                                       Query_cache_block_table *block_table)
{
  TABLE_COUNTER_TYPE n;
  DBUG_ENTER("Query_cache::register_tables_from_list");
  for (n= counter;
       tables_used;
       tables_used= tables_used->next_global, n++, block_table++)
  {
    if (tables_used->is_anonymous_derived_table())
    {
      DBUG_PRINT("qcache", ("derived table skipped"));
      n--;
      block_table--;
      continue;
    }
    block_table->n= n;
    if (tables_used->view)
    {
      char key[MAX_DBKEY_LENGTH];
      uint key_length;
      DBUG_PRINT("qcache", ("view: %s  db: %s",
                            tables_used->view_name.str,
                            tables_used->view_db.str));
      key_length= (uint) (strmov(strmov(key, tables_used->view_db.str) + 1,
                                 tables_used->view_name.str) - key) + 1;
      /*
        There are not callback function for for VIEWs
      */
      if (!insert_table(key_length, key, block_table,
                        tables_used->view_db.length + 1,
                        HA_CACHE_TBL_NONTRANSACT, 0, 0))
        DBUG_RETURN(0);
      /*
        We do not need to register view tables here because they are already
        present in the global list.
      */
    }
    else
    {
      DBUG_PRINT("qcache",
                 ("table: %s  db: %s  openinfo:  0x%lx  keylen: %lu  key: 0x%lx",
                  tables_used->table->s->table_name.str,
                  tables_used->table->s->table_cache_key.str,
                  (ulong) tables_used->table,
                  (ulong) tables_used->table->s->table_cache_key.length,
                  (ulong) tables_used->table->s->table_cache_key.str));

      if (!insert_table(tables_used->table->s->table_cache_key.length,
                        tables_used->table->s->table_cache_key.str,
                        block_table,
                        tables_used->db_length,
                        tables_used->table->file->table_cache_type(),
                        tables_used->callback_func,
                        tables_used->engine_data))
        DBUG_RETURN(0);

#ifdef WITH_MYISAMMRG_STORAGE_ENGINE      
      /*
        XXX FIXME: Some generic mechanism is required here instead of this
        MYISAMMRG-specific implementation.
      */
      if (tables_used->table->s->db_type()->db_type == DB_TYPE_MRG_MYISAM)
      {
        ha_myisammrg *handler = (ha_myisammrg *) tables_used->table->file;
        MYRG_INFO *file = handler->myrg_info();
        for (MYRG_TABLE *table = file->open_tables;
             table != file->end_table ;
             table++)
        {
          char key[MAX_DBKEY_LENGTH];
          uint32 db_length;
          uint key_length= filename_2_table_key(key, table->table->filename,
                                                &db_length);
          (++block_table)->n= ++n;
          /*
            There are not callback function for for MyISAM, and engine data
          */
          if (!insert_table(key_length, key, block_table,
                            db_length,
                            tables_used->table->file->table_cache_type(),
                            0, 0))
            DBUG_RETURN(0);
        }
      }
#endif
    }
  }
  DBUG_RETURN(n - counter);
}

/*
  Store all used tables

  SYNOPSIS
    register_all_tables()
    block		Store tables in this block
    tables_used		List if used tables
    tables_arg		Not used ?
*/

my_bool Query_cache::register_all_tables(Query_cache_block *block,
					 TABLE_LIST *tables_used,
					 TABLE_COUNTER_TYPE tables_arg)
{
  TABLE_COUNTER_TYPE n;
  DBUG_PRINT("qcache", ("register tables block 0x%lx, n %d, header %x",
		      (ulong) block, (int) tables_arg,
		      (int) ALIGN_SIZE(sizeof(Query_cache_block))));

  Query_cache_block_table *block_table = block->table(0);

  n= register_tables_from_list(tables_used, 0, block_table);

  if (n==0)
  {
    /* Unlink the tables we allocated above */
    for (Query_cache_block_table *tmp = block->table(0) ;
	 tmp != block_table;
	 tmp++)
      unlink_table(tmp);
  }
  return test(n);
}


/**
  Insert used table name into the cache.

  @return Error status
    @retval FALSE On error
    @retval TRUE On success
*/

my_bool
Query_cache::insert_table(uint key_len, char *key,
			  Query_cache_block_table *node,
			  uint32 db_length, uint8 cache_type,
                          qc_engine_callback callback,
                          ulonglong engine_data)
{
  DBUG_ENTER("Query_cache::insert_table");
  DBUG_PRINT("qcache", ("insert table node 0x%lx, len %d",
		      (ulong)node, key_len));

  THD *thd= current_thd;

  Query_cache_block *table_block= 
    (Query_cache_block *) my_hash_search(&tables, (uchar*) key, key_len);

  if (table_block &&
      table_block->table()->engine_data() != engine_data)
  {
    DBUG_PRINT("qcache",
               ("Handler require invalidation queries of %s.%s %lu-%lu",
                table_block->table()->db(),
                table_block->table()->table(),
                (ulong) engine_data,
                (ulong) table_block->table()->engine_data()));
    /*
      as far as we delete all queries with this table, table block will be
      deleted, too
    */
    {
      Query_cache_block_table *list_root= table_block->table(0);
      invalidate_query_block_list(thd, list_root);
    }

    table_block= 0;
  }

  if (table_block == 0)
  {
    DBUG_PRINT("qcache", ("new table block from 0x%lx (%u)",
			(ulong) key, (int) key_len));
    table_block= write_block_data(key_len, (uchar*) key,
                                  ALIGN_SIZE(sizeof(Query_cache_table)),
                                  Query_cache_block::TABLE, 1);
    if (table_block == 0)
    {
      DBUG_PRINT("qcache", ("Can't write table name to cache"));
      DBUG_RETURN(0);
    }
    Query_cache_table *header= table_block->table();
    double_linked_list_simple_include(table_block,
                                      &tables_blocks);
    /*
      First node in the Query_cache_block_table-chain is the table-type
      block. This block will only have one Query_cache_block_table (n=0).
    */
    Query_cache_block_table *list_root= table_block->table(0);
    list_root->n= 0;

    /*
      The node list is circular in nature.
    */
    list_root->next= list_root->prev= list_root;

    if (my_hash_insert(&tables, (const uchar *) table_block))
    {
      DBUG_PRINT("qcache", ("Can't insert table to hash"));
      // write_block_data return locked block
      free_memory_block(table_block);
      DBUG_RETURN(0);
    }
    char *db= header->db();
    header->table(db + db_length + 1);
    header->key_length(key_len);
    header->type(cache_type);
    header->callback(callback);
    header->engine_data(engine_data);

    /*
      We insert this table without the assumption that it isn't refrenenced by
      any queries.
    */
    header->m_cached_query_count= 0;
  }

  /*
    Table is now in the cache; link the table_block-node associated
    with the currently processed query into the chain of queries depending
    on the cached table.
  */
  Query_cache_block_table *list_root= table_block->table(0);
  node->next= list_root->next;
  list_root->next= node;
  node->next->prev= node;
  node->prev= list_root;
  node->parent= table_block->table();
  /*
    Increase the counter to keep track on how long this chain
    of queries is.
  */
  Query_cache_table *table_block_data= table_block->table();
  table_block_data->m_cached_query_count++;
  DBUG_RETURN(1);
}


void Query_cache::unlink_table(Query_cache_block_table *node)
{
  DBUG_ENTER("Query_cache::unlink_table");
  node->prev->next= node->next;
  node->next->prev= node->prev;
  Query_cache_block_table *neighbour= node->next;
  Query_cache_table *table_block_data= node->parent;
  table_block_data->m_cached_query_count--;

  DBUG_ASSERT(table_block_data->m_cached_query_count >= 0);

  if (neighbour->next == neighbour)
  {
    DBUG_ASSERT(table_block_data->m_cached_query_count == 0);
    /*
      If neighbor is root of list, the list is empty.
      The root of the list is always a table-type block
      which contain exactly one Query_cache_block_table
      node object, thus we can use the block() method
      to calculate the Query_cache_block address.
    */
    Query_cache_block *table_block= neighbour->block();
    double_linked_list_exclude(table_block,
                               &tables_blocks);
    my_hash_delete(&tables,(uchar *) table_block);
    free_memory_block(table_block);
  }
  DBUG_VOID_RETURN;
}

/*****************************************************************************
  Free memory management
*****************************************************************************/

Query_cache_block *
Query_cache::allocate_block(ulong len, my_bool not_less, ulong min)
{
  DBUG_ENTER("Query_cache::allocate_block");
  DBUG_PRINT("qcache", ("len %lu, not less %d, min %lu",
             len, not_less,min));

  if (len >= min(query_cache_size, query_cache_limit))
  {
    DBUG_PRINT("qcache", ("Query cache hase only %lu memory and limit %lu",
			query_cache_size, query_cache_limit));
    DBUG_RETURN(0); // in any case we don't have such piece of memory
  }

  /* Free old queries until we have enough memory to store this block */
  Query_cache_block *block;
  do
  {
    block= get_free_block(len, not_less, min);
  }
  while (block == 0 && !free_old_query());

  if (block != 0)				// If we found a suitable block
  {
    if (block->length >= ALIGN_SIZE(len) + min_allocation_unit)
      split_block(block,ALIGN_SIZE(len));
  }

  DBUG_RETURN(block);
}


Query_cache_block *
Query_cache::get_free_block(ulong len, my_bool not_less, ulong min)
{
  Query_cache_block *block = 0, *first = 0;
  DBUG_ENTER("Query_cache::get_free_block");
  DBUG_PRINT("qcache",("length %lu, not_less %d, min %lu", len,
		     (int)not_less, min));

  /* Find block with minimal size > len  */
  uint start = find_bin(len);
  // try matching bin
  if (bins[start].number != 0)
  {
    Query_cache_block *list = bins[start].free_blocks;
    if (list->prev->length >= len) // check block with max size 
    { 
      first = list;
      uint n = 0;
      while ( n < QUERY_CACHE_MEM_BIN_TRY &&
	      first->length < len) //we don't need irst->next != list
      {
	first=first->next;
	n++;
      }
      if (first->length >= len)
	block=first;
      else // we don't need if (first->next != list)
      {
	n = 0;
	block = list->prev;
	while (n < QUERY_CACHE_MEM_BIN_TRY &&
	       block->length > len)
	{
	  block=block->prev;
	  n++;
	}
	if (block->length < len)
	  block=block->next;
      }
    }
    else
      first = list->prev;
  }
  if (block == 0 && start > 0)
  {
    DBUG_PRINT("qcache",("Try bins with bigger block size"));
    // Try more big bins
    int i = start - 1;
    while (i > 0 && bins[i].number == 0)
      i--;
    if (bins[i].number > 0)
      block = bins[i].free_blocks;
  }

  // If no big blocks => try less size (if it is possible)
  if (block == 0 && ! not_less)
  {
    DBUG_PRINT("qcache",("Try to allocate a smaller block"));
    if (first != 0 && first->length > min)
      block = first;
    else
    {
      uint i = start + 1;
      /* bins[mem_bin_num].number contains 1 for easy end test */
      for (i= start+1 ; bins[i].number == 0 ; i++) ;
      if (i < mem_bin_num && bins[i].free_blocks->prev->length >= min)
	block = bins[i].free_blocks->prev;
    }
  }
  if (block != 0)
    exclude_from_free_memory_list(block);

  DBUG_PRINT("qcache",("getting block 0x%lx", (ulong) block));
  DBUG_RETURN(block);
}


void Query_cache::free_memory_block(Query_cache_block *block)
{
  DBUG_ENTER("Query_cache::free_memory_block");
  block->used=0;
  block->type= Query_cache_block::FREE; // mark block as free in any case
  DBUG_PRINT("qcache",
	     ("first_block 0x%lx, block 0x%lx, pnext 0x%lx pprev 0x%lx",
	      (ulong) first_block, (ulong) block, (ulong) block->pnext,
	      (ulong) block->pprev));

  if (block->pnext != first_block && block->pnext->is_free())
    block = join_free_blocks(block, block->pnext);
  if (block != first_block && block->pprev->is_free())
    block = join_free_blocks(block->pprev, block->pprev);
  insert_into_free_memory_list(block);
  DBUG_VOID_RETURN;
}


void Query_cache::split_block(Query_cache_block *block, ulong len)
{
  DBUG_ENTER("Query_cache::split_block");
  Query_cache_block *new_block = (Query_cache_block*)(((uchar*) block)+len);

  new_block->init(block->length - len);
  total_blocks++;
  block->length=len;
  new_block->pnext = block->pnext;
  block->pnext = new_block;
  new_block->pprev = block;
  new_block->pnext->pprev = new_block;

  if (block->type == Query_cache_block::FREE)
  {
    // if block was free then it already joined with all free neighbours
    insert_into_free_memory_list(new_block);
  }
  else
    free_memory_block(new_block);

  DBUG_PRINT("qcache", ("split 0x%lx (%lu) new 0x%lx",
		      (ulong) block, len, (ulong) new_block));
  DBUG_VOID_RETURN;
}


Query_cache_block *
Query_cache::join_free_blocks(Query_cache_block *first_block_arg,
			      Query_cache_block *block_in_list)
{
  Query_cache_block *second_block;
  DBUG_ENTER("Query_cache::join_free_blocks");
  DBUG_PRINT("qcache",
	     ("join first 0x%lx, pnext 0x%lx, in list 0x%lx",
	      (ulong) first_block_arg, (ulong) first_block_arg->pnext,
	      (ulong) block_in_list));

  exclude_from_free_memory_list(block_in_list);
  second_block = first_block_arg->pnext;
  // May be was not free block
  second_block->used=0;
  second_block->destroy();
  total_blocks--;

  first_block_arg->length += second_block->length;
  first_block_arg->pnext = second_block->pnext;
  second_block->pnext->pprev = first_block_arg;

  DBUG_RETURN(first_block_arg);
}


my_bool Query_cache::append_next_free_block(Query_cache_block *block,
					    ulong add_size)
{
  Query_cache_block *next_block = block->pnext;
  DBUG_ENTER("Query_cache::append_next_free_block");
  DBUG_PRINT("enter", ("block 0x%lx, add_size %lu", (ulong) block,
		       add_size));

  if (next_block != first_block && next_block->is_free())
  {
    ulong old_len = block->length;
    exclude_from_free_memory_list(next_block);
    next_block->destroy();
    total_blocks--;

    block->length += next_block->length;
    block->pnext = next_block->pnext;
    next_block->pnext->pprev = block;

    if (block->length > ALIGN_SIZE(old_len + add_size) + min_allocation_unit)
      split_block(block,ALIGN_SIZE(old_len + add_size));
    DBUG_PRINT("exit", ("block was appended"));
    DBUG_RETURN(1);
  }
  DBUG_RETURN(0);
}


void Query_cache::exclude_from_free_memory_list(Query_cache_block *free_block)
{
  DBUG_ENTER("Query_cache::exclude_from_free_memory_list");
  Query_cache_memory_bin *bin = *((Query_cache_memory_bin **)
				  free_block->data());
  double_linked_list_exclude(free_block, &bin->free_blocks);
  bin->number--;
  free_memory-=free_block->length;
  free_memory_blocks--;
  DBUG_PRINT("qcache",("exclude block 0x%lx, bin 0x%lx", (ulong) free_block,
		     (ulong) bin));
  DBUG_VOID_RETURN;
}

void Query_cache::insert_into_free_memory_list(Query_cache_block *free_block)
{
  DBUG_ENTER("Query_cache::insert_into_free_memory_list");
  uint idx = find_bin(free_block->length);
  insert_into_free_memory_sorted_list(free_block, &bins[idx].free_blocks);
  /*
    We have enough memory in block for storing bin reference due to
    min_allocation_unit choice
  */
  Query_cache_memory_bin **bin_ptr = ((Query_cache_memory_bin**)
				      free_block->data());
  *bin_ptr = bins+idx;
  (*bin_ptr)->number++;
  DBUG_PRINT("qcache",("insert block 0x%lx, bin[%d] 0x%lx",
		     (ulong) free_block, idx, (ulong) *bin_ptr));
  DBUG_VOID_RETURN;
}

uint Query_cache::find_bin(ulong size)
{
  DBUG_ENTER("Query_cache::find_bin");
  // Binary search
  int left = 0, right = mem_bin_steps;
  do
  {
    int middle = (left + right) / 2;
    if (steps[middle].size > size)
      left = middle+1;
    else
      right = middle;
  } while (left < right);
  if (left == 0)
  {
    // first bin not subordinate of common rules
    DBUG_PRINT("qcache", ("first bin (# 0), size %lu",size));
    DBUG_RETURN(0);
  }
  uint bin =  steps[left].idx - 
    (uint)((size - steps[left].size)/steps[left].increment);

  DBUG_PRINT("qcache", ("bin %u step %u, size %lu step size %lu",
			bin, left, size, steps[left].size));
  DBUG_RETURN(bin);
}


/*****************************************************************************
 Lists management
*****************************************************************************/

void Query_cache::move_to_query_list_end(Query_cache_block *query_block)
{
  DBUG_ENTER("Query_cache::move_to_query_list_end");
  double_linked_list_exclude(query_block, &queries_blocks);
  double_linked_list_simple_include(query_block, &queries_blocks);
  DBUG_VOID_RETURN;
}


void Query_cache::insert_into_free_memory_sorted_list(Query_cache_block *
						      new_block,
						      Query_cache_block **
						      list)
{
  DBUG_ENTER("Query_cache::insert_into_free_memory_sorted_list");
  /*
     list sorted by size in ascendant order, because we need small blocks
     more frequently than bigger ones
  */

  new_block->used = 0;
  new_block->n_tables = 0;
  new_block->type = Query_cache_block::FREE;

  if (*list == 0)
  {
    *list = new_block->next=new_block->prev=new_block;
    DBUG_PRINT("qcache", ("inserted into empty list"));
  }
  else
  {
    Query_cache_block *point = *list;
    if (point->length >= new_block->length)
    {
      point = point->prev;
      *list = new_block;
    }
    else
    {
      /* Find right position in sorted list to put block */
      while (point->next != *list &&
	     point->next->length < new_block->length)
	point=point->next;
    }
    new_block->prev = point;
    new_block->next = point->next;
    new_block->next->prev = new_block;
    point->next = new_block;
  }
  free_memory+=new_block->length;
  free_memory_blocks++;
  DBUG_VOID_RETURN;
}


void
Query_cache::double_linked_list_simple_include(Query_cache_block *point,
						Query_cache_block **
						list_pointer)
{
  DBUG_ENTER("Query_cache::double_linked_list_simple_include");
  DBUG_PRINT("qcache", ("including block 0x%lx", (ulong) point));
  if (*list_pointer == 0)
    *list_pointer=point->next=point->prev=point;
  else
  {
    // insert to the end of list
    point->next = (*list_pointer);
    point->prev = (*list_pointer)->prev;
    point->prev->next = point;
    (*list_pointer)->prev = point;
  }
  DBUG_VOID_RETURN;
}

void
Query_cache::double_linked_list_exclude(Query_cache_block *point,
					Query_cache_block **list_pointer)
{
  DBUG_ENTER("Query_cache::double_linked_list_exclude");
  DBUG_PRINT("qcache", ("excluding block 0x%lx, list 0x%lx",
		      (ulong) point, (ulong) list_pointer));
  if (point->next == point)
    *list_pointer = 0;				// empty list
  else
  {
    point->next->prev = point->prev;
    point->prev->next = point->next;
    /*
       If the root is removed; select a new root
    */
    if (point == *list_pointer)
      *list_pointer= point->next;
  }
  DBUG_VOID_RETURN;
}


void Query_cache::double_linked_list_join(Query_cache_block *head_tail,
					  Query_cache_block *tail_head)
{
  Query_cache_block *head_head = head_tail->next,
		    *tail_tail	= tail_head->prev;
  head_head->prev = tail_tail;
  head_tail->next = tail_head;
  tail_head->prev = head_tail;
  tail_tail->next = head_head;
}

/*****************************************************************************
 Query
*****************************************************************************/

/*
  Collect information about table types, check that tables are cachable and
  count them

  SYNOPSIS
    process_and_count_tables()
    tables_used     table list for processing
    tables_type     pointer to variable for table types collection

  RETURN
    0   error
    >0  number of tables
*/

TABLE_COUNTER_TYPE
Query_cache::process_and_count_tables(THD *thd, TABLE_LIST *tables_used,
                                      uint8 *tables_type)
{
  DBUG_ENTER("process_and_count_tables");
  TABLE_COUNTER_TYPE table_count = 0;
  for (; tables_used; tables_used= tables_used->next_global)
  {
    table_count++;
#ifndef NO_EMBEDDED_ACCESS_CHECKS 
    /*
      Disable any attempt to store this statement if there are
      column level grants on any referenced tables.
      The grant.want_privileges flag was set to 1 in the
      check_grant() function earlier if the TABLE_LIST object
      had any associated column privileges.

      We need to check that the TABLE_LIST object isn't part
      of a VIEW definition because we want to be able to cache
      views.

      TODO: Although it is possible to cache views, the privilege
      check on view tables always fall back on column privileges
      even if there are more generic table privileges. Thus it isn't
      currently possible to retrieve cached view-tables unless the
      client has the super user privileges.
    */
    if (tables_used->grant.want_privilege &&
        tables_used->belong_to_view == NULL)
    {
      DBUG_PRINT("qcache", ("Don't cache statement as it refers to "
                            "tables with column privileges."));
      thd->lex->safe_to_cache_query= 0;
      DBUG_RETURN(0);
    }
#endif
    if (tables_used->view)
    {
      DBUG_PRINT("qcache", ("view: %s  db: %s",
                            tables_used->view_name.str,
                            tables_used->view_db.str));
      *tables_type|= HA_CACHE_TBL_NONTRANSACT;
    }
    else
    {
      DBUG_PRINT("qcache", ("table: %s  db:  %s  type: %u",
                            tables_used->table->s->table_name.str,
                            tables_used->table->s->db.str,
                            tables_used->table->s->db_type()->db_type));
      if (tables_used->derived)
      {
        table_count--;
        DBUG_PRINT("qcache", ("derived table skipped"));
        continue;
      }
      *tables_type|= tables_used->table->file->table_cache_type();

      /*
        table_alias_charset used here because it depends of
        lower_case_table_names variable
      */
      if (tables_used->table->s->tmp_table != NO_TMP_TABLE ||
          (*tables_type & HA_CACHE_TBL_NOCACHE) ||
          (tables_used->db_length == 5 &&
           my_strnncoll(table_alias_charset,
                        (uchar*)tables_used->table->s->table_cache_key.str, 6,
                        (uchar*)"mysql",6) == 0))
      {
        DBUG_PRINT("qcache",
                   ("select not cacheable: temporary, system or "
                    "other non-cacheable table(s)"));
        DBUG_RETURN(0);
      }
#ifdef WITH_MYISAMMRG_STORAGE_ENGINE      
      /*
        XXX FIXME: Some generic mechanism is required here instead of this
        MYISAMMRG-specific implementation.
      */
      if (tables_used->table->s->db_type()->db_type == DB_TYPE_MRG_MYISAM)
      {
        ha_myisammrg *handler = (ha_myisammrg *)tables_used->table->file;
        MYRG_INFO *file = handler->myrg_info();
        table_count+= (file->end_table - file->open_tables);
      }
#endif
    }
  }
  DBUG_RETURN(table_count);
}


/*
  If query is cacheable return number tables in query
  (query without tables are not cached)
*/

TABLE_COUNTER_TYPE
Query_cache::is_cacheable(THD *thd, size_t query_len, const char *query,
                          LEX *lex,
                          TABLE_LIST *tables_used, uint8 *tables_type)
{
  TABLE_COUNTER_TYPE table_count;
  DBUG_ENTER("Query_cache::is_cacheable");

  if (query_cache_is_cacheable_query(lex) &&
      (thd->variables.query_cache_type == 1 ||
       (thd->variables.query_cache_type == 2 && (lex->select_lex.options &
						 OPTION_TO_QUERY_CACHE))))
  {
    DBUG_PRINT("qcache", ("options: %lx  %lx  type: %u",
                          (long) OPTION_TO_QUERY_CACHE,
                          (long) lex->select_lex.options,
                          (int) thd->variables.query_cache_type));

    if (!(table_count= process_and_count_tables(thd, tables_used,
                                                tables_type)))
      DBUG_RETURN(0);

    if (thd->in_multi_stmt_transaction_mode() &&
	((*tables_type)&HA_CACHE_TBL_TRANSACT))
    {
      DBUG_PRINT("qcache", ("not in autocommin mode"));
      DBUG_RETURN(0);
    }
    DBUG_PRINT("qcache", ("select is using %d tables", table_count));
    DBUG_RETURN(table_count);
  }

  DBUG_PRINT("qcache",
	     ("not interesting query: %d or not cacheable, options %lx %lx  type: %u",
	      (int) lex->sql_command,
	      (long) OPTION_TO_QUERY_CACHE,
	      (long) lex->select_lex.options,
	      (int) thd->variables.query_cache_type));
  DBUG_RETURN(0);
}

/*
  Check handler allowance to cache query with these tables

  SYNOPSYS
    Query_cache::ask_handler_allowance()
    thd - thread handlers
    tables_used - tables list used in query

  RETURN
    0 - caching allowed
    1 - caching disallowed
*/
my_bool Query_cache::ask_handler_allowance(THD *thd,
					   TABLE_LIST *tables_used)
{
  DBUG_ENTER("Query_cache::ask_handler_allowance");

  for (; tables_used; tables_used= tables_used->next_global)
  {
    TABLE *table;
    handler *handler;
    if (!(table= tables_used->table))
      continue;
    handler= table->file;
    if (!handler->register_query_cache_table(thd,
                                             table->s->table_cache_key.str,
					     table->s->table_cache_key.length,
					     &tables_used->callback_func,
					     &tables_used->engine_data))
    {
      DBUG_PRINT("qcache", ("Handler does not allow caching for %s.%s",
			    tables_used->db, tables_used->alias));
      thd->lex->safe_to_cache_query= 0;          // Don't try to cache this
      DBUG_RETURN(1);
    }
  }
  DBUG_RETURN(0);
}


/*****************************************************************************
  Packing
*****************************************************************************/


/**
  Rearrange all memory blocks so that free memory joins at the
  'bottom' of the allocated memory block containing all cache data.
  @see Query_cache::pack(ulong join_limit, uint iteration_limit)
*/

void Query_cache::pack_cache()
{
  DBUG_ENTER("Query_cache::pack_cache");

  DBUG_EXECUTE("check_querycache",query_cache.check_integrity(1););

  uchar *border = 0;
  Query_cache_block *before = 0;
  ulong gap = 0;
  my_bool ok = 1;
  Query_cache_block *block = first_block;
  DUMP(this);

  if (first_block)
  {
    do
    {
      Query_cache_block *next=block->pnext;
      ok = move_by_type(&border, &before, &gap, block);
      block = next;
    } while (ok && block != first_block);

    if (border != 0)
    {
      Query_cache_block *new_block = (Query_cache_block *) border;
      new_block->init(gap);
      total_blocks++;
      new_block->pnext = before->pnext;
      before->pnext = new_block;
      new_block->pprev = before;
      new_block->pnext->pprev = new_block;
      insert_into_free_memory_list(new_block);
    }
    DUMP(this);
  }

  DBUG_EXECUTE("check_querycache",query_cache.check_integrity(1););
  DBUG_VOID_RETURN;
}


my_bool Query_cache::move_by_type(uchar **border,
				  Query_cache_block **before, ulong *gap,
				  Query_cache_block *block)
{
  DBUG_ENTER("Query_cache::move_by_type");

  my_bool ok = 1;
  switch (block->type) {
  case Query_cache_block::FREE:
  {
    DBUG_PRINT("qcache", ("block 0x%lx FREE", (ulong) block));
    if (*border == 0)
    {
      *border = (uchar *) block;
      *before = block->pprev;
      DBUG_PRINT("qcache", ("gap beginning here"));
    }
    exclude_from_free_memory_list(block);
    *gap +=block->length;
    block->pprev->pnext=block->pnext;
    block->pnext->pprev=block->pprev;
    block->destroy();
    total_blocks--;
    DBUG_PRINT("qcache", ("added to gap (%lu)", *gap));
    break;
  }
  case Query_cache_block::TABLE:
  {
    HASH_SEARCH_STATE record_idx;
    DBUG_PRINT("qcache", ("block 0x%lx TABLE", (ulong) block));
    if (*border == 0)
      break;
    ulong len = block->length, used = block->used;
    Query_cache_block_table *list_root = block->table(0);
    Query_cache_block_table *tprev = list_root->prev,
			    *tnext = list_root->next;
    Query_cache_block *prev = block->prev,
		      *next = block->next,
		      *pprev = block->pprev,
		      *pnext = block->pnext,
		      *new_block =(Query_cache_block *) *border;
    uint tablename_offset = block->table()->table() - block->table()->db();
    char *data = (char*) block->data();
    uchar *key;
    size_t key_length;
    key=query_cache_table_get_key((uchar*) block, &key_length, 0);
    my_hash_first(&tables, (uchar*) key, key_length, &record_idx);

    block->destroy();
    new_block->init(len);
    new_block->type=Query_cache_block::TABLE;
    new_block->used=used;
    new_block->n_tables=1;
    memmove((char*) new_block->data(), data, len-new_block->headers_len());
    relink(block, new_block, next, prev, pnext, pprev);
    if (tables_blocks == block)
      tables_blocks = new_block;

    Query_cache_block_table *nlist_root = new_block->table(0);
    nlist_root->n = 0;
    nlist_root->next = tnext;
    tnext->prev = nlist_root;
    nlist_root->prev = tprev;
    tprev->next = nlist_root;
    DBUG_PRINT("qcache",
	       ("list_root: 0x%lx tnext 0x%lx tprev 0x%lx tprev->next 0x%lx tnext->prev 0x%lx",
		(ulong) list_root, (ulong) tnext, (ulong) tprev,
		(ulong)tprev->next, (ulong)tnext->prev));
    /*
      Go through all queries that uses this table and change them to
      point to the new table object
    */
    Query_cache_table *new_block_table=new_block->table();
    for (;tnext != nlist_root; tnext=tnext->next)
      tnext->parent= new_block_table;
    *border += len;
    *before = new_block;
    /* Fix pointer to table name */
    new_block->table()->table(new_block->table()->db() + tablename_offset);
    /* Fix hash to point at moved block */
    my_hash_replace(&tables, &record_idx, (uchar*) new_block);

    DBUG_PRINT("qcache", ("moved %lu bytes to 0x%lx, new gap at 0x%lx",
			len, (ulong) new_block, (ulong) *border));
    break;
  }
  case Query_cache_block::QUERY:
  {
    HASH_SEARCH_STATE record_idx;
    DBUG_PRINT("qcache", ("block 0x%lx QUERY", (ulong) block));
    if (*border == 0)
      break;
    BLOCK_LOCK_WR(block);
    ulong len = block->length, used = block->used;
    TABLE_COUNTER_TYPE n_tables = block->n_tables;
    Query_cache_block	*prev = block->prev,
			*next = block->next,
			*pprev = block->pprev,
			*pnext = block->pnext,
			*new_block =(Query_cache_block*) *border;
    char *data = (char*) block->data();
    Query_cache_block *first_result_block = ((Query_cache_query *)
					     block->data())->result();
    uchar *key;
    size_t key_length;
    key=query_cache_query_get_key((uchar*) block, &key_length, 0);
    my_hash_first(&queries, (uchar*) key, key_length, &record_idx);
    // Move table of used tables 
    memmove((char*) new_block->table(0), (char*) block->table(0),
	   ALIGN_SIZE(n_tables*sizeof(Query_cache_block_table)));
    block->query()->unlock_n_destroy();
    block->destroy();
    new_block->init(len);
    new_block->type=Query_cache_block::QUERY;
    new_block->used=used;
    new_block->n_tables=n_tables;
    memmove((char*) new_block->data(), data, len - new_block->headers_len());
    relink(block, new_block, next, prev, pnext, pprev);
    if (queries_blocks == block)
      queries_blocks = new_block;
    Query_cache_block_table *beg_of_table_table= block->table(0),
      *end_of_table_table= block->table(n_tables);
    uchar *beg_of_new_table_table= (uchar*) new_block->table(0);
      
    for (TABLE_COUNTER_TYPE j=0; j < n_tables; j++)
    {
      Query_cache_block_table *block_table = new_block->table(j);

      // use aligment from begining of table if 'next' is in same block
      if ((beg_of_table_table <= block_table->next) &&
	  (block_table->next < end_of_table_table))
	((Query_cache_block_table *)(beg_of_new_table_table + 
				     (((uchar*)block_table->next) -
				      ((uchar*)beg_of_table_table))))->prev=
	 block_table;
      else
	block_table->next->prev= block_table;

      // use aligment from begining of table if 'prev' is in same block
      if ((beg_of_table_table <= block_table->prev) &&
	  (block_table->prev < end_of_table_table))
	((Query_cache_block_table *)(beg_of_new_table_table + 
				     (((uchar*)block_table->prev) -
				      ((uchar*)beg_of_table_table))))->next=
	  block_table;
      else
	block_table->prev->next = block_table;
    }
    DBUG_PRINT("qcache", ("after circle tt"));
    *border += len;
    *before = new_block;
    new_block->query()->result(first_result_block);
    if (first_result_block != 0)
    {
      Query_cache_block *result_block = first_result_block;
      do
      {
	result_block->result()->parent(new_block);
	result_block = result_block->next;
      } while ( result_block != first_result_block );
    }
    Query_cache_query *new_query= ((Query_cache_query *) new_block->data());
    mysql_rwlock_init(key_rwlock_query_cache_query_lock, &new_query->lock);

    /* 
      If someone is writing to this block, inform the writer that the block
      has been moved.
    */
    Query_cache_tls *query_cache_tls= new_block->query()->writer();
    if (query_cache_tls != NULL)
    {
      query_cache_tls->first_query_block= new_block;
    }
    /* Fix hash to point at moved block */
    my_hash_replace(&queries, &record_idx, (uchar*) new_block);
    DBUG_PRINT("qcache", ("moved %lu bytes to 0x%lx, new gap at 0x%lx",
			len, (ulong) new_block, (ulong) *border));
    break;
  }
  case Query_cache_block::RES_INCOMPLETE:
  case Query_cache_block::RES_BEG:
  case Query_cache_block::RES_CONT:
  case Query_cache_block::RESULT:
  {
    DBUG_PRINT("qcache", ("block 0x%lx RES* (%d)", (ulong) block,
			(int) block->type));
    if (*border == 0)
      break;
    Query_cache_block *query_block = block->result()->parent(),
		      *next = block->next,
		      *prev = block->prev;
    Query_cache_block::block_type type = block->type;
    BLOCK_LOCK_WR(query_block);
    ulong len = block->length, used = block->used;
    Query_cache_block *pprev = block->pprev,
		      *pnext = block->pnext,
		      *new_block =(Query_cache_block*) *border;
    char *data = (char*) block->data();
    block->destroy();
    new_block->init(len);
    new_block->type=type;
    new_block->used=used;
    memmove((char*) new_block->data(), data, len - new_block->headers_len());
    relink(block, new_block, next, prev, pnext, pprev);
    new_block->result()->parent(query_block);
    Query_cache_query *query = query_block->query();
    if (query->result() == block)
      query->result(new_block);
    *border += len;
    *before = new_block;
    /* If result writing complete && we have free space in block */
    ulong free_space= new_block->length - new_block->used;
    free_space-= free_space % ALIGN_SIZE(1);
    if (query->result()->type == Query_cache_block::RESULT &&
	new_block->length > new_block->used &&
	*gap + free_space > min_allocation_unit &&
	new_block->length - free_space > min_allocation_unit)
    {
      *border-= free_space;
      *gap+= free_space;
      DBUG_PRINT("qcache",
		 ("rest of result free space added to gap (%lu)", *gap));
      new_block->length -= free_space;
    }
    BLOCK_UNLOCK_WR(query_block);
    DBUG_PRINT("qcache", ("moved %lu bytes to 0x%lx, new gap at 0x%lx",
			len, (ulong) new_block, (ulong) *border));
    break;
  }
  default:
    DBUG_PRINT("error", ("unexpected block type %d, block 0x%lx",
			 (int)block->type, (ulong) block));
    ok = 0;
  }
  DBUG_RETURN(ok);
}


void Query_cache::relink(Query_cache_block *oblock,
			 Query_cache_block *nblock,
			 Query_cache_block *next, Query_cache_block *prev,
			 Query_cache_block *pnext, Query_cache_block *pprev)
{
  if (prev == oblock) //check pointer to himself
  {
    nblock->prev = nblock;
    nblock->next = nblock;
  }
  else
  {
    nblock->prev = prev;
    prev->next=nblock;
  }
  if (next != oblock)
  {
    nblock->next = next;
    next->prev=nblock;
  }
  nblock->pprev = pprev; // Physical pointer to himself have only 1 free block
  nblock->pnext = pnext;
  pprev->pnext=nblock;
  pnext->pprev=nblock;
}


my_bool Query_cache::join_results(ulong join_limit)
{
  my_bool has_moving = 0;
  DBUG_ENTER("Query_cache::join_results");

  if (queries_blocks != 0)
  {
    DBUG_ASSERT(query_cache_size > 0);
    Query_cache_block *block = queries_blocks;
    do
    {
      Query_cache_query *header = block->query();
      if (header->result() != 0 &&
	  header->result()->type == Query_cache_block::RESULT &&
	  header->length() > join_limit)
      {
	Query_cache_block *new_result_block =
	  get_free_block(ALIGN_SIZE(header->length()) +
			 ALIGN_SIZE(sizeof(Query_cache_block)) +
			 ALIGN_SIZE(sizeof(Query_cache_result)), 1, 0);
	if (new_result_block != 0)
	{
	  has_moving = 1;
	  Query_cache_block *first_result = header->result();
	  ulong new_len = (header->length() +
			   ALIGN_SIZE(sizeof(Query_cache_block)) +
			   ALIGN_SIZE(sizeof(Query_cache_result)));
	  if (new_result_block->length >
	      ALIGN_SIZE(new_len) + min_allocation_unit)
	    split_block(new_result_block, ALIGN_SIZE(new_len));
	  BLOCK_LOCK_WR(block);
	  header->result(new_result_block);
	  new_result_block->type = Query_cache_block::RESULT;
	  new_result_block->n_tables = 0;
	  new_result_block->used = new_len;

	  new_result_block->next = new_result_block->prev = new_result_block;
	  DBUG_PRINT("qcache", ("new block %lu/%lu (%lu)",
			      new_result_block->length,
			      new_result_block->used,
			      header->length()));

	  Query_cache_result *new_result = new_result_block->result();
	  new_result->parent(block);
	  uchar *write_to = (uchar*) new_result->data();
	  Query_cache_block *result_block = first_result;
	  do
	  {
	    ulong len = (result_block->used - result_block->headers_len() -
			 ALIGN_SIZE(sizeof(Query_cache_result)));
	    DBUG_PRINT("loop", ("add block %lu/%lu (%lu)",
				result_block->length,
				result_block->used,
				len));
	    memcpy((char *) write_to,
		   (char*) result_block->result()->data(),
		   len);
	    write_to += len;
	    Query_cache_block *old_result_block = result_block;
	    result_block = result_block->next;
	    free_memory_block(old_result_block);
	  } while (result_block != first_result);
	  BLOCK_UNLOCK_WR(block);
	}
      }
      block = block->next;
    } while ( block != queries_blocks );
  }
  DBUG_RETURN(has_moving);
}


uint Query_cache::filename_2_table_key (char *key, const char *path,
					uint32 *db_length)
{
  char tablename[FN_REFLEN+2], *filename, *dbname;
  DBUG_ENTER("Query_cache::filename_2_table_key");

  /* Safety if filename didn't have a directory name */
  tablename[0]= FN_LIBCHAR;
  tablename[1]= FN_LIBCHAR;
  /* Convert filename to this OS's format in tablename */
  fn_format(tablename + 2, path, "", "", MY_REPLACE_EXT);
  filename=  tablename + dirname_length(tablename + 2) + 2;
  /* Find start of databasename */
  for (dbname= filename - 2 ; dbname[-1] != FN_LIBCHAR ; dbname--) ;
  *db_length= (filename - dbname) - 1;
  DBUG_PRINT("qcache", ("table '%-.*s.%s'", *db_length, dbname, filename));

  DBUG_RETURN((uint) (strmov(strmake(key, dbname, *db_length) + 1,
			     filename) -key) + 1);
}

/****************************************************************************
  Functions to be used when debugging
****************************************************************************/

#if defined(DBUG_OFF) && !defined(USE_QUERY_CACHE_INTEGRITY_CHECK)

void wreck(uint line, const char *message) { query_cache_size = 0; }
void bins_dump() {}
void cache_dump() {}
void queries_dump() {}
void tables_dump() {}
my_bool check_integrity(bool not_locked) { return 0; }
my_bool in_list(Query_cache_block * root, Query_cache_block * point,
		const char *name) { return 0;}
my_bool in_blocks(Query_cache_block * point) { return 0; }

#else


/*
  Debug method which switch query cache off but left content for
  investigation.

  SYNOPSIS
    Query_cache::wreck()
    line                 line of the wreck() call
    message              message for logging
*/

void Query_cache::wreck(uint line, const char *message)
{
  THD *thd=current_thd;
  DBUG_ENTER("Query_cache::wreck");
  query_cache_size = 0;
  if (*message)
    DBUG_PRINT("error", (" %s", message));
  DBUG_PRINT("warning", ("=================================="));
  DBUG_PRINT("warning", ("%5d QUERY CACHE WRECK => DISABLED",line));
  DBUG_PRINT("warning", ("=================================="));
  if (thd)
    thd->killed= THD::KILL_CONNECTION;
  cache_dump();
  /* check_integrity(0); */ /* Can't call it here because of locks */
  bins_dump();
  DBUG_VOID_RETURN;
}


void Query_cache::bins_dump()
{
  uint i;
  
  if (!initialized || query_cache_size == 0)
  {
    DBUG_PRINT("qcache", ("Query Cache not initialized"));
    return;
  }

  DBUG_PRINT("qcache", ("mem_bin_num=%u, mem_bin_steps=%u",
		      mem_bin_num, mem_bin_steps));
  DBUG_PRINT("qcache", ("-------------------------"));
  DBUG_PRINT("qcache", ("      size idx       step"));
  DBUG_PRINT("qcache", ("-------------------------"));
  for (i=0; i < mem_bin_steps; i++)
  {
    DBUG_PRINT("qcache", ("%10lu %3d %10lu", steps[i].size, steps[i].idx,
			steps[i].increment));
  }
  DBUG_PRINT("qcache", ("-------------------------"));
  DBUG_PRINT("qcache", ("      size num"));
  DBUG_PRINT("qcache", ("-------------------------"));
  for (i=0; i < mem_bin_num; i++)
  {
    DBUG_PRINT("qcache", ("%10lu %3d 0x%lx", bins[i].size, bins[i].number,
			(ulong)&(bins[i])));
    if (bins[i].free_blocks)
    {
      Query_cache_block *block = bins[i].free_blocks;
      do{
	DBUG_PRINT("qcache", ("\\-- %lu 0x%lx 0x%lx 0x%lx 0x%lx 0x%lx",
			    block->length, (ulong)block,
			    (ulong)block->next, (ulong)block->prev,
			    (ulong)block->pnext, (ulong)block->pprev));
	block = block->next;
      } while ( block != bins[i].free_blocks );
    }
  }
  DBUG_PRINT("qcache", ("-------------------------"));
}


void Query_cache::cache_dump()
{
  if (!initialized || query_cache_size == 0)
  {
    DBUG_PRINT("qcache", ("Query Cache not initialized"));
    return;
  }

  DBUG_PRINT("qcache", ("-------------------------------------"));
  DBUG_PRINT("qcache", ("    length       used t nt"));
  DBUG_PRINT("qcache", ("-------------------------------------"));
  Query_cache_block *i = first_block;
  do
  {
    DBUG_PRINT("qcache",
	       ("%10lu %10lu %1d %2d 0x%lx 0x%lx 0x%lx 0x%lx 0x%lx",
		i->length, i->used, (int)i->type,
		i->n_tables, (ulong)i,
		(ulong)i->next, (ulong)i->prev, (ulong)i->pnext,
		(ulong)i->pprev));
    i = i->pnext;
  } while ( i != first_block );
  DBUG_PRINT("qcache", ("-------------------------------------"));
}


void Query_cache::queries_dump()
{

  if (!initialized)
  {
    DBUG_PRINT("qcache", ("Query Cache not initialized"));
    return;
  }

  DBUG_PRINT("qcache", ("------------------"));
  DBUG_PRINT("qcache", (" QUERIES"));
  DBUG_PRINT("qcache", ("------------------"));
  if (queries_blocks != 0)
  {
    Query_cache_block *block = queries_blocks;
    do
    {
      size_t len;
      char *str = (char*) query_cache_query_get_key((uchar*) block, &len, 0);
      len-= QUERY_CACHE_FLAGS_SIZE;		  // Point at flags
      Query_cache_query_flags flags;
      memcpy(&flags, str+len, QUERY_CACHE_FLAGS_SIZE);
      str[len]= 0; // make zero ending DB name
      DBUG_PRINT("qcache", ("F: %u  C: %u L: %lu  T: '%s' (%lu)  '%s'  '%s'",
			    flags.client_long_flag,
			    flags.character_set_client_num, 
                            (ulong)flags.limit,
                            flags.time_zone->get_name()->ptr(),
			    (ulong) len, str, strend(str)+1));
      DBUG_PRINT("qcache", ("-b- 0x%lx 0x%lx 0x%lx 0x%lx 0x%lx", (ulong) block,
			    (ulong) block->next, (ulong) block->prev,
			    (ulong)block->pnext, (ulong)block->pprev));
      memcpy(str + len, &flags, QUERY_CACHE_FLAGS_SIZE); // restore flags
      for (TABLE_COUNTER_TYPE t= 0; t < block->n_tables; t++)
      {
	Query_cache_table *table= block->table(t)->parent;
	DBUG_PRINT("qcache", ("-t- '%s' '%s'", table->db(), table->table()));
      }
      Query_cache_query *header = block->query();
      if (header->result())
      {
	Query_cache_block *result_block = header->result();
	Query_cache_block *result_beg = result_block;
	do
	{
	  DBUG_PRINT("qcache", ("-r- %u %lu/%lu 0x%lx 0x%lx 0x%lx 0x%lx 0x%lx",
			      (uint) result_block->type,
			      result_block->length, result_block->used,
			      (ulong) result_block,
			      (ulong) result_block->next,
			      (ulong) result_block->prev,
			      (ulong) result_block->pnext,
			      (ulong) result_block->pprev));
	  result_block = result_block->next;
	} while ( result_block != result_beg );
      }
    } while ((block=block->next) != queries_blocks);
  }
  else
  {
    DBUG_PRINT("qcache", ("no queries in list"));
  }
  DBUG_PRINT("qcache", ("------------------"));
}


void Query_cache::tables_dump()
{
  if (!initialized || query_cache_size == 0)
  {
    DBUG_PRINT("qcache", ("Query Cache not initialized"));
    return;
  }

  DBUG_PRINT("qcache", ("--------------------"));
  DBUG_PRINT("qcache", ("TABLES"));
  DBUG_PRINT("qcache", ("--------------------"));
  if (tables_blocks != 0)
  {
    Query_cache_block *table_block = tables_blocks;
    do
    {
      Query_cache_table *table = table_block->table();
      DBUG_PRINT("qcache", ("'%s' '%s'", table->db(), table->table()));
      table_block = table_block->next;
    } while (table_block != tables_blocks);
  }
  else
    DBUG_PRINT("qcache", ("no tables in list"));
  DBUG_PRINT("qcache", ("--------------------"));
}


/**
  Checks integrity of the various linked lists

  @return Error status code
    @retval FALSE Query cache is operational.
    @retval TRUE Query cache is broken.
*/

my_bool Query_cache::check_integrity(bool locked)
{
  my_bool result = 0;
  uint i;
  DBUG_ENTER("check_integrity");

  if (!locked)
    lock_and_suspend();

  if (my_hash_check(&queries))
  {
    DBUG_PRINT("error", ("queries hash is damaged"));
    result = 1;
  }

  if (my_hash_check(&tables))
  {
    DBUG_PRINT("error", ("tables hash is damaged"));
    result = 1;
  }

  DBUG_PRINT("qcache", ("physical address check ..."));
  ulong free=0, used=0;
  Query_cache_block * block = first_block;
  do
  {
    /* When checking at system start, there is no block. */
    if (!block)
      break;

    DBUG_PRINT("qcache", ("block 0x%lx, type %u...", 
			  (ulong) block, (uint) block->type));  
    // Check allignment
    if ((((long)block) % (long) ALIGN_SIZE(1)) !=
	(((long)first_block) % (long)ALIGN_SIZE(1)))
    {
      DBUG_PRINT("error",
		 ("block 0x%lx do not aligned by %d", (ulong) block,
		  (int) ALIGN_SIZE(1)));
      result = 1;
    }
    // Check memory allocation
    if (block->pnext == first_block) // Is it last block?
    {
      if (((uchar*)block) + block->length != 
	  ((uchar*)first_block) + query_cache_size)
      {
	DBUG_PRINT("error", 
		   ("block 0x%lx, type %u, ended at 0x%lx, but cache ended at 0x%lx",
		    (ulong) block, (uint) block->type, 
		    (ulong) (((uchar*)block) + block->length),
		    (ulong) (((uchar*)first_block) + query_cache_size)));
	result = 1;
      }
    }
    else
      if (((uchar*)block) + block->length != ((uchar*)block->pnext))
      {
	DBUG_PRINT("error", 
		   ("block 0x%lx, type %u, ended at 0x%lx, but next block begining at 0x%lx",
		    (ulong) block, (uint) block->type, 
		    (ulong) (((uchar*)block) + block->length),
		    (ulong) ((uchar*)block->pnext)));
      }
    if (block->type == Query_cache_block::FREE)
      free+= block->length;
    else
      used+= block->length;
    switch(block->type) {
    case Query_cache_block::FREE:
    {
      Query_cache_memory_bin *bin = *((Query_cache_memory_bin **)
				      block->data());
      //is it correct pointer?
      if (((uchar*)bin) < ((uchar*)bins) ||
	  ((uchar*)bin) >= ((uchar*)first_block))
      {
	DBUG_PRINT("error", 
		   ("free block 0x%lx have bin pointer 0x%lx beyaond of bins array bounds [0x%lx,0x%lx]",
		    (ulong) block, 
		    (ulong) bin,
		    (ulong) bins,
		    (ulong) first_block));
	result = 1;
      }
      else
      {
	int idx = (((uchar*)bin) - ((uchar*)bins)) /
	  sizeof(Query_cache_memory_bin);
	if (in_list(bins[idx].free_blocks, block, "free memory"))
	  result = 1;
      }
      break;
    }
    case Query_cache_block::TABLE:
      if (in_list(tables_blocks, block, "tables"))
	result = 1;
      if (in_table_list(block->table(0),  block->table(0), "table list root"))
	result = 1;
      break;
    case Query_cache_block::QUERY:
    {
      if (in_list(queries_blocks, block, "query"))
	result = 1;
      for (TABLE_COUNTER_TYPE j=0; j < block->n_tables; j++)
      {
	Query_cache_block_table *block_table = block->table(j);
	Query_cache_block_table *block_table_root = 
	  (Query_cache_block_table *) 
	  (((uchar*)block_table->parent) -
	   ALIGN_SIZE(sizeof(Query_cache_block_table)));
	
    	if (in_table_list(block_table, block_table_root, "table list"))
    	  result = 1;
      }
      break;
    }
    case Query_cache_block::RES_INCOMPLETE:
      // This type of block can be not lincked yet (in multithread environment)
      break;
    case Query_cache_block::RES_BEG:
    case Query_cache_block::RES_CONT:
    case Query_cache_block::RESULT:
    {
      Query_cache_block * query_block = block->result()->parent();
      if (((uchar*)query_block) < ((uchar*)first_block) ||
	  ((uchar*)query_block) >= (((uchar*)first_block) + query_cache_size))
      {
	DBUG_PRINT("error", 
		   ("result block 0x%lx have query block pointer 0x%lx beyaond of block pool bounds [0x%lx,0x%lx]",
		    (ulong) block,
		    (ulong) query_block,
		    (ulong) first_block,
		    (ulong) (((uchar*)first_block) + query_cache_size)));
	result = 1;
      }
      else
      {
	BLOCK_LOCK_RD(query_block);
	if (in_list(queries_blocks, query_block, "query from results"))
	  result = 1;
	if (in_list(query_block->query()->result(), block,
		    "results"))
	  result = 1;
	BLOCK_UNLOCK_RD(query_block);
      }
      break;
    }
    default:
      DBUG_PRINT("error", ("block 0x%lx have incorrect type %u",
                           (long) block, block->type));
      result = 1;
    }
    
    block = block->pnext;
  } while (block != first_block);
  
  if (used + free != query_cache_size)
  {
    DBUG_PRINT("error",
	       ("used memory (%lu) + free memory (%lu) !=  query_cache_size (%lu)",
		used, free, query_cache_size));
    result = 1;
  }
  
  if (free != free_memory)
  {
    DBUG_PRINT("error",
	       ("free memory (%lu) != free_memory (%lu)",
		free, free_memory));
    result = 1;
  }

  DBUG_PRINT("qcache", ("check queries ..."));
  if ((block = queries_blocks))
  {
    do
    {
      DBUG_PRINT("qcache", ("block 0x%lx, type %u...", 
			    (ulong) block, (uint) block->type));
      size_t length;
      uchar *key = query_cache_query_get_key((uchar*) block, &length, 0);
      uchar* val = my_hash_search(&queries, key, length);
      if (((uchar*)block) != val)
      {
	DBUG_PRINT("error", ("block 0x%lx found in queries hash like 0x%lx",
			     (ulong) block, (ulong) val));
      }
      if (in_blocks(block))
	result = 1;
      Query_cache_block * results = block->query()->result();
      if (results)
      {
	Query_cache_block * result_block = results;
	do
	{
	  DBUG_PRINT("qcache", ("block 0x%lx, type %u...", 
				(ulong) block, (uint) block->type));
	  if (in_blocks(result_block))
	    result = 1;

	  result_block = result_block->next;
	} while (result_block != results);
      }
      block = block->next;
    } while (block != queries_blocks);
  }

  DBUG_PRINT("qcache", ("check tables ..."));
  if ((block = tables_blocks))
  {
    do
    {
      DBUG_PRINT("qcache", ("block 0x%lx, type %u...", 
			    (ulong) block, (uint) block->type));
      size_t length;
      uchar *key = query_cache_table_get_key((uchar*) block, &length, 0);
      uchar* val = my_hash_search(&tables, key, length);
      if (((uchar*)block) != val)
      {
	DBUG_PRINT("error", ("block 0x%lx found in tables hash like 0x%lx",
			     (ulong) block, (ulong) val));
      }
      
      if (in_blocks(block))
	result = 1;
      block=block->next;
    } while (block != tables_blocks);
  }

  DBUG_PRINT("qcache", ("check free blocks"));
  for (i = 0; i < mem_bin_num; i++)
  {
    if ((block = bins[i].free_blocks))
    {
      uint count = 0;
      do
      {
	DBUG_PRINT("qcache", ("block 0x%lx, type %u...", 
			      (ulong) block, (uint) block->type));
	if (in_blocks(block))
	  result = 1;
	
	count++;
	block=block->next;
      } while (block != bins[i].free_blocks);
      if (count != bins[i].number)
      {
	DBUG_PRINT("error", ("bins[%d].number= %d, but bin have %d blocks",
			     i, bins[i].number,  count));
	result = 1;
      }
    }
  }
  DBUG_ASSERT(result == 0);
  if (!locked)
    unlock();
  DBUG_RETURN(result);
}


my_bool Query_cache::in_blocks(Query_cache_block * point)
{
  my_bool result = 0;
  Query_cache_block *block = point;
  //back
  do
  {
    if (block->pprev->pnext != block)
    {
      DBUG_PRINT("error",
		 ("block 0x%lx in physical list is incorrect linked, prev block 0x%lx refered as next to 0x%lx (check from 0x%lx)",
		  (ulong) block, (ulong) block->pprev,
		  (ulong) block->pprev->pnext,
		  (ulong) point));
      //back trace
      for (; block != point; block = block->pnext)
	    DBUG_PRINT("error", ("back trace 0x%lx", (ulong) block));
      result = 1;
      goto err1;
    }
    block = block->pprev;
  } while (block != first_block && block != point);
  if (block != first_block)
  {
    DBUG_PRINT("error",
	       ("block 0x%lx (0x%lx<-->0x%lx) not owned by pysical list",
		(ulong) block, (ulong) block->pprev, (ulong )block->pnext));
    return 1;
  }

err1:
  //forward
  block = point;
  do
  {
    if (block->pnext->pprev != block)
    {
      DBUG_PRINT("error",
		 ("block 0x%lx in physicel list is incorrect linked, next block 0x%lx refered as prev to 0x%lx (check from 0x%lx)",
		  (ulong) block, (ulong) block->pnext,
		  (ulong) block->pnext->pprev,
		  (ulong) point));
      //back trace
      for (; block != point; block = block->pprev)
	    DBUG_PRINT("error", ("back trace 0x%lx", (ulong) block));
      result = 1;
      goto err2;
    }
    block = block->pnext;
  } while (block != first_block);
err2:
  return result;
}


my_bool Query_cache::in_list(Query_cache_block * root,
			     Query_cache_block * point,
			     const char *name)
{
  my_bool result = 0;
  Query_cache_block *block = point;
  //back
  do
  {
    if (block->prev->next != block)
    {
      DBUG_PRINT("error",
		 ("block 0x%lx in list '%s' 0x%lx is incorrect linked, prev block 0x%lx refered as next to 0x%lx (check from 0x%lx)",
		  (ulong) block, name, (ulong) root, (ulong) block->prev,
		  (ulong) block->prev->next,
		  (ulong) point));
      //back trace
      for (; block != point; block = block->next)
	    DBUG_PRINT("error", ("back trace 0x%lx", (ulong) block));
      result = 1;
      goto err1;
    }
    block = block->prev;
  } while (block != root && block != point);
  if (block != root)
  {
    DBUG_PRINT("error",
	       ("block 0x%lx (0x%lx<-->0x%lx) not owned by list '%s' 0x%lx",
		(ulong) block, 
		(ulong) block->prev, (ulong) block->next,
		name, (ulong) root));
    return 1;
  }
err1:
  // forward
  block = point;
  do
  {
    if (block->next->prev != block)
    {
      DBUG_PRINT("error",
		 ("block 0x%lx in list '%s' 0x%lx is incorrect linked, next block 0x%lx refered as prev to 0x%lx (check from 0x%lx)",
		  (ulong) block, name, (ulong) root, (ulong) block->next,
		  (ulong) block->next->prev,
		  (ulong) point));
      //back trace
      for (; block != point; block = block->prev)
	    DBUG_PRINT("error", ("back trace 0x%lx", (ulong) block));
      result = 1;
      goto err2;
    }
    block = block->next;
  } while (block != root);
err2:
  return result;
}

void dump_node(Query_cache_block_table * node, 
	       const char * call, const char * descr)
{
  DBUG_PRINT("qcache", ("%s: %s: node: 0x%lx", call, descr, (ulong) node));
  DBUG_PRINT("qcache", ("%s: %s: node block: 0x%lx",
			call, descr, (ulong) node->block()));
  DBUG_PRINT("qcache", ("%s: %s: next: 0x%lx", call, descr,
			(ulong) node->next));
  DBUG_PRINT("qcache", ("%s: %s: prev: 0x%lx", call, descr,
			(ulong) node->prev));
}

my_bool Query_cache::in_table_list(Query_cache_block_table * root,
				   Query_cache_block_table * point,
				   const char *name)
{
  my_bool result = 0;
  Query_cache_block_table *table = point;
  dump_node(root, name, "parameter root");
  //back
  do
  {
    dump_node(table, name, "list element << ");
    if (table->prev->next != table)
    {
      DBUG_PRINT("error",
		 ("table 0x%lx(0x%lx) in list '%s' 0x%lx(0x%lx) is incorrect linked, prev table 0x%lx(0x%lx) refered as next to 0x%lx(0x%lx) (check from 0x%lx(0x%lx))",
		  (ulong) table, (ulong) table->block(), name, 
		  (ulong) root, (ulong) root->block(),
		  (ulong) table->prev, (ulong) table->prev->block(),
		  (ulong) table->prev->next, 
		  (ulong) table->prev->next->block(),
		  (ulong) point, (ulong) point->block()));
      //back trace
      for (; table != point; table = table->next)
	    DBUG_PRINT("error", ("back trace 0x%lx(0x%lx)", 
				 (ulong) table, (ulong) table->block()));
      result = 1;
      goto err1;
    }
    table = table->prev;
  } while (table != root && table != point);
  if (table != root)
  {
    DBUG_PRINT("error",
	       ("table 0x%lx(0x%lx) (0x%lx(0x%lx)<-->0x%lx(0x%lx)) not owned by list '%s' 0x%lx(0x%lx)",
		(ulong) table, (ulong) table->block(),
		(ulong) table->prev, (ulong) table->prev->block(),
		(ulong) table->next, (ulong) table->next->block(),
		name, (ulong) root, (ulong) root->block()));
    return 1;
  }
err1:
  // forward
  table = point;
  do
  {
    dump_node(table, name, "list element >> ");
    if (table->next->prev != table)
    {
      DBUG_PRINT("error",
		 ("table 0x%lx(0x%lx) in list '%s' 0x%lx(0x%lx) is incorrect linked, next table 0x%lx(0x%lx) refered as prev to 0x%lx(0x%lx) (check from 0x%lx(0x%lx))",
		  (ulong) table, (ulong) table->block(),
		  name, (ulong) root, (ulong) root->block(),
		  (ulong) table->next, (ulong) table->next->block(),
		  (ulong) table->next->prev,
		  (ulong) table->next->prev->block(),
		  (ulong) point, (ulong) point->block()));
      //back trace
      for (; table != point; table = table->prev)
	    DBUG_PRINT("error", ("back trace 0x%lx(0x%lx)",
				 (ulong) table, (ulong) table->block()));
      result = 1;
      goto err2;
    }
    table = table->next;
  } while (table != root);
err2:
  return result;
}

#endif /* DBUG_OFF */

#endif /*HAVE_QUERY_CACHE*/
<|MERGE_RESOLUTION|>--- conflicted
+++ resolved
@@ -334,10 +334,7 @@
 #include "tztime.h"                             // struct Time_zone
 #include "sql_acl.h"                            // SELECT_ACL
 #include "sql_base.h"                           // TMP_TABLE_KEY_EXTRA
-<<<<<<< HEAD
-=======
 #include "debug_sync.h"                         // DEBUG_SYNC
->>>>>>> fad01fbe
 #ifdef HAVE_QUERY_CACHE
 #include <m_ctype.h>
 #include <my_dir.h>
@@ -345,10 +342,7 @@
 #include "../storage/myisammrg/ha_myisammrg.h"
 #include "../storage/myisammrg/myrg_def.h"
 #include "probes_mysql.h"
-<<<<<<< HEAD
-=======
 #include "transaction.h"
->>>>>>> fad01fbe
 
 #ifdef EMBEDDED_LIBRARY
 #include "emb_qcache.h"
@@ -389,8 +383,6 @@
 #define DUMP(C)
 #endif
 
-<<<<<<< HEAD
-=======
 
 /**
   Macro that executes the requested action at a synchronization point
@@ -437,7 +429,6 @@
 };
 
 
->>>>>>> fad01fbe
 /**
   Serialize access to the query cache.
   If the lock cannot be granted the thread hangs in a conditional wait which
@@ -907,10 +898,6 @@
 
   QC_DEBUG_SYNC("wait_in_query_cache_insert");
 
-<<<<<<< HEAD
-
-=======
->>>>>>> fad01fbe
   if (try_lock())
     DBUG_VOID_RETURN;
 
@@ -1762,8 +1749,6 @@
 
   thd->limit_found_rows = query->found_rows();
   thd->status_var.last_query_cost= 0.0;
-<<<<<<< HEAD
-=======
   /*
     End the statement transaction potentially started by an
     engine callback. We ignore the return value for now,
@@ -1771,7 +1756,6 @@
     response, we can't handle it anyway.
   */
   (void) trans_commit_stmt(thd);
->>>>>>> fad01fbe
   if (!thd->stmt_da->is_set())
     thd->stmt_da->disable_status();
 
@@ -2008,12 +1992,7 @@
   if (is_disabled())
     DBUG_VOID_RETURN;
 
-<<<<<<< HEAD
-  DBUG_EXECUTE_IF("wait_in_query_cache_flush1",
-                  debug_wait_for_kill("wait_in_query_cache_flush1"););
-=======
   QC_DEBUG_SYNC("wait_in_query_cache_flush1");
->>>>>>> fad01fbe
 
   lock_and_suspend();
   if (query_cache_size > 0)

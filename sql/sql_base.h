--- conflicted
+++ resolved
@@ -353,12 +353,8 @@
                                   bool no_error);
 void mark_tmp_table_for_reuse(TABLE *table);
 bool check_if_table_exists(THD *thd, TABLE_LIST *table, bool *exists);
-<<<<<<< HEAD
-bool update_generated_fields(TABLE *table);
-=======
 bool update_generated_write_fields(TABLE *table);
 bool update_generated_read_fields(TABLE *table);
->>>>>>> 9b52fabc
 
 extern Item **not_found_item;
 extern Field *not_found_field;

--- conflicted
+++ resolved
@@ -4,17 +4,13 @@
 Priority: optional
 Standards-Version: 3.9.3
 Homepage: http://www.mysql.com/
-<<<<<<< HEAD
 Build-Depends: bison,
  cmake,
  debhelper (>= 9.0.0), dh-apparmor,
  fakeroot,
- libaio-dev[linux-any], libmecab-dev, libncurses5-dev (>= 5.0-6), lsb-release,
+ libaio-dev[linux-any], libmecab-dev, libncurses5-dev (>= 5.0-6), libnuma-dev, lsb-release,
  perl, po-debconf, psmisc,
  zlib1g-dev (>= 1:1.1.3-5)
-=======
-Build-Depends: debhelper (>= 9.0.0), libaio-dev[linux-any], libncurses5-dev (>= 5.0-6), perl, zlib1g-dev (>= 1:1.1.3-5), po-debconf, psmisc, bison, dh-apparmor, lsb-release, cmake, fakeroot, libnuma-dev
->>>>>>> bd5713bd
 
 Package: mysql-server
 Architecture: any

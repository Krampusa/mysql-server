# Copyright (c) 2000, 2016, Oracle and/or its affiliates. All rights reserved.
#
# This program is free software; you can redistribute it and/or modify
# it under the terms of the GNU General Public License as published by
# the Free Software Foundation; version 2 of the License.
#
# This program is distributed in the hope that it will be useful,
# but WITHOUT ANY WARRANTY; without even the implied warranty of
# MERCHANTABILITY or FITNESS FOR A PARTICULAR PURPOSE.  See the
# GNU General Public License for more details.
#
# You should have received a copy of the GNU General Public License
# along with this program; see the file COPYING. If not, write to the
# Free Software Foundation, Inc., 51 Franklin St, Fifth Floor, Boston
# MA  02110-1301  USA.

# Rebuild on OL5/RHEL5 needs following rpmbuild options:
#  rpmbuild --define 'dist .el5' --define 'rhel 5' --define 'el5 1' mysql.spec

# NOTE: "vendor" is used in upgrade/downgrade check, so you can't
# change these, has to be exactly as is.

%global mysql_vendor Oracle and/or its affiliates
%global mysqldatadir /var/lib/mysql

# By default, a build will include the bundeled "yaSSL" library for SSL.
%{?with_ssl: %global ssl_option -DWITH_SSL=%{with_ssl}}

# Regression tests may take a long time, override the default to skip them
%{!?runselftest:%global runselftest 0}

%{!?with_systemd:                %global systemd 0}
%{?el7:                          %global systemd 1}
%{!?with_debuginfo:              %global nodebuginfo 1}
%{!?product_suffix:              %global product_suffix community}
%{!?feature_set:                 %global feature_set community}
%{!?compilation_comment_release: %global compilation_comment_release MySQL Community Server - (GPL)}
%{!?compilation_comment_debug:   %global compilation_comment_debug MySQL Community Server - Debug (GPL)}
%{!?src_base:                    %global src_base mysql}

# Version for compat libs
%if 0%{?rhel} == 5
%global compatver             5.0.96
%global compatlib             15
%global compatsrc             http://downloads.mysql.com/archives/mysql-5.0/mysql-%{compatver}.tar.gz
%endif

%if 0%{?rhel} == 6
%global compatver             5.1.72
%global compatlib             16
%global compatsrc             https://cdn.mysql.com/Downloads/MySQL-5.1/mysql-%{compatver}.tar.gz
%endif

# multiarch
%global multiarchs            ppc %{power64} %{ix86} x86_64 %{sparc}

# Hack to support el5 where __isa_bits not defined. Note: supports i386 and x86_64 only, sorry.
%if x%{?__isa_bits} == x
%ifarch %{ix86}
%global __isa_bits            32
%endif
%ifarch x86_64
%global __isa_bits            64
%endif
%endif

%global src_dir               %{src_base}-%{version}

# No debuginfo for now, ships /usr/sbin/mysqld-debug and libmysqlcliet-debug.a
%if 0%{?nodebuginfo}
%global _enable_debug_package 0
%global debug_package         %{nil}
%global __os_install_post     /usr/lib/rpm/brp-compress %{nil}
%endif

%if 0%{?commercial}
%global license_files_server  %{src_dir}/LICENSE.mysql
%global license_type          Commercial
%else
%global license_files_server  %{src_dir}/COPYING %{src_dir}/README
%global license_type          GPLv2
%endif

%global min                   5.6.10

Name:           mysql-%{product_suffix}
Summary:        A very fast and reliable SQL database server
Group:          Applications/Databases
Version:        @VERSION@
Release:        2%{?commercial:.1}%{?dist}
License:        Copyright (c) 2000, @MYSQL_COPYRIGHT_YEAR@, %{mysql_vendor}. All rights reserved. Under %{?license_type} license as shown in the Description field.
Source0:        https://cdn.mysql.com/Downloads/MySQL-@MYSQL_BASE_VERSION@/%{src_dir}.tar.gz
URL:            http://www.mysql.com/
Packager:       MySQL Release Engineering <mysql-build@oss.oracle.com>
Vendor:         %{mysql_vendor}
Source1:        mysql-systemd-start
Source2:        mysqld.service
Source3:        mysql.conf
Source4:        my_config.h
Source5:        mysql_config.sh
%if 0%{?compatlib}
Source7:        %{compatsrc}
%endif
Source90:       filter-provides.sh
Source91:       filter-requires.sh
Patch0:         mysql-5.6.16-mysql-install.patch
BuildRequires:  cmake
BuildRequires:  perl
%{?el7:BuildRequires: perl(Time::HiRes)}
%{?el7:BuildRequires: perl(Env)}
BuildRequires:  time
BuildRequires:  libaio-devel
BuildRequires:  ncurses-devel
%if 0%{?rhel} > 5
BuildRequires:  numactl-devel
%endif
BuildRequires:  openssl-devel
BuildRequires:  zlib-devel
%if 0%{?systemd}
BuildRequires:  systemd
%endif
BuildRoot:      %(mktemp -ud %{_tmppath}/%{name}-%{version}-%{release}-XXXXXX)

%if 0%{?rhel} > 6
# For rpm => 4.9 only: https://fedoraproject.org/wiki/Packaging:AutoProvidesAndRequiresFiltering
%global __requires_exclude ^perl\\((GD|hostnames|lib::mtr|lib::v1|mtr_|My::)
%global __provides_exclude_from ^(/usr/share/(mysql|mysql-test)/.*|%{_libdir}/mysql/plugin/.*\\.so)$
%else
# https://fedoraproject.org/wiki/EPEL:Packaging#Generic_Filtering_on_EPEL6
%global __perl_provides %{SOURCE90}
%global __perl_requires %{SOURCE91}
%endif

%description
The MySQL(TM) software delivers a very fast, multi-threaded, multi-user,
and robust SQL (Structured Query Language) database server. MySQL Server
is intended for mission-critical, heavy-load production systems as well
as for embedding into mass-deployed software. MySQL is a trademark of
%{mysql_vendor}

The MySQL software has Dual Licensing, which means you can use the MySQL
software free of charge under the GNU General Public License
(http://www.gnu.org/licenses/). You can also purchase commercial MySQL
licenses from %{mysql_vendor} if you do not wish to be bound by the terms of
the GPL. See the chapter "Licensing and Support" in the manual for
further info.

The MySQL web site (http://www.mysql.com/) provides the latest
news and information about the MySQL software. Also please see the
documentation and the manual for more information.

%package        server
Summary:        A very fast and reliable SQL database server
Group:          Applications/Databases
Requires:       coreutils
Requires:       grep
Requires:       procps
Requires:       shadow-utils
Requires:       net-tools
%if 0%{?commercial}
Provides:       MySQL-server-advanced%{?_isa} = %{version}-%{release}
Obsoletes:      MySQL-server-advanced < %{version}-%{release}
Obsoletes:      mysql-community-server < %{version}-%{release}
Requires:       mysql-commercial-client%{?_isa} >= %{min}
Requires:       mysql-commercial-common%{?_isa} = %{version}-%{release}
%else
Provides:       MySQL-server%{?_isa} = %{version}-%{release}
Requires:       mysql-community-client%{?_isa} >= %{min}
Requires:       mysql-community-common%{?_isa} = %{version}-%{release}
%endif
Obsoletes:      MySQL-server < %{version}-%{release}
Obsoletes:      mysql-server < %{version}-%{release}
Obsoletes:      mariadb-server
Obsoletes:      mariadb-galera-server
Provides:       mysql-server = %{version}-%{release}
Provides:       mysql-server%{?_isa} = %{version}-%{release}
Provides:       mysql-compat-server = %{version}-%{release}
Provides:       mysql-compat-server%{?_isa} = %{version}-%{release}
%if 0%{?systemd}
Requires(post):   systemd
Requires(preun):  systemd
Requires(postun): systemd
%else
Requires(post):   /sbin/chkconfig
Requires(preun):  /sbin/chkconfig
Requires(preun):  /sbin/service
%endif

%description    server
The MySQL(TM) software delivers a very fast, multi-threaded, multi-user,
and robust SQL (Structured Query Language) database server. MySQL Server
is intended for mission-critical, heavy-load production systems as well
as for embedding into mass-deployed software. MySQL is a trademark of
%{mysql_vendor}

The MySQL software has Dual Licensing, which means you can use the MySQL
software free of charge under the GNU General Public License
(http://www.gnu.org/licenses/). You can also purchase commercial MySQL
licenses from %{mysql_vendor} if you do not wish to be bound by the terms of
the GPL. See the chapter "Licensing and Support" in the manual for
further info.

The MySQL web site (http://www.mysql.com/) provides the latest news and
information about the MySQL software.  Also please see the documentation
and the manual for more information.

This package includes the MySQL server binary as well as related utilities
to run and administer a MySQL server.

%package        client
Summary:        MySQL database client applications and tools
Group:          Applications/Databases
%if 0%{?commercial}
Provides:       MySQL-client-advanced%{?_isa} = %{version}-%{release}
Obsoletes:      MySQL-client-advanced < %{version}-%{release}
Obsoletes:      mysql-community-client < %{version}-%{release}
Requires:       mysql-commercial-libs%{?_isa} >= %{min}
%else
Provides:       MySQL-client%{?_isa} = %{version}-%{release}
Requires:       mysql-community-libs%{?_isa} >= %{min}
%endif
Obsoletes:      MySQL-client < %{version}-%{release}
Obsoletes:      mariadb
%if 0%{?rhel} > 5
Obsoletes:      mysql < %{version}-%{release}
Provides:       mysql = %{version}-%{release}
Provides:       mysql%{?_isa} = %{version}-%{release}
%endif

%description    client
This package contains the standard MySQL clients and administration
tools.

%package        common
Summary:        MySQL database common files for server and client libs
Group:          Applications/Databases
%if 0%{?commercial}
Obsoletes:      mysql-community-common < %{version}-%{release}
%endif
Provides:       mysql-common = %{version}-%{release}
Provides:       mysql-common%{?_isa} = %{version}-%{release}
%{?el5:Requires: mysql%{?_isa} >= %{min}}

%description    common
This packages contains common files needed by MySQL client library,
MySQL database server, and MySQL embedded server.


%package        test
Summary:        Test suite for the MySQL database server
Group:          Applications/Databases
%if 0%{?commercial}
Provides:       MySQL-test-advanced%{?_isa} = %{version}-%{release}
Obsoletes:      MySQL-test-advanced < %{version}-%{release}
Obsoletes:      mysql-community-test < %{version}-%{release}
Requires:       mysql-commercial-server%{?_isa} >= %{min}
%else
Provides:       MySQL-test%{?_isa} = %{version}-%{release}
Requires:       mysql-community-server%{?_isa} >= %{min}
%endif
Obsoletes:      MySQL-test < %{version}-%{release}
Obsoletes:      mysql-test < %{version}-%{release}
Obsoletes:      mariadb-test
Provides:       mysql-test = %{version}-%{release}
Provides:       mysql-test%{?_isa} = %{version}-%{release}

%description    test
This package contains the MySQL regression test suite for MySQL
database server.


%package        bench
Summary:        MySQL benchmark suite
Group:          Applications/Databases
%if 0%{?commercial}
Obsoletes:      mysql-community-bench < %{version}-%{release}
Requires:       mysql-commercial-server%{?_isa} >= %{min}
%else
Requires:       mysql-community-server%{?_isa} >= %{min}
%endif
Obsoletes:      mariadb-bench
Obsoletes:      community-mysql-bench < %{version}-%{release}
Obsoletes:      mysql-bench < %{version}-%{release}
Provides:       mysql-bench = %{version}-%{release}
Provides:       mysql-bench%{?_isa} = %{version}-%{release}

%description    bench
This package contains the MySQL Benchmark Suite for MySQL database
server.

%package        devel
Summary:        Development header files and libraries for MySQL database client applications
Group:          Applications/Databases
%if 0%{?commercial}
Provides:       MySQL-devel-advanced%{?_isa} = %{version}-%{release}
Obsoletes:      MySQL-devel-advanced < %{version}-%{release}
Obsoletes:      mysql-community-devel < %{version}-%{release}
Requires:       mysql-commercial-libs%{?_isa} >= %{min}
%else
Provides:       MySQL-devel%{?_isa} = %{version}-%{release}
Requires:       mysql-community-libs%{?_isa} >= %{min}
%endif
Obsoletes:      MySQL-devel < %{version}-%{release}
Obsoletes:      mysql-devel < %{version}-%{release}
Obsoletes:      mariadb-devel
Provides:       mysql-devel = %{version}-%{release}
Provides:       mysql-devel%{?_isa} = %{version}-%{release}
Conflicts:      mysql-connector-c-devel < 6.2

%description    devel
This package contains the development header files and libraries necessary
to develop MySQL client applications.

%package        libs
Summary:        Shared libraries for MySQL database client applications
Group:          Applications/Databases
%if 0%{?commercial}
Provides:       MySQL-shared-advanced%{?_isa} = %{version}-%{release}
Obsoletes:      MySQL-shared-advanced < %{version}-%{release}
Obsoletes:      mysql-community-libs < %{version}-%{release}
Requires:       mysql-commercial-common%{?_isa} >= %{min}
%else
Provides:       MySQL-shared%{?_isa} = %{version}-%{release}
Requires:       mysql-community-common%{?_isa} >= %{min}
%endif
Obsoletes:      MySQL-shared < %{version}-%{release}
Obsoletes:      mysql-libs < %{version}-%{release}
Obsoletes:      mariadb-libs
Conflicts:      mysql-connector-c-shared < 6.2
Provides:       mysql-libs = %{version}-%{release}
Provides:       mysql-libs%{?_isa} = %{version}-%{release}

%description    libs
This package contains the shared libraries for MySQL client
applications.

%if 0%{?compatlib}
%package        libs-compat
Summary:        Shared compat libraries for MySQL %{compatver} database client applications
Group:          Applications/Databases
Obsoletes:      mysql-libs-compat < %{version}-%{release}
Provides:       mysql-libs-compat = %{version}-%{release}
Provides:       mysql-libs-compat%{?_isa} = %{version}-%{release}
%if 0%{?commercial}
Provides:       MySQL-shared-compat-advanced%{?_isa} = %{version}-%{release}
Obsoletes:      MySQL-shared-compat-advanced < %{version}-%{release}
Obsoletes:      mysql-community-libs-compat < %{version}-%{release}
Requires:       mysql-commercial-libs%{?_isa} >= %{min}
%else
Provides:       MySQL-shared-compat%{?_isa} = %{version}-%{release}
Requires:       mysql-community-libs%{?_isa} >= %{min}
%endif
Obsoletes:      MySQL-shared-compat < %{version}-%{release}
%if 0%{?rhel} > 5
Obsoletes:      mysql-libs < %{version}-%{release}
%endif

%description    libs-compat
This package contains the shared compat libraries for MySQL %{compatver} client
applications.
%endif

%package        embedded
Summary:        MySQL embedded library
Group:          Applications/Databases
%if 0%{?commercial}
Provides:       MySQL-embedded-advanced%{?_isa} = %{version}-%{release}
Obsoletes:      MySQL-embedded-advanced < %{version}-%{release}
Obsoletes:      mysql-community-embedded < %{version}-%{release}
Requires:       mysql-commercial-common%{?_isa} = %{version}-%{release}
%else
Provides:       MySQL-embedded%{?_isa} = %{version}-%{release}
Requires:       mysql-community-common%{?_isa} = %{version}-%{release}
%endif
Obsoletes:      mariadb-embedded
Obsoletes:      MySQL-embedded < %{version}-%{release}
Obsoletes:      mysql-embedded < %{version}-%{release}
Provides:       mysql-embedded = %{version}-%{release}
Provides:       mysql-embedded%{?_isa} = %{version}-%{release}

%description    embedded
This package contains the MySQL server as an embedded library.

The embedded MySQL server library makes it possible to run a full-featured
MySQL server inside the client application. The main benefits are increased
speed and more simple management for embedded applications.

The API is identical for the embedded MySQL version and the
client/server version.

For a description of MySQL see the base MySQL RPM or http://www.mysql.com/

%package        embedded-devel
Summary:        Development header files and libraries for MySQL as an embeddable library
Group:          Applications/Databases
%if 0%{?commercial}
Obsoletes:      mysql-community-embedded-devel < %{version}-%{release}
Requires:       mysql-commercial-devel%{?_isa} >= %{min}
Requires:       mysql-commercial-embedded%{?_isa} >= %{min}
%else
Requires:       mysql-community-devel%{?_isa} >= %{min}
Requires:       mysql-community-embedded%{?_isa} >= %{min}
%endif
Obsoletes:      mariadb-embedded-devel
Obsoletes:      mysql-embedded-devel < %{version}-%{release}
Provides:       mysql-embedded-devel = %{version}-%{release}
Provides:       mysql-embedded-devel%{?_isa} = %{version}-%{release}

%description    embedded-devel
This package contains files needed for developing applications using
the embedded version of the MySQL server.

%if 0%{?rhel} == 5
%package -n     mysql
Summary:        Convenience package for easy upgrades of MySQL package set
Group:          Applications/Databases
%if 0%{?commercial}
Requires:       mysql-commercial-client%{?_isa} >= %{min}
Requires:       mysql-commercial-libs%{?_isa} >= %{min}
Requires:       mysql-commercial-libs-compat%{?_isa} >= %{min}
%else
Requires:       mysql-community-client%{?_isa} >= %{min}
Requires:       mysql-community-libs%{?_isa} >= %{min}
Requires:       mysql-community-libs-compat%{?_isa} >= %{min}
%endif

%description -n mysql
This package has as sole purpose to require other MySQL packages such
that upgrades will be more convenient.

Technical background: this is done to reflect the fact that mysql
package has been split into several subpackages.
%endif

%prep
%if 0%{?compatlib}
%setup -q -T -a 0 -a 7 -c -n %{src_dir}
%else
%setup -q -T -a 0 -c -n %{src_dir}
%endif # 0%{?compatlib}
pushd %{src_dir}
%patch0 -p1

%build
# Fail quickly and obviously if user tries to build as root
%if 0%{?runselftest}
if [ "x$(id -u)" = "x0" ] ; then
   echo "The MySQL regression tests may fail if run as root."
   echo "If you really need to build the RPM as root, use"
   echo "--define='runselftest 0' to skip the regression tests."
   exit 1
fi
%endif

%if 0%{?compatlib}
# Build compat libs
(
export CFLAGS="%{optflags} -D_GNU_SOURCE -D_FILE_OFFSET_BITS=64 -D_LARGEFILE_SOURCE -fno-strict-aliasing -fwrapv"
export CXXFLAGS="$CFLAGS %{?el6:-felide-constructors} -fno-rtti -fno-exceptions"
pushd mysql-%{compatver}
%configure \
    --with-readline \
    --without-debug \
    --enable-shared \
    --localstatedir=/var/lib/mysql \
    --with-unix-socket-path=/var/lib/mysql/mysql.sock \
    --with-mysqld-user="mysql" \
    --with-extra-charsets=all \
    --enable-local-infile \
    --enable-largefile \
    --enable-thread-safe-client \
%if 0%{?rhel} == 6
    --with-ssl=%{_prefix} \
    --with-embedded-server \
    --with-big-tables \
    --with-pic \
    --with-plugin-innobase \
    --with-plugin-innodb_plugin \
    --with-plugin-partition \
%endif
%if 0%{?rhel} == 5
    --with-openssl \
    --with-bench \
     -with-innodb \
    --with-berkeley-db \
    --enable-community-features \
    --enable-profiling \
    --with-named-thread-libs="-lpthread" \
%endif
    --disable-dependency-tracking
make %{?_smp_mflags}
popd
)
%endif # 0%{?compatlib}

# Build debug versions of mysqld and libmysqld.a
mkdir debug
(
  cd debug
  # Attempt to remove any optimisation flags from the debug build
  optflags=$(echo "%{optflags}" | sed -e 's/-O2 / /' -e 's/-Wp,-D_FORTIFY_SOURCE=2/ /')
  cmake ../%{src_dir} \
           -DBUILD_CONFIG=mysql_release \
           -DINSTALL_LAYOUT=RPM \
           -DCMAKE_BUILD_TYPE=Debug \
           -DCMAKE_C_FLAGS="$optflags" \
           -DCMAKE_CXX_FLAGS="$optflags" \
           -DWITH_INNODB_MEMCACHED=1 \
           -DINSTALL_LIBDIR="%{_lib}/mysql" \
           -DINSTALL_PLUGINDIR="%{_lib}/mysql/plugin" \
           -DINSTALL_SQLBENCHDIR=share \
           -DMYSQL_UNIX_ADDR="%{mysqldatadir}/mysql.sock" \
           -DFEATURE_SET="%{feature_set}" \
           %{?el7:-DWITH_SYMVER16=1} \
           -DWITH_EMBEDDED_SERVER=1 \
           -DWITH_EMBEDDED_SHARED_LIBRARY=1 \
           %{?ssl_option} \
           -DCOMPILATION_COMMENT="%{compilation_comment_debug}" \
           -DMYSQL_SERVER_SUFFIX="%{?server_suffix}"
  echo BEGIN_DEBUG_CONFIG ; egrep '^#define' include/config.h ; echo END_DEBUG_CONFIG
  make %{?_smp_mflags} VERBOSE=1
)

# Build full release
mkdir release
(
  cd release
  cmake ../%{src_dir} \
           -DBUILD_CONFIG=mysql_release \
           -DINSTALL_LAYOUT=RPM \
           -DCMAKE_BUILD_TYPE=RelWithDebInfo \
           -DCMAKE_C_FLAGS="%{optflags}" \
           -DCMAKE_CXX_FLAGS="%{optflags}" \
           -DWITH_INNODB_MEMCACHED=1 \
           -DINSTALL_LIBDIR="%{_lib}/mysql" \
           -DINSTALL_PLUGINDIR="%{_lib}/mysql/plugin" \
           -DINSTALL_SQLBENCHDIR=share \
           -DMYSQL_UNIX_ADDR="%{mysqldatadir}/mysql.sock" \
           -DFEATURE_SET="%{feature_set}" \
           %{?el7:-DWITH_SYMVER16=1} \
           -DWITH_EMBEDDED_SERVER=1 \
           -DWITH_EMBEDDED_SHARED_LIBRARY=1 \
           %{?ssl_option} \
           -DCOMPILATION_COMMENT="%{compilation_comment_release}" \
           -DMYSQL_SERVER_SUFFIX="%{?server_suffix}"
  echo BEGIN_NORMAL_CONFIG ; egrep '^#define' include/config.h ; echo END_NORMAL_CONFIG
  make %{?_smp_mflags} VERBOSE=1
)

%install
%if 0%{?compatlib}
# Install compat libs
for dir in libmysql libmysql_r ; do
    pushd mysql-%{compatver}/$dir
    make DESTDIR=%{buildroot} install
    popd
done
rm -f %{buildroot}%{_libdir}/mysql/libmysqlclient{,_r}.{a,la,so}
%endif # 0%{?compatlib}

MBD=$RPM_BUILD_DIR/%{src_dir}

# Ensure that needed directories exists
install -d -m 0755 %{buildroot}%{_datadir}/mysql/SELinux/RHEL4
install -d -m 0755 %{buildroot}/var/lib/mysql
install -d -m 0755 %{buildroot}/var/run/mysqld
install -d -m 0750 %{buildroot}/var/lib/mysql-files

# Install all binaries
cd $MBD/release
make DESTDIR=%{buildroot} install

# Install logrotate and autostart
install -D -m 0644 $MBD/release/support-files/mysql-log-rotate %{buildroot}%{_sysconfdir}/logrotate.d/mysql
install -D -m 0644 $MBD/release/packaging/rpm-oel/my.cnf %{buildroot}%{_sysconfdir}/my.cnf
install -d %{buildroot}%{_sysconfdir}/my.cnf.d
%if 0%{?systemd}
install -D -m 0755 %{SOURCE1} %{buildroot}%{_bindir}/mysql-systemd-start
install -D -m 0644 %{SOURCE2} %{buildroot}%{_unitdir}/mysqld.service
%else
install -D -m 0755 $MBD/release/packaging/rpm-oel/mysql.init %{buildroot}%{_sysconfdir}/init.d/mysqld
%endif
install -D -m 0644 %{SOURCE3} %{buildroot}%{_prefix}/lib/tmpfiles.d/mysql.conf

# Add libdir to linker
install -d -m 0755 %{buildroot}%{_sysconfdir}/ld.so.conf.d
echo "%{_libdir}/mysql" > %{buildroot}%{_sysconfdir}/ld.so.conf.d/mysql-%{_arch}.conf

# multiarch support
%ifarch %{multiarchs}
mv %{buildroot}/%{_includedir}/mysql/my_config.h \
   %{buildroot}/%{_includedir}/mysql/my_config_%{_arch}.h
install -p -m 0644 %{SOURCE4} %{buildroot}/%{_includedir}/mysql/my_config.h
mv %{buildroot}/%{_bindir}/mysql_config %{buildroot}/%{_bindir}/mysql_config-%{__isa_bits}
install -p -m 0755 %{SOURCE5} %{buildroot}/%{_bindir}/mysql_config
%endif

# Install SELinux files in datadir
install -m 0644 $MBD/%{src_dir}/support-files/RHEL4-SElinux/mysql.{fc,te} \
    %{buildroot}%{_datadir}/mysql/SELinux/RHEL4

# Remove files pages we explicitly do not want to package
rm -rf %{buildroot}%{_datadir}/mysql/solaris
rm -rf %{buildroot}%{_infodir}/mysql.info*
rm -rf %{buildroot}%{_datadir}/mysql/binary-configure
rm -rf %{buildroot}%{_datadir}/mysql/mysql.server
rm -rf %{buildroot}%{_datadir}/mysql/mysqld_multi.server
rm -f %{buildroot}%{_datadir}/mysql/win_install_firewall.sql 
%if 0%{?systemd}
rm -rf %{buildroot}%{_sysconfdir}/init.d/mysqld
%endif
rm -rf %{buildroot}%{_bindir}/mysql_embedded
rm -rf %{buildroot}%{_bindir}/mysql_setpermission
rm -rf %{buildroot}%{_mandir}/man1/mysql_setpermission.1*

%check
%if 0%{?runselftest}
pushd release
make test VERBOSE=1
export MTR_BUILD_THREAD=auto
pushd mysql-test
./mtr \
    --mem --parallel=auto --force --retry=0 \
    --mysqld=--binlog-format=mixed \
    --suite-timeout=720 --testcase-timeout=30 \
    --clean-vardir
rm -r $(readlink var) var
%endif

%pre server
/usr/sbin/groupadd -g 27 -o -r mysql >/dev/null 2>&1 || :
/usr/sbin/useradd -M %{!?el5:-N} -g mysql -o -r -d /var/lib/mysql -s /bin/bash \
    -c "MySQL Server" -u 27 mysql >/dev/null 2>&1 || :

%post server
datadir=$(/usr/bin/my_print_defaults server mysqld | grep '^--datadir=' | sed -n 's/--datadir=//p' | tail -n 1)
/bin/chmod 0755 "$datadir" >/dev/null 2>&1 || :
/bin/touch /var/log/mysqld.log >/dev/null 2>&1 || :
/bin/chown mysql:mysql /var/log/mysqld.log >/dev/null 2>&1 || :
%if 0%{?systemd}
%systemd_post mysqld.service
/usr/bin/systemctl enable mysqld >/dev/null 2>&1 || :
%else
/sbin/chkconfig --add mysqld
%endif

%preun server
%if 0%{?systemd}
%systemd_preun mysqld.service
%else
if [ "$1" = 0 ]; then
    /sbin/service mysqld stop >/dev/null 2>&1 || :
    /sbin/chkconfig --del mysqld
fi
%endif

%postun server
%if 0%{?systemd}
%systemd_postun_with_restart mysqld.service
%else
if [ $1 -ge 1 ]; then
    /sbin/service mysqld condrestart >/dev/null 2>&1 || :
fi
%endif

%post libs -p /sbin/ldconfig

%postun libs -p /sbin/ldconfig

%if 0%{?compatlib}
%post libs-compat -p /sbin/ldconfig

%postun libs-compat -p /sbin/ldconfig
%endif

%post embedded -p /sbin/ldconfig

%postun embedded -p /sbin/ldconfig

%files server
%defattr(-, root, root, -)
%doc %{?license_files_server} %{src_dir}/Docs/ChangeLog
%doc %{src_dir}/Docs/INFO_SRC*
%doc release/Docs/INFO_BIN*
%doc release/support-files/my-default.cnf
%attr(644, root, root) %{_mandir}/man1/innochecksum.1*
%attr(644, root, root) %{_mandir}/man1/my_print_defaults.1*
%attr(644, root, root) %{_mandir}/man1/myisam_ftdump.1*
%attr(644, root, root) %{_mandir}/man1/myisamchk.1*
%attr(644, root, root) %{_mandir}/man1/myisamlog.1*
%attr(644, root, root) %{_mandir}/man1/myisampack.1*
%attr(644, root, root) %{_mandir}/man1/mysql_convert_table_format.1*
%attr(644, root, root) %{_mandir}/man1/mysql_fix_extensions.1*
%attr(644, root, root) %{_mandir}/man8/mysqld.8*
%attr(644, root, root) %{_mandir}/man1/mysqld_multi.1*
%attr(644, root, root) %{_mandir}/man1/mysqld_safe.1*
%attr(644, root, root) %{_mandir}/man1/mysqldumpslow.1*
%attr(644, root, root) %{_mandir}/man1/mysql_install_db.1*
%attr(644, root, root) %{_mandir}/man1/mysql_plugin.1*
%attr(644, root, root) %{_mandir}/man1/mysql_secure_installation.1*
%attr(644, root, root) %{_mandir}/man1/mysql_upgrade.1*
%attr(644, root, root) %{_mandir}/man1/mysqlhotcopy.1*
%attr(644, root, root) %{_mandir}/man1/mysqlman.1*
%attr(644, root, root) %{_mandir}/man1/mysql.server.1*
%attr(644, root, root) %{_mandir}/man1/mysqltest.1*
%attr(644, root, root) %{_mandir}/man1/mysql_tzinfo_to_sql.1*
%attr(644, root, root) %{_mandir}/man1/mysql_zap.1*
%attr(644, root, root) %{_mandir}/man1/mysqlbug.1*
%attr(644, root, root) %{_mandir}/man1/perror.1*
%attr(644, root, root) %{_mandir}/man1/replace.1*
%attr(644, root, root) %{_mandir}/man1/resolve_stack_dump.1*
%attr(644, root, root) %{_mandir}/man1/resolveip.1*

%config(noreplace) %{_sysconfdir}/my.cnf
%dir %{_sysconfdir}/my.cnf.d

%attr(755, root, root) %{_bindir}/innochecksum
%attr(755, root, root) %{_bindir}/my_print_defaults
%attr(755, root, root) %{_bindir}/myisam_ftdump
%attr(755, root, root) %{_bindir}/myisamchk
%attr(755, root, root) %{_bindir}/myisamlog
%attr(755, root, root) %{_bindir}/myisampack
%attr(755, root, root) %{_bindir}/mysql_convert_table_format
%attr(755, root, root) %{_bindir}/mysql_fix_extensions
%attr(755, root, root) %{_bindir}/mysql_install_db
%attr(755, root, root) %{_bindir}/mysql_plugin
%attr(755, root, root) %{_bindir}/mysql_secure_installation
%attr(755, root, root) %{_bindir}/mysql_tzinfo_to_sql
%attr(755, root, root) %{_bindir}/mysql_upgrade
%attr(755, root, root) %{_bindir}/mysql_zap
%attr(755, root, root) %{_bindir}/mysqlbug
%attr(755, root, root) %{_bindir}/mysqld_multi
%attr(755, root, root) %{_bindir}/mysqld_safe
%attr(755, root, root) %{_bindir}/mysqldumpslow
%attr(755, root, root) %{_bindir}/mysqlhotcopy
%attr(755, root, root) %{_bindir}/mysqltest
%attr(755, root, root) %{_bindir}/perror
%attr(755, root, root) %{_bindir}/replace
%attr(755, root, root) %{_bindir}/resolve_stack_dump
%attr(755, root, root) %{_bindir}/resolveip
%if 0%{?systemd}
%attr(755, root, root) %{_bindir}/mysql-systemd-start
%endif
%attr(755, root, root) %{_sbindir}/mysqld
%attr(755, root, root) %{_sbindir}/mysqld-debug

%dir %{_libdir}/mysql/plugin
%attr(755, root, root) %{_libdir}/mysql/plugin/adt_null.so
%attr(755, root, root) %{_libdir}/mysql/plugin/auth_socket.so
%attr(755, root, root) %{_libdir}/mysql/plugin/innodb_engine.so
%attr(755, root, root) %{_libdir}/mysql/plugin/libmemcached.so
%attr(755, root, root) %{_libdir}/mysql/plugin/mypluglib.so
%attr(755, root, root) %{_libdir}/mysql/plugin/mysql_no_login.so
%attr(755, root, root) %{_libdir}/mysql/plugin/semisync_master.so
%attr(755, root, root) %{_libdir}/mysql/plugin/semisync_slave.so
%attr(755, root, root) %{_libdir}/mysql/plugin/validate_password.so
%dir %{_libdir}/mysql/plugin/debug
%attr(755, root, root) %{_libdir}/mysql/plugin/debug/adt_null.so
%attr(755, root, root) %{_libdir}/mysql/plugin/debug/auth_socket.so
%attr(755, root, root) %{_libdir}/mysql/plugin/debug/innodb_engine.so
%attr(755, root, root) %{_libdir}/mysql/plugin/debug/libmemcached.so
%attr(755, root, root) %{_libdir}/mysql/plugin/debug/mypluglib.so
%attr(755, root, root) %{_libdir}/mysql/plugin/debug/mysql_no_login.so
%attr(755, root, root) %{_libdir}/mysql/plugin/debug/semisync_master.so
%attr(755, root, root) %{_libdir}/mysql/plugin/debug/semisync_slave.so
%attr(755, root, root) %{_libdir}/mysql/plugin/debug/validate_password.so

%attr(755, root, root) %{_libdir}/mysql/plugin/auth.so
%attr(755, root, root) %{_libdir}/mysql/plugin/auth_test_plugin.so
%attr(644, root, root) %{_libdir}/mysql/plugin/daemon_example.ini
%attr(755, root, root) %{_libdir}/mysql/plugin/libdaemon_example.so
%attr(755, root, root) %{_libdir}/mysql/plugin/test_udf_services.so
%attr(755, root, root) %{_libdir}/mysql/plugin/qa_auth_client.so
%attr(755, root, root) %{_libdir}/mysql/plugin/qa_auth_interface.so
%attr(755, root, root) %{_libdir}/mysql/plugin/qa_auth_server.so
%attr(755, root, root) %{_libdir}/mysql/plugin/debug/auth.so
%attr(755, root, root) %{_libdir}/mysql/plugin/debug/auth_test_plugin.so
%attr(755, root, root) %{_libdir}/mysql/plugin/debug/libdaemon_example.so
%attr(755, root, root) %{_libdir}/mysql/plugin/debug/test_udf_services.so
%attr(755, root, root) %{_libdir}/mysql/plugin/debug/qa_auth_client.so
%attr(755, root, root) %{_libdir}/mysql/plugin/debug/qa_auth_interface.so
%attr(755, root, root) %{_libdir}/mysql/plugin/debug/qa_auth_server.so

%if 0%{?commercial}
%attr(755, root, root) %{_libdir}/mysql/plugin/audit_log.so
%attr(755, root, root) %{_libdir}/mysql/plugin/authentication_pam.so
%attr(755, root, root) %{_libdir}/mysql/plugin/thread_pool.so
%attr(755, root, root) %{_libdir}/mysql/plugin/openssl_udf.so
%attr(755, root, root) %{_libdir}/mysql/plugin/firewall.so 
%attr(644, root, root) %{_datadir}/mysql/linux_install_firewall.sql 
%attr(755, root, root) %{_libdir}/mysql/plugin/debug/audit_log.so
%attr(755, root, root) %{_libdir}/mysql/plugin/debug/authentication_pam.so
%attr(755, root, root) %{_libdir}/mysql/plugin/debug/thread_pool.so
%attr(755, root, root) %{_libdir}/mysql/plugin/debug/openssl_udf.so
%attr(755, root, root) %{_libdir}/mysql/plugin/debug/firewall.so 
%endif
%attr(644, root, root) %{_datadir}/mysql/fill_help_tables.sql
%attr(644, root, root) %{_datadir}/mysql/mysql_system_tables.sql
%attr(644, root, root) %{_datadir}/mysql/mysql_system_tables_data.sql
%attr(644, root, root) %{_datadir}/mysql/mysql_test_data_timezone.sql
%attr(644, root, root) %{_datadir}/mysql/my-*.cnf
%attr(644, root, root) %{_datadir}/mysql/mysql-log-rotate
%attr(644, root, root) %{_datadir}/mysql/mysql_security_commands.sql
%attr(644, root, root) %{_datadir}/mysql/SELinux/RHEL4/mysql.fc
%attr(644, root, root) %{_datadir}/mysql/SELinux/RHEL4/mysql.te
%attr(644, root, root) %{_datadir}/mysql/dictionary.txt
%attr(644, root, root) %{_datadir}/mysql/innodb_memcached_config.sql
%attr(644, root, root) %{_datadir}/mysql/magic
%attr(644, root, root) %{_prefix}/lib/tmpfiles.d/mysql.conf
%if 0%{?systemd}
%attr(644, root, root) %{_unitdir}/mysqld.service
%else
%attr(755, root, root) %{_sysconfdir}/init.d/mysqld
%endif
%attr(644, root, root) %config(noreplace,missingok) %{_sysconfdir}/logrotate.d/mysql
%dir %attr(755, mysql, mysql) /var/lib/mysql
%dir %attr(755, mysql, mysql) /var/run/mysqld
%dir %attr(750, mysql, mysql) /var/lib/mysql-files

%files common
%defattr(-, root, root, -)
%doc %{?license_files_server}
%{_datadir}/mysql/charsets/
%{_datadir}/mysql/errmsg-utf8.txt
%{_datadir}/mysql/bulgarian/
%{_datadir}/mysql/czech/
%{_datadir}/mysql/danish/
%{_datadir}/mysql/dutch/
%{_datadir}/mysql/english/
%{_datadir}/mysql/estonian/
%{_datadir}/mysql/french/
%{_datadir}/mysql/german/
%{_datadir}/mysql/greek/
%{_datadir}/mysql/hungarian/
%{_datadir}/mysql/italian/
%{_datadir}/mysql/japanese/
%{_datadir}/mysql/korean/
%{_datadir}/mysql/norwegian-ny/
%{_datadir}/mysql/norwegian/
%{_datadir}/mysql/polish/
%{_datadir}/mysql/portuguese/
%{_datadir}/mysql/romanian/
%{_datadir}/mysql/russian/
%{_datadir}/mysql/serbian/
%{_datadir}/mysql/slovak/
%{_datadir}/mysql/spanish/
%{_datadir}/mysql/swedish/
%{_datadir}/mysql/ukrainian/

%files client
%defattr(-, root, root, -)
%doc %{?license_files_server}
%attr(755, root, root) %{_bindir}/msql2mysql
%attr(755, root, root) %{_bindir}/mysql
%attr(755, root, root) %{_bindir}/mysql_find_rows
%attr(755, root, root) %{_bindir}/mysql_waitpid
%attr(755, root, root) %{_bindir}/mysqlaccess
# XXX: This should be moved to %{_sysconfdir}
%attr(644, root, root) %{_bindir}/mysqlaccess.conf
%attr(755, root, root) %{_bindir}/mysqladmin
%attr(755, root, root) %{_bindir}/mysqlbinlog
%attr(755, root, root) %{_bindir}/mysqlcheck
%attr(755, root, root) %{_bindir}/mysqldump
%attr(755, root, root) %{_bindir}/mysqlimport
%attr(755, root, root) %{_bindir}/mysqlshow
%attr(755, root, root) %{_bindir}/mysqlslap
%attr(755, root, root) %{_bindir}/mysql_config_editor

%attr(644, root, root) %{_mandir}/man1/msql2mysql.1*
%attr(644, root, root) %{_mandir}/man1/mysql.1*
%attr(644, root, root) %{_mandir}/man1/mysql_find_rows.1*
%attr(644, root, root) %{_mandir}/man1/mysql_waitpid.1*
%attr(644, root, root) %{_mandir}/man1/mysqlaccess.1*
%attr(644, root, root) %{_mandir}/man1/mysqladmin.1*
%attr(644, root, root) %{_mandir}/man1/mysqlbinlog.1*
%attr(644, root, root) %{_mandir}/man1/mysqlcheck.1*
%attr(644, root, root) %{_mandir}/man1/mysqldump.1*
%attr(644, root, root) %{_mandir}/man1/mysqlimport.1*
%attr(644, root, root) %{_mandir}/man1/mysqlshow.1*
%attr(644, root, root) %{_mandir}/man1/mysqlslap.1*
%attr(644, root, root) %{_mandir}/man1/mysql_config_editor.1*

%files devel
%defattr(-, root, root, -)
%doc %{?license_files_server}
%attr(644, root, root) %{_mandir}/man1/comp_err.1*
%attr(644, root, root) %{_mandir}/man1/mysql_config.1*
%attr(755, root, root) %{_bindir}/mysql_config
%attr(755, root, root) %{_bindir}/mysql_config-%{__isa_bits}
%{_includedir}/mysql
%{_datadir}/aclocal/mysql.m4
%{_libdir}/mysql/libmysqlclient.a
%{_libdir}/mysql/libmysqlclient_r.a
%{_libdir}/mysql/libmysqlservices.a
%{_libdir}/mysql/libmysqlclient_r.so
%{_libdir}/mysql/libmysqlclient.so

%files libs
%defattr(-, root, root, -)
%doc %{?license_files_server}
%dir %attr(755, root, root) %{_libdir}/mysql
%attr(644, root, root) %{_sysconfdir}/ld.so.conf.d/mysql-%{_arch}.conf
%{_libdir}/mysql/libmysqlclient.so.18*
%{_libdir}/mysql/libmysqlclient_r.so.18*

%if 0%{?compatlib}
%files libs-compat
%defattr(-, root, root, -)
%doc %{?license_files_server}
%dir %attr(755, root, root) %{_libdir}/mysql
%attr(644, root, root) %{_sysconfdir}/ld.so.conf.d/mysql-%{_arch}.conf
%{_libdir}/mysql/libmysqlclient.so.%{compatlib}
%{_libdir}/mysql/libmysqlclient.so.%{compatlib}.0.0
%{_libdir}/mysql/libmysqlclient_r.so.%{compatlib}
%{_libdir}/mysql/libmysqlclient_r.so.%{compatlib}.0.0
%endif

%files test
%defattr(-, root, root, -)
%doc %{?license_files_server}
%attr(-, root, root) %{_datadir}/mysql-test
%attr(755, root, root) %{_bindir}/mysql_client_test
%attr(755, root, root) %{_bindir}/mysql_client_test_embedded
%attr(755, root, root) %{_bindir}/mysqltest_embedded
%attr(644, root, root) %{_mandir}/man1/mysql_client_test.1*
%attr(644, root, root) %{_mandir}/man1/mysql-stress-test.pl.1*
%attr(644, root, root) %{_mandir}/man1/mysql-test-run.pl.1*
%attr(644, root, root) %{_mandir}/man1/mysql_client_test_embedded.1*
%attr(644, root, root) %{_mandir}/man1/mysqltest_embedded.1*

%files bench
%defattr(-, root, root, -)
%doc %{?license_files_server}
%{_datadir}/sql-bench

%files embedded
%defattr(-, root, root, -)
%doc %{?license_files_server}
%dir %attr(755, root, root) %{_libdir}/mysql
%attr(644, root, root) %{_sysconfdir}/ld.so.conf.d/mysql-%{_arch}.conf
%attr(755, root, root) %{_libdir}/mysql/libmysqld.so.*

%files embedded-devel
%defattr(-, root, root, -)
%doc %{?license_files_server}
%attr(644, root, root) %{_libdir}/mysql/libmysqld.a
%attr(644, root, root) %{_libdir}/mysql/libmysqld-debug.a
%attr(755, root, root) %{_libdir}/mysql/libmysqld.so

%if 0%{?rhel} == 5
%files -n mysql
%defattr(-, root, root, -)
%doc %{?license_files_server}
%endif

%changelog
<<<<<<< HEAD
* Tue Jul 05 2016 Balasubramanian Kandasamy <balasubramanian.kandasamy@oracle.com> - 5.6.32-1
=======
* Mon Sep 26 2016 Balasubramanian Kandasamy <balasubramanian.kandasamy@oracle.com> - 5.5.53-1
- Include mysql-files directory

* Tue Jul 05 2016 Balasubramanian Kandasamy <balasubramanian.kandasamy@oracle.com> - 5.5.51-1
>>>>>>> 70a470e0
- Remove mysql_config from client subpackage

* Mon Mar 14 2016 Georgi Kodinov <georgi.kodinov@oracle.com> - 5.6.31-1
- Add test_udf_services.so plugin

* Tue Sep 29 2015 Balasubramanian Kandasamy <balasubramanian.kandasamy@oracle.com> - 5.6.28-1
- Added conflicts to mysql-connector-c-shared dependencies

* Wed Jan 14 2015 Balasubramanian Kandasamy <balasubramanian.kandasamy@oracle.com> - 5.6.24-1
- Add mysql_no_login.so plugin

* Mon Oct 06 2014 Balasubramanian Kandasamy <balasubramanian.kandasamy@oracle.com> - 5.6.22-1
- Add license info in each subpackage

* Tue Jul 22 2014 Balasubramanian Kandasamy <balasubramanian.kandasamy@oracle.com> - 5.6.20-4
- Provide mysql-compat-server dependencies

* Tue Jul 08 2014 Balasubramanian Kandasamy <balasubramanian.kandasamy@oracle.com> - 5.6.20-3
- Remove perl(GD) and dtrace dependencies 

* Thu Jun 26 2014 Balasubramanian Kandasamy <balasubramanian.kandasamy@oracle.com> - 5.6.20-2
- Resolve embedded-devel conflict issue

* Wed Jun 25 2014 Balasubramanian Kandasamy <balasubramanian.kandasamy@oracle.com> - 5.6.20-1
- Add bench package
- Enable dtrace 

* Tue May 06 2014 Balasubramanian Kandasamy <balasubramanian.kandasamy@oracle.com> - 5.6.18-2
- Disable dtrace for el7 

* Thu Apr 24 2014 Balasubramanian Kandasamy <balasubramanian.kandasamy@oracle.com> - 5.6.18-1
- Updated for 5.6.18

* Mon Apr 07 2014 Balasubramanian Kandasamy <balasubramanian.kandasamy@oracle.com> - 5.6.17-6
- Fix Cflags for el7 

* Mon Mar 31 2014 Balasubramanian Kandasamy <balasubramanian.kandasamy@oracle.com> - 5.6.17-5
- Support for enterprise packages
- Upgrade from MySQL-* packages

* Fri Mar 14 2014 Balasubramanian Kandasamy <balasubramanian.kandasamy@oracle.com> - 5.6.17-4
- Resolve mysql conflict with mysql-community-client 

* Wed Mar 12 2014 Balasubramanian Kandasamy <balasubramanian.kandasamy@oracle.com> - 5.6.17-3
- Resolve conflict with mysql-libs-compat 

* Thu Mar 06 2014 Balasubramanian Kandasamy <balasubramanian.kandasamy@oracle.com> - 5.6.17-2
- Resolve conflict issues during upgrade

* Fri Feb 07 2014 Balasubramanian Kandasamy <balasubramanian.kandasamy@oracle.com> - 5.6.17-1
- 5.6.17
- Add support for el7 (with systemd enabled)
- Enable shared libmysqld by cmake option

* Thu Jan 09 2014 Balasubramanian Kandasamy <balasubramanian.kandasamy@oracle.com> - 5.6.16-1
- Updated to 5.6.16

* Mon Nov 18 2013 Balasubramanian Kandasamy <balasubramanian.kandasamy@oracle.com> - 5.6.15-3
- Fixed isa_bits error

* Fri Nov 08 2013 Balasubramanian Kandasamy <balasubramanian.kandasamy@oracle.com> - 5.6.15-2
- Add el5 build option

* Fri Oct 25 2013 Balasubramanian Kandasamy <balasubramanian.kandasamy@oracle.com> - 5.6.15-1
- Fixed uln advanced rpm libyassl.a error
- Updated to 5.6.15

* Wed Oct 16 2013 Balasubramanian Kandasamy <balasubramanian.kandasamy@oracle.com> - 5.6.14-3
- Fixed mysql_install_db usage 
- Improved handling of plugin directory 

* Fri Sep 27 2013 Balasubramanian Kandasamy <balasubramanian.kandasamy@oracle.com> - 5.6.14-2
- Refresh mysql-install patch and service renaming

* Mon Sep 16 2013 Balasubramanian Kandasamy <balasubramanian.kandasamy@oracle.com> - 5.6.14-1
- Updated to 5.6.14

* Wed Sep 04 2013 Balasubramanian Kandasamy <balasubramanian.kandasamy@oracle.com> - 5.6.13-5
- Support upgrade from 5.5 ULN packages to 5.6 

* Tue Aug 27 2013 Balasubramanian Kandasamy <balasubramanian.kandasamy@oracle.com> - 5.6.13-4
- Enhanced perl filtering 
- Added openssl-devel to buildreq 

* Wed Aug 21 2013 Balasubramanian Kandasamy <balasubramanian.kandasamy@oracle.com> - 5.6.13-3
- Removed mysql_embedded binary to resolve multilib conflict issue

* Fri Aug 16 2013 Balasubramanian Kandasamy <balasubramanian.kandasamy@oracle.com> - 5.6.13-2 
- Fixed Provides and Obsoletes issues in server, test packages 

* Wed Aug 14 2013 Balasubramanian Kandasamy <balasubramanian.kandasamy@oracle.com> - 5.6.13-1
- Updated to 5.6.13

* Mon Aug 05 2013 Balasubramanian Kandasamy <balasubramanian.kandasamy@oracle.com> - 5.6.12-9
- Added files list to embedded packages 

* Thu Aug 01 2013 Balasubramanian Kandasamy <balasubramanian.kandasamy@oracle.com> - 5.6.12-8
- Updated libmysqld.a with libmysqld.so in embedded package

* Mon Jul 29 2013 Balasubramanian Kandasamy <balasubramanian.kandasamy@oracle.com> - 5.6.12-7
- Updated test package dependency from client to server

* Wed Jul 24 2013 Balasubramanian Kandasamy <balasubramanian.kandasamy@oracle.com> - 5.6.12-6
- Added libs-compat dependency under libs package to resolve server
  installation conflicts issue.
 
* Wed Jul 17 2013 Balasubramanian Kandasamy <balasubramanian.kandasamy@oracle.com> - 5.6.12-5
- Removed libmysqlclient.so.16 from libs package
 
* Fri Jul 05 2013 Balasubramanian Kandasamy <balasubramanian.kandasamy@oracle.com> - 5.6.12-4
- Adjusted to work on OEL6

* Wed Jun 26 2013 Balasubramanian Kandasamy <balasubramanian.kandasamy@oracle.com> - 5.6.12-3
- Move libs to mysql/
- Basic multi arch support
- Fix changelog dates

* Thu Jun 20 2013 Balasubramanian Kandasamy <balasubramanian.kandasamy@oracle.com> - 5.6.12-2
- Major cleanup

* Tue Jun 04 2013 Balasubramanian Kandasamy <balasubramanian.kandasamy@oracle.com> - 5.6.12-1
- Updated to 5.6.12

* Mon Nov 05 2012 Joerg Bruehe <joerg.bruehe@oracle.com>

- Allow to override the default to use the bundled yaSSL by an option like
      --define="with_ssl /path/to/ssl"

* Wed Oct 10 2012 Bjorn Munch <bjorn.munch@oracle.com>

- Replace old my-*.cnf config file examples with template my-default.cnf

* Fri Oct 05 2012 Joerg Bruehe <joerg.bruehe@oracle.com>

- Let the installation use the new option "--random-passwords" of "mysql_install_db".
  (Bug# 12794345 Ensure root password)
- Fix an inconsistency: "new install" vs "upgrade" are told from the (non)existence
  of "$mysql_datadir/mysql" (holding table "mysql.user" and other system stuff).

* Tue Jul 24 2012 Joerg Bruehe <joerg.bruehe@oracle.com>

- Add a macro "runselftest":
  if set to 1 (default), the test suite will be run during the RPM build;
  this can be oveeridden via the command line by adding
      --define "runselftest 0"
  Failures of the test suite will NOT make the RPM build fail!

* Mon Jul 16 2012 Joerg Bruehe <joerg.bruehe@oracle.com>

- Add the man page for the "mysql_config_editor".

* Mon Jun 11 2012 Joerg Bruehe <joerg.bruehe@oracle.com>

- Make sure newly added "SPECIFIC-ULN/" directory does not disturb packaging.

* Wed Feb 29 2012 Brajmohan Saxena <brajmohan.saxena@oracle.com>

- Removal all traces of the readline library from mysql (BUG 13738013)

* Wed Sep 28 2011 Joerg Bruehe <joerg.bruehe@oracle.com>

- Fix duplicate mentioning of "mysql_plugin" and its manual page,
  it is better to keep alphabetic order in the files list (merging!).

* Wed Sep 14 2011 Joerg Bruehe <joerg.bruehe@oracle.com>

- Let the RPM capabilities ("obsoletes" etc) ensure that an upgrade may replace
  the RPMs of any configuration (of the current or the preceding release series)
  by the new ones. This is done by not using the implicitly generated capabilities
  (which include the configuration name) and relying on more generic ones which
  just list the function ("server", "client", ...).
  The implicit generation cannot be prevented, so all these capabilities must be
  explicitly listed in "Obsoletes:"

* Tue Sep 13 2011 Jonathan Perkin <jonathan.perkin@oracle.com>

- Add support for Oracle Linux 6 and Red Hat Enterprise Linux 6.  Due to
  changes in RPM behaviour ($RPM_BUILD_ROOT is removed prior to install)
  this necessitated a move of the libmygcc.a installation to the install
  phase, which is probably where it belonged in the first place.

* Tue Sep 13 2011 Joerg Bruehe <joerg.bruehe@oracle.com>

- "make_win_bin_dist" and its manual are dropped, cmake does it different.

* Thu Sep 08 2011 Daniel Fischer <daniel.fischer@oracle.com>

- Add mysql_plugin man page.

* Tue Aug 30 2011 Tor Didriksen <tor.didriksen@oracle.com>

- Set CXX=g++ by default to add a dependency on libgcc/libstdc++.
  Also, remove the use of the -fno-exceptions and -fno-rtti flags.
  TODO: update distro_buildreq/distro_requires

* Tue Aug 30 2011 Joerg Bruehe <joerg.bruehe@oracle.com>

- Add the manual page for "mysql_plugin" to the server package.

* Fri Aug 19 2011 Joerg Bruehe <joerg.bruehe@oracle.com>

- Null-upmerge the fix of bug#37165: This spec file is not affected.
- Replace "/var/lib/mysql" by the spec file variable "%%{mysqldatadir}".

* Fri Aug 12 2011 Daniel Fischer <daniel.fischer@oracle.com>

- Source plugin library files list from cmake-generated file.

* Mon Jul 25 2011 Chuck Bell <chuck.bell@oracle.com>

- Added the mysql_plugin client - enables or disables plugins.

* Thu Jul 21 2011 Sunanda Menon <sunanda.menon@oracle.com>

- Fix bug#12561297: Added the MySQL embedded binary

* Thu Jul 07 2011 Joerg Bruehe <joerg.bruehe@oracle.com>

- Fix bug#45415: "rpm upgrade recreates test database"
  Let the creation of the "test" database happen only during a new installation,
  not in an RPM upgrade.
  This affects both the "mkdir" and the call of "mysql_install_db".

* Wed Feb 09 2011 Joerg Bruehe <joerg.bruehe@oracle.com>

- Fix bug#56581: If an installation deviates from the default file locations
  ("datadir" and "pid-file"), the mechanism to detect a running server (on upgrade)
  should still work, and use these locations.
  The problem was that the fix for bug#27072 did not check for local settings.

* Mon Jan 31 2011 Joerg Bruehe <joerg.bruehe@oracle.com>

- Install the new "manifest" files: "INFO_SRC" and "INFO_BIN".

* Tue Nov 23 2010 Jonathan Perkin <jonathan.perkin@oracle.com>

- EXCEPTIONS-CLIENT has been deleted, remove it from here too
- Support MYSQL_BUILD_MAKE_JFLAG environment variable for passing
  a '-j' argument to make.

* Mon Nov 1 2010 Georgi Kodinov <georgi.godinov@oracle.com>

- Added test authentication (WL#1054) plugin binaries

* Wed Oct 6 2010 Georgi Kodinov <georgi.godinov@oracle.com>

- Added example external authentication (WL#1054) plugin binaries

* Wed Aug 11 2010 Joerg Bruehe <joerg.bruehe@oracle.com>

- With a recent spec file cleanup, names have changed: A "-community" part was dropped.
  Reflect that in the "Obsoletes" specifications.
- Add a "triggerpostun" to handle the uninstall of the "-community" server RPM.
- This fixes bug#55015 "MySQL server is not restarted properly after RPM upgrade".

* Tue Jun 15 2010 Joerg Bruehe <joerg.bruehe@sun.com>

- Change the behaviour on installation and upgrade:
  On installation, do not autostart the server.
  *Iff* the server was stopped before the upgrade is started, this is taken as a
  sign the administrator is handling that manually, and so the new server will
  not be started automatically at the end of the upgrade.
  The start/stop scripts will still be installed, so the server will be started
  on the next machine boot.
  This is the 5.5 version of fixing bug#27072 (RPM autostarting the server).

* Tue Jun 1 2010 Jonathan Perkin <jonathan.perkin@oracle.com>

- Implement SELinux checks from distribution-specific spec file.

* Wed May 12 2010 Jonathan Perkin <jonathan.perkin@oracle.com>

- Large number of changes to build using CMake
- Introduce distribution-specific RPMs
- Drop debuginfo, build all binaries with debug/symbols
- Remove __os_install_post, use native macro
- Remove _unpackaged_files_terminate_build, make it an error to have
  unpackaged files
- Remove cluster RPMs

* Wed Mar 24 2010 Joerg Bruehe <joerg.bruehe@sun.com>

- Add "--with-perfschema" to the configure options.

* Mon Mar 22 2010 Joerg Bruehe <joerg.bruehe@sun.com>

- User "usr/lib*" to allow for both "usr/lib" and "usr/lib64",
  mask "rmdir" return code 1.
- Remove "ha_example.*" files from the list, they aren't built.

* Wed Mar 17 2010 Joerg Bruehe <joerg.bruehe@sun.com>

- Fix a wrong path name in handling the debug plugins.

* Wed Mar 10 2010 Joerg Bruehe <joerg.bruehe@sun.com>

- Take the result of the debug plugin build and put it into the optimized tree,
  so that it becomes part of the final installation;
  include the files in the packlist. Part of the fixes for bug#49022.

* Mon Mar 01 2010 Joerg Bruehe <joerg.bruehe@sun.com>

- Set "Oracle and/or its affiliates" as the vendor and copyright owner,
  accept upgrading from packages showing MySQL or Sun as vendor.

* Fri Feb 12 2010 Joerg Bruehe <joerg.bruehe@sun.com>

- Formatting changes:
  Have a consistent structure of separator lines and of indentation
  (8 leading blanks => tab).
- Introduce the variable "src_dir".
- Give the environment variables "MYSQL_BUILD_CC(CXX)" precedence
  over "CC" ("CXX").
- Drop the old "with_static" argument analysis, this is not supported
  in 5.1 since ages.
- Introduce variables to control the handlers individually, as well
  as other options.
- Use the new "--with-plugin" notation for the table handlers.
- Drop handling "/etc/rc.d/init.d/mysql", the switch to "/etc/init.d/mysql"
  was done back in 2002 already.
- Make "--with-zlib-dir=bundled" the default, add an option to disable it.
- Add missing manual pages to the file list.
- Improve the runtime check for "libgcc.a", protect it against being tried
  with the Intel compiler "icc".

* Mon Jan 11 2010 Joerg Bruehe <joerg.bruehe@sun.com>

- Change RPM file naming:
  - Suffix like "-m2", "-rc" becomes part of version as "_m2", "_rc".
  - Release counts from 1, not 0.

* Wed Dec 23 2009 Joerg Bruehe <joerg.bruehe@sun.com>

- The "semisync" plugin file name has lost its introductory "lib",
  adapt the file lists for the subpackages.
  This is a part missing from the fix for bug#48351.
- Remove the "fix_privilege_tables" manual, it does not exist in 5.5
  (and likely, the whole script will go, too).

* Mon Nov 16 2009 Joerg Bruehe <joerg.bruehe@sun.com>

- Fix some problems with the directives around "tcmalloc" (experimental),
  remove erroneous traces of the InnoDB plugin (that is 5.1 only).

* Tue Oct 06 2009 Magnus Blaudd <mvensson@mysql.com>

- Removed mysql_fix_privilege_tables

* Fri Oct 02 2009 Alexander Nozdrin <alexander.nozdrin@sun.com>

- "mysqlmanager" got removed from version 5.4, all references deleted.

* Fri Aug 28 2009 Joerg Bruehe <joerg.bruehe@sun.com>

- Merge up from 5.1 to 5.4: Remove handling for the InnoDB plugin.

* Thu Aug 27 2009 Joerg Bruehe <joerg.bruehe@sun.com>

- This version does not contain the "Instance manager", "mysqlmanager":
  Remove it from the spec file so that packaging succeeds.

* Mon Aug 24 2009 Jonathan Perkin <jperkin@sun.com>

- Add conditionals for bundled zlib and innodb plugin

* Fri Aug 21 2009 Jonathan Perkin <jperkin@sun.com>

- Install plugin libraries in appropriate packages.
- Disable libdaemon_example and ftexample plugins.

* Thu Aug 20 2009 Jonathan Perkin <jperkin@sun.com>

- Update variable used for mysql-test suite location to match source.

* Fri Nov 07 2008 Joerg Bruehe <joerg@mysql.com>

- Correct yesterday's fix, so that it also works for the last flag,
  and fix a wrong quoting: un-quoted quote marks must not be escaped.

* Thu Nov 06 2008 Kent Boortz <kent.boortz@sun.com>

- Removed "mysql_upgrade_shell"
- Removed some copy/paste between debug and normal build

* Thu Nov 06 2008 Joerg Bruehe <joerg@mysql.com>

- Modify CFLAGS and CXXFLAGS such that a debug build is not optimized.
  This should cover both gcc and icc flags.  Fixes bug#40546.

* Fri Aug 29 2008 Kent Boortz <kent@mysql.com>

- Removed the "Federated" storage engine option, and enabled in all

* Tue Aug 26 2008 Joerg Bruehe <joerg@mysql.com>

- Get rid of the "warning: Installed (but unpackaged) file(s) found:"
  Some generated files aren't needed in RPMs:
  - the "sql-bench/" subdirectory
  Some files were missing:
  - /usr/share/aclocal/mysql.m4  ("devel" subpackage)
  - Manual "mysqlbug" ("server" subpackage)
  - Program "innochecksum" and its manual ("server" subpackage)
  - Manual "mysql_find_rows" ("client" subpackage)
  - Script "mysql_upgrade_shell" ("client" subpackage)
  - Program "ndb_cpcd" and its manual ("ndb-extra" subpackage)
  - Manuals "ndb_mgm" + "ndb_restore" ("ndb-tools" subpackage)

* Mon Mar 31 2008 Kent Boortz <kent@mysql.com>

- Made the "Federated" storage engine an option
- Made the "Cluster" storage engine and sub packages an option

* Wed Mar 19 2008 Joerg Bruehe <joerg@mysql.com>

- Add the man pages for "ndbd" and "ndb_mgmd".

* Mon Feb 18 2008 Timothy Smith <tim@mysql.com>

- Require a manual upgrade if the alread-installed mysql-server is
  from another vendor, or is of a different major version.

* Wed May 02 2007 Joerg Bruehe <joerg@mysql.com>

- "ndb_size.tmpl" is not needed any more,
  "man1/mysql_install_db.1" lacked the trailing '*'.

* Sat Apr 07 2007 Kent Boortz <kent@mysql.com>

- Removed man page for "mysql_create_system_tables"

* Wed Mar 21 2007 Daniel Fischer <df@mysql.com>

- Add debug server.

* Mon Mar 19 2007 Daniel Fischer <df@mysql.com>

- Remove Max RPMs; the server RPMs contain a mysqld compiled with all
  features that previously only were built into Max.

* Fri Mar 02 2007 Joerg Bruehe <joerg@mysql.com>

- Add several man pages for NDB which are now created.

* Fri Jan 05 2007 Kent Boortz <kent@mysql.com>

- Put back "libmygcc.a", found no real reason it was removed.

- Add CFLAGS to gcc call with --print-libgcc-file, to make sure the
  correct "libgcc.a" path is returned for the 32/64 bit architecture.

* Mon Dec 18 2006 Joerg Bruehe <joerg@mysql.com>

- Fix the move of "mysqlmanager" to section 8: Directory name was wrong.

* Thu Dec 14 2006 Joerg Bruehe <joerg@mysql.com>

- Include the new man pages for "my_print_defaults" and "mysql_tzinfo_to_sql"
  in the server RPM.
- The "mysqlmanager" man page got moved from section 1 to 8.

* Thu Nov 30 2006 Joerg Bruehe <joerg@mysql.com>

- Call "make install" using "benchdir_root=%%{_datadir}",
  because that is affecting the regression test suite as well.

* Thu Nov 16 2006 Joerg Bruehe <joerg@mysql.com>

- Explicitly note that the "MySQL-shared" RPMs (as built by MySQL AB)
  replace "mysql-shared" (as distributed by SuSE) to allow easy upgrading
  (bug#22081).

* Mon Nov 13 2006 Joerg Bruehe <joerg@mysql.com>

- Add "--with-partition" t 2006 Joerg Bruehe <joerg@mysql.com>

- Use the Perl script to run the tests, because it will automatically check
  whether the server is configured with SSL.

* Tue Jun 27 2006 Joerg Bruehe <joerg@mysql.com>

- move "mysqldumpslow" from the client RPM to the server RPM (bug#20216)

- Revert all previous attempts to call "mysql_upgrade" during RPM upgrade,
  there are some more aspects which need to be solved before this is possible.
  For now, just ensure the binary "mysql_upgrade" is delivered and installysql.com>

- To run "mysql_upgrade", we need a running server;
  start it in isolation and skip password checks.

* Sat May 20 2006 Kent Boortz <kent@mysql.com>

- Always compile for PIC, position independent code.

* Wed May 10 2006 Kent Boortz <kent@mysql.com>

- Use character set "all" when compiling with Cluster, to make Cluster
  nodes independent on the character set directory, and the problem
  that two RPM sub packages both wants to install this directory.

* Mon May 01 2006 Kent Boortz <kent@mysql.com>

- Use "./libtool --mode=execute" instead of searching for the
  executable in current directory and ".libs".

* Fri Apr 28 2006 Kent Boortz <kent@mysql.com>

- Install and run "mysql_upgrade"

* Wed Apr 12 2006 Jim Winstead <jimw@mysql.com>

- Remove sql-bench, and MySQL-bench RPM (will be built as an independent
  project from the mysql-bench repository)

* Tue Apr 11 2006 Jim Winstead <jimw@mysql.com>

- Remove old mysqltestmanager and related programs
* Sat Apr 01 2006 Kent Boortz <kent@mysql.com>

- Set $LDFLAGS from $MYSQL_BUILD_LDFLAGS

* Tue Mar 07 2006 Kent Boortz <kent@mysql.com>

- Changed product name from "Community Edition" to "Community Server"

* Mon Mar 06 2006 Kent Boortz <kent@mysql.com>

- Fast mutexes is now disabled by default, but should be
  used in Linux builds.

* Mon Feb 20 2006 Kent Boortz <kent@mysql.com>

- Reintroduced a max build
- Limited testing of 'debug' and 'max' servers
- Berkeley DB only in 'max'

* Mon Feb 13 2006 Joerg Bruehe <joerg@mysql.com>

- Use "-i" on "make test-force";
  this is essential for later evaluation of this log file.

* Thu Feb 09 2006 Kent Boortz <kent@mysql.com>

- Pass '-static' to libtool, link static with our own libraries, dynamic
  with system libraries.  Link with the bundled zlib.

* Wed Feb 08 2006 Kristian Nielsen <knielsen@mysql.com>

- Modified RPM spec to match new 5.1 debug+max combined community packaging.

* Sun Dec 18 2005 Kent Boortz <kent@mysql.com>

- Added "client/mysqlslap"

* Mon Dec 12 2005 Rodrigo Novo <rodrigo@mysql.com>

- Added zlib to the list of (static) libraries installed
- Added check against libtool wierdness (WRT: sql/mysqld || sql/.libs/mysqld)
- Compile MySQL with bundled zlib
- Fixed %%packager name to "MySQL Production Engineering Team"

* Mon Dec 05 2005 Joerg Bruehe <joerg@mysql.com>

- Avoid using the "bundled" zlib on "shared" builds:
  As it is not installed (on the build system), this gives dependency
  problems with "libtool" causing the build to fail.
  (Change was done on Nov 11, but left uncommented.)

* Tue Nov 22 2005 Joerg Bruehe <joerg@mysql.com>

- Extend the file existence check for "init.d/mysql" on un-install
  to also guard the call to "insserv"/"chkconfig".

* Thu Oct 27 2005 Lenz Grimmer <lenz@grimmer.com>

- added more man pages

* Wed Oct 19 2005 Kent Boortz <kent@mysql.com>

- Made yaSSL support an option (off by default)

* Wed Oct 19 2005 Kent Boortz <kent@mysql.com>

- Enabled yaSSL support

* Sat Oct 15 2005 Kent Boortz <kent@mysql.com>

- Give mode arguments the same way in all places
lenz@mysql.com>

- fixed the removing of the RPM_BUILD_ROOT in the %%clean section (the
  $RBR variable did not get expanded, thus leaving old build roots behind)

* Thu Aug 04 2005 Lenz Grimmer <lenz@mysql.com>

- Fixed the creation of the mysql user group account in the postinstall
  section (BUG 12348)
- Fixed enabling the Archive storage engine in the Max binary

* Tue Aug 02 2005 Lenz Grimmer <lenz@mysql.com>

- Fixed the Requires: tag for the server RPM (BUG 12233)

* Fri Jul 15 2005 Lenz Grimmer <lenz@mysql.com>

- create a "mysql" user group and assign the mysql user account to that group
  in the server postinstall section. (BUG 10984)

* Tue Jun 14 2005 Lenz Grimmer <lenz@mysql.com>

- Do not build statically on i386 by default, only when adding either "--with
  static" or "--define '_with_static 1'" to the RPM build options. Static
  linking really only makes sense when linking against the specially patched
  glibc 2.2.5.

* Mon Jun 06 2005 Lenz Grimmer <lenz@mysql.com>

- added mysql_client_test to the "bench" subpackage (BUG 10676)
- added the libndbclient static and shared libraries (BUG 10676)

* Wed Jun 01 2005 Lenz Grimmer <lenz@mysql.com>

- use "mysqldatadir" variable instead of hard-coding the path multiple times
- use the "mysqld_user" variable on all occasions a user name is referenced
- removed (incomplete) Brazilian translations
- removed redundant release tags from the subpackage descriptions

* Wed May 25 2005 Joerg Bruehe <joerg@mysql.com>

- Added a "make clean" between separate calls to "BuildMySQL".

* Thu May 12 2005 Guilhem Bichot <guilhem@mysql.com>

- Removed the mysql_tableinfo script made obsolete by the information schema

* Wed Apr 20 2005 Lenz Grimmer <lenz@mysql.com>

- Enabled the "blackhole" storage engine for the Max RPM

* Wed Apr 13 2005 Lenz Grimmer <lenz@mysql.com>

- removed the MySQL manual files (html/ps/texi) - they have been removed
  from the MySQL sources and are now available seperately.

* Mon Apr 4 2005 Petr Chardin <petr@mysql.com>

- old mysqlmanager, mysq* Mon Feb 7 2005 Tomas Ulin <tomas@mysql.com>

- enabled the "Ndbcluster" storage engine for the max binary
- added extra make install in ndb subdir after Max build to get ndb binaries
- added packages for ndbcluster storage engine

* Fri Jan 14 2005 Lenz Grimmer <lenz@mysql.com>

- replaced obsoleted "BuildPrereq" with "BuildRequires" instead

* Thu Jan 13 2005 Lenz Grimmer <lenz@mysql.com>

- enabled the "Federated" storage engine for the max binary

* Tue Jan 04 2005 Petr Chardin <petr@mysql.com>

- ISAM and merge storage engines were purged. As well as appropriate
  tools and manpages (isamchk and isamlog)

* Fri Dec 31 2004 Lenz Grimmer <lenz@mysql.com>

- enabled the "Archive" storage engine for the max binary
- enabled the "CSV" storage engine for the max binary
- enabled the "Example" storage engine for the max binary

* Thu Aug 26 2004 Lenz Grimmer <lenz@mysql.com>

- MySQL-Max now requires MySQL-server instead of MySQL (BUG 3860)

* Fri Aug 20 2004 Lenz Grimmer <lenz@mysql.com>

- do not link statically on IA64/AMD64 as these systems do not have
  a patched glibc installed

* Tue Aug 10 2004 Lenz Grimmer <lenz@mysql.com>

- Added libmygcc.a to the devel subpackage (required to link applications
  against the the embedded server libmysqld.a) (BUG 4921)

* Mon Aug 09 2004 Lenz Grimmer <lenz@mysql.com>

- Added EXCEPTIONS-CLIENT to the "devel" package

* Thu Jul 29 2004 Lenz Grimmer <lenz@mysql.com>

- disabled OpenSSL in the Max binaries again (the RPM packages were the
  only exception to this anyway) (BUG 1043)

* Wed Jun 30 2004 Lenz Grimmer <lenz@mysql.com>

- fixed server postinstall (mysql_install_db was called with the wrong
  parameter)

* Thu Jun 24 2004 Lenz Grimmer <lenz@mysql.com>

- added mysql_tzinfo_to_sql to the server subpackage
- run "make clean" instead of "make distclean"

* Mon Apr 05 2004 Lenz Grimmer <lenz@mysql.com>

- added ncurses-devel to the build prerequisites (BUG 3377)

* Thu Feb 12 2004 Lenz Grimmer <lenz@mysql.com>

- when using gcc, _always_ use CXX=gcc
- replaced Copyright with License field (Copyright is obsolete)

* Tue Feb 03 2004 Lenz Grimmer <lenz@mysql.com>

- added myisam_ftdump to the Server package

* Tue Jan 13 2004 Lenz Grimmer <lenz@mysql.com>

- link the mysql client against libreadline instead of libedit (BUG 2289)

* Mon Dec 22 2003 Lenz Grimmer <lenz@mysql.com>

- marked /etc/logrotate.d/mysql as a config file (BUG 2156)

* Sat Dec 13 2003 Lenz Grimmer <lenz@mysql.com>

- fixed file permissions (BUG 1672)

* Thu Dec 11 2003 Lenz Grimmer <lenz@mysql.com>

- made testing for gcc3 a bit more robust

* Fri Dec 05 2003 Lenz Grimmer <lenz@mysql.com>

- added missing file mysql_create_system_tables to the server subpackage

* Fri Nov 21 2003 Lenz Grimmer <lenz@mysql.com>

- removed dependency on MySQL-client from the MySQL-devel subpackage
  as it is not really required. (BUG 1610)

* Fri Aug 29 2003 Lenz Grimmer <lenz@mysql.com>

- Fixed BUG 1162 (removed macro names from the changelog)
- Really fixed BUG 998 (disable the checking for installed but
  unpackaged files)

* Tue Aug 05 2003 Lenz Grimmer <lenz@mysql.com>

- Fixed BUG 959 (libmysqld not being compiled properly)
- Fixed BUG 998 (RPM build errors): added missing files to the
  distribution (mysql_fix_extensions, mysql_tableinfo, mysqldumpslow,
  mysql_fix_privilege_tables.1), removed "-n" from install section.

* Wed Jul 09 2003 Lenz Grimmer <lenz@mysql.com>

- removed the GIF Icon (file was not included in the sources anyway)
- removed unused variable shared_lib_version
- do not run automake before building the standard binary
  (should not be necessary)
- add server suffix '-standard' to standard binary (to be in line
  with the binary tarball distributions)
- Use more RPM macros (_exec_prefix, _sbindir, _libdir, _sysconfdir,
  _datadir, _includedir) throughout the spec file.
- allow overriding CC and CXX (required when building with other compilers)

* Fri May 16 2003 Lenz Grimmer <lenz@mysql.com>

- re-enabled RAID again

* Wed Apr 30 2003 Lenz Grimmer <lenz@mysql.com>

- disabled MyISAM RAID (--with-raid)- it throws an assertion which
  needs to be investigated first.

* Mon Mar 10 2003 Lenz Grimmer <lenz@mysql.com>

- added missing file mysql_secure_installation to server subpackage
  (BUG 141)

* Tue Feb 11 2003 Lenz Grimmer <lenz@mysql.com>

- re-added missing pre- and post(un)install scripts to server subpackage
- added config file /etc/my.cnf to the file list (just for completeness)
- make sure to create the datadir with 755 permissions

* Mon Jan 27 2003 Lenz Grimmer <lenz@mysql.com>

- removed unusedql.com>

- Reworked the build steps a little bit: the Max binary is supposed
  to include OpenSSL, which cannot be linked statically, thus trying
  to statically link against a special glibc is futile anyway
- because of this, it is not required to make yet another build run
  just to compile the shared libs (saves a lot of time)
- updated package description of the Max subpackage
- clean up the BuildRoot directory afterwards

* Mon Jul 15 2002 Lenz Grimmer <lenz@mysql.com>

- Updated Packager information
- Fixed the build options: the regular package is supposed to
  include InnoDB and linked statically, while the Max package
  should include BDB and SSL support

* Fri May 03 2002 Lenz Grimmer <lenz@mysql.com>

- Use more RPM macros (e.g. infodir, mandir) to make the spec
  file more portable
- reorganized the installation of documentation files: let RPM
  take care of this
- reorganized the file list: actually install man pages along
  with the binaries of the respective subpackage
- do not include libmysqld.a in the devel subpackage as well, if we
  have a special "embedded" subpackage
- reworked the package descriptions

* Mon Oct  8 2001 Monty

- Added embedded server as a separate RPM

* Fri Apr 13 2001 Monty

- Added mysqld-max to the distribution

* Tue Jan 2  2001  Monty

- Added mysql-test to the bench package

* Fri Aug 18 2000 Tim Smith <tim@mysql.com>

- Added separate libmysql_r directory; now both a threaded
  and non-threaded library is shipped.

* Tue Sep 28 1999 David Axmark <davida@mysql.com>

- Added the support-files/my-example.cnf to the docs directory.

- Removed devel dependency on base since it is about client
  development.

* Wed Sep 8 1999 David Axmark <davida@mysql.com>

- Cleaned up some for 3.23.

* Thu Jul 1 1999 David Axmark <davida@mysql.com>

- Added support for shared libraries in a separate sub
  package. Original fix by David Fox (dsfox@cogsci.ucsd.edu)

- The --enable-assembler switch is now automatically disables on
  platforms there assembler code is unavailable. This should allow
  building this RPM on non i386 systems.

* Mon Feb 22 1999 David Axmark <david@detron.se>

- Removed unportable cc switches from the spec file. The defaults can
  now be overridden with environment variables. This feature is used
  to compile the official RPM with optimal (but compiler version
  specific) switches.

- Removed the repetitive description parts for the sub rpms. Maybe add
  again if RPM gets a multiline macro capability.

- Added support for a pt_BR translation. Translation contributed by
  Jorge Godoy <jorge@bestway.com.br>.

* Wed Nov 4 1998 David Axmark <david@detron.se>

- A lot of changes in all the rpm and install scripts. This may even
  be a working RPM :-)

* Sun Aug 16 1998 David Axmark <david@detron.se>

- A developers changelog for MySQL is available in the source RPM. And
  there is a history of major user visible changed in the Reference
  Manual.  Only RPM specific changes will be documented here.<|MERGE_RESOLUTION|>--- conflicted
+++ resolved
@@ -954,14 +954,10 @@
 %endif
 
 %changelog
-<<<<<<< HEAD
+* Mon Sep 26 2016 Balasubramanian Kandasamy <balasubramanian.kandasamy@oracle.com> - 5.6.34-1
+- Include mysql-files directory
+
 * Tue Jul 05 2016 Balasubramanian Kandasamy <balasubramanian.kandasamy@oracle.com> - 5.6.32-1
-=======
-* Mon Sep 26 2016 Balasubramanian Kandasamy <balasubramanian.kandasamy@oracle.com> - 5.5.53-1
-- Include mysql-files directory
-
-* Tue Jul 05 2016 Balasubramanian Kandasamy <balasubramanian.kandasamy@oracle.com> - 5.5.51-1
->>>>>>> 70a470e0
 - Remove mysql_config from client subpackage
 
 * Mon Mar 14 2016 Georgi Kodinov <georgi.kodinov@oracle.com> - 5.6.31-1

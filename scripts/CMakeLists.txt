--- conflicted
+++ resolved
@@ -187,26 +187,10 @@
 SET(COMPILE_DEFINITIONS_WHITELIST
 )
 
-<<<<<<< HEAD
-# Note sequence of -W options here, most specific first.
-SET(REPLACE_REGEX_OPTIONS
-  "-W0,-stdhdrs_not_idempotent"
-  "-Wp,[-=_A-Za-z0-9]*"
-  "-Werror=[-A-Za-z]*"
-  "-W[-A-Za-z]*"
-  "--param=[-=a-z0-9]*"
-  "-O[0-9]"
-  "-march=[-A-Za-z0-9]*"
-  "-mcpu=[-A-Za-z0-9]*"
-  "-mtune=[-A-Za-z0-9]*"
-  "-specs=[-A-Za-z0-9/]*"
-  "-xO[0-9]"
-=======
 # In practice: only in use on Solaris
 SET(CMAKE_C_FLAGS_WHITELIST
   "-m32"
   "-m64"
->>>>>>> 0439ea13
 )
 
 SET(CFLAGS "")

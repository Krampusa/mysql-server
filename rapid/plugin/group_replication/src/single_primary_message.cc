/* Copyright (c) 2016, 2017, Oracle and/or its affiliates. All rights reserved.

   This program is free software; you can redistribute it and/or modify
   it under the terms of the GNU General Public License as published by
   the Free Software Foundation; version 2 of the License.

   This program is distributed in the hope that it will be useful,
   but WITHOUT ANY WARRANTY; without even the implied warranty of
   MERCHANTABILITY or FITNESS FOR A PARTICULAR PURPOSE.  See the
   GNU General Public License for more details.

   You should have received a copy of the GNU General Public License
   along with this program; if not, write to the Free Software Foundation,
   51 Franklin Street, Suite 500, Boston, MA 02110-1335 USA */

#include "single_primary_message.h"

#include "my_dbug.h"

Single_primary_message::Single_primary_message(Single_primary_message_type type)
    : Plugin_gcs_message(CT_SINGLE_PRIMARY_MESSAGE),
      single_primary_message_type(type)
{
}

Single_primary_message::~Single_primary_message()
{
}

Single_primary_message::Single_primary_message(const uchar* buf, size_t len)
    : Plugin_gcs_message(CT_SINGLE_PRIMARY_MESSAGE)
{
  decode(buf, len);
}

<<<<<<< HEAD
void Single_primary_message::decode_payload(const unsigned char* buffer, size_t length)
=======
void Single_primary_message::decode_payload(const unsigned char* buffer,
                                            const unsigned char* end)
>>>>>>> 20061954
{
  DBUG_ENTER("Single_primary_message::decode_payload");
  const unsigned char *slider= buffer;
  uint16 payload_item_type= 0;

  uint16 single_primary_message_type_aux= 0;
  decode_payload_item_int2(&slider,
                           &payload_item_type,
                           &single_primary_message_type_aux);
  single_primary_message_type= (Single_primary_message_type)single_primary_message_type_aux;

  DBUG_VOID_RETURN;
}

void Single_primary_message::encode_payload(std::vector<unsigned char>* buffer) const
{
  DBUG_ENTER("Single_primary_message::encode_payload");

  uint16 single_primary_message_type_aux= (uint16)single_primary_message_type;
  encode_payload_item_int2(buffer, PIT_SINGLE_PRIMARY_MESSAGE_TYPE,
                           single_primary_message_type_aux);

  DBUG_VOID_RETURN;
}<|MERGE_RESOLUTION|>--- conflicted
+++ resolved
@@ -33,12 +33,8 @@
   decode(buf, len);
 }
 
-<<<<<<< HEAD
-void Single_primary_message::decode_payload(const unsigned char* buffer, size_t length)
-=======
 void Single_primary_message::decode_payload(const unsigned char* buffer,
                                             const unsigned char* end)
->>>>>>> 20061954
 {
   DBUG_ENTER("Single_primary_message::decode_payload");
   const unsigned char *slider= buffer;

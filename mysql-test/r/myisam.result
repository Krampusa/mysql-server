drop table if exists t1,t2;
SET SQL_WARNINGS=1;
CREATE TABLE t1 (
STRING_DATA char(255) default NULL,
KEY string_data (STRING_DATA)
) ENGINE=MyISAM;
INSERT INTO t1 VALUES ('AAAAAAAAAAAAAAAAAAAAAAAAAAAAAAAAAAAAAAAAAAAAAAAAAAAAAAAAAAAAAAAAAAAAAAAAAAAAAAAAAAAAAAAAAAAAAAAAAAAAAAAAAAAAAAAAAAAAAAAAAAAAAAAAAAAAAAAAAAAAAAAAAAAAAAAAAAAAAAAAAAAAAAAAAAAAAAAAAAAAAAAAAAAAAAAAAAAAAAAAAAAAAAAAAAAAAAAAAAAAAAAAAAAAAAAAAAAAAAAAAAAAAAAAAAAAAAA');
INSERT INTO t1 VALUES ('DDDDDDDDDDDDDDDDDDDDDDDDDDDDDDDDDDDDDDDDDDDDDDDDDDDDDDDDDDDDDDDDDDDDDDDDDDDDDDDDDDDDDDDDDDDDDDDDDDDDDDDDDDDDDDDDDDDDDDDDDDDDDDDDDDDDDDDDDDDDDDDDDDDDDDDDDDDDDDDDDDDDDDDDDDDDDDDDDDDDDDDDDDDDDDDDDDDDDDDDDDDDDDDDDDDDDDDDDDDDDDDDDDDDDDDDDDDDDDDDDDDDDDDDDDDDDDD');
INSERT INTO t1 VALUES ('FFFFFFFFFFFFFFFFFFFFFFFFFFFFFFFFFFFFFFFFFFFFFFFFFFFFFFFFFFFFFFFFFFFFFFFFFFFFFFFFFFFFFFFFFFFFFFFFFFFFFFFFFFFFFFFFFFFFFFFFFFFFFFFFFFFFFFFFFFFFFFFFFFFFFFFFFFFFFFFFFFFFFFFFFFFFFFFFFFFFFFFFFFFFFFFFFFFFFFFFFFFFFFFFFFFFFFFFFFFFFFFFFFFFFFFFFFFFFFFFFFFFFFFFFFFFFFF');
INSERT INTO t1 VALUES ('FGGGGGGGGGGGGGGGGGGGGGGGGGGGGGGGGGGGGGGGGGGGGGGGGGGGGGGGGGGGGGGGGGGGGGGGGGGGGGGGGGGGGGGGGGGGGGGGGGGGGGGGGGGGGGGGGGGGGGGGGGGGGGGGGGGGGGGGGGGGGGGGGGGGGGGGGGGGGGGGGGGGGGGGGGGGGGGGGGGGGGGGGGGGGGGGGGGGGGGGGGGGGGGGGGGGGGGGGGGGGGGGGGGGGGGGGGGGGGGGGGGGGGGGGGGGGGG');
INSERT INTO t1 VALUES ('HHHHHHHHHHHHHHHHHHHHHHHHHHHHHHHHHHHHHHHHHHHHHHHHHHHHHHHHHHHHHHHHHHHHHHHHHHHHHHHHHHHHHHHHHHHHHHHHHHHHHHHHHHHHHHHHHHHHHHHHHHHHHHHHHHHHHHHHHHHHHHHHHHHHHHHHHHHHHHHHHHHHHHHHHHHHHHHHHHHHHHHHHHHHHHHHHHHHHHHHHHHHHHHHHHHHHHHHHHHHHHHHHHHHHHHHHHHHHHHHHHHHHHHHHHHHHHH');
INSERT INTO t1 VALUES ('WWWWWWWWWWWWWWWWWWWWWWWWWWWWWWWWWWWWWWWWWWWWWWWWWWWWWWWWWWWWWWWWWWWWWWWWWWWWWWWWWWWWWWWWWWWWWWWWWWWWWWWWWWWWWWWWWWWWWWWWWWWWWWWWWWWWWWWWWWWWWWWWWWWWWWWWWWWWWWWWWWWWWWWWWWWWWWWWWWWWWWWWWWWWWWWWWWWWWWWWWWWWWWWWWWWWWWWWWWWWWWWWWWWWWWWWWWWWWWWWWWWWWWWWWWWWWWW');
CHECK TABLE t1;
Table	Op	Msg_type	Msg_text
test.t1	check	status	OK
drop table t1;
create table t1 (a tinyint not null auto_increment, b blob not null, primary key (a));
check table t1;
Table	Op	Msg_type	Msg_text
test.t1	check	status	OK
repair table t1;
Table	Op	Msg_type	Msg_text
test.t1	repair	status	OK
delete from t1 where (a & 1);
check table t1;
Table	Op	Msg_type	Msg_text
test.t1	check	status	OK
repair table t1;
Table	Op	Msg_type	Msg_text
test.t1	repair	status	OK
check table t1;
Table	Op	Msg_type	Msg_text
test.t1	check	status	OK
drop table t1;
create table t1 (a int not null auto_increment, b int not null, primary key (a), index(b));
insert into t1 (b) values (1),(2),(2),(2),(2);
optimize table t1;
Table	Op	Msg_type	Msg_text
test.t1	optimize	status	OK
show index from t1;
Table	Non_unique	Key_name	Seq_in_index	Column_name	Collation	Cardinality	Sub_part	Packed	Null	Index_type	Comment
t1	0	PRIMARY	1	a	A	5	NULL	NULL		BTREE	
t1	1	b	1	b	A	1	NULL	NULL		BTREE	
optimize table t1;
Table	Op	Msg_type	Msg_text
test.t1	optimize	status	Table is already up to date
show index from t1;
Table	Non_unique	Key_name	Seq_in_index	Column_name	Collation	Cardinality	Sub_part	Packed	Null	Index_type	Comment
t1	0	PRIMARY	1	a	A	5	NULL	NULL		BTREE	
t1	1	b	1	b	A	1	NULL	NULL		BTREE	
drop table t1;
create table t1 (a int not null, b int not null, c int not null, primary key (a),key(b)) engine=myisam;
insert into t1 values (3,3,3),(1,1,1),(2,2,2),(4,4,4);
explain select * from t1 order by a;
id	select_type	table	type	possible_keys	key	key_len	ref	rows	Extra
1	SIMPLE	t1	ALL	NULL	NULL	NULL	NULL	4	Using filesort
explain select * from t1 order by b;
id	select_type	table	type	possible_keys	key	key_len	ref	rows	Extra
1	SIMPLE	t1	ALL	NULL	NULL	NULL	NULL	4	Using filesort
explain select * from t1 order by c;
id	select_type	table	type	possible_keys	key	key_len	ref	rows	Extra
1	SIMPLE	t1	ALL	NULL	NULL	NULL	NULL	4	Using filesort
explain select a from t1 order by a;
id	select_type	table	type	possible_keys	key	key_len	ref	rows	Extra
1	SIMPLE	t1	index	NULL	PRIMARY	4	NULL	4	Using index
explain select b from t1 order by b;
id	select_type	table	type	possible_keys	key	key_len	ref	rows	Extra
1	SIMPLE	t1	index	NULL	b	4	NULL	4	Using index
explain select a,b from t1 order by b;
id	select_type	table	type	possible_keys	key	key_len	ref	rows	Extra
1	SIMPLE	t1	ALL	NULL	NULL	NULL	NULL	4	Using filesort
explain select a,b from t1;
id	select_type	table	type	possible_keys	key	key_len	ref	rows	Extra
1	SIMPLE	t1	ALL	NULL	NULL	NULL	NULL	4	
explain select a,b,c from t1;
id	select_type	table	type	possible_keys	key	key_len	ref	rows	Extra
1	SIMPLE	t1	ALL	NULL	NULL	NULL	NULL	4	
drop table t1;
CREATE TABLE t1 (a INT);
INSERT INTO  t1 VALUES (1), (2), (3);
LOCK TABLES t1 WRITE;
INSERT INTO  t1 VALUES (1), (2), (3);
OPTIMIZE TABLE t1;
Table	Op	Msg_type	Msg_text
test.t1	optimize	status	OK
DROP TABLE t1;
create table t1 ( t1 char(255), key(t1(250)));
insert t1 values ('137513751375137513751375137513751375137569516951695169516951695169516951695169');
insert t1 values ('178417841784178417841784178417841784178403420342034203420342034203420342034203');
insert t1 values ('213872387238723872387238723872387238723867376737673767376737673767376737673767');
insert t1 values ('242624262426242624262426242624262426242607890789078907890789078907890789078907');
insert t1 values ('256025602560256025602560256025602560256011701170117011701170117011701170117011');
insert t1 values ('276027602760276027602760276027602760276001610161016101610161016101610161016101');
insert t1 values ('281528152815281528152815281528152815281564956495649564956495649564956495649564');
insert t1 values ('292129212921292129212921292129212921292102100210021002100210021002100210021002');
insert t1 values ('380638063806380638063806380638063806380634483448344834483448344834483448344834');
insert t1 values ('411641164116411641164116411641164116411616301630163016301630163016301630163016');
insert t1 values ('420842084208420842084208420842084208420899889988998899889988998899889988998899');
insert t1 values ('438443844384438443844384438443844384438482448244824482448244824482448244824482');
insert t1 values ('443244324432443244324432443244324432443239613961396139613961396139613961396139');
insert t1 values ('485448544854485448544854485448544854485477847784778477847784778477847784778477');
insert t1 values ('494549454945494549454945494549454945494555275527552755275527552755275527552755');
insert t1 values ('538647864786478647864786478647864786478688918891889188918891889188918891889188');
insert t1 values ('565556555655565556555655565556555655565554845484548454845484548454845484548454');
insert t1 values ('607860786078607860786078607860786078607856665666566656665666566656665666566656');
insert t1 values ('640164016401640164016401640164016401640141274127412741274127412741274127412741');
insert t1 values ('719471947194719471947194719471947194719478717871787178717871787178717871787178');
insert t1 values ('742574257425742574257425742574257425742549604960496049604960496049604960496049');
insert t1 values ('887088708870887088708870887088708870887035963596359635963596359635963596359635');
insert t1 values ('917791779177917791779177917791779177917773857385738573857385738573857385738573');
insert t1 values ('933293329332933293329332933293329332933278987898789878987898789878987898789878');
insert t1 values ('963896389638963896389638963896389638963877807780778077807780778077807780778077');
delete from t1 where t1>'2';
insert t1 values ('70'), ('84'), ('60'), ('20'), ('76'), ('89'), ('49'), ('50'),
('88'), ('61'), ('42'), ('98'), ('39'), ('30'), ('25'), ('66'), ('61'), ('48'),
('80'), ('84'), ('98'), ('19'), ('91'), ('42'), ('47');
optimize table t1;
Table	Op	Msg_type	Msg_text
test.t1	optimize	status	OK
check table t1;
Table	Op	Msg_type	Msg_text
test.t1	check	status	OK
drop table t1;
create table t1 (i1 int, i2 int, i3 int, i4 int, i5 int, i6 int, i7 int, i8
int, i9 int, i10 int, i11 int, i12 int, i13 int, i14 int, i15 int, i16 int, i17
int, i18 int, i19 int, i20 int, i21 int, i22 int, i23 int, i24 int, i25 int,
i26 int, i27 int, i28 int, i29 int, i30 int, i31 int, i32 int, i33 int, i34
int, i35 int, i36 int, i37 int, i38 int, i39 int, i40 int, i41 int, i42 int,
i43 int, i44 int, i45 int, i46 int, i47 int, i48 int, i49 int, i50 int, i51
int, i52 int, i53 int, i54 int, i55 int, i56 int, i57 int, i58 int, i59 int,
i60 int, i61 int, i62 int, i63 int, i64 int, i65 int, i66 int, i67 int, i68
int, i69 int, i70 int, i71 int, i72 int, i73 int, i74 int, i75 int, i76 int,
i77 int, i78 int, i79 int, i80 int, i81 int, i82 int, i83 int, i84 int, i85
int, i86 int, i87 int, i88 int, i89 int, i90 int, i91 int, i92 int, i93 int,
i94 int, i95 int, i96 int, i97 int, i98 int, i99 int, i100 int, i101 int, i102
int, i103 int, i104 int, i105 int, i106 int, i107 int, i108 int, i109 int, i110
int, i111 int, i112 int, i113 int, i114 int, i115 int, i116 int, i117 int, i118
int, i119 int, i120 int, i121 int, i122 int, i123 int, i124 int, i125 int, i126
int, i127 int, i128 int, i129 int, i130 int, i131 int, i132 int, i133 int, i134
int, i135 int, i136 int, i137 int, i138 int, i139 int, i140 int, i141 int, i142
int, i143 int, i144 int, i145 int, i146 int, i147 int, i148 int, i149 int, i150
int, i151 int, i152 int, i153 int, i154 int, i155 int, i156 int, i157 int, i158
int, i159 int, i160 int, i161 int, i162 int, i163 int, i164 int, i165 int, i166
int, i167 int, i168 int, i169 int, i170 int, i171 int, i172 int, i173 int, i174
int, i175 int, i176 int, i177 int, i178 int, i179 int, i180 int, i181 int, i182
int, i183 int, i184 int, i185 int, i186 int, i187 int, i188 int, i189 int, i190
int, i191 int, i192 int, i193 int, i194 int, i195 int, i196 int, i197 int, i198
int, i199 int, i200 int, i201 int, i202 int, i203 int, i204 int, i205 int, i206
int, i207 int, i208 int, i209 int, i210 int, i211 int, i212 int, i213 int, i214
int, i215 int, i216 int, i217 int, i218 int, i219 int, i220 int, i221 int, i222
int, i223 int, i224 int, i225 int, i226 int, i227 int, i228 int, i229 int, i230
int, i231 int, i232 int, i233 int, i234 int, i235 int, i236 int, i237 int, i238
int, i239 int, i240 int, i241 int, i242 int, i243 int, i244 int, i245 int, i246
int, i247 int, i248 int, i249 int, i250 int, i251 int, i252 int, i253 int, i254
int, i255 int, i256 int, i257 int, i258 int, i259 int, i260 int, i261 int, i262
int, i263 int, i264 int, i265 int, i266 int, i267 int, i268 int, i269 int, i270
int, i271 int, i272 int, i273 int, i274 int, i275 int, i276 int, i277 int, i278
int, i279 int, i280 int, i281 int, i282 int, i283 int, i284 int, i285 int, i286
int, i287 int, i288 int, i289 int, i290 int, i291 int, i292 int, i293 int, i294
int, i295 int, i296 int, i297 int, i298 int, i299 int, i300 int, i301 int, i302
int, i303 int, i304 int, i305 int, i306 int, i307 int, i308 int, i309 int, i310
int, i311 int, i312 int, i313 int, i314 int, i315 int, i316 int, i317 int, i318
int, i319 int, i320 int, i321 int, i322 int, i323 int, i324 int, i325 int, i326
int, i327 int, i328 int, i329 int, i330 int, i331 int, i332 int, i333 int, i334
int, i335 int, i336 int, i337 int, i338 int, i339 int, i340 int, i341 int, i342
int, i343 int, i344 int, i345 int, i346 int, i347 int, i348 int, i349 int, i350
int, i351 int, i352 int, i353 int, i354 int, i355 int, i356 int, i357 int, i358
int, i359 int, i360 int, i361 int, i362 int, i363 int, i364 int, i365 int, i366
int, i367 int, i368 int, i369 int, i370 int, i371 int, i372 int, i373 int, i374
int, i375 int, i376 int, i377 int, i378 int, i379 int, i380 int, i381 int, i382
int, i383 int, i384 int, i385 int, i386 int, i387 int, i388 int, i389 int, i390
int, i391 int, i392 int, i393 int, i394 int, i395 int, i396 int, i397 int, i398
int, i399 int, i400 int, i401 int, i402 int, i403 int, i404 int, i405 int, i406
int, i407 int, i408 int, i409 int, i410 int, i411 int, i412 int, i413 int, i414
int, i415 int, i416 int, i417 int, i418 int, i419 int, i420 int, i421 int, i422
int, i423 int, i424 int, i425 int, i426 int, i427 int, i428 int, i429 int, i430
int, i431 int, i432 int, i433 int, i434 int, i435 int, i436 int, i437 int, i438
int, i439 int, i440 int, i441 int, i442 int, i443 int, i444 int, i445 int, i446
int, i447 int, i448 int, i449 int, i450 int, i451 int, i452 int, i453 int, i454
int, i455 int, i456 int, i457 int, i458 int, i459 int, i460 int, i461 int, i462
int, i463 int, i464 int, i465 int, i466 int, i467 int, i468 int, i469 int, i470
int, i471 int, i472 int, i473 int, i474 int, i475 int, i476 int, i477 int, i478
int, i479 int, i480 int, i481 int, i482 int, i483 int, i484 int, i485 int, i486
int, i487 int, i488 int, i489 int, i490 int, i491 int, i492 int, i493 int, i494
int, i495 int, i496 int, i497 int, i498 int, i499 int, i500 int, i501 int, i502
int, i503 int, i504 int, i505 int, i506 int, i507 int, i508 int, i509 int, i510
int, i511 int, i512 int, i513 int, i514 int, i515 int, i516 int, i517 int, i518
int, i519 int, i520 int, i521 int, i522 int, i523 int, i524 int, i525 int, i526
int, i527 int, i528 int, i529 int, i530 int, i531 int, i532 int, i533 int, i534
int, i535 int, i536 int, i537 int, i538 int, i539 int, i540 int, i541 int, i542
int, i543 int, i544 int, i545 int, i546 int, i547 int, i548 int, i549 int, i550
int, i551 int, i552 int, i553 int, i554 int, i555 int, i556 int, i557 int, i558
int, i559 int, i560 int, i561 int, i562 int, i563 int, i564 int, i565 int, i566
int, i567 int, i568 int, i569 int, i570 int, i571 int, i572 int, i573 int, i574
int, i575 int, i576 int, i577 int, i578 int, i579 int, i580 int, i581 int, i582
int, i583 int, i584 int, i585 int, i586 int, i587 int, i588 int, i589 int, i590
int, i591 int, i592 int, i593 int, i594 int, i595 int, i596 int, i597 int, i598
int, i599 int, i600 int, i601 int, i602 int, i603 int, i604 int, i605 int, i606
int, i607 int, i608 int, i609 int, i610 int, i611 int, i612 int, i613 int, i614
int, i615 int, i616 int, i617 int, i618 int, i619 int, i620 int, i621 int, i622
int, i623 int, i624 int, i625 int, i626 int, i627 int, i628 int, i629 int, i630
int, i631 int, i632 int, i633 int, i634 int, i635 int, i636 int, i637 int, i638
int, i639 int, i640 int, i641 int, i642 int, i643 int, i644 int, i645 int, i646
int, i647 int, i648 int, i649 int, i650 int, i651 int, i652 int, i653 int, i654
int, i655 int, i656 int, i657 int, i658 int, i659 int, i660 int, i661 int, i662
int, i663 int, i664 int, i665 int, i666 int, i667 int, i668 int, i669 int, i670
int, i671 int, i672 int, i673 int, i674 int, i675 int, i676 int, i677 int, i678
int, i679 int, i680 int, i681 int, i682 int, i683 int, i684 int, i685 int, i686
int, i687 int, i688 int, i689 int, i690 int, i691 int, i692 int, i693 int, i694
int, i695 int, i696 int, i697 int, i698 int, i699 int, i700 int, i701 int, i702
int, i703 int, i704 int, i705 int, i706 int, i707 int, i708 int, i709 int, i710
int, i711 int, i712 int, i713 int, i714 int, i715 int, i716 int, i717 int, i718
int, i719 int, i720 int, i721 int, i722 int, i723 int, i724 int, i725 int, i726
int, i727 int, i728 int, i729 int, i730 int, i731 int, i732 int, i733 int, i734
int, i735 int, i736 int, i737 int, i738 int, i739 int, i740 int, i741 int, i742
int, i743 int, i744 int, i745 int, i746 int, i747 int, i748 int, i749 int, i750
int, i751 int, i752 int, i753 int, i754 int, i755 int, i756 int, i757 int, i758
int, i759 int, i760 int, i761 int, i762 int, i763 int, i764 int, i765 int, i766
int, i767 int, i768 int, i769 int, i770 int, i771 int, i772 int, i773 int, i774
int, i775 int, i776 int, i777 int, i778 int, i779 int, i780 int, i781 int, i782
int, i783 int, i784 int, i785 int, i786 int, i787 int, i788 int, i789 int, i790
int, i791 int, i792 int, i793 int, i794 int, i795 int, i796 int, i797 int, i798
int, i799 int, i800 int, i801 int, i802 int, i803 int, i804 int, i805 int, i806
int, i807 int, i808 int, i809 int, i810 int, i811 int, i812 int, i813 int, i814
int, i815 int, i816 int, i817 int, i818 int, i819 int, i820 int, i821 int, i822
int, i823 int, i824 int, i825 int, i826 int, i827 int, i828 int, i829 int, i830
int, i831 int, i832 int, i833 int, i834 int, i835 int, i836 int, i837 int, i838
int, i839 int, i840 int, i841 int, i842 int, i843 int, i844 int, i845 int, i846
int, i847 int, i848 int, i849 int, i850 int, i851 int, i852 int, i853 int, i854
int, i855 int, i856 int, i857 int, i858 int, i859 int, i860 int, i861 int, i862
int, i863 int, i864 int, i865 int, i866 int, i867 int, i868 int, i869 int, i870
int, i871 int, i872 int, i873 int, i874 int, i875 int, i876 int, i877 int, i878
int, i879 int, i880 int, i881 int, i882 int, i883 int, i884 int, i885 int, i886
int, i887 int, i888 int, i889 int, i890 int, i891 int, i892 int, i893 int, i894
int, i895 int, i896 int, i897 int, i898 int, i899 int, i900 int, i901 int, i902
int, i903 int, i904 int, i905 int, i906 int, i907 int, i908 int, i909 int, i910
int, i911 int, i912 int, i913 int, i914 int, i915 int, i916 int, i917 int, i918
int, i919 int, i920 int, i921 int, i922 int, i923 int, i924 int, i925 int, i926
int, i927 int, i928 int, i929 int, i930 int, i931 int, i932 int, i933 int, i934
int, i935 int, i936 int, i937 int, i938 int, i939 int, i940 int, i941 int, i942
int, i943 int, i944 int, i945 int, i946 int, i947 int, i948 int, i949 int, i950
int, i951 int, i952 int, i953 int, i954 int, i955 int, i956 int, i957 int, i958
int, i959 int, i960 int, i961 int, i962 int, i963 int, i964 int, i965 int, i966
int, i967 int, i968 int, i969 int, i970 int, i971 int, i972 int, i973 int, i974
int, i975 int, i976 int, i977 int, i978 int, i979 int, i980 int, i981 int, i982
int, i983 int, i984 int, i985 int, i986 int, i987 int, i988 int, i989 int, i990
int, i991 int, i992 int, i993 int, i994 int, i995 int, i996 int, i997 int, i998
int, i999 int, i1000 int, b blob) row_format=dynamic;
insert into t1 values (1, 1, 1, 1, 1, 1, 1, 1, 1, 1, 1, 1, 1, 1, 1, 1, 1, 1, 1,
1, 1, 1, 1, 1, 1, 1, 1, 1, 1, 1, 1, 1, 1, 1, 1, 1, 1, 1, 1, 1, 1, 1, 1, 1, 1,
1, 1, 1, 1, 1, 1, 1, 1, 1, 1, 1, 1, 1, 1, 1, 1, 1, 1, 1, 1, 1, 1, 1, 1, 1, 1,
1, 1, 1, 1, 1, 1, 1, 1, 1, 1, 1, 1, 1, 1, 1, 1, 1, 1, 1, 1, 1, 1, 1, 1, 1, 1,
1, 1, 1, 1, 1, 1, 1, 1, 1, 1, 1, 1, 1, 1, 1, 1, 1, 1, 1, 1, 1, 1, 1, 1, 1, 1,
1, 1, 1, 1, 1, 1, 1, 1, 1, 1, 1, 1, 1, 1, 1, 1, 1, 1, 1, 1, 1, 1, 1, 1, 1, 1,
1, 1, 1, 1, 1, 1, 1, 1, 1, 1, 1, 1, 1, 1, 1, 1, 1, 1, 1, 1, 1, 1, 1, 1, 1, 1,
1, 1, 1, 1, 1, 1, 1, 1, 1, 1, 1, 1, 1, 1, 1, 1, 1, 1, 1, 1, 1, 1, 1, 1, 1, 1,
1, 1, 1, 1, 1, 1, 1, 1, 1, 1, 1, 1, 1, 1, 1, 1, 1, 1, 1, 1, 1, 1, 1, 1, 1, 1,
1, 1, 1, 1, 1, 1, 1, 1, 1, 1, 1, 1, 1, 1, 1, 1, 1, 1, 1, 1, 1, 1, 1, 1, 1, 1,
1, 1, 1, 1, 1, 1, 1, 1, 1, 1, 1, 1, 1, 1, 1, 1, 1, 1, 1, 1, 1, 1, 1, 1, 1, 1,
1, 1, 1, 1, 1, 1, 1, 1, 1, 1, 1, 1, 1, 1, 1, 1, 1, 1, 1, 1, 1, 1, 1, 1, 1, 1,
1, 1, 1, 1, 1, 1, 1, 1, 1, 1, 1, 1, 1, 1, 1, 1, 1, 1, 1, 1, 1, 1, 1, 1, 1, 1,
1, 1, 1, 1, 1, 1, 1, 1, 1, 1, 1, 1, 1, 1, 1, 1, 1, 1, 1, 1, 1, 1, 1, 1, 1, 1,
1, 1, 1, 1, 1, 1, 1, 1, 1, 1, 1, 1, 1, 1, 1, 1, 1, 1, 1, 1, 1, 1, 1, 1, 1, 1,
1, 1, 1, 1, 1, 1, 1, 1, 1, 1, 1, 1, 1, 1, 1, 1, 1, 1, 1, 1, 1, 1, 1, 1, 1, 1,
1, 1, 1, 1, 1, 1, 1, 1, 1, 1, 1, 1, 1, 1, 1, 1, 1, 1, 1, 1, 1, 1, 1, 1, 1, 1,
1, 1, 1, 1, 1, 1, 1, 1, 1, 1, 1, 1, 1, 1, 1, 1, 1, 1, 1, 1, 1, 1, 1, 1, 1, 1,
1, 1, 1, 1, 1, 1, 1, 1, 1, 1, 1, 1, 1, 1, 1, 1, 1, 1, 1, 1, 1, 1, 1, 1, 1, 1,
1, 1, 1, 1, 1, 1, 1, 1, 1, 1, 1, 1, 1, 1, 1, 1, 1, 1, 1, 1, 1, 1, 1, 1, 1, 1,
1, 1, 1, 1, 1, 1, 1, 1, 1, 1, 1, 1, 1, 1, 1, 1, 1, 1, 1, 1, 1, 1, 1, 1, 1, 1,
1, 1, 1, 1, 1, 1, 1, 1, 1, 1, 1, 1, 1, 1, 1, 1, 1, 1, 1, 1, 1, 1, 1, 1, 1, 1,
1, 1, 1, 1, 1, 1, 1, 1, 1, 1, 1, 1, 1, 1, 1, 1, 1, 1, 1, 1, 1, 1, 1, 1, 1, 1,
1, 1, 1, 1, 1, 1, 1, 1, 1, 1, 1, 1, 1, 1, 1, 1, 1, 1, 1, 1, 1, 1, 1, 1, 1, 1,
1, 1, 1, 1, 1, 1, 1, 1, 1, 1, 1, 1, 1, 1, 1, 1, 1, 1, 1, 1, 1, 1, 1, 1, 1, 1,
1, 1, 1, 1, 1, 1, 1, 1, 1, 1, 1, 1, 1, 1, 1, 1, 1, 1, 1, 1, 1, 1, 1, 1, 1, 1,
1, 1, 1, 1, 1, 1, 1, 1, 1, 1, 1, 1, 1, 1, 1, 1, 1, 1, 1, 1, 1, 1, 1, 1, 1, 1,
1, 1, 1, 1, 1, 1, 1, 1, 1, 1, 1, 1, 1, 1, 1, 1, 1, 1, 1, 1, 1, 1, 1, 1, 1, 1,
1, 1, 1, 1, 1, 1, 1, 1, 1, 1, 1, 1, 1, 1, 1, 1, 1, 1, 1, 1, 1, 1, 1, 1, 1, 1,
1, 1, 1, 1, 1, 1, 1, 1, 1, 1, 1, 1, 1, 1, 1, 1, 1, 1, 1, 1, 1, 1, 1, 1, 1, 1,
1, 1, 1, 1, 1, 1, 1, 1, 1, 1, 1, 1, 1, 1, 1, 1, 1, 1, 1, 1, 1, 1, 1, 1, 1, 1,
1, 1, 1, 1, 1, 1, 1, 1, 1, 1, 1, 1, 1, 1, 1, 1, 1, 1, 1, 1, 1, 1, 1, 1, 1, 1,
1, 1, 1, 1, 1, 1, 1, 1, 1, 1, 1, 1, 1, 1, 1, 1, 1, 1, 1, 1, 1, 1, 1, 1, 1, 1,
1, 1, 1, 1, 1, 1, 1, 1, 1, 1, 1, 1, 1, 1, 1, 1, 1, 1, 1, 1, 1, 1, 1, 1, 1, 1,
1, 1, 1, 1, 1, 1, 1, 1, 1, 1, 1, 1, 1, 1, 1, 1, 1, 1, 1, 1, 1, 1, 1, 1, 1, 1,
1, 1, 1, 1, 1, 1, 1, 1, 1, 1, 1, 1, 1, 1, 1, 1, 1, 1, 1, 1, 1, 1, 1, 1, 1, 1,
1, 1, 1, 1, 1, 1, 1, 1, 1, 1, 1, 1, 1, 1, 1, 1, 1, 1, 1, 1, 1, 1, 1, 1, 1, 1,
1, 1, 1, 1, 1, 1, 1, 1, 1, 1, 1, 1, 1, 1, 1, 1, 1, 1, 1, 1, 1, 1, 1, 1, 1, 1,
1, 1, 1, 1, 1, 1, 1, 1, 1, 1, 1, 1, 1, 1, 1, 1, 1, 1, 1, "Sergei");
update t1 set b=repeat('a',256);
update t1 set i1=0, i2=0, i3=0, i4=0, i5=0, i6=0, i7=0;
check table t1;
Table	Op	Msg_type	Msg_text
test.t1	check	status	OK
delete from t1 where i8=1;
select i1,i2 from t1;
i1	i2
check table t1;
Table	Op	Msg_type	Msg_text
test.t1	check	status	OK
drop table t1;
CREATE TABLE `t1` (
`post_id` mediumint(8) unsigned NOT NULL auto_increment,
`topic_id` mediumint(8) unsigned NOT NULL default '0',
`post_time` datetime NOT NULL default '0000-00-00 00:00:00',
`post_text` text NOT NULL,
`icon_url` varchar(10) NOT NULL default '',
`sign` tinyint(1) unsigned NOT NULL default '0',
`post_edit` varchar(150) NOT NULL default '',
`poster_login` varchar(35) NOT NULL default '',
`ip` varchar(15) NOT NULL default '',
PRIMARY KEY  (`post_id`),
KEY `post_time` (`post_time`),
KEY `ip` (`ip`),
KEY `poster_login` (`poster_login`),
KEY `topic_id` (`topic_id`),
FULLTEXT KEY `post_text` (`post_text`)
) ENGINE=MyISAM;
INSERT INTO t1 (post_text) VALUES ('ceci est un test'),('ceci est un test'),('ceci est un test'),('ceci est un test'),('ceci est un test');
REPAIR TABLE t1;
Table	Op	Msg_type	Msg_text
test.t1	repair	status	OK
CHECK TABLE t1;
Table	Op	Msg_type	Msg_text
test.t1	check	status	OK
drop table t1;
CREATE TABLE t1 (a varchar(255), b varchar(255), c varchar(255), d varchar(255), e varchar(255), KEY t1 (a, b, c, d, e));
ERROR 42000: Specified key was too long; max key length is 1000 bytes
CREATE TABLE t1 (a varchar(255), b varchar(255), c varchar(255), d varchar(255), e varchar(255));
ALTER TABLE t1 ADD INDEX t1 (a, b, c, d, e);
ERROR 42000: Specified key was too long; max key length is 1000 bytes
DROP TABLE t1;
CREATE TABLE t1 (a int not null, b int, c int, key(b), key(c), key(a,b), key(c,a));
INSERT into t1 values (0, null, 0), (0, null, 1), (0, null, 2), (0, null,3), (1,1,4);
create table t2 (a int not null, b int, c int, key(b), key(c), key(a));
INSERT into t2 values (1,1,1), (2,2,2);
optimize table t1;
Table	Op	Msg_type	Msg_text
test.t1	optimize	status	OK
show index from t1;
Table	Non_unique	Key_name	Seq_in_index	Column_name	Collation	Cardinality	Sub_part	Packed	Null	Index_type	Comment
t1	1	b	1	b	A	5	NULL	NULL	YES	BTREE	
t1	1	c	1	c	A	5	NULL	NULL	YES	BTREE	
t1	1	a	1	a	A	1	NULL	NULL		BTREE	
t1	1	a	2	b	A	5	NULL	NULL	YES	BTREE	
t1	1	c_2	1	c	A	5	NULL	NULL	YES	BTREE	
t1	1	c_2	2	a	A	5	NULL	NULL		BTREE	
explain select * from t1,t2 where t1.a=t2.a;
id	select_type	table	type	possible_keys	key	key_len	ref	rows	Extra
1	SIMPLE	t2	ALL	a	NULL	NULL	NULL	2	
1	SIMPLE	t1	ALL	a	NULL	NULL	NULL	5	Using where; Using join buffer
explain select * from t1,t2 force index(a) where t1.a=t2.a;
id	select_type	table	type	possible_keys	key	key_len	ref	rows	Extra
1	SIMPLE	t2	ALL	a	NULL	NULL	NULL	2	
1	SIMPLE	t1	ALL	a	NULL	NULL	NULL	5	Using where; Using join buffer
explain select * from t1 force index(a),t2 force index(a) where t1.a=t2.a;
id	select_type	table	type	possible_keys	key	key_len	ref	rows	Extra
1	SIMPLE	t2	ALL	a	NULL	NULL	NULL	2	
1	SIMPLE	t1	ref	a	a	4	test.t2.a	3	
explain select * from t1,t2 where t1.b=t2.b;
id	select_type	table	type	possible_keys	key	key_len	ref	rows	Extra
1	SIMPLE	t2	ALL	b	NULL	NULL	NULL	2	
1	SIMPLE	t1	ref	b	b	5	test.t2.b	1	Using where
explain select * from t1,t2 force index(c) where t1.a=t2.a;
id	select_type	table	type	possible_keys	key	key_len	ref	rows	Extra
1	SIMPLE	t2	ALL	NULL	NULL	NULL	NULL	2	
1	SIMPLE	t1	ALL	a	NULL	NULL	NULL	5	Using where; Using join buffer
explain select * from t1 where a=0 or a=2;
id	select_type	table	type	possible_keys	key	key_len	ref	rows	Extra
1	SIMPLE	t1	ALL	a	NULL	NULL	NULL	5	Using where
explain select * from t1 force index (a) where a=0 or a=2;
id	select_type	table	type	possible_keys	key	key_len	ref	rows	Extra
1	SIMPLE	t1	range	a	a	4	NULL	4	Using where
explain select * from t1 where c=1;
id	select_type	table	type	possible_keys	key	key_len	ref	rows	Extra
1	SIMPLE	t1	ref	c,c_2	c	5	const	1	Using where
explain select * from t1 use index() where c=1;
id	select_type	table	type	possible_keys	key	key_len	ref	rows	Extra
1	SIMPLE	t1	ALL	NULL	NULL	NULL	NULL	5	Using where
drop table t1,t2;
create table t1 (a int not null auto_increment primary key, b varchar(255));
insert into t1 (b) values (repeat('a',100)),(repeat('b',100)),(repeat('c',100));
update t1 set b=repeat(left(b,1),200) where a=1;
delete from t1 where (a & 1)= 0;
update t1 set b=repeat('e',200) where a=1;
flush tables;
check table t1;
Table	Op	Msg_type	Msg_text
test.t1	check	status	OK
update t1 set b=repeat(left(b,1),255) where a between 1 and 5;
update t1 set b=repeat(left(b,1),10) where a between 32 and 43;
update t1 set b=repeat(left(b,1),2) where a between 64 and 66;
update t1 set b=repeat(left(b,1),65) where a between 67 and 70;
check table t1;
Table	Op	Msg_type	Msg_text
test.t1	check	status	OK
insert into t1 (b) values (repeat('z',100));
update t1 set b="test" where left(b,1) > 'n';
check table t1;
Table	Op	Msg_type	Msg_text
test.t1	check	status	OK
drop table t1;
create table t1 ( a text not null, key a (a(20)));
insert into t1 values ('aaa   '),('aaa'),('aa');
check table t1;
Table	Op	Msg_type	Msg_text
test.t1	check	status	OK
repair table t1;
Table	Op	Msg_type	Msg_text
test.t1	repair	status	OK
select concat(a,'.') from t1 where a='aaa';
concat(a,'.')
aaa   .
aaa.
select concat(a,'.') from t1 where binary a='aaa';
concat(a,'.')
aaa.
update t1 set a='bbb' where a='aaa';
select concat(a,'.') from t1;
concat(a,'.')
bbb.
bbb.
aa.
drop table t1;
create table t1(a text not null, b text not null, c text not null, index (a(10),b(10),c(10)));
insert into t1 values('807780', '477', '165');
insert into t1 values('807780', '477', '162');
insert into t1 values('807780', '472', '162');
select * from t1 where a='807780' and b='477' and c='165';
a	b	c
807780	477	165
drop table t1;
DROP TABLE IF EXISTS t1;
Warnings:
Note	1051	Unknown table 't1'
CREATE TABLE t1 (a varchar(150) NOT NULL, KEY (a));
INSERT t1 VALUES ("can \tcan");
INSERT t1 VALUES ("can   can");
INSERT t1 VALUES ("can");
SELECT * FROM t1;
a
can 	can
can
can   can
CHECK TABLE t1;
Table	Op	Msg_type	Msg_text
test.t1	check	status	OK
DROP TABLE t1;
create table t1 (a blob);
insert into t1 values('a '),('a');
select concat(a,'.') from t1 where a='a';
concat(a,'.')
a.
select concat(a,'.') from t1 where a='a ';
concat(a,'.')
a .
alter table t1 add key(a(2));
select concat(a,'.') from t1 where a='a';
concat(a,'.')
a.
select concat(a,'.') from t1 where a='a ';
concat(a,'.')
a .
drop table t1;
create table t1 (a int not null auto_increment primary key, b text not null, unique b (b(20)));
insert into t1 (b) values ('a'),('b'),('c');
select concat(b,'.') from t1;
concat(b,'.')
a.
b.
c.
update t1 set b='b ' where a=2;
update t1 set b='b  ' where a > 1;
ERROR 23000: Duplicate entry 'b  ' for key 'b'
insert into t1 (b) values ('b');
ERROR 23000: Duplicate entry 'b' for key 'b'
select * from t1;
a	b
1	a
2	b  
3	c
delete from t1 where b='b';
select a,concat(b,'.') from t1;
a	concat(b,'.')
1	a.
3	c.
drop table t1;
create table t1 (a int not null);
create table t2 (a int not null, primary key (a));
insert into t1 values (1);
insert into t2 values (1),(2);
select sql_big_result distinct t1.a from t1,t2 order by t2.a;
a
1
select distinct t1.a from t1,t2 order by t2.a;
a
1
select sql_big_result distinct t1.a from t1,t2;
a
1
explain select sql_big_result distinct t1.a from t1,t2 order by t2.a;
id	select_type	table	type	possible_keys	key	key_len	ref	rows	Extra
1	SIMPLE	t1	system	NULL	NULL	NULL	NULL	1	Using temporary
1	SIMPLE	t2	index	NULL	PRIMARY	4	NULL	2	Using index; Distinct
explain select distinct t1.a from t1,t2 order by t2.a;
id	select_type	table	type	possible_keys	key	key_len	ref	rows	Extra
1	SIMPLE	t1	system	NULL	NULL	NULL	NULL	1	Using temporary
1	SIMPLE	t2	index	NULL	PRIMARY	4	NULL	2	Using index; Distinct
drop table t1,t2;
create table t1 (
c1 varchar(32),
key (c1)
) engine=myisam;
alter table t1 disable keys;
insert into t1 values ('a'), ('b');
select c1 from t1 order by c1 limit 1;
c1
a
drop table t1;
create table t1 (a int not null, primary key(a));
create table t2 (a int not null, b int not null, primary key(a,b));
insert into t1 values (1),(2),(3),(4),(5),(6);
insert into t2 values (1,1),(2,1);
lock tables t1 read local, t2 read local;
select straight_join * from t1,t2 force index (primary) where t1.a=t2.a;
a	a	b
1	1	1
2	2	1
insert into t2 values(2,0);
select straight_join * from t1,t2 force index (primary) where t1.a=t2.a;
a	a	b
1	1	1
2	2	1
drop table t1,t2;
CREATE TABLE t1 (c1 varchar(250) NOT NULL);
CREATE TABLE t2 (c1 varchar(250) NOT NULL, PRIMARY KEY (c1));
INSERT INTO t1 VALUES ('test000001'), ('test000002'), ('test000003');
INSERT INTO t2 VALUES ('test000002'), ('test000003'), ('test000004');
LOCK TABLES t1 READ LOCAL, t2 READ LOCAL;
SELECT t1.c1 AS t1c1, t2.c1 AS t2c1 FROM t1, t2
WHERE t1.c1 = t2.c1 HAVING t1c1 != t2c1;
t1c1	t2c1
INSERT INTO t2 VALUES ('test000001'), ('test000005');
SELECT t1.c1 AS t1c1, t2.c1 AS t2c1 FROM t1, t2
WHERE t1.c1 = t2.c1 HAVING t1c1 != t2c1;
t1c1	t2c1
DROP TABLE t1,t2;
CREATE TABLE t1 (`a` int(11) NOT NULL default '0', `b` int(11) NOT NULL default '0', UNIQUE KEY `a` USING RTREE (`a`,`b`)) ENGINE=MyISAM;
Got one of the listed errors
create table t1 (a int, b varchar(200), c text not null) checksum=1;
create table t2 (a int, b varchar(200), c text not null) checksum=0;
insert t1 values (1, "aaa", "bbb"), (NULL, "", "ccccc"), (0, NULL, "");
insert t2 select * from t1;
checksum table t1, t2, t3 quick;
Table	Checksum
test.t1	2948697075
test.t2	NULL
test.t3	NULL
Warnings:
Error	1146	Table 'test.t3' doesn't exist
checksum table t1, t2, t3;
Table	Checksum
test.t1	2948697075
test.t2	2948697075
test.t3	NULL
Warnings:
Error	1146	Table 'test.t3' doesn't exist
checksum table t1, t2, t3 extended;
Table	Checksum
test.t1	2948697075
test.t2	2948697075
test.t3	NULL
Warnings:
Error	1146	Table 'test.t3' doesn't exist
drop table t1,t2;
create table t1 (a int, key (a));
show keys from t1;
Table	Non_unique	Key_name	Seq_in_index	Column_name	Collation	Cardinality	Sub_part	Packed	Null	Index_type	Comment
t1	1	a	1	a	A	NULL	NULL	NULL	YES	BTREE	
alter table t1 disable keys;
show keys from t1;
Table	Non_unique	Key_name	Seq_in_index	Column_name	Collation	Cardinality	Sub_part	Packed	Null	Index_type	Comment
t1	1	a	1	a	A	NULL	NULL	NULL	YES	BTREE	disabled
create table t2 (a int);
set @@rand_seed1=31415926,@@rand_seed2=2718281828;
insert t1 select * from t2;
show keys from t1;
Table	Non_unique	Key_name	Seq_in_index	Column_name	Collation	Cardinality	Sub_part	Packed	Null	Index_type	Comment
t1	1	a	1	a	A	NULL	NULL	NULL	YES	BTREE	disabled
alter table t1 enable keys;
show keys from t1;
Table	Non_unique	Key_name	Seq_in_index	Column_name	Collation	Cardinality	Sub_part	Packed	Null	Index_type	Comment
t1	1	a	1	a	A	1000	NULL	NULL	YES	BTREE	
alter table t1 engine=heap;
alter table t1 disable keys;
Warnings:
Note	1031	Table storage engine for 't1' doesn't have this option
show keys from t1;
Table	Non_unique	Key_name	Seq_in_index	Column_name	Collation	Cardinality	Sub_part	Packed	Null	Index_type	Comment
t1	1	a	1	a	NULL	500	NULL	NULL	YES	HASH	
drop table t1,t2;
create table t1 ( a tinytext, b char(1), index idx (a(1),b) );
insert into t1 values (null,''), (null,'');
explain select count(*) from t1 where a is null;
id	select_type	table	type	possible_keys	key	key_len	ref	rows	Extra
1	SIMPLE	t1	ref	idx	idx	4	const	1	Using where
select count(*) from t1 where a is null;
count(*)
2
drop table t1;
create table t1 (c1 int, index(c1));
create table t2 (c1 int, index(c1)) engine=merge union=(t1);
insert into t1 values (1);
flush tables;
select * from t2;
c1
1
flush tables;
truncate table t1;
insert into t1 values (1);
flush tables;
select * from t2;
c1
1
truncate table t1;
ERROR HY000: MyISAM table 't1' is in use (most likely by a MERGE table). Try FLUSH TABLES.
insert into t1 values (1);
drop table t1,t2;
create table t1 (c1 int, c2 varchar(4) not null default '',
key(c2(3))) default charset=utf8;
insert into t1 values (1,'A'), (2, 'B'), (3, 'A');
update t1 set c2='A  B' where c1=2;
check table t1;
Table	Op	Msg_type	Msg_text
test.t1	check	status	OK
drop table t1;
create table t1 (c1 int);
insert into t1 values (1),(2),(3),(4);
checksum table t1;
Table	Checksum
test.t1	149057747
delete from t1 where c1 = 1;
create table t2 as select * from t1;
checksum table t1;
Table	Checksum
test.t1	984116287
checksum table t2;
Table	Checksum
test.t2	984116287
drop table t1, t2;
show variables like 'myisam_stats_method';
Variable_name	Value
myisam_stats_method	nulls_unequal
create table t1 (a int, key(a));
insert into t1 values (0),(1),(2),(3),(4);
insert into t1 select NULL from t1;
analyze table t1;
Table	Op	Msg_type	Msg_text
test.t1	analyze	status	OK
show index from t1;
Table	Non_unique	Key_name	Seq_in_index	Column_name	Collation	Cardinality	Sub_part	Packed	Null	Index_type	Comment
t1	1	a	1	a	A	10	NULL	NULL	YES	BTREE	
insert into t1 values (11);
delete from t1 where a=11;
check table t1;
Table	Op	Msg_type	Msg_text
test.t1	check	status	OK
show index from t1;
Table	Non_unique	Key_name	Seq_in_index	Column_name	Collation	Cardinality	Sub_part	Packed	Null	Index_type	Comment
t1	1	a	1	a	A	10	NULL	NULL	YES	BTREE	
set myisam_stats_method=nulls_equal;
show variables like 'myisam_stats_method';
Variable_name	Value
myisam_stats_method	nulls_equal
insert into t1 values (11);
delete from t1 where a=11;
analyze table t1;
Table	Op	Msg_type	Msg_text
test.t1	analyze	status	OK
show index from t1;
Table	Non_unique	Key_name	Seq_in_index	Column_name	Collation	Cardinality	Sub_part	Packed	Null	Index_type	Comment
t1	1	a	1	a	A	5	NULL	NULL	YES	BTREE	
insert into t1 values (11);
delete from t1 where a=11;
check table t1;
Table	Op	Msg_type	Msg_text
test.t1	check	status	OK
show index from t1;
Table	Non_unique	Key_name	Seq_in_index	Column_name	Collation	Cardinality	Sub_part	Packed	Null	Index_type	Comment
t1	1	a	1	a	A	5	NULL	NULL	YES	BTREE	
set myisam_stats_method=DEFAULT;
show variables like 'myisam_stats_method';
Variable_name	Value
myisam_stats_method	nulls_unequal
insert into t1 values (11);
delete from t1 where a=11;
analyze table t1;
Table	Op	Msg_type	Msg_text
test.t1	analyze	status	OK
show index from t1;
Table	Non_unique	Key_name	Seq_in_index	Column_name	Collation	Cardinality	Sub_part	Packed	Null	Index_type	Comment
t1	1	a	1	a	A	10	NULL	NULL	YES	BTREE	
insert into t1 values (11);
delete from t1 where a=11;
check table t1;
Table	Op	Msg_type	Msg_text
test.t1	check	status	OK
show index from t1;
Table	Non_unique	Key_name	Seq_in_index	Column_name	Collation	Cardinality	Sub_part	Packed	Null	Index_type	Comment
t1	1	a	1	a	A	10	NULL	NULL	YES	BTREE	
drop table t1;
set myisam_stats_method=nulls_ignored;
show variables like 'myisam_stats_method';
Variable_name	Value
myisam_stats_method	nulls_ignored
create table t1 (
a char(3), b char(4), c char(5), d char(6),
key(a,b,c,d)
);
insert into t1 values ('bcd','def1', NULL, 'zz');
insert into t1 values ('bcd','def2', NULL, 'zz');
insert into t1 values ('bce','def1', 'yuu', NULL);
insert into t1 values ('bce','def2', NULL, 'quux');
analyze table t1;
Table	Op	Msg_type	Msg_text
test.t1	analyze	status	OK
show index from t1;
Table	Non_unique	Key_name	Seq_in_index	Column_name	Collation	Cardinality	Sub_part	Packed	Null	Index_type	Comment
t1	1	a	1	a	A	2	NULL	NULL	YES	BTREE	
t1	1	a	2	b	A	4	NULL	NULL	YES	BTREE	
t1	1	a	3	c	A	4	NULL	NULL	YES	BTREE	
t1	1	a	4	d	A	4	NULL	NULL	YES	BTREE	
delete from t1;
analyze table t1;
Table	Op	Msg_type	Msg_text
test.t1	analyze	status	OK
show index from t1;
Table	Non_unique	Key_name	Seq_in_index	Column_name	Collation	Cardinality	Sub_part	Packed	Null	Index_type	Comment
t1	1	a	1	a	A	0	NULL	NULL	YES	BTREE	
t1	1	a	2	b	A	0	NULL	NULL	YES	BTREE	
t1	1	a	3	c	A	0	NULL	NULL	YES	BTREE	
t1	1	a	4	d	A	0	NULL	NULL	YES	BTREE	
set myisam_stats_method=DEFAULT;
drop table t1;
create table t1(
cip INT NOT NULL,
time TIME NOT NULL,
score INT NOT NULL DEFAULT 0,
bob TINYBLOB
);
insert into t1 (cip, time) VALUES (1, '00:01'), (2, '00:02'), (3,'00:03');
insert into t1 (cip, bob, time) VALUES (4, 'a', '00:04'), (5, 'b', '00:05'), 
(6, 'c', '00:06');
select * from t1 where bob is null and cip=1;
cip	time	score	bob
1	00:01:00	0	NULL
create index bug on t1 (bob(22), cip, time);
select * from t1 where bob is null and cip=1;
cip	time	score	bob
1	00:01:00	0	NULL
drop table t1;
create table t1 (
id1 int not null auto_increment,
id2 int not null default '0',
t text not null,
primary key  (id1),
key x (id2, t(32))
) engine=myisam;
insert into t1 (id2, t) values
(10, 'abc'), (10, 'abc'), (10, 'abc'),
(20, 'abc'), (20, 'abc'), (20, 'def'),
(10, 'abc'), (10, 'abc');
select count(*)   from t1 where id2 = 10;
count(*)
5
select count(id1) from t1 where id2 = 10;
count(id1)
5
drop table t1;
CREATE TABLE t1(a TINYINT, KEY(a)) ENGINE=MyISAM;
INSERT INTO t1 VALUES(1);
SELECT MAX(a) FROM t1 IGNORE INDEX(a);
MAX(a)
1
ALTER TABLE t1 DISABLE KEYS;
SELECT MAX(a) FROM t1;
MAX(a)
1
SELECT MAX(a) FROM t1 IGNORE INDEX(a);
MAX(a)
1
DROP TABLE t1;
CREATE TABLE t1(a CHAR(9), b VARCHAR(7)) ENGINE=MyISAM;
INSERT INTO t1(a) VALUES('xxxxxxxxx'),('xxxxxxxxx');
UPDATE t1 AS ta1,t1 AS ta2 SET ta1.b='aaaaaa',ta2.b='bbbbbb';
SELECT * FROM t1;
a	b
xxxxxxxxx	bbbbbb
xxxxxxxxx	bbbbbb
DROP TABLE t1;
SET @@myisam_repair_threads=2;
SHOW VARIABLES LIKE 'myisam_repair%';
Variable_name	Value
myisam_repair_threads	2
CREATE TABLE t1 (
`_id` int(11) NOT NULL default '0',
`url` text,
`email` text,
`description` text,
`loverlap` int(11) default NULL,
`roverlap` int(11) default NULL,
`lneighbor_id` int(11) default NULL,
`rneighbor_id` int(11) default NULL,
`length_` int(11) default NULL,
`sequence` mediumtext,
`name` text,
`_obj_class` text NOT NULL,
PRIMARY KEY  (`_id`),
UNIQUE KEY `sequence_name_index` (`name`(50)),
KEY (`length_`)
) ENGINE=MyISAM DEFAULT CHARSET=latin1;
INSERT INTO t1 VALUES
(1,NULL,NULL,NULL,NULL,NULL,NULL,NULL,NULL,NULL,'sample1',''),
(2,NULL,NULL,NULL,NULL,NULL,NULL,NULL,NULL,NULL,'sample2',''),
(3,NULL,NULL,NULL,NULL,NULL,NULL,NULL,NULL,NULL,'sample3',''),
(4,NULL,NULL,NULL,NULL,NULL,NULL,NULL,NULL,NULL,'sample4',''),
(5,NULL,NULL,NULL,NULL,NULL,NULL,NULL,NULL,NULL,'sample5',''),
(6,NULL,NULL,NULL,NULL,NULL,NULL,NULL,NULL,NULL,'sample6',''),
(7,NULL,NULL,NULL,NULL,NULL,NULL,NULL,NULL,NULL,'sample7',''),
(8,NULL,NULL,NULL,NULL,NULL,NULL,NULL,NULL,NULL,'sample8',''),
(9,NULL,NULL,NULL,NULL,NULL,NULL,NULL,NULL,NULL,'sample9','');
SELECT _id FROM t1;
_id
1
2
3
4
5
6
7
8
9
DELETE FROM t1 WHERE _id < 8;
SHOW TABLE STATUS LIKE 't1';
Name	Engine	Version	Row_format	Rows	Avg_row_length	Data_length	Max_data_length	Index_length	Data_free	Auto_increment	Create_time	Update_time	Check_time	Collation	Checksum	Create_options	Comment
t1	MyISAM	10	Dynamic	2	#	#	#	#	140	#	#	#	#	#	#		
CHECK TABLE t1 EXTENDED;
Table	Op	Msg_type	Msg_text
test.t1	check	status	OK
OPTIMIZE TABLE t1;
Table	Op	Msg_type	Msg_text
test.t1	optimize	status	OK
CHECK TABLE t1 EXTENDED;
Table	Op	Msg_type	Msg_text
test.t1	check	status	OK
SHOW TABLE STATUS LIKE 't1';
Name	Engine	Version	Row_format	Rows	Avg_row_length	Data_length	Max_data_length	Index_length	Data_free	Auto_increment	Create_time	Update_time	Check_time	Collation	Checksum	Create_options	Comment
t1	MyISAM	10	Dynamic	2	#	#	#	#	0	#	#	#	#	#	#		
SELECT _id FROM t1;
_id
8
9
DROP TABLE t1;
CREATE TABLE t1 (
`_id` int(11) NOT NULL default '0',
`url` text,
`email` text,
`description` text,
`loverlap` int(11) default NULL,
`roverlap` int(11) default NULL,
`lneighbor_id` int(11) default NULL,
`rneighbor_id` int(11) default NULL,
`length_` int(11) default NULL,
`sequence` mediumtext,
`name` text,
`_obj_class` text NOT NULL,
PRIMARY KEY  (`_id`),
UNIQUE KEY `sequence_name_index` (`name`(50)),
KEY (`length_`)
) ENGINE=MyISAM DEFAULT CHARSET=latin1;
INSERT INTO t1 VALUES
(1,NULL,NULL,NULL,NULL,NULL,NULL,NULL,NULL,NULL,'sample1',''),
(2,NULL,NULL,NULL,NULL,NULL,NULL,NULL,NULL,NULL,'sample2',''),
(3,NULL,NULL,NULL,NULL,NULL,NULL,NULL,NULL,NULL,'sample3',''),
(4,NULL,NULL,NULL,NULL,NULL,NULL,NULL,NULL,NULL,'sample4',''),
(5,NULL,NULL,NULL,NULL,NULL,NULL,NULL,NULL,NULL,'sample5',''),
(6,NULL,NULL,NULL,NULL,NULL,NULL,NULL,NULL,NULL,'sample6',''),
(7,NULL,NULL,NULL,NULL,NULL,NULL,NULL,NULL,NULL,'sample7',''),
(8,NULL,NULL,NULL,NULL,NULL,NULL,NULL,NULL,NULL,'sample8',''),
(9,NULL,NULL,NULL,NULL,NULL,NULL,NULL,NULL,NULL,'sample9','');
SELECT _id FROM t1;
_id
1
2
3
4
5
6
7
8
9
DELETE FROM t1 WHERE _id < 8;
SHOW TABLE STATUS LIKE 't1';
Name	Engine	Version	Row_format	Rows	Avg_row_length	Data_length	Max_data_length	Index_length	Data_free	Auto_increment	Create_time	Update_time	Check_time	Collation	Checksum	Create_options	Comment
t1	MyISAM	10	Dynamic	2	#	#	#	#	140	#	#	#	#	#	#		
CHECK TABLE t1 EXTENDED;
Table	Op	Msg_type	Msg_text
test.t1	check	status	OK
REPAIR TABLE t1 QUICK;
Table	Op	Msg_type	Msg_text
test.t1	repair	status	OK
CHECK TABLE t1 EXTENDED;
Table	Op	Msg_type	Msg_text
test.t1	check	status	OK
SHOW TABLE STATUS LIKE 't1';
Name	Engine	Version	Row_format	Rows	Avg_row_length	Data_length	Max_data_length	Index_length	Data_free	Auto_increment	Create_time	Update_time	Check_time	Collation	Checksum	Create_options	Comment
t1	MyISAM	10	Dynamic	2	#	#	#	#	140	#	#	#	#	#	#		
SELECT _id FROM t1;
_id
8
9
DROP TABLE t1;
SET @@myisam_repair_threads=1;
SHOW VARIABLES LIKE 'myisam_repair%';
Variable_name	Value
myisam_repair_threads	1
CREATE TABLE t1(a VARCHAR(16));
INSERT INTO t1 VALUES('aaaaaaaa'),(NULL);
UPDATE t1 AS ta1, t1 AS ta2 SET ta1.a='aaaaaaaaaaaaaaaa';
SELECT * FROM t1;
a
aaaaaaaaaaaaaaaa
aaaaaaaaaaaaaaaa
DROP TABLE t1;
CREATE TABLE t1(a INT);
INSERT INTO t1 VALUES(1),(2);
UPDATE t1,t1 AS t2 SET t1.a=t1.a+2 WHERE t1.a=t2.a-1;
SELECT * FROM t1 ORDER BY a;
a
2
3
DROP TABLE t1;
CREATE TABLE t1 (c1 TEXT) AVG_ROW_LENGTH=70100 MAX_ROWS=4100100100;
SHOW TABLE STATUS LIKE 't1';
Name	Engine	Version	Row_format	Rows	Avg_row_length	Data_length	Max_data_length	Index_length	Data_free	Auto_increment	Create_time	Update_time	Check_time	Collation	Checksum	Create_options	Comment
t1	MyISAM	10	Dynamic	X	X	X	72057594037927935	X	X	X	X	X	X	latin1_swedish_ci	X	max_rows=4100100100 avg_row_length=70100	
DROP TABLE t1;
CREATE TABLE t1 (c1 TEXT NOT NULL, KEY c1 (c1(10))) ENGINE=MyISAM;
INSERT INTO t1 VALUES
(CHAR(9,65)), (CHAR(9,65)), (CHAR(9,65)), (CHAR(9,65)),
(CHAR(9,65)), (CHAR(9,65)), (CHAR(9,65)), (CHAR(9,65)),
(CHAR(9,65)), (CHAR(9,65)), (CHAR(9,65)), (CHAR(9,65)),
(CHAR(9,65)), (CHAR(9,65)), (CHAR(9,65)), (CHAR(9,65)),
(CHAR(9,65)), (CHAR(9,65)), (CHAR(9,65)), (CHAR(9,65)),
(CHAR(9,65)), (CHAR(9,65)), (CHAR(9,65)), (CHAR(9,65)),
(CHAR(9,65)), (CHAR(9,65)), (CHAR(9,65)), (CHAR(9,65)),
(CHAR(9,65)), (CHAR(9,65)), (CHAR(9,65)), (CHAR(9,65)),
(CHAR(9,65)), (CHAR(9,65)), (CHAR(9,65)), (CHAR(9,65)),
(CHAR(9,65)), (CHAR(9,65)), (CHAR(9,65)), (CHAR(9,65)),
(CHAR(9,65)), (CHAR(9,65)), (CHAR(9,65)), (CHAR(9,65)),
(CHAR(9,65)), (CHAR(9,65)), (CHAR(9,65)), (CHAR(9,65)),
(CHAR(9,65)), (CHAR(9,65)), (CHAR(9,65)), (CHAR(9,65)),
(CHAR(9,65)), (CHAR(9,65)), (CHAR(9,65)), (CHAR(9,65)),
(CHAR(9,65)), (CHAR(9,65)), (CHAR(9,65)), (CHAR(9,65)),
(CHAR(9,65)), (CHAR(9,65)), (CHAR(9,65)), (CHAR(9,65)),
(CHAR(9,65)), (CHAR(9,65)), (CHAR(9,65)), (CHAR(9,65)),
(CHAR(9,65)), (CHAR(9,65)), (CHAR(9,65)), (CHAR(9,65)),
(CHAR(9,65)), (CHAR(9,65)), (CHAR(9,65)), (CHAR(9,65)),
(CHAR(9,65)), (CHAR(9,65)), (CHAR(9,65)), (CHAR(9,65)),
(CHAR(9,65)), (CHAR(9,65)), (CHAR(9,65)), (CHAR(9,65)),
(CHAR(9,65)), (CHAR(9,65)), (CHAR(9,65)), (CHAR(9,65)),
(CHAR(9,65)), (CHAR(9,65)), (CHAR(9,65)), (CHAR(9,65)),
(CHAR(9,65)), (CHAR(9,65)), (CHAR(9,65)), (CHAR(9,65)),
(CHAR(9,65)), (CHAR(9,65)), (CHAR(9,65)), (CHAR(9,65)),
(CHAR(9,65)), (CHAR(9,65)), (CHAR(9,65)), (CHAR(9,65)),
(CHAR(9,65)), (CHAR(9,65)), (CHAR(9,65)), (CHAR(9,65)),
(CHAR(9,65)), (CHAR(9,65)), (CHAR(9,65)), (CHAR(9,65)),
(CHAR(9,65)), (CHAR(9,65)), (CHAR(9,65)), (CHAR(9,65)),
(CHAR(9,65)), (CHAR(9,65)), (CHAR(9,65)), (CHAR(9,65)),
(CHAR(9,65)), (CHAR(9,65)), (CHAR(9,65)), (CHAR(9,65)),
(CHAR(9,65)), (CHAR(9,65)), (CHAR(9,65)), (CHAR(9,65)),
(CHAR(9,65)), (CHAR(9,65)), (CHAR(9,65)), (CHAR(9,65)),
(CHAR(9,65)), (CHAR(9,65)), (CHAR(9,65)), (CHAR(9,65)),
(CHAR(9,65)), (CHAR(9,65)), (CHAR(9,65)), (CHAR(9,65)),
(CHAR(9,65)), (CHAR(9,65)), (CHAR(9,65)), (CHAR(9,65)),
(CHAR(9,65)), (CHAR(9,65)), (CHAR(9,65)), (CHAR(9,65)),
(CHAR(9,65)), (CHAR(9,65)), (CHAR(9,65)), (CHAR(9,65)),
(CHAR(9,65)), (CHAR(9,65)), (CHAR(9,65)), (CHAR(9,65)),
(CHAR(9,65)), (CHAR(9,65)), (CHAR(9,65)), (CHAR(9,65)),
(CHAR(9,65)), (CHAR(9,65)), (CHAR(9,65)), (CHAR(9,65)),
(CHAR(9,65)), (CHAR(9,65)), (CHAR(9,65)), (CHAR(9,65)),
(CHAR(9,65)), (CHAR(9,65)), (CHAR(9,65)), (CHAR(9,65)),
(CHAR(9,65)), (CHAR(9,65)), (CHAR(9,65)), (CHAR(9,65)),
(CHAR(9,65)), (CHAR(9,65)), (CHAR(9,65)), (CHAR(9,65)),
(CHAR(9,65)), (CHAR(9,65)), (CHAR(9,65)), (CHAR(9,65)),
(CHAR(9,65)), (CHAR(9,65)), (CHAR(9,65)), (CHAR(9,65)),
(CHAR(9,65)), (CHAR(9,65)), (CHAR(9,65)), (CHAR(9,65)),
(CHAR(9,65)), (CHAR(9,65)), (CHAR(9,65)), (CHAR(9,65)),
(CHAR(9,65)), (CHAR(9,65)), (CHAR(9,65)), (CHAR(9,65)),
(CHAR(9,65)), (CHAR(9,65)), (CHAR(9,65)), (CHAR(9,65)),
(CHAR(9,65)), (CHAR(9,65)), (CHAR(9,65)), (CHAR(9,65)),
(CHAR(9,65)), (CHAR(9,65)), (CHAR(9,65)), (CHAR(9,65)),
(CHAR(9,65)), (CHAR(9,65)), (CHAR(9,65)), (CHAR(9,65)),
(CHAR(9,65)), (CHAR(9,65)), (CHAR(9,65)), (CHAR(9,65)),
(CHAR(9,65)), (CHAR(9,65)), (CHAR(9,65)), (CHAR(9,65)),
(CHAR(9,65)), (CHAR(9,65)), (CHAR(9,65)), (CHAR(9,65)),
(CHAR(9,65)), (CHAR(9,65)), (CHAR(9,65)), (CHAR(9,65)),
(CHAR(9,65)), (CHAR(9,65)), (CHAR(9,65)), (CHAR(9,65)),
(CHAR(9,65)), (CHAR(9,65)), (CHAR(9,65)), (CHAR(9,65)),
(CHAR(9,65)), (CHAR(9,65)), (CHAR(9,65)), (CHAR(9,65)),
(CHAR(9,65)), (CHAR(9,65)), (CHAR(9,65)), (CHAR(9,65)),
(CHAR(9,65)), (CHAR(9,65)), (CHAR(9,65)), (CHAR(9,65)),
(CHAR(9,65)), (CHAR(9,65)), (CHAR(9,65)), (CHAR(9,65)),
(CHAR(9,65)), (CHAR(9,65)), (CHAR(9,65)), (CHAR(9,65)),
(CHAR(9,65)), (CHAR(9,65)), (CHAR(9,65)), (CHAR(9,65)),
(CHAR(9,65)), (CHAR(9,65)), (CHAR(9,65)), (CHAR(9,65)),
(CHAR(9,65)), (CHAR(9,65)), (CHAR(9,65)), (CHAR(9,65)),
(CHAR(9,65)), (CHAR(9,65)), (CHAR(9,65)), (CHAR(9,65)),
(CHAR(9,65)), (CHAR(9,65)), (CHAR(9,65)), (CHAR(9,65)),
(CHAR(9,65)), (CHAR(9,65)), (CHAR(9,65)), (CHAR(9,65)),
(CHAR(9,65)), (CHAR(9,65)), (CHAR(9,65)), (CHAR(9,65)),
(CHAR(9,65)), (CHAR(9,65)), (CHAR(9,65)), (CHAR(9,65)),
(CHAR(9,65)), (CHAR(9,65)), (CHAR(9,65)), (CHAR(9,65)),
(CHAR(9,65)), (CHAR(9,65)), (CHAR(9,65)), (CHAR(9,65)),
(CHAR(9,65)), (CHAR(9,65)), (CHAR(9,65)), (CHAR(9,65)),
(CHAR(9,65)), (CHAR(9,65)), (CHAR(9,65)), (CHAR(9,65)),
(CHAR(9,65)), (CHAR(9,65)), (CHAR(9,65)), (CHAR(9,65)),
(CHAR(9,65)), (CHAR(9,65)), (CHAR(9,65)), (CHAR(9,65)),
(CHAR(9,65)), (CHAR(9,65)), (CHAR(9,65)), (CHAR(9,65)),
(CHAR(9,65)), (CHAR(9,65)), (CHAR(9,65)), (CHAR(9,65)),
(CHAR(9,65)), (CHAR(9,65)), (CHAR(9,65)), (CHAR(9,65)),
(CHAR(9,65)), (CHAR(9,65)), (CHAR(9,65)), (CHAR(9,65)),
(CHAR(9,65)), (CHAR(9,65)), (CHAR(9,65)), (CHAR(9,65)),
(CHAR(9,65)), (CHAR(9,65)), (CHAR(9,65)), (CHAR(9,65)),
(CHAR(9,65)), (CHAR(9,65)), (CHAR(9,65)), (CHAR(9,65)),
(CHAR(9,65)), (CHAR(9,65)), (CHAR(9,65)), (CHAR(9,65)),
(CHAR(9,65)), (CHAR(9,65)), (CHAR(9,65)), (CHAR(9,65)),
(CHAR(9,65)), (CHAR(9,65)), (CHAR(9,65)), (CHAR(9,65)),
(CHAR(9,65)), (CHAR(9,65)), (CHAR(9,65)), (CHAR(9,65)),
(CHAR(9,65)), (CHAR(9,65)), (CHAR(9,65)), (CHAR(9,65)),
(CHAR(9,65)), (CHAR(9,65)), (CHAR(9,65)), (CHAR(9,65)),
(CHAR(9,65)), (CHAR(9,65)), (CHAR(9,65)), (CHAR(9,65)),
(CHAR(9,65)), (CHAR(9,65)), (CHAR(9,65)), (CHAR(9,65)),
(CHAR(9,65)), (CHAR(9,65)), (CHAR(9,65)), (CHAR(9,65)),
(CHAR(9,65)), (CHAR(9,65)), (CHAR(9,65)), (CHAR(9,65)),
(CHAR(9,65)), (CHAR(9,65)), (CHAR(9,65)), (CHAR(9,65)),
(CHAR(9,65)), (CHAR(9,65)), (CHAR(9,65)), (CHAR(9,65)),
(CHAR(9,65)), (CHAR(9,65)), (CHAR(9,65)), (CHAR(9,65)),
(CHAR(9,65)), (CHAR(9,65)), (CHAR(9,65)), (CHAR(9,65)),
(CHAR(9,65)), (CHAR(9,65)), (CHAR(9,65)), (CHAR(9,65)),
(CHAR(9,65)), (CHAR(9,65)), (CHAR(9,65)), (CHAR(9,65)),
(CHAR(9,65)), (CHAR(9,65)), (CHAR(9,65)), (CHAR(9,65)),
(CHAR(9,65)), (CHAR(9,65)), (CHAR(9,65)), (CHAR(9,65)),
(CHAR(9,65)), (CHAR(9,65)), (CHAR(9,65)), (CHAR(9,65)),
(CHAR(9,65)), (CHAR(9,65)), (CHAR(9,65)), (CHAR(9,65)),
(CHAR(9,65)), (CHAR(9,65)), (CHAR(9,65)), (CHAR(9,65)),
(CHAR(9,65)), (CHAR(9,65)), (CHAR(9,65)), (CHAR(9,65)),
(CHAR(9,65)), (CHAR(9,65)), (CHAR(9,65)), (CHAR(9,65)),
(CHAR(9,65)), (CHAR(9,65)), (CHAR(9,65)), (CHAR(9,65)),
(CHAR(9,65)), (CHAR(9,65)), (CHAR(9,65)), (CHAR(9,65)),
(CHAR(9,65)), (CHAR(9,65)), (CHAR(9,65)), (CHAR(9,65)),
(CHAR(9,65)), (CHAR(9,65)), (CHAR(9,65)), (CHAR(9,65)),
(CHAR(9,65)), (CHAR(9,65)), (CHAR(9,65)), (CHAR(9,65)),
(CHAR(9,65)), (CHAR(9,65)), (CHAR(9,65)), (CHAR(9,65)),
(CHAR(9,65)), (CHAR(9,65)), (CHAR(9,65)), (CHAR(9,65)),
(CHAR(9,65)), (CHAR(9,65)), (CHAR(9,65)), (CHAR(9,65)),
(CHAR(9,65)), (CHAR(9,65)), (CHAR(9,65)), (CHAR(9,65)),
(CHAR(9,65)), (CHAR(9,65)), (CHAR(9,65)), (CHAR(9,65)),
(CHAR(9,65)), (CHAR(9,65)), (CHAR(9,65)), (CHAR(9,65)),
(CHAR(9,65)), (CHAR(9,65)), (CHAR(9,65)), (CHAR(9,65)),
(CHAR(9,65)), (CHAR(9,65)), (CHAR(9,65)), (CHAR(9,65)),
(CHAR(9,65)), (CHAR(9,65)), (CHAR(9,65)), (CHAR(9,65)),
(CHAR(9,65)), (CHAR(9,65)), (CHAR(9,65)), (CHAR(9,65)),
(CHAR(9,65)), (CHAR(9,65)), (CHAR(9,65)), (CHAR(9,65)),
(CHAR(9,65)), (CHAR(9,65)), (CHAR(9,65)), (CHAR(9,65)),
(CHAR(9,65)), (CHAR(9,65)), (CHAR(9,65)), (CHAR(9,65)),
(CHAR(9,65)), (CHAR(9,65)), (CHAR(9,65)), (CHAR(9,65)),
(''), (''), (''), (''),
(' B'), (' B'), (' B'), (' B');
SELECT DISTINCT COUNT(*) FROM t1 WHERE c1 = '';
COUNT(*)
4
SELECT DISTINCT length(c1), c1 FROM t1 WHERE c1 = '';
length(c1)	c1
0	
SELECT DISTINCT COUNT(*) FROM t1 IGNORE INDEX (c1) WHERE c1 = '';
COUNT(*)
4
SELECT DISTINCT length(c1), c1 FROM t1 IGNORE INDEX (c1) WHERE c1 = '';
length(c1)	c1
0	
SELECT DISTINCT length(c1), c1 FROM t1 ORDER BY c1;
length(c1)	c1
0	
2		A
2	 B
DROP TABLE t1;
End of 4.1 tests
set storage_engine=MyISAM;
drop table if exists t1,t2,t3;
--- Testing varchar ---
--- Testing varchar ---
create table t1 (v varchar(10), c char(10), t text);
insert into t1 values('+ ', '+ ', '+ ');
set @a=repeat(' ',20);
insert into t1 values (concat('+',@a),concat('+',@a),concat('+',@a));
Warnings:
Note	1265	Data truncated for column 'v' at row 1
select concat('*',v,'*',c,'*',t,'*') from t1;
concat('*',v,'*',c,'*',t,'*')
*+ *+*+ *
*+         *+*+                    *
show create table t1;
Table	Create Table
t1	CREATE TABLE `t1` (
  `v` varchar(10) DEFAULT NULL,
  `c` char(10) DEFAULT NULL,
  `t` text
) ENGINE=MyISAM DEFAULT CHARSET=latin1
create table t2 like t1;
show create table t2;
Table	Create Table
t2	CREATE TABLE `t2` (
  `v` varchar(10) DEFAULT NULL,
  `c` char(10) DEFAULT NULL,
  `t` text
) ENGINE=MyISAM DEFAULT CHARSET=latin1
create table t3 select * from t1;
show create table t3;
Table	Create Table
t3	CREATE TABLE `t3` (
  `v` varchar(10) DEFAULT NULL,
  `c` char(10) DEFAULT NULL,
  `t` text
) ENGINE=MyISAM DEFAULT CHARSET=latin1
alter table t1 modify c varchar(10);
show create table t1;
Table	Create Table
t1	CREATE TABLE `t1` (
  `v` varchar(10) DEFAULT NULL,
  `c` varchar(10) DEFAULT NULL,
  `t` text
) ENGINE=MyISAM DEFAULT CHARSET=latin1
alter table t1 modify v char(10);
show create table t1;
Table	Create Table
t1	CREATE TABLE `t1` (
  `v` char(10) DEFAULT NULL,
  `c` varchar(10) DEFAULT NULL,
  `t` text
) ENGINE=MyISAM DEFAULT CHARSET=latin1
alter table t1 modify t varchar(10);
Warnings:
Note	1265	Data truncated for column 't' at row 2
show create table t1;
Table	Create Table
t1	CREATE TABLE `t1` (
  `v` char(10) DEFAULT NULL,
  `c` varchar(10) DEFAULT NULL,
  `t` varchar(10) DEFAULT NULL
) ENGINE=MyISAM DEFAULT CHARSET=latin1
select concat('*',v,'*',c,'*',t,'*') from t1;
concat('*',v,'*',c,'*',t,'*')
*+*+*+ *
*+*+*+         *
drop table t1,t2,t3;
create table t1 (v varchar(10), c char(10), t text, key(v), key(c), key(t(10)));
show create table t1;
Table	Create Table
t1	CREATE TABLE `t1` (
  `v` varchar(10) DEFAULT NULL,
  `c` char(10) DEFAULT NULL,
  `t` text,
  KEY `v` (`v`),
  KEY `c` (`c`),
  KEY `t` (`t`(10))
) ENGINE=MyISAM DEFAULT CHARSET=latin1
select count(*) from t1;
count(*)
270
insert into t1 values(concat('a',char(1)),concat('a',char(1)),concat('a',char(1)));
select count(*) from t1 where v='a';
count(*)
10
select count(*) from t1 where c='a';
count(*)
10
select count(*) from t1 where t='a';
count(*)
10
select count(*) from t1 where v='a  ';
count(*)
10
select count(*) from t1 where c='a  ';
count(*)
10
select count(*) from t1 where t='a  ';
count(*)
10
select count(*) from t1 where v between 'a' and 'a ';
count(*)
10
select count(*) from t1 where v between 'a' and 'a ' and v between 'a  ' and 'b\n';
count(*)
10
select count(*) from t1 where v like 'a%';
count(*)
11
select count(*) from t1 where c like 'a%';
count(*)
11
select count(*) from t1 where t like 'a%';
count(*)
11
select count(*) from t1 where v like 'a %';
count(*)
9
explain select count(*) from t1 where v='a  ';
id	select_type	table	type	possible_keys	key	key_len	ref	rows	Extra
1	SIMPLE	t1	ref	v	v	13	const	#	Using where; Using index
explain select count(*) from t1 where c='a  ';
id	select_type	table	type	possible_keys	key	key_len	ref	rows	Extra
1	SIMPLE	t1	ref	c	c	11	const	#	Using where; Using index
explain select count(*) from t1 where t='a  ';
id	select_type	table	type	possible_keys	key	key_len	ref	rows	Extra
1	SIMPLE	t1	ref	t	t	13	const	#	Using where
explain select count(*) from t1 where v like 'a%';
id	select_type	table	type	possible_keys	key	key_len	ref	rows	Extra
1	SIMPLE	t1	range	v	v	13	NULL	#	Using where; Using index
explain select count(*) from t1 where v between 'a' and 'a ';
id	select_type	table	type	possible_keys	key	key_len	ref	rows	Extra
1	SIMPLE	t1	ref	v	v	13	const	#	Using where; Using index
explain select count(*) from t1 where v between 'a' and 'a ' and v between 'a  ' and 'b\n';
id	select_type	table	type	possible_keys	key	key_len	ref	rows	Extra
1	SIMPLE	t1	ref	v	v	13	const	#	Using where; Using index
alter table t1 add unique(v);
ERROR 23000: Duplicate entry '{ ' for key 'v_2'
alter table t1 add key(v);
select concat('*',v,'*',c,'*',t,'*') as qq from t1 where v='a';
qq
*a*a*a*
*a *a*a *
*a  *a*a  *
*a   *a*a   *
*a    *a*a    *
*a     *a*a     *
*a      *a*a      *
*a       *a*a       *
*a        *a*a        *
*a         *a*a         *
explain select * from t1 where v='a';
id	select_type	table	type	possible_keys	key	key_len	ref	rows	Extra
1	SIMPLE	t1	ref	v,v_2	#	13	const	#	Using where
select v,count(*) from t1 group by v limit 10;
v	count(*)
a	1
a	10
b	10
c	10
d	10
e	10
f	10
g	10
h	10
i	10
select v,count(t) from t1 group by v limit 10;
v	count(t)
a	1
a	10
b	10
c	10
d	10
e	10
f	10
g	10
h	10
i	10
select v,count(c) from t1 group by v limit 10;
v	count(c)
a	1
a	10
b	10
c	10
d	10
e	10
f	10
g	10
h	10
i	10
select sql_big_result v,count(t) from t1 group by v limit 10;
v	count(t)
a	1
a	10
b	10
c	10
d	10
e	10
f	10
g	10
h	10
i	10
select sql_big_result v,count(c) from t1 group by v limit 10;
v	count(c)
a	1
a 	10
b     	10
c    	10
d   	10
e  	10
f     	10
g    	10
h	10
i     	10
select c,count(*) from t1 group by c limit 10;
c	count(*)
a	1
a	10
b	10
c	10
d	10
e	10
f	10
g	10
h	10
i	10
select c,count(t) from t1 group by c limit 10;
c	count(t)
a	1
a	10
b	10
c	10
d	10
e	10
f	10
g	10
h	10
i	10
select sql_big_result c,count(t) from t1 group by c limit 10;
c	count(t)
a	1
a	10
b	10
c	10
d	10
e	10
f	10
g	10
h	10
i	10
select t,count(*) from t1 group by t limit 10;
t	count(*)
a	1
a	10
b	10
c	10
d	10
e	10
f	10
g	10
h	10
i	10
select t,count(t) from t1 group by t limit 10;
t	count(t)
a	1
a	10
b	10
c	10
d	10
e	10
f	10
g	10
h	10
i	10
select sql_big_result t,count(t) from t1 group by t limit 10;
t	count(t)
a	1
a	10
b	10
c	10
d	10
e	10
f	10
g	10
h	10
i	10
alter table t1 modify v varchar(300), drop key v, drop key v_2, add key v (v);
show create table t1;
Table	Create Table
t1	CREATE TABLE `t1` (
  `v` varchar(300) DEFAULT NULL,
  `c` char(10) DEFAULT NULL,
  `t` text,
  KEY `c` (`c`),
  KEY `t` (`t`(10)),
  KEY `v` (`v`)
) ENGINE=MyISAM DEFAULT CHARSET=latin1
select count(*) from t1 where v='a';
count(*)
10
select count(*) from t1 where v='a  ';
count(*)
10
select count(*) from t1 where v between 'a' and 'a ';
count(*)
10
select count(*) from t1 where v between 'a' and 'a ' and v between 'a  ' and 'b\n';
count(*)
10
select count(*) from t1 where v like 'a%';
count(*)
11
select count(*) from t1 where v like 'a %';
count(*)
9
explain select count(*) from t1 where v='a  ';
id	select_type	table	type	possible_keys	key	key_len	ref	rows	Extra
1	SIMPLE	t1	ref	v	v	303	const	#	Using where; Using index
explain select count(*) from t1 where v like 'a%';
id	select_type	table	type	possible_keys	key	key_len	ref	rows	Extra
1	SIMPLE	t1	range	v	v	303	NULL	#	Using where; Using index
explain select count(*) from t1 where v between 'a' and 'a ';
id	select_type	table	type	possible_keys	key	key_len	ref	rows	Extra
1	SIMPLE	t1	ref	v	v	303	const	#	Using where; Using index
explain select count(*) from t1 where v between 'a' and 'a ' and v between 'a  ' and 'b\n';
id	select_type	table	type	possible_keys	key	key_len	ref	rows	Extra
1	SIMPLE	t1	ref	v	v	303	const	#	Using where; Using index
explain select * from t1 where v='a';
id	select_type	table	type	possible_keys	key	key_len	ref	rows	Extra
1	SIMPLE	t1	ref	v	v	303	const	#	Using where
select v,count(*) from t1 group by v limit 10;
v	count(*)
a	1
a	10
b	10
c	10
d	10
e	10
f	10
g	10
h	10
i	10
select v,count(t) from t1 group by v limit 10;
v	count(t)
a	1
a	10
b	10
c	10
d	10
e	10
f	10
g	10
h	10
i	10
select sql_big_result v,count(t) from t1 group by v limit 10;
v	count(t)
a	1
a	10
b	10
c	10
d	10
e	10
f	10
g	10
h	10
i	10
alter table t1 drop key v, add key v (v(30));
show create table t1;
Table	Create Table
t1	CREATE TABLE `t1` (
  `v` varchar(300) DEFAULT NULL,
  `c` char(10) DEFAULT NULL,
  `t` text,
  KEY `c` (`c`),
  KEY `t` (`t`(10)),
  KEY `v` (`v`(30))
) ENGINE=MyISAM DEFAULT CHARSET=latin1
select count(*) from t1 where v='a';
count(*)
10
select count(*) from t1 where v='a  ';
count(*)
10
select count(*) from t1 where v between 'a' and 'a ';
count(*)
10
select count(*) from t1 where v between 'a' and 'a ' and v between 'a  ' and 'b\n';
count(*)
10
select count(*) from t1 where v like 'a%';
count(*)
11
select count(*) from t1 where v like 'a %';
count(*)
9
explain select count(*) from t1 where v='a  ';
id	select_type	table	type	possible_keys	key	key_len	ref	rows	Extra
1	SIMPLE	t1	ref	v	v	33	const	#	Using where
explain select count(*) from t1 where v like 'a%';
id	select_type	table	type	possible_keys	key	key_len	ref	rows	Extra
1	SIMPLE	t1	range	v	v	33	NULL	#	Using where
explain select count(*) from t1 where v between 'a' and 'a ';
id	select_type	table	type	possible_keys	key	key_len	ref	rows	Extra
1	SIMPLE	t1	ref	v	v	33	const	#	Using where
explain select count(*) from t1 where v between 'a' and 'a ' and v between 'a  ' and 'b\n';
id	select_type	table	type	possible_keys	key	key_len	ref	rows	Extra
1	SIMPLE	t1	ref	v	v	33	const	#	Using where
explain select * from t1 where v='a';
id	select_type	table	type	possible_keys	key	key_len	ref	rows	Extra
1	SIMPLE	t1	ref	v	v	33	const	#	Using where
select v,count(*) from t1 group by v limit 10;
v	count(*)
a	1
a	10
b	10
c	10
d	10
e	10
f	10
g	10
h	10
i	10
select v,count(t) from t1 group by v limit 10;
v	count(t)
a	1
a	10
b	10
c	10
d	10
e	10
f	10
g	10
h	10
i	10
select sql_big_result v,count(t) from t1 group by v limit 10;
v	count(t)
a	1
a	10
b	10
c	10
d	10
e	10
f	10
g	10
h	10
i	10
alter table t1 modify v varchar(600), drop key v, add key v (v);
show create table t1;
Table	Create Table
t1	CREATE TABLE `t1` (
  `v` varchar(600) DEFAULT NULL,
  `c` char(10) DEFAULT NULL,
  `t` text,
  KEY `c` (`c`),
  KEY `t` (`t`(10)),
  KEY `v` (`v`)
) ENGINE=MyISAM DEFAULT CHARSET=latin1
select v,count(*) from t1 group by v limit 10;
v	count(*)
a	1
a	10
b	10
c	10
d	10
e	10
f	10
g	10
h	10
i	10
select v,count(t) from t1 group by v limit 10;
v	count(t)
a	1
a	10
b	10
c	10
d	10
e	10
f	10
g	10
h	10
i	10
select sql_big_result v,count(t) from t1 group by v limit 10;
v	count(t)
a	1
a	10
b	10
c	10
d	10
e	10
f	10
g	10
h	10
i	10
drop table t1;
create table t1 (a char(10), unique (a));
insert into t1 values ('a   ');
insert into t1 values ('a ');
ERROR 23000: Duplicate entry 'a' for key 'a'
alter table t1 modify a varchar(10);
insert into t1 values ('a '),('a  '),('a   '),('a         ');
ERROR 23000: Duplicate entry 'a ' for key 'a'
insert into t1 values ('a     ');
ERROR 23000: Duplicate entry 'a     ' for key 'a'
insert into t1 values ('a          ');
ERROR 23000: Duplicate entry 'a         ' for key 'a'
insert into t1 values ('a ');
ERROR 23000: Duplicate entry 'a ' for key 'a'
update t1 set a='a  ' where a like 'a%';
select concat(a,'.') from t1;
concat(a,'.')
a  .
update t1 set a='abc    ' where a like 'a ';
select concat(a,'.') from t1;
concat(a,'.')
a  .
update t1 set a='a      ' where a like 'a %';
select concat(a,'.') from t1;
concat(a,'.')
a      .
update t1 set a='a  ' where a like 'a      ';
select concat(a,'.') from t1;
concat(a,'.')
a  .
drop table t1;
create table t1 (v varchar(10), c char(10), t text, key(v(5)), key(c(5)), key(t(5)));
show create table t1;
Table	Create Table
t1	CREATE TABLE `t1` (
  `v` varchar(10) DEFAULT NULL,
  `c` char(10) DEFAULT NULL,
  `t` text,
  KEY `v` (`v`(5)),
  KEY `c` (`c`(5)),
  KEY `t` (`t`(5))
) ENGINE=MyISAM DEFAULT CHARSET=latin1
drop table t1;
create table t1 (v char(10) character set utf8);
show create table t1;
Table	Create Table
t1	CREATE TABLE `t1` (
  `v` char(10) CHARACTER SET utf8 DEFAULT NULL
) ENGINE=MyISAM DEFAULT CHARSET=latin1
drop table t1;
create table t1 (v varchar(10), c char(10)) row_format=fixed;
show create table t1;
Table	Create Table
t1	CREATE TABLE `t1` (
  `v` varchar(10) DEFAULT NULL,
  `c` char(10) DEFAULT NULL
) ENGINE=MyISAM DEFAULT CHARSET=latin1 ROW_FORMAT=FIXED
insert into t1 values('a','a'),('a ','a ');
select concat('*',v,'*',c,'*') from t1;
concat('*',v,'*',c,'*')
*a*a*
*a *a*
drop table t1;
create table t1 (v varchar(65530), key(v(10)));
insert into t1 values(repeat('a',65530));
select length(v) from t1 where v=repeat('a',65530);
length(v)
65530
drop table t1;
create table t1(a int, b varchar(12), key ba(b, a));
insert into t1 values (1, 'A'), (20, NULL);
explain select * from t1 where a=20 and b is null;
id	select_type	table	type	possible_keys	key	key_len	ref	rows	Extra
1	SIMPLE	t1	ref	ba	ba	20	const,const	1	Using where; Using index
select * from t1 where a=20 and b is null;
a	b
20	NULL
drop table t1;
create table t1 (v varchar(65530), key(v));
Warnings:
Warning	1071	Specified key was too long; max key length is 1000 bytes
drop table if exists t1;
create table t1 (v varchar(65536));
Warnings:
Note	1246	Converting column 'v' from VARCHAR to TEXT
show create table t1;
Table	Create Table
t1	CREATE TABLE `t1` (
  `v` mediumtext
) ENGINE=MyISAM DEFAULT CHARSET=latin1
drop table t1;
create table t1 (v varchar(65530) character set utf8);
Warnings:
Note	1246	Converting column 'v' from VARCHAR to TEXT
show create table t1;
Table	Create Table
t1	CREATE TABLE `t1` (
  `v` mediumtext CHARACTER SET utf8
) ENGINE=MyISAM DEFAULT CHARSET=latin1
drop table t1;
create table t1 (v varchar(65535));
ERROR 42000: Row size too large. The maximum row size for the used table type, not counting BLOBs, is 65535. You have to change some columns to TEXT or BLOBs
set storage_engine=MyISAM;
set @save_concurrent_insert=@@concurrent_insert;
set global concurrent_insert=1;
create table t1 (a int);
insert into t1 values (1),(2),(3),(4),(5);
lock table t1 read local;
insert into t1 values(6),(7);
unlock tables;
delete from t1 where a>=3 and a<=4;
lock table t1 read local;
set global concurrent_insert=2;
insert into t1 values (8),(9);
unlock tables;
insert into t1 values (10),(11),(12);
select * from t1;
a
1
2
11
10
5
6
7
8
9
12
check table t1;
Table	Op	Msg_type	Msg_text
test.t1	check	status	OK
drop table t1;
create table t1 (a int, b varchar(30) default "hello");
insert into t1 (a) values (1),(2),(3),(4),(5);
lock table t1 read local;
insert into t1 (a) values(6),(7);
unlock tables;
delete from t1 where a>=3 and a<=4;
lock table t1 read local;
set global concurrent_insert=2;
insert into t1 (a) values (8),(9);
unlock tables;
insert into t1 (a) values (10),(11),(12);
select a from t1;
a
1
2
11
10
5
6
7
8
9
12
check table t1;
Table	Op	Msg_type	Msg_text
test.t1	check	status	OK
drop table t1;
set global concurrent_insert=@save_concurrent_insert;
create table t1 (a int, key(a));
insert into t1 values (1),(2),(3),(4),(NULL),(NULL),(NULL),(NULL);
analyze table t1;
Table	Op	Msg_type	Msg_text
test.t1	analyze	status	OK
show keys from t1;
Table	Non_unique	Key_name	Seq_in_index	Column_name	Collation	Cardinality	Sub_part	Packed	Null	Index_type	Comment
t1	1	a	1	a	A	8	NULL	NULL	YES	BTREE	
alter table t1 disable keys;
alter table t1 enable keys;
show keys from t1;
Table	Non_unique	Key_name	Seq_in_index	Column_name	Collation	Cardinality	Sub_part	Packed	Null	Index_type	Comment
t1	1	a	1	a	A	8	NULL	NULL	YES	BTREE	
drop table t1;
create table t1 (c1 int) engine=myisam pack_keys=0;
create table t2 (c1 int) engine=myisam pack_keys=1;
create table t3 (c1 int) engine=myisam pack_keys=default;
create table t4 (c1 int) engine=myisam pack_keys=2;
ERROR 42000: You have an error in your SQL syntax; check the manual that corresponds to your MySQL server version for the right syntax to use near '2' at line 1
drop table t1, t2, t3;
CREATE TABLE t1(a INT, b INT, KEY inx (a), UNIQUE KEY uinx (b)) ENGINE=MyISAM;
INSERT INTO t1(a,b) VALUES (1,1),(2,2),(3,3),(4,4),(5,5);
SELECT a FROM t1 FORCE INDEX (inx) WHERE a=1;
a
1
ALTER TABLE t1 DISABLE KEYS;
SELECT a FROM t1 FORCE INDEX (inx) WHERE a=1;
a
1
SELECT a FROM t1 USE INDEX (inx) WHERE a=1;
a
1
SELECT b FROM t1 FORCE INDEX (uinx) WHERE b=1;
b
1
SELECT b FROM t1 USE INDEX (uinx) WHERE b=1;
b
1
SELECT a FROM t1 FORCE INDEX (inx,uinx) WHERE a=1;
a
1
ALTER TABLE t1 ENABLE KEYS;
SELECT a FROM t1 FORCE INDEX (inx) WHERE a=1;
a
1
DROP TABLE t1;
<<<<<<< HEAD
End of 5.0 tests
create table t1 (a int not null, key `a` (a) key_block_size=1024);
show create table t1;
Table	Create Table
t1	CREATE TABLE `t1` (
  `a` int(11) NOT NULL,
  KEY `a` (`a`) KEY_BLOCK_SIZE=1024
) ENGINE=MyISAM DEFAULT CHARSET=latin1
drop table t1;
create table t1 (a int not null, key `a` (a) key_block_size=2048);
show create table t1;
Table	Create Table
t1	CREATE TABLE `t1` (
  `a` int(11) NOT NULL,
  KEY `a` (`a`) KEY_BLOCK_SIZE=2048
) ENGINE=MyISAM DEFAULT CHARSET=latin1
drop table t1;
create table t1 (a varchar(2048), key `a` (a));
Warnings:
Warning	1071	Specified key was too long; max key length is 1000 bytes
show create table t1;
Table	Create Table
t1	CREATE TABLE `t1` (
  `a` varchar(2048) DEFAULT NULL,
  KEY `a` (`a`(1000))
) ENGINE=MyISAM DEFAULT CHARSET=latin1
drop table t1;
create table t1 (a varchar(2048), key `a` (a) key_block_size=1024);
Warnings:
Warning	1071	Specified key was too long; max key length is 1000 bytes
show create table t1;
Table	Create Table
t1	CREATE TABLE `t1` (
  `a` varchar(2048) DEFAULT NULL,
  KEY `a` (`a`(1000)) KEY_BLOCK_SIZE=4096
) ENGINE=MyISAM DEFAULT CHARSET=latin1
drop table t1;
create table t1 (a int not null, b varchar(2048), key (a), key(b)) key_block_size=1024;
Warnings:
Warning	1071	Specified key was too long; max key length is 1000 bytes
show create table t1;
Table	Create Table
t1	CREATE TABLE `t1` (
  `a` int(11) NOT NULL,
  `b` varchar(2048) DEFAULT NULL,
  KEY `a` (`a`),
  KEY `b` (`b`(1000)) KEY_BLOCK_SIZE=4096
) ENGINE=MyISAM DEFAULT CHARSET=latin1 KEY_BLOCK_SIZE=1024
alter table t1 key_block_size=2048;
show create table t1;
Table	Create Table
t1	CREATE TABLE `t1` (
  `a` int(11) NOT NULL,
  `b` varchar(2048) DEFAULT NULL,
  KEY `a` (`a`) KEY_BLOCK_SIZE=1024,
  KEY `b` (`b`(1000)) KEY_BLOCK_SIZE=4096
) ENGINE=MyISAM DEFAULT CHARSET=latin1 KEY_BLOCK_SIZE=2048
alter table t1 add c int, add key (c);
show create table t1;
Table	Create Table
t1	CREATE TABLE `t1` (
  `a` int(11) NOT NULL,
  `b` varchar(2048) DEFAULT NULL,
  `c` int(11) DEFAULT NULL,
  KEY `a` (`a`) KEY_BLOCK_SIZE=1024,
  KEY `b` (`b`(1000)) KEY_BLOCK_SIZE=4096,
  KEY `c` (`c`)
) ENGINE=MyISAM DEFAULT CHARSET=latin1 KEY_BLOCK_SIZE=2048
alter table t1 key_block_size=0;
alter table t1 add d int, add key (d);
show create table t1;
Table	Create Table
t1	CREATE TABLE `t1` (
  `a` int(11) NOT NULL,
  `b` varchar(2048) DEFAULT NULL,
  `c` int(11) DEFAULT NULL,
  `d` int(11) DEFAULT NULL,
  KEY `a` (`a`) KEY_BLOCK_SIZE=1024,
  KEY `b` (`b`(1000)) KEY_BLOCK_SIZE=4096,
  KEY `c` (`c`) KEY_BLOCK_SIZE=2048,
  KEY `d` (`d`)
) ENGINE=MyISAM DEFAULT CHARSET=latin1
drop table t1;
create table t1 (a int not null, b varchar(2048), key (a), key(b)) key_block_size=8192;
Warnings:
Warning	1071	Specified key was too long; max key length is 1000 bytes
show create table t1;
Table	Create Table
t1	CREATE TABLE `t1` (
  `a` int(11) NOT NULL,
  `b` varchar(2048) DEFAULT NULL,
  KEY `a` (`a`),
  KEY `b` (`b`(1000))
) ENGINE=MyISAM DEFAULT CHARSET=latin1 KEY_BLOCK_SIZE=8192
drop table t1;
create table t1 (a int not null, b varchar(2048), key (a) key_block_size=1024, key(b)) key_block_size=8192;
Warnings:
Warning	1071	Specified key was too long; max key length is 1000 bytes
show create table t1;
Table	Create Table
t1	CREATE TABLE `t1` (
  `a` int(11) NOT NULL,
  `b` varchar(2048) DEFAULT NULL,
  KEY `a` (`a`) KEY_BLOCK_SIZE=1024,
  KEY `b` (`b`(1000))
) ENGINE=MyISAM DEFAULT CHARSET=latin1 KEY_BLOCK_SIZE=8192
drop table t1;
create table t1 (a int not null, b int, key (a) key_block_size=1024, key(b) key_block_size=8192) key_block_size=16384;
show create table t1;
Table	Create Table
t1	CREATE TABLE `t1` (
  `a` int(11) NOT NULL,
  `b` int(11) DEFAULT NULL,
  KEY `a` (`a`) KEY_BLOCK_SIZE=1024,
  KEY `b` (`b`) KEY_BLOCK_SIZE=8192
) ENGINE=MyISAM DEFAULT CHARSET=latin1 KEY_BLOCK_SIZE=16384
drop table t1;
create table t1 (a int not null, key `a` (a) key_block_size=512);
show create table t1;
Table	Create Table
t1	CREATE TABLE `t1` (
  `a` int(11) NOT NULL,
  KEY `a` (`a`) KEY_BLOCK_SIZE=1024
) ENGINE=MyISAM DEFAULT CHARSET=latin1
drop table t1;
create table t1 (a varchar(2048), key `a` (a) key_block_size=1000000000000000000);
Warnings:
Warning	1071	Specified key was too long; max key length is 1000 bytes
show create table t1;
Table	Create Table
t1	CREATE TABLE `t1` (
  `a` varchar(2048) DEFAULT NULL,
  KEY `a` (`a`(1000)) KEY_BLOCK_SIZE=4096
) ENGINE=MyISAM DEFAULT CHARSET=latin1
drop table t1;
create table t1 (a int not null, key `a` (a) key_block_size=1025);
show create table t1;
Table	Create Table
t1	CREATE TABLE `t1` (
  `a` int(11) NOT NULL,
  KEY `a` (`a`) KEY_BLOCK_SIZE=2048
) ENGINE=MyISAM DEFAULT CHARSET=latin1
drop table t1;
create table t1 (a int not null, key key_block_size=1024 (a));
ERROR 42000: You have an error in your SQL syntax; check the manual that corresponds to your MySQL server version for the right syntax to use near '=1024 (a))' at line 1
create table t1 (a int not null, key `a` key_block_size=1024 (a));
ERROR 42000: You have an error in your SQL syntax; check the manual that corresponds to your MySQL server version for the right syntax to use near 'key_block_size=1024 (a))' at line 1
CREATE TABLE t1 (
c1 INT,
c2 VARCHAR(300),
KEY (c1) KEY_BLOCK_SIZE 1024,
KEY (c2) KEY_BLOCK_SIZE 8192
);
INSERT INTO t1 VALUES (10, REPEAT('a', CEIL(RAND(10) * 300))),
(11, REPEAT('b', CEIL(RAND() * 300))),
(12, REPEAT('c', CEIL(RAND() * 300))),
(13, REPEAT('d', CEIL(RAND() * 300))),
(14, REPEAT('e', CEIL(RAND() * 300))),
(15, REPEAT('f', CEIL(RAND() * 300))),
(16, REPEAT('g', CEIL(RAND() * 300))),
(17, REPEAT('h', CEIL(RAND() * 300))),
(18, REPEAT('i', CEIL(RAND() * 300))),
(19, REPEAT('j', CEIL(RAND() * 300))),
(20, REPEAT('k', CEIL(RAND() * 300))),
(21, REPEAT('l', CEIL(RAND() * 300))),
(22, REPEAT('m', CEIL(RAND() * 300))),
(23, REPEAT('n', CEIL(RAND() * 300))),
(24, REPEAT('o', CEIL(RAND() * 300))),
(25, REPEAT('p', CEIL(RAND() * 300))),
(26, REPEAT('q', CEIL(RAND() * 300))),
(27, REPEAT('r', CEIL(RAND() * 300))),
(28, REPEAT('s', CEIL(RAND() * 300))),
(29, REPEAT('t', CEIL(RAND() * 300))),
(30, REPEAT('u', CEIL(RAND() * 300))),
(31, REPEAT('v', CEIL(RAND() * 300))),
(32, REPEAT('w', CEIL(RAND() * 300))),
(33, REPEAT('x', CEIL(RAND() * 300))),
(34, REPEAT('y', CEIL(RAND() * 300))),
(35, REPEAT('z', CEIL(RAND() * 300)));
INSERT INTO t1 SELECT * FROM t1;
INSERT INTO t1 SELECT * FROM t1;
CHECK TABLE t1;
Table	Op	Msg_type	Msg_text
test.t1	check	status	OK
REPAIR TABLE t1;
Table	Op	Msg_type	Msg_text
test.t1	repair	status	OK
DELETE FROM t1 WHERE c1 >= 10;
CHECK TABLE t1;
Table	Op	Msg_type	Msg_text
test.t1	check	status	OK
DROP TABLE t1;
End of 5.1 tests
=======
CREATE TABLE t1 (c1 INT, c2 INT, UNIQUE INDEX (c1), INDEX (c2)) ENGINE=MYISAM;
SHOW TABLE STATUS LIKE 't1';
Name	Engine	Version	Row_format	Rows	Avg_row_length	Data_length	Max_data_length	Index_length	Data_free	Auto_increment	Create_time	Update_time	Check_time	Collation	Checksum	Create_options	Comment
t1	MyISAM	10	Fixed	0	#	#	#	1024	#	#	#	#	#	#	#		
INSERT INTO t1 VALUES (1,1);
SHOW TABLE STATUS LIKE 't1';
Name	Engine	Version	Row_format	Rows	Avg_row_length	Data_length	Max_data_length	Index_length	Data_free	Auto_increment	Create_time	Update_time	Check_time	Collation	Checksum	Create_options	Comment
t1	MyISAM	10	Fixed	1	#	#	#	3072	#	#	#	#	#	#	#		
ALTER TABLE t1 DISABLE KEYS;
SHOW TABLE STATUS LIKE 't1';
Name	Engine	Version	Row_format	Rows	Avg_row_length	Data_length	Max_data_length	Index_length	Data_free	Auto_increment	Create_time	Update_time	Check_time	Collation	Checksum	Create_options	Comment
t1	MyISAM	10	Fixed	1	#	#	#	3072	#	#	#	#	#	#	#		
ALTER TABLE t1 ENABLE KEYS;
SHOW TABLE STATUS LIKE 't1';
Name	Engine	Version	Row_format	Rows	Avg_row_length	Data_length	Max_data_length	Index_length	Data_free	Auto_increment	Create_time	Update_time	Check_time	Collation	Checksum	Create_options	Comment
t1	MyISAM	10	Fixed	1	#	#	#	3072	#	#	#	#	#	#	#		
ALTER TABLE t1 DISABLE KEYS;
SHOW TABLE STATUS LIKE 't1';
Name	Engine	Version	Row_format	Rows	Avg_row_length	Data_length	Max_data_length	Index_length	Data_free	Auto_increment	Create_time	Update_time	Check_time	Collation	Checksum	Create_options	Comment
t1	MyISAM	10	Fixed	1	#	#	#	3072	#	#	#	#	#	#	#		
ALTER TABLE t1 ENABLE KEYS;
SHOW TABLE STATUS LIKE 't1';
Name	Engine	Version	Row_format	Rows	Avg_row_length	Data_length	Max_data_length	Index_length	Data_free	Auto_increment	Create_time	Update_time	Check_time	Collation	Checksum	Create_options	Comment
t1	MyISAM	10	Fixed	1	#	#	#	3072	#	#	#	#	#	#	#		
DROP TABLE t1;
End of 5.0 tests
>>>>>>> 8cc5fe11
<|MERGE_RESOLUTION|>--- conflicted
+++ resolved
@@ -1794,7 +1794,6 @@
 a
 1
 DROP TABLE t1;
-<<<<<<< HEAD
 End of 5.0 tests
 create table t1 (a int not null, key `a` (a) key_block_size=1024);
 show create table t1;
@@ -1988,7 +1987,6 @@
 test.t1	check	status	OK
 DROP TABLE t1;
 End of 5.1 tests
-=======
 CREATE TABLE t1 (c1 INT, c2 INT, UNIQUE INDEX (c1), INDEX (c2)) ENGINE=MYISAM;
 SHOW TABLE STATUS LIKE 't1';
 Name	Engine	Version	Row_format	Rows	Avg_row_length	Data_length	Max_data_length	Index_length	Data_free	Auto_increment	Create_time	Update_time	Check_time	Collation	Checksum	Create_options	Comment
@@ -2013,6 +2011,4 @@
 SHOW TABLE STATUS LIKE 't1';
 Name	Engine	Version	Row_format	Rows	Avg_row_length	Data_length	Max_data_length	Index_length	Data_free	Auto_increment	Create_time	Update_time	Check_time	Collation	Checksum	Create_options	Comment
 t1	MyISAM	10	Fixed	1	#	#	#	3072	#	#	#	#	#	#	#		
-DROP TABLE t1;
-End of 5.0 tests
->>>>>>> 8cc5fe11
+DROP TABLE t1;
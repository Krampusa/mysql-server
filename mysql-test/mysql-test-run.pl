#!/usr/bin/perl
# -*- cperl -*-

# Copyright (c) 2004, 2012, Oracle and/or its affiliates. All rights reserved.
#
# This program is free software; you can redistribute it and/or modify
# it under the terms of the GNU General Public License as published by
# the Free Software Foundation; version 2 of the License.
#
# This program is distributed in the hope that it will be useful,
# but WITHOUT ANY WARRANTY; without even the implied warranty of
# MERCHANTABILITY or FITNESS FOR A PARTICULAR PURPOSE.  See the
# GNU General Public License for more details.
#
# You should have received a copy of the GNU General Public License
# along with this program; if not, write to the Free Software
# Foundation, Inc., 51 Franklin St, Fifth Floor, Boston, MA  02110-1301  USA

#
##############################################################################
#
#  mysql-test-run.pl
#
#  Tool used for executing a suite of .test files
#
#  See the "MySQL Test framework manual" for more information
#  http://dev.mysql.com/doc/mysqltest/en/index.html
#
#
##############################################################################

use strict;
use warnings;

BEGIN {
  # Check that mysql-test-run.pl is started from mysql-test/
  unless ( -f "mysql-test-run.pl" )
  {
    print "**** ERROR **** ",
      "You must start mysql-test-run from the mysql-test/ directory\n";
    exit(1);
  }
  # Check that lib exist
  unless ( -d "lib/" )
  {
    print "**** ERROR **** ",
      "Could not find the lib/ directory \n";
    exit(1);
  }
}

BEGIN {
  # Check backward compatibility support
  # By setting the environment variable MTR_VERSION
  # it's possible to use a previous version of
  # mysql-test-run.pl
  my $version= $ENV{MTR_VERSION} || 2;
  if ( $version == 1 )
  {
    print "=======================================================\n";
    print "  WARNING: Using mysql-test-run.pl version 1!  \n";
    print "=======================================================\n";
    # Should use exec() here on *nix but this appears not to work on Windows
    exit(system($^X, "lib/v1/mysql-test-run.pl", @ARGV) >> 8);
  }
  elsif ( $version == 2 )
  {
    # This is the current version, just continue
    ;
  }
  else
  {
    print "ERROR: Version $version of mysql-test-run does not exist!\n";
    exit(1);
  }
}

use lib "lib";

use Cwd;
use Getopt::Long;
use My::File::Path; # Patched version of File::Path
use File::Basename;
use File::Copy;
use File::Find;
use File::Temp qw/tempdir/;
use File::Spec::Functions qw/splitdir/;
use My::Platform;
use My::SafeProcess;
use My::ConfigFactory;
use My::Options;
use My::Find;
use My::SysInfo;
use My::CoreDump;
use mtr_cases;
use mtr_report;
use mtr_match;
use mtr_unique;
use mtr_results;
use IO::Socket::INET;
use IO::Select;

require "lib/mtr_process.pl";
require "lib/mtr_io.pl";
require "lib/mtr_gcov.pl";
require "lib/mtr_gprof.pl";
require "lib/mtr_misc.pl";

$SIG{INT}= sub { mtr_error("Got ^C signal"); };

our $mysql_version_id;
my $mysql_version_extra;
our $glob_mysql_test_dir;
our $basedir;
our $bindir;

our $path_charsetsdir;
our $path_client_bindir;
our $path_client_libdir;
our $path_language;

our $path_current_testlog;
our $path_testlog;

our $default_vardir;
our $opt_vardir;                # Path to use for var/ dir
my $path_vardir_trace;          # unix formatted opt_vardir for trace files
my $opt_tmpdir;                 # Path to use for tmp/ dir
my $opt_tmpdir_pid;

my $opt_start;
my $opt_start_dirty;
my $opt_start_exit;
my $start_only;

my $auth_plugin;                # the path to the authentication test plugin

END {
  if ( defined $opt_tmpdir_pid and $opt_tmpdir_pid == $$ )
  {
    if (!$opt_start_exit)
    {
      # Remove the tempdir this process has created
      mtr_verbose("Removing tmpdir $opt_tmpdir");
      rmtree($opt_tmpdir);
    }
    else
    {
      mtr_warning("tmpdir $opt_tmpdir should be removed after the server has finished");
    }
  }
}

sub env_or_val($$) { defined $ENV{$_[0]} ? $ENV{$_[0]} : $_[1] }

my $path_config_file;           # The generated config file, var/my.cnf

# Visual Studio produces executables in different sub-directories based on the
# configuration used to build them.  To make life easier, an environment
# variable or command-line option may be specified to control which set of
# executables will be used by the test suite.
our $opt_vs_config = $ENV{'MTR_VS_CONFIG'};

# If you add a new suite, please check TEST_DIRS in Makefile.am.
#
my $DEFAULT_SUITES= "main,sys_vars,binlog,federated,rpl,innodb,innodb_fts,perfschema,funcs_1,opt_trace,parts";
my $opt_suites;

our $opt_verbose= 0;  # Verbose output, enable with --verbose
our $exe_mysql;
our $exe_mysql_plugin;
our $exe_mysqladmin;
our $exe_mysqltest;
our $exe_libtool;
our $exe_mysql_embedded;

our $opt_big_test= 0;

our @opt_combinations;

our @opt_extra_mysqld_opt;
our @opt_mysqld_envs;

my $opt_stress;

my $opt_compress;
my $opt_ssl;
my $opt_skip_ssl;
my @opt_skip_test_list;
our $opt_ssl_supported;
my $opt_ps_protocol;
my $opt_sp_protocol;
my $opt_cursor_protocol;
my $opt_view_protocol;
my $opt_trace_protocol;
my $opt_explain_protocol;
my $opt_json_explain_protocol;

our $opt_debug;
my $debug_d= "d";
my $opt_debug_common;
our $opt_debug_server;
our @opt_cases;                  # The test cases names in argv
our $opt_embedded_server;
# -1 indicates use default, override with env.var.
our $opt_ctest= env_or_val(MTR_UNIT_TESTS => -1);
# Unit test report stored here for delayed printing
my $ctest_report;

# Options used when connecting to an already running server
my %opts_extern;
sub using_extern { return (keys %opts_extern > 0);};

our $opt_fast= 0;
our $opt_force;
our $opt_mem= $ENV{'MTR_MEM'};
our $opt_clean_vardir= $ENV{'MTR_CLEAN_VARDIR'};

our $opt_gcov;
our $opt_gcov_exe= "gcov";
our $opt_gcov_err= "mysql-test-gcov.err";
our $opt_gcov_msg= "mysql-test-gcov.msg";

our $opt_gprof;
our %gprof_dirs;

our $glob_debugger= 0;
our $opt_gdb;
our $opt_client_gdb;
my $opt_boot_gdb;
our $opt_dbx;
our $opt_client_dbx;
my $opt_boot_dbx;
our $opt_ddd;
our $opt_client_ddd;
my $opt_boot_ddd;
our $opt_manual_gdb;
our $opt_manual_dbx;
our $opt_manual_ddd;
our $opt_manual_debug;
our $opt_debugger;
our $opt_client_debugger;

my $config; # The currently running config
my $current_config_name; # The currently running config file template

our @opt_experimentals;
our $experimental_test_cases= [];

my $baseport;
# $opt_build_thread may later be set from $opt_port_base
my $opt_build_thread= $ENV{'MTR_BUILD_THREAD'} || "auto";
my $opt_port_base= $ENV{'MTR_PORT_BASE'} || "auto";
my $build_thread= 0;

my $opt_record;
my $opt_report_features;

our $opt_resfile= $ENV{'MTR_RESULT_FILE'} || 0;

my $opt_skip_core;

our $opt_check_testcases= 1;
my $opt_mark_progress;
my $opt_max_connections;
our $opt_report_times= 0;

my $opt_sleep;

my $opt_testcase_timeout= $ENV{MTR_TESTCASE_TIMEOUT} ||  15; # minutes
my $opt_suite_timeout   = $ENV{MTR_SUITE_TIMEOUT}    || 300; # minutes
my $opt_shutdown_timeout= $ENV{MTR_SHUTDOWN_TIMEOUT} ||  10; # seconds
my $opt_start_timeout   = $ENV{MTR_START_TIMEOUT}    || 180; # seconds

sub suite_timeout { return $opt_suite_timeout * 60; };

my $opt_wait_all;
my $opt_user_args;
my $opt_repeat= 1;
my $opt_retry= 3;
my $opt_retry_failure= env_or_val(MTR_RETRY_FAILURE => 2);
my $opt_reorder= 1;
my $opt_force_restart= 0;

my $opt_strace_client;
my $opt_strace_server;

our $opt_user = "root";

our $opt_valgrind= 0;
my $opt_valgrind_mysqld= 0;
my $opt_valgrind_mysqltest= 0;
my @default_valgrind_args= ("--show-reachable=yes");
my @valgrind_args;
my $opt_valgrind_path;
my $valgrind_reports= 0;
my $opt_callgrind;
my %mysqld_logs;
my $opt_debug_sync_timeout= 600; # Default timeout for WAIT_FOR actions.

sub testcase_timeout ($) {
  my ($tinfo)= @_;
  if (exists $tinfo->{'case-timeout'}) {
    # Return test specific timeout if *longer* that the general timeout
    my $test_to= $tinfo->{'case-timeout'};
    $test_to*= 10 if $opt_valgrind;
    return $test_to * 60 if $test_to > $opt_testcase_timeout;
  }
  return $opt_testcase_timeout * 60;
}

sub check_timeout ($) { return testcase_timeout($_[0]) / 10; }

our $opt_warnings= 1;

our $ndbcluster_enabled= 0;
my $opt_include_ndbcluster= 0;
my $opt_skip_ndbcluster= 0;

my $exe_ndbd;
my $exe_ndbmtd;
my $exe_ndb_mgmd;
my $exe_ndb_waiter;
my $exe_ndb_mgm;

our $debug_compiled_binaries;

our %mysqld_variables;

my $source_dist= 0;

my $opt_max_save_core= env_or_val(MTR_MAX_SAVE_CORE => 5);
my $opt_max_save_datadir= env_or_val(MTR_MAX_SAVE_DATADIR => 20);
my $opt_max_test_fail= env_or_val(MTR_MAX_TEST_FAIL => 10);

my $opt_parallel= $ENV{MTR_PARALLEL} || 1;

select(STDOUT);
$| = 1; # Automatically flush STDOUT

# Used by --result-file for for formatting times

sub isotime($) {
  my ($sec,$min,$hr,$day,$mon,$yr)= gmtime($_[0]);
  return sprintf "%d-%02d-%02dT%02d:%02d:%02dZ",
    $yr+1900, $mon+1, $day, $hr, $min, $sec;
}

main();


sub main {
  # Default, verbosity on
  report_option('verbose', 0);

  # This is needed for test log evaluation in "gen-build-status-page"
  # in all cases where the calling tool does not log the commands
  # directly before it executes them, like "make test-force-pl" in RPM builds.
  mtr_report("Logging: $0 ", join(" ", @ARGV));

  command_line_setup();

  # --help will not reach here, so now it's safe to assume we have binaries
  My::SafeProcess::find_bin();

  if ( $opt_gcov ) {
    gcov_prepare($basedir);
  }

  if (!$opt_suites) {
    $opt_suites= $DEFAULT_SUITES;
  }
  mtr_report("Using suites: $opt_suites") unless @opt_cases;

  init_timers();

  mtr_report("Collecting tests...");
  my $tests= collect_test_cases($opt_reorder, $opt_suites, \@opt_cases, \@opt_skip_test_list);
  mark_time_used('collect');

  if ( $opt_report_features ) {
    # Put "report features" as the first test to run
    my $tinfo = My::Test->new
      (
       name           => 'report_features',
       # No result_file => Prints result
       path           => 'include/report-features.test',
       template_path  => "include/default_my.cnf",
       master_opt     => [],
       slave_opt      => [],
      );
    unshift(@$tests, $tinfo);
  }

  initialize_servers();

  #######################################################################
  my $num_tests= @$tests;
  if ( $opt_parallel eq "auto" ) {
    # Try to find a suitable value for number of workers
    my $sys_info= My::SysInfo->new();

    $opt_parallel= $sys_info->num_cpus();
    for my $limit (2000, 1500, 1000, 500){
      $opt_parallel-- if ($sys_info->min_bogomips() < $limit);
    }
    my $max_par= $ENV{MTR_MAX_PARALLEL} || 8;
    $opt_parallel= $max_par if ($opt_parallel > $max_par);
    $opt_parallel= $num_tests if ($opt_parallel > $num_tests);
    $opt_parallel= 1 if (IS_WINDOWS and $sys_info->isvm());
    $opt_parallel= 1 if ($opt_parallel < 1);
    mtr_report("Using parallel: $opt_parallel");
  }
  $ENV{MTR_PARALLEL} = $opt_parallel;

  if ($opt_parallel > 1 && ($opt_start_exit || $opt_stress)) {
    mtr_warning("Parallel cannot be used with --start-and-exit or --stress\n" .
               "Setting parallel to 1");
    $opt_parallel= 1;
  }

  # Create server socket on any free port
  my $server = new IO::Socket::INET
    (
     LocalAddr => 'localhost',
     Proto => 'tcp',
     Listen => $opt_parallel,
    );
  mtr_error("Could not create testcase server port: $!") unless $server;
  my $server_port = $server->sockport();
  mtr_report("Using server port $server_port");

  if ($opt_resfile) {
    resfile_init("$opt_vardir/mtr-results.txt");
    print_global_resfile();
  }

  # --------------------------------------------------------------------------
  # Read definitions from include/plugin.defs
  #
  read_plugin_defs("include/plugin.defs");

  # Also read from any plugin local or suite specific plugin.defs
  for (glob "$basedir/plugin/*/tests/mtr/plugin.defs".
            " $basedir/internal/plugin/*/tests/mtr/plugin.defs".
            " suite/*/plugin.defs") {
    read_plugin_defs($_);
  }

  # Simplify reference to semisync plugins
  $ENV{'SEMISYNC_PLUGIN_OPT'}= $ENV{'SEMISYNC_MASTER_PLUGIN_OPT'};

  # Create child processes
  my %children;
  for my $child_num (1..$opt_parallel){
    my $child_pid= My::SafeProcess::Base::_safe_fork();
    if ($child_pid == 0){
      $server= undef; # Close the server port in child
      $tests= {}; # Don't need the tests list in child

      # Use subdir of var and tmp unless only one worker
      if ($opt_parallel > 1) {
	set_vardir("$opt_vardir/$child_num");
	$opt_tmpdir= "$opt_tmpdir/$child_num";
      }

      init_timers();
      run_worker($server_port, $child_num);
      exit(1);
    }

    $children{$child_pid}= 1;
  }
  #######################################################################

  mtr_report();
  mtr_print_thick_line();
  mtr_print_header($opt_parallel > 1);

  mark_time_used('init');

  my $completed= run_test_server($server, $tests, $opt_parallel);

  exit(0) if $opt_start_exit;

  # Send Ctrl-C to any children still running
  kill("INT", keys(%children));

  if (!IS_WINDOWS) {
    # Wait for children to exit
    foreach my $pid (keys %children)
    {
      my $ret_pid= waitpid($pid, 0);
      if ($ret_pid != $pid){
        mtr_report("Unknown process $ret_pid exited");
      }
      else {
        delete $children{$ret_pid};
      }
    }
  }

  if ( not defined @$completed ) {
    mtr_error("Test suite aborted");
  }

  if ( @$completed != $num_tests){

    if ($opt_force){
      # All test should have been run, print any that are still in $tests
      #foreach my $test ( @$tests ){
      #  $test->print_test();
      #}
    }

    # Not all tests completed, failure
    mtr_report();
    mtr_report("Only ", int(@$completed), " of $num_tests completed.");
    mtr_error("Not all tests completed");
  }

  mark_time_used('init');

  push @$completed, run_ctest() if $opt_ctest;

  if ($opt_valgrind) {
    # Create minimalistic "test" for the reporting
    my $tinfo = My::Test->new
      (
       name           => 'valgrind_report',
      );
    # Set dummy worker id to align report with normal tests
    $tinfo->{worker} = 0 if $opt_parallel > 1;
    if ($valgrind_reports) {
      $tinfo->{result}= 'MTR_RES_FAILED';
      $tinfo->{comment}= "Valgrind reported failures at shutdown, see above";
      $tinfo->{failures}= 1;
    } else {
      $tinfo->{result}= 'MTR_RES_PASSED';
    }
    mtr_report_test($tinfo);
    push @$completed, $tinfo;
  }

  mtr_print_line();

  if ( $opt_gcov ) {
    gcov_collect($bindir, $opt_gcov_exe,
		 $opt_gcov_msg, $opt_gcov_err);
  }

  if ($ctest_report) {
    print "$ctest_report\n";
    mtr_print_line();
  }

  print_total_times($opt_parallel) if $opt_report_times;

  mtr_report_stats("Completed", $completed);

  remove_vardir_subs() if $opt_clean_vardir;

  exit(0);
}


sub run_test_server ($$$) {
  my ($server, $tests, $childs) = @_;

  my $num_saved_cores= 0;  # Number of core files saved in vardir/log/ so far.
  my $num_saved_datadir= 0;  # Number of datadirs saved in vardir/log/ so far.
  my $num_failed_test= 0; # Number of tests failed so far

  # Scheduler variables
  my $max_ndb= $ENV{MTR_MAX_NDB} || $childs / 2;
  $max_ndb = $childs if $max_ndb > $childs;
  $max_ndb = 1 if $max_ndb < 1;
  my $num_ndb_tests= 0;

  my $completed= [];
  my %running;
  my $result;
  my $exe_mysqld= find_mysqld($basedir) || ""; # Used as hint to CoreDump

  my $suite_timeout= start_timer(suite_timeout());

  my $s= IO::Select->new();
  $s->add($server);
  while (1) {
    mark_time_used('admin');
    my @ready = $s->can_read(1); # Wake up once every second
    mark_time_idle();
    foreach my $sock (@ready) {
      if ($sock == $server) {
	# New client connected
	my $child= $sock->accept();
	mtr_verbose("Client connected");
	$s->add($child);
	print $child "HELLO\n";
      }
      else {
	my $line= <$sock>;
	if (!defined $line) {
	  # Client disconnected
	  mtr_verbose("Child closed socket");
	  $s->remove($sock);
	  if (--$childs == 0){
	    return $completed;
	  }
	  next;
	}
	chomp($line);

	if ($line eq 'TESTRESULT'){
	  $result= My::Test::read_test($sock);
	  # $result->print_test();

	  # Report test status
	  mtr_report_test($result);

	  if ( $result->is_failed() ) {

	    # Save the workers "savedir" in var/log
	    my $worker_savedir= $result->{savedir};
	    my $worker_savename= basename($worker_savedir);
	    my $savedir= "$opt_vardir/log/$worker_savename";

	    if ($opt_max_save_datadir > 0 &&
		$num_saved_datadir >= $opt_max_save_datadir)
	    {
	      mtr_report(" - skipping '$worker_savedir/'");
	      rmtree($worker_savedir);
	    }
	    else {
	      mtr_report(" - saving '$worker_savedir/' to '$savedir/'");
	      rename($worker_savedir, $savedir);
	      # Move any core files from e.g. mysqltest
	      foreach my $coref (glob("core*"), glob("*.dmp"))
	      {
		mtr_report(" - found '$coref', moving it to '$savedir'");
                move($coref, $savedir);
              }
	      if ($opt_max_save_core > 0) {
		# Limit number of core files saved
		find({ no_chdir => 1,
		       wanted => sub {
			 my $core_file= $File::Find::name;
			 my $core_name= basename($core_file);

			 # Name beginning with core, not ending in .gz
			 if (($core_name =~ /^core/ and $core_name !~ /\.gz$/)
			     or (IS_WINDOWS and $core_name =~ /\.dmp$/)){
                                                       # Ending with .dmp
			   mtr_report(" - found '$core_name'",
				      "($num_saved_cores/$opt_max_save_core)");

			   My::CoreDump->show($core_file, $exe_mysqld);

			   if ($num_saved_cores >= $opt_max_save_core) {
			     mtr_report(" - deleting it, already saved",
					"$opt_max_save_core");
			     unlink("$core_file");
			   } else {
			     mtr_compress_file($core_file) unless @opt_cases;
			   }
			   ++$num_saved_cores;
			 }
		       }
		     },
		     $savedir);
	      }
	    }
	    resfile_print_test();
	    $num_saved_datadir++;
	    $num_failed_test++ unless ($result->{retries} ||
                                       $result->{exp_fail});

	    if ( !$opt_force ) {
	      # Test has failed, force is off
	      push(@$completed, $result);
	      return $completed unless $result->{'dont_kill_server'};
	      # Prevent kill of server, to get valgrind report
	      print $sock "BYE\n";
	      next;
	    }
	    elsif ($opt_max_test_fail > 0 and
		   $num_failed_test >= $opt_max_test_fail) {
	      push(@$completed, $result);
	      mtr_report_stats("Too many failed", $completed, 1);
	      mtr_report("Too many tests($num_failed_test) failed!",
			 "Terminating...");
	      return undef;
	    }
	  }

	  resfile_print_test();
	  # Retry test run after test failure
	  my $retries= $result->{retries} || 2;
	  my $test_has_failed= $result->{failures} || 0;
	  if ($test_has_failed and $retries <= $opt_retry){
	    # Test should be run one more time unless it has failed
	    # too many times already
	    my $tname= $result->{name};
	    my $failures= $result->{failures};
	    if ($opt_retry > 1 and $failures >= $opt_retry_failure){
	      mtr_report("\nTest $tname has failed $failures times,",
			 "no more retries!\n");
	    }
	    else {
	      mtr_report("\nRetrying test $tname, ".
			 "attempt($retries/$opt_retry)...\n");
	      delete($result->{result});
	      $result->{retries}= $retries+1;
	      $result->write_test($sock, 'TESTCASE');
	      next;
	    }
	  }

	  # Repeat test $opt_repeat number of times
	  my $repeat= $result->{repeat} || 1;
	  # Don't repeat if test was skipped
	  if ($repeat < $opt_repeat && $result->{'result'} ne 'MTR_RES_SKIPPED')
	  {
	    $result->{retries}= 0;
	    $result->{rep_failures}++ if $result->{failures};
	    $result->{failures}= 0;
	    delete($result->{result});
	    $result->{repeat}= $repeat+1;
	    $result->write_test($sock, 'TESTCASE');
	    next;
	  }

	  # Remove from list of running
	  mtr_error("'", $result->{name},"' is not known to be running")
	    unless delete $running{$result->key()};

	  # Update scheduler variables
	  $num_ndb_tests-- if ($result->{ndb_test});

	  # Save result in completed list
	  push(@$completed, $result);

	}
	elsif ($line eq 'START'){
	  ; # Send first test
	}
	elsif ($line =~ /^SPENT/) {
	  add_total_times($line);
	}
	elsif ($line eq 'VALGREP' && $opt_valgrind) {
	  $valgrind_reports= 1;
	}
	else {
	  mtr_error("Unknown response: '$line' from client");
	}

	# Find next test to schedule
	# - Try to use same configuration as worker used last time
	# - Limit number of parallel ndb tests

	my $next;
	my $second_best;
	for(my $i= 0; $i <= @$tests; $i++)
	{
	  my $t= $tests->[$i];

	  last unless defined $t;

	  if (run_testcase_check_skip_test($t)){
	    # Move the test to completed list
	    #mtr_report("skip - Moving test $i to completed");
	    push(@$completed, splice(@$tests, $i, 1));

	    # Since the test at pos $i was taken away, next
	    # test will also be at $i -> redo
	    redo;
	  }

	  # Limit number of parallell NDB tests
	  if ($t->{ndb_test} and $num_ndb_tests >= $max_ndb){
	    #mtr_report("Skipping, num ndb is already at max, $num_ndb_tests");
	    next;
	  }

	  # Second best choice is the first that does not fulfill
	  # any of the above conditions
	  if (!defined $second_best){
	    #mtr_report("Setting second_best to $i");
	    $second_best= $i;
	  }

	  # Smart allocation of next test within this thread.

	  if ($opt_reorder and $opt_parallel > 1 and defined $result)
	  {
	    my $wid= $result->{worker};
	    # Reserved for other thread, try next
	    next if (defined $t->{reserved} and $t->{reserved} != $wid);
	    if (! defined $t->{reserved})
	    {
	      # Force-restart not relevant when comparing *next* test
	      $t->{criteria} =~ s/force-restart$/no-restart/;
	      my $criteria= $t->{criteria};
	      # Reserve similar tests for this worker, but not too many
	      my $maxres= (@$tests - $i) / $opt_parallel + 1;
	      for (my $j= $i+1; $j <= $i + $maxres; $j++)
	      {
		my $tt= $tests->[$j];
		last unless defined $tt;
		last if $tt->{criteria} ne $criteria;
		$tt->{reserved}= $wid;
	      }
	    }
	  }

	  # At this point we have found next suitable test
	  $next= splice(@$tests, $i, 1);
	  last;
	}

	# Use second best choice if no other test has been found
	if (!$next and defined $second_best){
	  #mtr_report("Take second best choice $second_best");
	  mtr_error("Internal error, second best too large($second_best)")
	    if $second_best >  $#$tests;
	  $next= splice(@$tests, $second_best, 1);
	  delete $next->{reserved};
	}

	if ($next) {
	  # We don't need this any more
	  delete $next->{criteria};
	  $next->write_test($sock, 'TESTCASE');
	  $running{$next->key()}= $next;
	  $num_ndb_tests++ if ($next->{ndb_test});
	}
	else {
	  # No more test, tell child to exit
	  #mtr_report("Saying BYE to child");
	  print $sock "BYE\n";
	}
      }
    }

    # ----------------------------------------------------
    # Check if test suite timer expired
    # ----------------------------------------------------
    if ( has_expired($suite_timeout) )
    {
      mtr_report_stats("Timeout", $completed, 1);
      mtr_report("Test suite timeout! Terminating...");
      return undef;
    }
  }
}


sub run_worker ($) {
  my ($server_port, $thread_num)= @_;

  $SIG{INT}= sub { exit(1); };

  # Connect to server
  my $server = new IO::Socket::INET
    (
     PeerAddr => 'localhost',
     PeerPort => $server_port,
     Proto    => 'tcp'
    );
  mtr_error("Could not connect to server at port $server_port: $!")
    unless $server;

  # --------------------------------------------------------------------------
  # Set worker name
  # --------------------------------------------------------------------------
  report_option('name',"worker[$thread_num]");

  # --------------------------------------------------------------------------
  # Set different ports per thread
  # --------------------------------------------------------------------------
  set_build_thread_ports($thread_num);

  # --------------------------------------------------------------------------
  # Turn off verbosity in workers, unless explicitly specified
  # --------------------------------------------------------------------------
  report_option('verbose', undef) if ($opt_verbose == 0);

  environment_setup();

  # Read hello from server which it will send when shared
  # resources have been setup
  my $hello= <$server>;

  setup_vardir();
  check_running_as_root();

  if ( using_extern() ) {
    create_config_file_for_extern(%opts_extern);
  }

  # Ask server for first test
  print $server "START\n";

  mark_time_used('init');

  while (my $line= <$server>){
    chomp($line);
    if ($line eq 'TESTCASE'){
      my $test= My::Test::read_test($server);
      #$test->print_test();

      # Clear comment and logfile, to avoid
      # reusing them from previous test
      delete($test->{'comment'});
      delete($test->{'logfile'});

      # A sanity check. Should this happen often we need to look at it.
      if (defined $test->{reserved} && $test->{reserved} != $thread_num) {
	my $tres= $test->{reserved};
	mtr_warning("Test reserved for w$tres picked up by w$thread_num");
      }
      $test->{worker} = $thread_num if $opt_parallel > 1;

      run_testcase($test);
      #$test->{result}= 'MTR_RES_PASSED';
      # Send it back, now with results set
      #$test->print_test();
      $test->write_test($server, 'TESTRESULT');
      mark_time_used('restart');
    }
    elsif ($line eq 'BYE'){
      mtr_report("Server said BYE");
      stop_all_servers($opt_shutdown_timeout);
      mark_time_used('restart');
      my $valgrind_reports= 0;
      if ($opt_valgrind_mysqld) {
        $valgrind_reports= valgrind_exit_reports();
	print $server "VALGREP\n" if $valgrind_reports;
      }
      if ( $opt_gprof ) {
	gprof_collect (find_mysqld($basedir), keys %gprof_dirs);
      }
      mark_time_used('admin');
      print_times_used($server, $thread_num);
      exit($valgrind_reports);
    }
    else {
      mtr_error("Could not understand server, '$line'");
    }
  }

  stop_all_servers();

  exit(1);
}


sub ignore_option {
  my ($opt, $value)= @_;
  mtr_report("Ignoring option '$opt'");
}



# Setup any paths that are $opt_vardir related
sub set_vardir {
  my ($vardir)= @_;

  $opt_vardir= $vardir;

  $path_vardir_trace= $opt_vardir;
  # Chop off any "c:", DBUG likes a unix path ex: c:/src/... => /src/...
  $path_vardir_trace=~ s/^\w://;

  # Location of my.cnf that all clients use
  $path_config_file= "$opt_vardir/my.cnf";

  $path_testlog=         "$opt_vardir/log/mysqltest.log";
  $path_current_testlog= "$opt_vardir/log/current_test";

}


sub print_global_resfile {
  resfile_global("start_time", isotime $^T);
  resfile_global("user_id", $<);
  resfile_global("embedded-server", $opt_embedded_server ? 1 : 0);
  resfile_global("ps-protocol", $opt_ps_protocol ? 1 : 0);
  resfile_global("sp-protocol", $opt_sp_protocol ? 1 : 0);
  resfile_global("view-protocol", $opt_view_protocol ? 1 : 0);
  resfile_global("cursor-protocol", $opt_cursor_protocol ? 1 : 0);
  resfile_global("ssl", $opt_ssl ? 1 : 0);
  resfile_global("compress", $opt_compress ? 1 : 0);
  resfile_global("parallel", $opt_parallel);
  resfile_global("check-testcases", $opt_check_testcases ? 1 : 0);
  resfile_global("mysqld", \@opt_extra_mysqld_opt);
  resfile_global("debug", $opt_debug ? 1 : 0);
  resfile_global("gcov", $opt_gcov ? 1 : 0);
  resfile_global("gprof", $opt_gprof ? 1 : 0);
  resfile_global("valgrind", $opt_valgrind ? 1 : 0);
  resfile_global("callgrind", $opt_callgrind ? 1 : 0);
  resfile_global("mem", $opt_mem ? 1 : 0);
  resfile_global("tmpdir", $opt_tmpdir);
  resfile_global("vardir", $opt_vardir);
  resfile_global("fast", $opt_fast ? 1 : 0);
  resfile_global("force-restart", $opt_force_restart ? 1 : 0);
  resfile_global("reorder", $opt_reorder ? 1 : 0);
  resfile_global("sleep", $opt_sleep);
  resfile_global("repeat", $opt_repeat);
  resfile_global("user", $opt_user);
  resfile_global("testcase-timeout", $opt_testcase_timeout);
  resfile_global("suite-timeout", $opt_suite_timeout);
  resfile_global("shutdown-timeout", $opt_shutdown_timeout ? 1 : 0);
  resfile_global("warnings", $opt_warnings ? 1 : 0);
  resfile_global("max-connections", $opt_max_connections);
#  resfile_global("default-myisam", $opt_default_myisam ? 1 : 0);
  resfile_global("product", "MySQL");
  # Somewhat hacky code to convert numeric version back to dot notation
  my $v1= int($mysql_version_id / 10000);
  my $v2= int(($mysql_version_id % 10000)/100);
  my $v3= $mysql_version_id % 100;
  resfile_global("version", "$v1.$v2.$v3");
}



sub command_line_setup {
  my $opt_comment;
  my $opt_usage;
  my $opt_list_options;

  # Read the command line options
  # Note: Keep list in sync with usage at end of this file
  Getopt::Long::Configure("pass_through");
  my %options=(
             # Control what engine/variation to run
             'embedded-server'          => \$opt_embedded_server,
             'ps-protocol'              => \$opt_ps_protocol,
             'sp-protocol'              => \$opt_sp_protocol,
             'view-protocol'            => \$opt_view_protocol,
             'opt-trace-protocol'       => \$opt_trace_protocol,
             'explain-protocol'         => \$opt_explain_protocol,
             'json-explain-protocol'    => \$opt_json_explain_protocol,
             'cursor-protocol'          => \$opt_cursor_protocol,
             'ssl|with-openssl'         => \$opt_ssl,
             'skip-ssl'                 => \$opt_skip_ssl,
             'compress'                 => \$opt_compress,
             'vs-config=s'              => \$opt_vs_config,

	     # Max number of parallel threads to use
	     'parallel=s'               => \$opt_parallel,

             # Config file to use as template for all tests
	     'defaults-file=s'          => \&collect_option,
	     # Extra config file to append to all generated configs
	     'defaults-extra-file=s'    => \&collect_option,

             # Control what test suites or cases to run
             'force'                    => \$opt_force,
             'with-ndbcluster-only'     => \&collect_option,
             'ndb|include-ndbcluster'   => \$opt_include_ndbcluster,
             'skip-ndbcluster|skip-ndb' => \$opt_skip_ndbcluster,
             'suite|suites=s'           => \$opt_suites,
             'skip-rpl'                 => \&collect_option,
             'skip-test=s'              => \&collect_option,
             'do-test=s'                => \&collect_option,
             'start-from=s'             => \&collect_option,
             'big-test'                 => \$opt_big_test,
	     'combination=s'            => \@opt_combinations,
             'skip-combinations'        => \&collect_option,
             'experimental=s'           => \@opt_experimentals,
	     # skip-im is deprecated and silently ignored
	     'skip-im'                  => \&ignore_option,

             # Specify ports
	     'build-thread|mtr-build-thread=i' => \$opt_build_thread,
	     'port-base|mtr-port-base=i'       => \$opt_port_base,

             # Test case authoring
             'record'                   => \$opt_record,
             'check-testcases!'         => \$opt_check_testcases,
             'mark-progress'            => \$opt_mark_progress,

             # Extra options used when starting mysqld
             'mysqld=s'                 => \@opt_extra_mysqld_opt,
             'mysqld-env=s'             => \@opt_mysqld_envs,

             # Run test on running server
             'extern=s'                  => \%opts_extern, # Append to hash

             # Debugging
             'debug'                    => \$opt_debug,
             'debug-common'             => \$opt_debug_common,
             'debug-server'             => \$opt_debug_server,
             'gdb'                      => \$opt_gdb,
             'client-gdb'               => \$opt_client_gdb,
             'manual-gdb'               => \$opt_manual_gdb,
	     'boot-gdb'                 => \$opt_boot_gdb,
             'manual-debug'             => \$opt_manual_debug,
             'ddd'                      => \$opt_ddd,
             'client-ddd'               => \$opt_client_ddd,
             'manual-ddd'               => \$opt_manual_ddd,
	     'boot-ddd'                 => \$opt_boot_ddd,
             'dbx'                      => \$opt_dbx,
	     'client-dbx'               => \$opt_client_dbx,
	     'manual-dbx'               => \$opt_manual_dbx,
	     'debugger=s'               => \$opt_debugger,
	     'boot-dbx'                 => \$opt_boot_dbx,
	     'client-debugger=s'        => \$opt_client_debugger,
             'strace-server'            => \$opt_strace_server,
             'strace-client'            => \$opt_strace_client,
             'max-save-core=i'          => \$opt_max_save_core,
             'max-save-datadir=i'       => \$opt_max_save_datadir,
             'max-test-fail=i'          => \$opt_max_test_fail,

             # Coverage, profiling etc
             'gcov'                     => \$opt_gcov,
             'gprof'                    => \$opt_gprof,
             'valgrind|valgrind-all'    => \$opt_valgrind,
             'valgrind-mysqltest'       => \$opt_valgrind_mysqltest,
             'valgrind-mysqld'          => \$opt_valgrind_mysqld,
             'valgrind-options=s'       => sub {
	       my ($opt, $value)= @_;
	       # Deprecated option unless it's what we know pushbuild uses
	       if ($value eq "--gen-suppressions=all --show-reachable=yes") {
		 push(@valgrind_args, $_) for (split(' ', $value));
		 return;
	       }
	       die("--valgrind-options=s is deprecated. Use ",
		   "--valgrind-option=s, to be specified several",
		   " times if necessary");
	     },
             'valgrind-option=s'        => \@valgrind_args,
             'valgrind-path=s'          => \$opt_valgrind_path,
	     'callgrind'                => \$opt_callgrind,
	     'debug-sync-timeout=i'     => \$opt_debug_sync_timeout,

	     # Directories
             'tmpdir=s'                 => \$opt_tmpdir,
             'vardir=s'                 => \$opt_vardir,
             'mem'                      => \$opt_mem,
	     'clean-vardir'             => \$opt_clean_vardir,
             'client-bindir=s'          => \$path_client_bindir,
             'client-libdir=s'          => \$path_client_libdir,

             # Misc
             'report-features'          => \$opt_report_features,
             'comment=s'                => \$opt_comment,
             'fast'                     => \$opt_fast,
	     'force-restart'            => \$opt_force_restart,
             'reorder!'                 => \$opt_reorder,
             'enable-disabled'          => \&collect_option,
             'verbose+'                 => \$opt_verbose,
             'verbose-restart'          => \&report_option,
             'sleep=i'                  => \$opt_sleep,
             'start-dirty'              => \$opt_start_dirty,
             'start-and-exit'           => \$opt_start_exit,
             'start'                    => \$opt_start,
	     'user-args'                => \$opt_user_args,
             'wait-all'                 => \$opt_wait_all,
	     'print-testcases'          => \&collect_option,
	     'repeat=i'                 => \$opt_repeat,
	     'retry=i'                  => \$opt_retry,
	     'retry-failure=i'          => \$opt_retry_failure,
             'timer!'                   => \&report_option,
             'user=s'                   => \$opt_user,
             'testcase-timeout=i'       => \$opt_testcase_timeout,
             'suite-timeout=i'          => \$opt_suite_timeout,
             'shutdown-timeout=i'       => \$opt_shutdown_timeout,
             'warnings!'                => \$opt_warnings,
	     'timestamp'                => \&report_option,
	     'timediff'                 => \&report_option,
	     'max-connections=i'        => \$opt_max_connections,
	     'default-myisam!'          => \&collect_option,
	     'report-times'             => \$opt_report_times,
	     'result-file'              => \$opt_resfile,
	     'unit-tests!'              => \$opt_ctest,
	     'stress=s'                 => \$opt_stress,

             'help|h'                   => \$opt_usage,
	     # list-options is internal, not listed in help
	     'list-options'             => \$opt_list_options,
             'skip-test-list=s'         => \@opt_skip_test_list
           );

  GetOptions(%options) or usage("Can't read options");

  usage("") if $opt_usage;
  list_options(\%options) if $opt_list_options;

  # --------------------------------------------------------------------------
  # Setup verbosity
  # --------------------------------------------------------------------------
  if ($opt_verbose != 0){
    report_option('verbose', $opt_verbose);
  }

  if ( -d "../sql" )
  {
    $source_dist=  1;
  }

  # Find the absolute path to the test directory
  $glob_mysql_test_dir= cwd();
  if ($glob_mysql_test_dir =~ / /)
  {
    die("Working directory \"$glob_mysql_test_dir\" contains space\n".
	"Bailing out, cannot function properly with space in path");
  }
  if (IS_CYGWIN)
  {
    # Use mixed path format i.e c:/path/to/
    $glob_mysql_test_dir= mixed_path($glob_mysql_test_dir);
  }

  # In most cases, the base directory we find everything relative to,
  # is the parent directory of the "mysql-test" directory. For source
  # distributions, TAR binary distributions and some other packages.
  $basedir= dirname($glob_mysql_test_dir);

  # In the RPM case, binaries and libraries are installed in the
  # default system locations, instead of having our own private base
  # directory. And we install "/usr/share/mysql-test". Moving up one
  # more directory relative to "mysql-test" gives us a usable base
  # directory for RPM installs.
  if ( ! $source_dist and ! -d "$basedir/bin" )
  {
    $basedir= dirname($basedir);
  }
  
  # Respect MTR_BINDIR variable, which is typically set in to the 
  # build directory in out-of-source builds.
  $bindir=$ENV{MTR_BINDIR}||$basedir;
  
  # Look for the client binaries directory
  if ($path_client_bindir)
  {
    # --client-bindir=path set on command line, check that the path exists
    $path_client_bindir= mtr_path_exists($path_client_bindir);
  }
  else
  {
    $path_client_bindir= mtr_path_exists("$bindir/client_release",
					 "$bindir/client_debug",
					 vs_config_dirs('client', ''),
					 "$bindir/client",
					 "$bindir/bin");
  }

  # Look for language files and charsetsdir, use same share
  $path_language=   mtr_path_exists("$bindir/share/mysql",
                                    "$bindir/sql/share",
                                    "$bindir/share");
  my $path_share= $path_language;
  $path_charsetsdir =   mtr_path_exists("$basedir/share/mysql/charsets",
                                    "$basedir/sql/share/charsets",
                                    "$basedir/share/charsets");

  ($auth_plugin)= find_plugin("auth_test_plugin", "plugin/auth");

  # --debug[-common] implies we run debug server
  $opt_debug_server= 1 if $opt_debug || $opt_debug_common;

  if (using_extern())
  {
    # Connect to the running mysqld and find out what it supports
    collect_mysqld_features_from_running_server();
  }
  else
  {
    # Run the mysqld to find out what features are available
    collect_mysqld_features();
  }

  if ( $opt_comment )
  {
    mtr_report();
    mtr_print_thick_line('#');
    mtr_report("# $opt_comment");
    mtr_print_thick_line('#');
  }

  if ( @opt_experimentals )
  {
    # $^O on Windows considered not generic enough
    my $plat= (IS_WINDOWS) ? 'windows' : $^O;

    # read the list of experimental test cases from the files specified on
    # the command line
    $experimental_test_cases = [];
    foreach my $exp_file (@opt_experimentals)
    {
      open(FILE, "<", $exp_file)
	or mtr_error("Can't read experimental file: $exp_file");
      mtr_report("Using experimental file: $exp_file");
      while(<FILE>) {
	chomp;
	# remove comments (# foo) at the beginning of the line, or after a 
	# blank at the end of the line
	s/(\s+|^)#.*$//;
	# If @ platform specifier given, use this entry only if it contains
	# @<platform> or @!<xxx> where xxx != platform
	if (/\@.*/)
	{
	  next if (/\@!$plat/);
	  next unless (/\@$plat/ or /\@!/);
	  # Then remove @ and everything after it
	  s/\@.*$//;
	}
	# remove whitespace
	s/^\s+//;
	s/\s+$//;
	# if nothing left, don't need to remember this line
	if ( $_ eq "" ) {
	  next;
	}
	# remember what is left as the name of another test case that should be
	# treated as experimental
	print " - $_\n";
	push @$experimental_test_cases, $_;
      }
      close FILE;
    }
  }

  foreach my $arg ( @ARGV )
  {
    if ( $arg =~ /^--skip-/ )
    {
      push(@opt_extra_mysqld_opt, $arg);
    }
    elsif ( $arg =~ /^--$/ )
    {
      # It is an effect of setting 'pass_through' in option processing
      # that the lone '--' separating options from arguments survives,
      # simply ignore it.
    }
    elsif ( $arg =~ /^-/ )
    {
      usage("Invalid option \"$arg\"");
    }
    else
    {
      push(@opt_cases, $arg);
    }
  }

  # --------------------------------------------------------------------------
  # Find out type of logging that are being used
  # --------------------------------------------------------------------------
  foreach my $arg ( @opt_extra_mysqld_opt )
  {
    if ( $arg =~ /binlog[-_]format=(\S+)/ )
    {
      # Save this for collect phase
      collect_option('binlog-format', $1);
      mtr_report("Using binlog format '$1'");
    }
  }


  # --------------------------------------------------------------------------
  # Find out default storage engine being used(if any)
  # --------------------------------------------------------------------------
  foreach my $arg ( @opt_extra_mysqld_opt )
  {
    if ( $arg =~ /default-storage-engine=(\S+)/ )
    {
      # Save this for collect phase
      collect_option('default-storage-engine', $1);
      mtr_report("Using default engine '$1'")
    }
    if ( $arg =~ /default-tmp-storage-engine=(\S+)/ )
    {
      # Save this for collect phase
      collect_option('default-tmp-storage-engine', $1);
      mtr_report("Using default tmp engine '$1'")
    }
  }

  if (IS_WINDOWS and defined $opt_mem) {
    mtr_report("--mem not supported on Windows, ignored");
    $opt_mem= undef;
  }

  if ($opt_port_base ne "auto")
  {
    if (my $rem= $opt_port_base % 10)
    {
      mtr_warning ("Port base $opt_port_base rounded down to multiple of 10");
      $opt_port_base-= $rem;
    }
    $opt_build_thread= $opt_port_base / 10 - 1000;
  }

  # --------------------------------------------------------------------------
  # Check if we should speed up tests by trying to run on tmpfs
  # --------------------------------------------------------------------------
  if ( defined $opt_mem)
  {
    mtr_error("Can't use --mem and --vardir at the same time ")
      if $opt_vardir;
    mtr_error("Can't use --mem and --tmpdir at the same time ")
      if $opt_tmpdir;

    # Search through list of locations that are known
    # to be "fast disks" to find a suitable location
    # Use --mem=<dir> as first location to look.
    my @tmpfs_locations= ($opt_mem, "/dev/shm", "/tmp");

    foreach my $fs (@tmpfs_locations)
    {
      if ( -d $fs )
      {
	my $template= "var_${opt_build_thread}_XXXX";
	$opt_mem= tempdir( $template, DIR => $fs, CLEANUP => 0);
	last;
      }
    }
  }

  # --------------------------------------------------------------------------
  # Set the "var/" directory, the base for everything else
  # --------------------------------------------------------------------------
  if(defined $ENV{MTR_BINDIR})
  {
    $default_vardir= "$ENV{MTR_BINDIR}/mysql-test/var";
  }
  else
  {
    $default_vardir= "$glob_mysql_test_dir/var";
  }
  if ( ! $opt_vardir )
  {
    $opt_vardir= $default_vardir;
  }

  # We make the path absolute, as the server will do a chdir() before usage
  unless ( $opt_vardir =~ m,^/, or
           (IS_WINDOWS and $opt_vardir =~ m,^[a-z]:[/\\],i) )
  {
    # Make absolute path, relative test dir
    $opt_vardir= "$glob_mysql_test_dir/$opt_vardir";
  }

  set_vardir($opt_vardir);

  # --------------------------------------------------------------------------
  # Set the "tmp" directory
  # --------------------------------------------------------------------------
  if ( ! $opt_tmpdir )
  {
    $opt_tmpdir=       "$opt_vardir/tmp" unless $opt_tmpdir;

    if (check_socket_path_length("$opt_tmpdir/mysql_testsocket.sock"))
    {
      mtr_report("Too long tmpdir path '$opt_tmpdir'",
		 " creating a shorter one...");

      # Create temporary directory in standard location for temporary files
      $opt_tmpdir= tempdir( TMPDIR => 1, CLEANUP => 0 );
      mtr_report(" - using tmpdir: '$opt_tmpdir'\n");

      # Remember pid that created dir so it's removed by correct process
      $opt_tmpdir_pid= $$;
    }
  }
  $opt_tmpdir =~ s,/+$,,;       # Remove ending slash if any

  # --------------------------------------------------------------------------
  # fast option
  # --------------------------------------------------------------------------
  if ($opt_fast){
    $opt_shutdown_timeout= 0; # Kill processes instead of nice shutdown
  }

  # --------------------------------------------------------------------------
  # Check parallel value
  # --------------------------------------------------------------------------
  if ($opt_parallel ne "auto" && $opt_parallel < 1)
  {
    mtr_error("0 or negative parallel value makes no sense, use 'auto' or positive number");
  }

  # --------------------------------------------------------------------------
  # Record flag
  # --------------------------------------------------------------------------
  if ( $opt_record and ! @opt_cases )
  {
    mtr_error("Will not run in record mode without a specific test case");
  }

  if ( $opt_record ) {
    # Use only one worker with --record
    $opt_parallel= 1;
  }

  # --------------------------------------------------------------------------
  # Embedded server flag
  # --------------------------------------------------------------------------
  if ( $opt_embedded_server )
  {
    if ( IS_WINDOWS )
    {
      # Add the location for libmysqld.dll to the path.
      my $separator= ";";
      my $lib_mysqld=
        mtr_path_exists("$bindir/lib", vs_config_dirs('libmysqld',''));
      if ( IS_CYGWIN )
      {
	$lib_mysqld= posix_path($lib_mysqld);
	$separator= ":";
      }
      $ENV{'PATH'}= "$ENV{'PATH'}".$separator.$lib_mysqld;
    }
    $opt_skip_ssl= 1;              # Turn off use of SSL

    # Turn off use of bin log
    push(@opt_extra_mysqld_opt, "--skip-log-bin");

    if ( using_extern() )
    {
      mtr_error("Can't use --extern with --embedded-server");
    }


    if ($opt_gdb)
    {
      mtr_warning("Silently converting --gdb to --client-gdb in embedded mode");
      $opt_client_gdb= $opt_gdb;
      $opt_gdb= undef;
    }

    if ($opt_ddd)
    {
      mtr_warning("Silently converting --ddd to --client-ddd in embedded mode");
      $opt_client_ddd= $opt_ddd;
      $opt_ddd= undef;
    }

    if ($opt_dbx) {
      mtr_warning("Silently converting --dbx to --client-dbx in embedded mode");
      $opt_client_dbx= $opt_dbx;
      $opt_dbx= undef;
    }

    if ($opt_debugger)
    {
      mtr_warning("Silently converting --debugger to --client-debugger in embedded mode");
      $opt_client_debugger= $opt_debugger;
      $opt_debugger= undef;
    }

    if ( $opt_gdb || $opt_ddd || $opt_manual_gdb || $opt_manual_ddd ||
	 $opt_manual_debug || $opt_debugger || $opt_dbx || $opt_manual_dbx)
    {
      mtr_error("You need to use the client debug options for the",
		"embedded server. Ex: --client-gdb");
    }
  }

  # --------------------------------------------------------------------------
  # Big test flags
  # --------------------------------------------------------------------------
   if ( $opt_big_test )
   {
     $ENV{'BIG_TEST'}= 1;
   }

  # --------------------------------------------------------------------------
  # Gcov flag
  # --------------------------------------------------------------------------
  if ( ($opt_gcov or $opt_gprof) and ! $source_dist )
  {
    mtr_error("Coverage test needs the source - please use source dist");
  }

  # --------------------------------------------------------------------------
  # Check debug related options
  # --------------------------------------------------------------------------
  if ( $opt_gdb || $opt_client_gdb || $opt_ddd || $opt_client_ddd ||
       $opt_manual_gdb || $opt_manual_ddd || $opt_manual_debug ||
       $opt_dbx || $opt_client_dbx || $opt_manual_dbx ||
       $opt_debugger || $opt_client_debugger )
  {
    # Indicate that we are using debugger
    $glob_debugger= 1;
    if ( using_extern() )
    {
      mtr_error("Can't use --extern when using debugger");
    }
    # Set one week timeout (check-testcase timeout will be 1/10th)
    $opt_testcase_timeout= 7 * 24 * 60;
    $opt_suite_timeout= 7 * 24 * 60;
    # One day to shutdown
    $opt_shutdown_timeout= 24 * 60;
    # One day for PID file creation (this is given in seconds not minutes)
    $opt_start_timeout= 24 * 60 * 60;
  }

  # --------------------------------------------------------------------------
  # Modified behavior with --start options
  # --------------------------------------------------------------------------
  if ($opt_start or $opt_start_dirty or $opt_start_exit) {
    collect_option ('quick-collect', 1);
    $start_only= 1;
  }

  # --------------------------------------------------------------------------
  # Check use of user-args
  # --------------------------------------------------------------------------

  if ($opt_user_args) {
    mtr_error("--user-args only valid with --start options")
      unless $start_only;
    mtr_error("--user-args cannot be combined with named suites or tests")
      if $opt_suites || @opt_cases;
  }

  # --------------------------------------------------------------------------
  # Don't run ctest if tests or suites named
  # --------------------------------------------------------------------------

  $opt_ctest= 0 if $opt_ctest == -1 && ($opt_suites || @opt_cases);
  # Override: disable if running in the PB test environment
  $opt_ctest= 0 if $opt_ctest == -1 && defined $ENV{PB2WORKDIR};

  # --------------------------------------------------------------------------
  # Check use of wait-all
  # --------------------------------------------------------------------------

  if ($opt_wait_all && ! $start_only)
  {
    mtr_error("--wait-all can only be used with --start options");
  }

  # --------------------------------------------------------------------------
  # Gather stress-test options and modify behavior
  # --------------------------------------------------------------------------

  if ($opt_stress)
  {
    $opt_stress=~ s/,/ /g;
    $opt_user_args= 1;
    mtr_error("--stress cannot be combined with named ordinary suites or tests")
      if $opt_suites || @opt_cases;
    $opt_suites="stress";
    @opt_cases= ("wrapper");
    $ENV{MST_OPTIONS}= $opt_stress;
    $opt_ctest= 0;
  }

  # --------------------------------------------------------------------------
  # Check timeout arguments
  # --------------------------------------------------------------------------

  mtr_error("Invalid value '$opt_testcase_timeout' supplied ".
	    "for option --testcase-timeout")
    if ($opt_testcase_timeout <= 0);
  mtr_error("Invalid value '$opt_suite_timeout' supplied ".
	    "for option --testsuite-timeout")
    if ($opt_suite_timeout <= 0);

  # --------------------------------------------------------------------------
  # Check valgrind arguments
  # --------------------------------------------------------------------------
  if ( $opt_valgrind or $opt_valgrind_path or @valgrind_args)
  {
    mtr_report("Turning on valgrind for all executables");
    $opt_valgrind= 1;
    $opt_valgrind_mysqld= 1;
    $opt_valgrind_mysqltest= 1;

    # Increase the timeouts when running with valgrind
    $opt_testcase_timeout*= 10;
    $opt_suite_timeout*= 6;
    $opt_start_timeout*= 10;
    $opt_debug_sync_timeout*= 10;
  }
  elsif ( $opt_valgrind_mysqld )
  {
    mtr_report("Turning on valgrind for mysqld(s) only");
    $opt_valgrind= 1;
  }
  elsif ( $opt_valgrind_mysqltest )
  {
    mtr_report("Turning on valgrind for mysqltest and mysql_client_test only");
    $opt_valgrind= 1;
  }

  if ( $opt_callgrind )
  {
    mtr_report("Turning on valgrind with callgrind for mysqld(s)");
    $opt_valgrind= 1;
    $opt_valgrind_mysqld= 1;

    # Set special valgrind options unless options passed on command line
    push(@valgrind_args, "--trace-children=yes")
      unless @valgrind_args;
  }

  if ( $opt_trace_protocol )
  {
    push(@opt_extra_mysqld_opt, "--optimizer_trace=enabled=on,one_line=off");
    # some queries yield big traces:
    push(@opt_extra_mysqld_opt, "--optimizer-trace-max-mem-size=1000000");
  }

  if ( $opt_valgrind )
  {
    # Set valgrind_options to default unless already defined
    push(@valgrind_args, @default_valgrind_args)
      unless @valgrind_args;

    # Don't add --quiet; you will loose the summary reports.

    mtr_report("Running valgrind with options \"",
	       join(" ", @valgrind_args), "\"");
    
    # Turn off check testcases to save time
    mtr_report("Turning off --check-testcases to save time when valgrinding");
    $opt_check_testcases = 0; 
  }

  if ($opt_debug_common)
  {
    $opt_debug= 1;
    $debug_d= "d,query,info,error,enter,exit";
  }

  if ( $opt_strace_server && ($^O ne "linux") )
  {
    $opt_strace_server=0;
    mtr_warning("Strace only supported in Linux ");
  }

  if ( $opt_strace_client && ($^O ne "linux") )
  {
    $opt_strace_client=0;
    mtr_warning("Strace only supported in Linux ");
  }


  mtr_report("Checking supported features...");

  check_ndbcluster_support(\%mysqld_variables);
  check_ssl_support(\%mysqld_variables);
  check_debug_support(\%mysqld_variables);

  executable_setup();

}


#
# To make it easier for different devs to work on the same host,
# an environment variable can be used to control all ports. A small
# number is to be used, 0 - 16 or similar.
#
# Note the MASTER_MYPORT has to be set the same in all 4.x and 5.x
# versions of this script, else a 4.0 test run might conflict with a
# 5.1 test run, even if different MTR_BUILD_THREAD is used. This means
# all port numbers might not be used in this version of the script.
#
# Also note the limitation of ports we are allowed to hand out. This
# differs between operating systems and configuration, see
# http://www.ncftp.com/ncftpd/doc/misc/ephemeral_ports.html
# But a fairly safe range seems to be 5001 - 32767
#
sub set_build_thread_ports($) {
  my $thread= shift || 0;

  if ( lc($opt_build_thread) eq 'auto' ) {
    my $found_free = 0;
    $build_thread = 300;	# Start attempts from here
    while (! $found_free)
    {
      $build_thread= mtr_get_unique_id($build_thread, 349);
      if ( !defined $build_thread ) {
        mtr_error("Could not get a unique build thread id");
      }
      $found_free= check_ports_free($build_thread);
      # If not free, release and try from next number
      if (! $found_free) {
        mtr_release_unique_id();
        $build_thread++;
      }
    }
  }
  else
  {
    $build_thread = $opt_build_thread + $thread - 1;
    if (! check_ports_free($build_thread)) {
      # Some port was not free(which one has already been printed)
      mtr_error("Some port(s) was not free")
    }
  }
  $ENV{MTR_BUILD_THREAD}= $build_thread;

  # Calculate baseport
  $baseport= $build_thread * 10 + 10000;
  if ( $baseport < 5001 or $baseport + 9 >= 32767 )
  {
    mtr_error("MTR_BUILD_THREAD number results in a port",
              "outside 5001 - 32767",
              "($baseport - $baseport + 9)");
  }

  mtr_report("Using MTR_BUILD_THREAD $build_thread,",
	     "with reserved ports $baseport..".($baseport+9));

}


sub collect_mysqld_features {
  my $found_variable_list_start= 0;
  my $use_tmpdir;
  if ( defined $opt_tmpdir and -d $opt_tmpdir){
    # Create the tempdir in $opt_tmpdir
    $use_tmpdir= $opt_tmpdir;
  }
  my $tmpdir= tempdir(CLEANUP => 0, # Directory removed by this function
		      DIR => $use_tmpdir);

  #
  # Execute "mysqld --no-defaults --help --verbose" to get a
  # list of all features and settings
  #
  # --no-defaults and --skip-grant-tables are to avoid loading
  # system-wide configs and plugins
  #
  # --datadir must exist, mysqld will chdir into it
  #
  my $args;
  mtr_init_args(\$args);
  mtr_add_arg($args, "--no-defaults");
  mtr_add_arg($args, "--datadir=%s", mixed_path($tmpdir));
  mtr_add_arg($args, "--lc-messages-dir=%s", $path_language);
  mtr_add_arg($args, "--skip-grant-tables");
  mtr_add_arg($args, "--verbose");
  mtr_add_arg($args, "--help");

  # Need --user=root if running as *nix root user
  if (!IS_WINDOWS and $> == 0)
  {
    mtr_add_arg($args, "--user=root");
  }

  my $exe_mysqld= find_mysqld($basedir);
  my $cmd= join(" ", $exe_mysqld, @$args);
  my $list= `$cmd`;

  foreach my $line (split('\n', $list))
  {
    # First look for version
    if ( !$mysql_version_id )
    {
      # Look for version
      my $exe_name= basename($exe_mysqld);
      mtr_verbose("exe_name: $exe_name");
      if ( $line =~ /^\S*$exe_name\s\sVer\s([0-9]*)\.([0-9]*)\.([0-9]*)([^\s]*)/ )
      {
	#print "Major: $1 Minor: $2 Build: $3\n";
	$mysql_version_id= $1*10000 + $2*100 + $3;
	#print "mysql_version_id: $mysql_version_id\n";
	mtr_report("MySQL Version $1.$2.$3");
	$mysql_version_extra= $4;
      }
    }
    else
    {
      if (!$found_variable_list_start)
      {
	# Look for start of variables list
	if ( $line =~ /[\-]+\s[\-]+/ )
	{
	  $found_variable_list_start= 1;
	}
      }
      else
      {
	# Put variables into hash
	if ( $line =~ /^([\S]+)[ \t]+(.*?)\r?$/ )
	{
	  # print "$1=\"$2\"\n";
	  $mysqld_variables{$1}= $2;
	}
	else
	{
	  # The variable list is ended with a blank line
	  if ( $line =~ /^[\s]*$/ )
	  {
	    last;
	  }
	  else
	  {
	    # Send out a warning, we should fix the variables that has no
	    # space between variable name and it's value
	    # or should it be fixed width column parsing? It does not
	    # look like that in function my_print_variables in my_getopt.c
	    mtr_warning("Could not parse variable list line : $line");
	  }
	}
      }
    }
  }
  rmtree($tmpdir);
  mtr_error("Could not find version of MySQL") unless $mysql_version_id;
  mtr_error("Could not find variabes list") unless $found_variable_list_start;

}



sub collect_mysqld_features_from_running_server ()
{
  my $mysql= mtr_exe_exists("$path_client_bindir/mysql");

  my $args;
  mtr_init_args(\$args);

  mtr_add_arg($args, "--no-defaults");
  mtr_add_arg($args, "--user=%s", $opt_user);

  while (my ($option, $value)= each( %opts_extern )) {
    mtr_add_arg($args, "--$option=$value");
  }

  mtr_add_arg($args, "--silent"); # Tab separated output
  mtr_add_arg($args, "-e '%s'", "use mysql; SHOW VARIABLES");
  my $cmd= "$mysql " . join(' ', @$args);
  mtr_verbose("cmd: $cmd");

  my $list = `$cmd` or
    mtr_error("Could not connect to extern server using command: '$cmd'");
  foreach my $line (split('\n', $list ))
  {
    # Put variables into hash
    if ( $line =~ /^([\S]+)[ \t]+(.*?)\r?$/ )
    {
      # print "$1=\"$2\"\n";
      $mysqld_variables{$1}= $2;
    }
  }

  # "Convert" innodb flag
  $mysqld_variables{'innodb'}= "ON"
    if ($mysqld_variables{'have_innodb'} eq "YES");

  # Parse version
  my $version_str= $mysqld_variables{'version'};
  if ( $version_str =~ /^([0-9]*)\.([0-9]*)\.([0-9]*)([^\s]*)/ )
  {
    #print "Major: $1 Minor: $2 Build: $3\n";
    $mysql_version_id= $1*10000 + $2*100 + $3;
    #print "mysql_version_id: $mysql_version_id\n";
    mtr_report("MySQL Version $1.$2.$3");
    $mysql_version_extra= $4;
  }
  mtr_error("Could not find version of MySQL") unless $mysql_version_id;
}

sub find_mysqld {

  my ($mysqld_basedir)= $ENV{MTR_BINDIR}|| @_;

  my @mysqld_names= ("mysqld", "mysqld-max-nt", "mysqld-max",
		     "mysqld-nt");

  if ( $opt_debug_server ){
    # Put mysqld-debug first in the list of binaries to look for
    mtr_verbose("Adding mysqld-debug first in list of binaries to look for");
    unshift(@mysqld_names, "mysqld-debug");
  }

  return my_find_bin($mysqld_basedir,
		     ["sql", "libexec", "sbin", "bin"],
		     [@mysqld_names]);
}


sub executable_setup () {

  #
  # Check if libtool is available in this distribution/clone
  # we need it when valgrinding or debugging non installed binary
  # Otherwise valgrind will valgrind the libtool wrapper or bash
  # and gdb will not find the real executable to debug
  #
  if ( -x "../libtool")
  {
    $exe_libtool= "../libtool";
    if ($opt_valgrind or $glob_debugger)
    {
      mtr_report("Using \"$exe_libtool\" when running valgrind or debugger");
    }
  }

  # Look for the client binaries
  $exe_mysqladmin=     mtr_exe_exists("$path_client_bindir/mysqladmin");
  $exe_mysql=          mtr_exe_exists("$path_client_bindir/mysql");
  $exe_mysql_plugin=   mtr_exe_exists("$path_client_bindir/mysql_plugin");

  $exe_mysql_embedded=
    mtr_exe_maybe_exists(vs_config_dirs('libmysqld/examples','mysql_embedded'),
                         "$bindir/libmysqld/examples/mysql_embedded",
                         "$bindir/bin/mysql_embedded");

  if ( $ndbcluster_enabled )
  {
    # Look for single threaded NDB
    $exe_ndbd=
      my_find_bin($bindir,
		  ["storage/ndb/src/kernel", "libexec", "sbin", "bin"],
		  "ndbd");

    # Look for multi threaded NDB
    $exe_ndbmtd=
      my_find_bin($bindir,
		  ["storage/ndb/src/kernel", "libexec", "sbin", "bin"],
		  "ndbmtd", NOT_REQUIRED);
    if ($exe_ndbmtd)
    {
      my $mtr_ndbmtd = $ENV{MTR_NDBMTD};
      if ($mtr_ndbmtd)
      {
	mtr_report(" - multi threaded ndbd found, will be used always");
	$exe_ndbd = $exe_ndbmtd;
      }
      else
      {
	mtr_report(" - multi threaded ndbd found, will be ".
		   "used \"round robin\"");
      }
    }

    $exe_ndb_mgmd=
      my_find_bin($bindir,
		  ["storage/ndb/src/mgmsrv", "libexec", "sbin", "bin"],
		  "ndb_mgmd");

    $exe_ndb_mgm=
      my_find_bin($bindir,
                  ["storage/ndb/src/mgmclient", "bin"],
                  "ndb_mgm");

    $exe_ndb_waiter=
      my_find_bin($bindir,
		  ["storage/ndb/tools/", "bin"],
		  "ndb_waiter");

  }

  # Look for mysqltest executable
  if ( $opt_embedded_server )
  {
    $exe_mysqltest=
      mtr_exe_exists(vs_config_dirs('libmysqld/examples','mysqltest_embedded'),
                     "$basedir/libmysqld/examples/mysqltest_embedded",
                     "$path_client_bindir/mysqltest_embedded");
  }
  else
  {
    $exe_mysqltest= mtr_exe_exists("$path_client_bindir/mysqltest");
  }

}


sub client_debug_arg($$) {
  my ($args, $client_name)= @_;

  # Workaround for Bug #50627: drop any debug opt
  return if $client_name =~ /^mysqlbinlog/;

  if ( $opt_debug ) {
    mtr_add_arg($args,
		"--loose-debug=$debug_d:t:A,%s/log/%s.trace",
		$path_vardir_trace, $client_name)
  }
}


sub client_arguments ($;$) {
 my $client_name= shift;
  my $group_suffix= shift;
  my $client_exe= mtr_exe_exists("$path_client_bindir/$client_name");

  my $args;
  mtr_init_args(\$args);
  mtr_add_arg($args, "--defaults-file=%s", $path_config_file);
  if (defined($group_suffix)) {
    mtr_add_arg($args, "--defaults-group-suffix=%s", $group_suffix);
    client_debug_arg($args, "$client_name-$group_suffix");
  }
  else
  {
    client_debug_arg($args, $client_name);
  }
  return mtr_args2str($client_exe, @$args);
}

sub client_arguments_no_grp_suffix($) {
  my $client_name= shift;
  my $client_exe= mtr_exe_exists("$path_client_bindir/$client_name");
  my $args;

  return mtr_args2str($client_exe, @$args);
}


sub mysqlslap_arguments () {
  my $exe= mtr_exe_maybe_exists("$path_client_bindir/mysqlslap");
  if ( $exe eq "" ) {
    # mysqlap was not found

    if (defined $mysql_version_id and $mysql_version_id >= 50100 ) {
      mtr_error("Could not find the mysqlslap binary");
    }
    return ""; # Don't care about mysqlslap
  }

  my $args;
  mtr_init_args(\$args);
  mtr_add_arg($args, "--defaults-file=%s", $path_config_file);
  client_debug_arg($args, "mysqlslap");
  return mtr_args2str($exe, @$args);
}


sub mysqldump_arguments ($) {
  my($group_suffix) = @_;
  my $exe= mtr_exe_exists("$path_client_bindir/mysqldump");

  my $args;
  mtr_init_args(\$args);
  mtr_add_arg($args, "--defaults-file=%s", $path_config_file);
  mtr_add_arg($args, "--defaults-group-suffix=%s", $group_suffix);
  client_debug_arg($args, "mysqldump-$group_suffix");
  return mtr_args2str($exe, @$args);
}


sub mysql_client_test_arguments(){
  my $exe;
  # mysql_client_test executable may _not_ exist
  $exe= mtr_exe_maybe_exists(vs_config_dirs('tests', 'mysql_client_test'),
			     "$basedir/tests/mysql_client_test",
			     "$basedir/bin/mysql_client_test");
  return "" unless $exe;
  my $args;
  mtr_init_args(\$args);
  if ( $opt_valgrind_mysqltest ) {
    valgrind_arguments($args, \$exe);
  }
  mtr_add_arg($args, "--defaults-file=%s", $path_config_file);
  mtr_add_arg($args, "--testcase");
  mtr_add_arg($args, "--vardir=$opt_vardir");
  client_debug_arg($args,"mysql_client_test");

  return mtr_args2str($exe, @$args);
}


#
# Set environment to be used by childs of this process for
# things that are constant during the whole lifetime of mysql-test-run
#

sub find_plugin($$)
{
  my ($plugin, $location)  = @_;
  my $plugin_filename;

  if (IS_WINDOWS)
  {
     $plugin_filename = $plugin.".dll"; 
  }
  else 
  {
     $plugin_filename = $plugin.".so";
  }

  my $lib_plugin=
    mtr_file_exists(vs_config_dirs($location,$plugin_filename),
                    "$basedir/lib/plugin/".$plugin_filename,
                    "$basedir/lib64/plugin/".$plugin_filename,
                    "$basedir/$location/.libs/".$plugin_filename,
                    "$basedir/lib/mysql/plugin/".$plugin_filename,
                    "$basedir/lib64/mysql/plugin/".$plugin_filename,
                    );
  return $lib_plugin;
}

#
# Read plugin defintions file
#

sub read_plugin_defs($)
{
  my ($defs_file)= @_;
  my $running_debug= 0;

  open(PLUGDEF, '<', $defs_file)
    or mtr_error("Can't read plugin defintions file $defs_file");

  # Need to check if we will be running mysqld-debug
  if ($opt_debug_server) {
    $running_debug= 1 if find_mysqld($basedir) =~ /mysqld-debug/;
  }

  while (<PLUGDEF>) {
    next if /^#/;
    my ($plug_file, $plug_loc, $plug_var, $plug_names)= split;
    # Allow empty lines
    next unless $plug_file;
    mtr_error("Lines in $defs_file must have 3 or 4 items") unless $plug_var;

    # If running debug server, plugins will be in 'debug' subdirectory
    $plug_file= "debug/$plug_file" if $running_debug;

    my ($plugin)= find_plugin($plug_file, $plug_loc);

    # Set env. variables that tests may use, set to empty if plugin
    # listed in def. file but not found.

    if ($plugin) {
      $ENV{$plug_var}= basename($plugin);
      $ENV{$plug_var.'_DIR'}= dirname($plugin);
      $ENV{$plug_var.'_OPT'}= "--plugin-dir=".dirname($plugin);
      if ($plug_names) {
	my $lib_name= basename($plugin);
	my $load_var= "--plugin_load=";
	my $load_add_var= "--plugin_load_add=";
	my $semi= '';
	foreach my $plug_name (split (',', $plug_names)) {
	  $load_var .= $semi . "$plug_name=$lib_name";
	  $load_add_var .= $semi . "$plug_name=$lib_name";
	  $semi= ';';
	}
	$ENV{$plug_var.'_LOAD'}= $load_var;
	$ENV{$plug_var.'_LOAD_ADD'}= $load_add_var;
      }
    } else {
      $ENV{$plug_var}= "";
      $ENV{$plug_var.'_DIR'}= "";
      $ENV{$plug_var.'_OPT'}= "";
      $ENV{$plug_var.'_LOAD'}= "" if $plug_names;
      $ENV{$plug_var.'_LOAD_ADD'}= "" if $plug_names;
    }
  }
  close PLUGDEF;
}

sub environment_setup {

  umask(022);

  my @ld_library_paths;

  if ($path_client_libdir)
  {
    # Use the --client-libdir passed on commandline
    push(@ld_library_paths, "$path_client_libdir");
  }
  else
  {
    # Setup LD_LIBRARY_PATH so the libraries from this distro/clone
    # are used in favor of the system installed ones
    if ( $source_dist )
    {
      push(@ld_library_paths, "$basedir/libmysql/.libs/",
	   "$basedir/libmysql_r/.libs/",
	   "$basedir/zlib/.libs/");
    }
    else
    {
      push(@ld_library_paths, "$basedir/lib", "$basedir/lib/mysql");
    }
  }

  # --------------------------------------------------------------------------
  # Add the path where libndbclient can be found
  # --------------------------------------------------------------------------
  if ( $ndbcluster_enabled )
  {
    push(@ld_library_paths,  
	 "$basedir/storage/ndb/src/.libs",
	 "$basedir/storage/ndb/src");
  }

  # Plugin settings should no longer be added here, instead
  # place definitions in include/plugin.defs.
  # See comment in that file for details.
  # --------------------------------------------------------------------------
  # Valgrind need to be run with debug libraries otherwise it's almost
  # impossible to add correct supressions, that means if "/usr/lib/debug"
  # is available, it should be added to
  # LD_LIBRARY_PATH
  #
  # But pthread is broken in libc6-dbg on Debian <= 3.1 (see Debian
  # bug 399035, http://bugs.debian.org/cgi-bin/bugreport.cgi?bug=399035),
  # so don't change LD_LIBRARY_PATH on that platform.
  # --------------------------------------------------------------------------
  my $debug_libraries_path= "/usr/lib/debug";
  my $deb_version;
  if (  $opt_valgrind and -d $debug_libraries_path and
        (! -e '/etc/debian_version' or
	 ($deb_version=
	    mtr_grab_file('/etc/debian_version')) !~ /^[0-9]+\.[0-9]$/ or
         $deb_version > 3.1 ) )
  {
    push(@ld_library_paths, $debug_libraries_path);
  }

  $ENV{'LD_LIBRARY_PATH'}= join(":", @ld_library_paths,
				$ENV{'LD_LIBRARY_PATH'} ?
				split(':', $ENV{'LD_LIBRARY_PATH'}) : ());
  mtr_debug("LD_LIBRARY_PATH: $ENV{'LD_LIBRARY_PATH'}");

  $ENV{'DYLD_LIBRARY_PATH'}= join(":", @ld_library_paths,
				  $ENV{'DYLD_LIBRARY_PATH'} ?
				  split(':', $ENV{'DYLD_LIBRARY_PATH'}) : ());
  mtr_debug("DYLD_LIBRARY_PATH: $ENV{'DYLD_LIBRARY_PATH'}");

  # The environment variable used for shared libs on AIX
  $ENV{'SHLIB_PATH'}= join(":", @ld_library_paths,
                           $ENV{'SHLIB_PATH'} ?
                           split(':', $ENV{'SHLIB_PATH'}) : ());
  mtr_debug("SHLIB_PATH: $ENV{'SHLIB_PATH'}");

  # The environment variable used for shared libs on hp-ux
  $ENV{'LIBPATH'}= join(":", @ld_library_paths,
                        $ENV{'LIBPATH'} ?
                        split(':', $ENV{'LIBPATH'}) : ());
  mtr_debug("LIBPATH: $ENV{'LIBPATH'}");

  $ENV{'UMASK'}=              "0660"; # The octal *string*
  $ENV{'UMASK_DIR'}=          "0770"; # The octal *string*

  #
  # MySQL tests can produce output in various character sets
  # (especially, ctype_xxx.test). To avoid confusing Perl
  # with output which is incompatible with the current locale
  # settings, we reset the current values of LC_ALL and LC_CTYPE to "C".
  # For details, please see
  # Bug#27636 tests fails if LC_* variables set to *_*.UTF-8
  #
  $ENV{'LC_ALL'}=             "C";
  $ENV{'LC_CTYPE'}=           "C";

  $ENV{'LC_COLLATE'}=         "C";
  $ENV{'USE_RUNNING_SERVER'}= using_extern();
  $ENV{'MYSQL_TEST_DIR'}=     $glob_mysql_test_dir;
  $ENV{'DEFAULT_MASTER_PORT'}= $mysqld_variables{'port'};
  $ENV{'MYSQL_TMP_DIR'}=      $opt_tmpdir;
  $ENV{'MYSQLTEST_VARDIR'}=   $opt_vardir;
  $ENV{'MYSQL_BINDIR'}=       "$bindir";
  $ENV{'MYSQL_SHAREDIR'}=     $path_language;
  $ENV{'MYSQL_CHARSETSDIR'}=  $path_charsetsdir;
  
  if (IS_WINDOWS)
  {
    $ENV{'SECURE_LOAD_PATH'}= $glob_mysql_test_dir."\\std_data";
    $ENV{'MYSQL_TEST_LOGIN_FILE'}=
                              $opt_tmpdir . "\\.mylogin.cnf";
  }
  else
  {
    $ENV{'SECURE_LOAD_PATH'}= $glob_mysql_test_dir."/std_data";
    $ENV{'MYSQL_TEST_LOGIN_FILE'}=
                              $opt_tmpdir . "/.mylogin.cnf";
  }
    

  # ----------------------------------------------------
  # Setup env for NDB
  # ----------------------------------------------------
  if ( $ndbcluster_enabled )
  {
    $ENV{'NDB_MGM'}=
      my_find_bin($bindir,
		  ["storage/ndb/src/mgmclient", "bin"],
		  "ndb_mgm");

    $ENV{'NDB_WAITER'}= $exe_ndb_waiter;

    $ENV{'NDB_RESTORE'}=
      my_find_bin($bindir,
		  ["storage/ndb/tools", "bin"],
		  "ndb_restore");

    $ENV{'NDB_CONFIG'}=
      my_find_bin($bindir,
		  ["storage/ndb/tools", "bin"],
		  "ndb_config");

    $ENV{'NDB_SELECT_ALL'}=
      my_find_bin($bindir,
		  ["storage/ndb/tools", "bin"],
		  "ndb_select_all");

    $ENV{'NDB_DROP_TABLE'}=
      my_find_bin($bindir,
		  ["storage/ndb/tools", "bin"],
		  "ndb_drop_table");

    $ENV{'NDB_DESC'}=
      my_find_bin($bindir,
		  ["storage/ndb/tools", "bin"],
		  "ndb_desc");

    $ENV{'NDB_SHOW_TABLES'}=
      my_find_bin($bindir,
		  ["storage/ndb/tools", "bin"],
		  "ndb_show_tables");

    $ENV{'NDB_EXAMPLES_DIR'}=
      my_find_dir($basedir,
		  ["storage/ndb/ndbapi-examples", "bin"]);

    $ENV{'NDB_EXAMPLES_BINARY'}=
      my_find_bin($bindir,
		  ["storage/ndb/ndbapi-examples/ndbapi_simple", "bin"],
		  "ndbapi_simple", NOT_REQUIRED);

    my $path_ndb_testrun_log= "$opt_vardir/log/ndb_testrun.log";
    $ENV{'NDB_TOOLS_OUTPUT'}=         $path_ndb_testrun_log;
    $ENV{'NDB_EXAMPLES_OUTPUT'}=      $path_ndb_testrun_log;
  }

  # ----------------------------------------------------
  # mysql clients
  # ----------------------------------------------------
  $ENV{'MYSQL_CHECK'}=              client_arguments("mysqlcheck");
  $ENV{'MYSQL_DUMP'}=               mysqldump_arguments(".1");
  $ENV{'MYSQL_DUMP_SLAVE'}=         mysqldump_arguments(".2");
  $ENV{'MYSQL_SLAP'}=               mysqlslap_arguments();
  $ENV{'MYSQL_IMPORT'}=             client_arguments("mysqlimport");
  $ENV{'MYSQL_SHOW'}=               client_arguments("mysqlshow");
  $ENV{'MYSQL_CONFIG_EDITOR'}=      client_arguments_no_grp_suffix("mysql_config_editor");
  $ENV{'MYSQL_BINLOG'}=             client_arguments("mysqlbinlog");
  $ENV{'MYSQL'}=                    client_arguments("mysql");
  $ENV{'MYSQL_SLAVE'}=              client_arguments("mysql", ".2");
  $ENV{'MYSQL_UPGRADE'}=            client_arguments("mysql_upgrade");
  $ENV{'MYSQLADMIN'}=               native_path($exe_mysqladmin);
  $ENV{'MYSQL_CLIENT_TEST'}=        mysql_client_test_arguments();
  $ENV{'EXE_MYSQL'}=                $exe_mysql;
  $ENV{'MYSQL_PLUGIN'}=             $exe_mysql_plugin;
  $ENV{'MYSQL_EMBEDDED'}=           $exe_mysql_embedded;
  $ENV{'PATH_CONFIG_FILE'}=         $path_config_file;

  my $exe_mysqld= find_mysqld($basedir);
  $ENV{'MYSQLD'}= $exe_mysqld;
  my $extra_opts= join (" ", @opt_extra_mysqld_opt);
  $ENV{'MYSQLD_CMD'}= "$exe_mysqld --defaults-group-suffix=.1 ".
    "--defaults-file=$path_config_file $extra_opts";

  # ----------------------------------------------------
  # bug25714 executable may _not_ exist in
  # some versions, test using it should be skipped
  # ----------------------------------------------------
  my $exe_bug25714=
      mtr_exe_maybe_exists(vs_config_dirs('tests', 'bug25714'),
                           "$basedir/tests/bug25714");
  $ENV{'MYSQL_BUG25714'}=  native_path($exe_bug25714);

  # ----------------------------------------------------
  # mysql_fix_privilege_tables.sql
  # ----------------------------------------------------
  my $file_mysql_fix_privilege_tables=
    mtr_file_exists("$basedir/scripts/mysql_fix_privilege_tables.sql",
		    "$basedir/share/mysql_fix_privilege_tables.sql",
		    "$basedir/share/mysql/mysql_fix_privilege_tables.sql",
                    "$bindir/scripts/mysql_fix_privilege_tables.sql",
		    "$bindir/share/mysql_fix_privilege_tables.sql",
		    "$bindir/share/mysql/mysql_fix_privilege_tables.sql");
  $ENV{'MYSQL_FIX_PRIVILEGE_TABLES'}=  $file_mysql_fix_privilege_tables;

  # ----------------------------------------------------
  # my_print_defaults
  # ----------------------------------------------------
  my $exe_my_print_defaults=
    mtr_exe_exists(vs_config_dirs('extra', 'my_print_defaults'),
		   "$path_client_bindir/my_print_defaults",
		   "$basedir/extra/my_print_defaults");
  $ENV{'MYSQL_MY_PRINT_DEFAULTS'}= native_path($exe_my_print_defaults);

  # ----------------------------------------------------
  # Setup env so childs can execute myisampack and myisamchk
  # ----------------------------------------------------
  $ENV{'MYISAMCHK'}= native_path(mtr_exe_exists(
                       vs_config_dirs('storage/myisam', 'myisamchk'),
                       vs_config_dirs('myisam', 'myisamchk'),
                       "$path_client_bindir/myisamchk",
                       "$basedir/storage/myisam/myisamchk",
                       "$basedir/myisam/myisamchk"));
  $ENV{'MYISAMPACK'}= native_path(mtr_exe_exists(
                        vs_config_dirs('storage/myisam', 'myisampack'),
                        vs_config_dirs('myisam', 'myisampack'),
                        "$path_client_bindir/myisampack",
                        "$basedir/storage/myisam/myisampack",
                        "$basedir/myisam/myisampack"));

  # ----------------------------------------------------
  # mysqlhotcopy
  # ----------------------------------------------------
  my $mysqlhotcopy=
    mtr_pl_maybe_exists("$bindir/scripts/mysqlhotcopy") ||
    mtr_pl_maybe_exists("$path_client_bindir/mysqlhotcopy");
  if ($mysqlhotcopy)
  {
    $ENV{'MYSQLHOTCOPY'}= $mysqlhotcopy;
  }

  # ----------------------------------------------------
  # perror
  # ----------------------------------------------------
  my $exe_perror= mtr_exe_exists(vs_config_dirs('extra', 'perror'),
				 "$basedir/extra/perror",
				 "$path_client_bindir/perror");
  $ENV{'MY_PERROR'}= native_path($exe_perror);

  # Create an environment variable to make it possible
  # to detect that valgrind is being used from test cases
  $ENV{'VALGRIND_TEST'}= $opt_valgrind;

  # Add dir of this perl to aid mysqltest in finding perl
  my $perldir= dirname($^X);
  my $pathsep= ":";
  $pathsep= ";" if IS_WINDOWS && ! IS_CYGWIN;
  $ENV{'PATH'}= "$ENV{'PATH'}".$pathsep.$perldir;
}


sub remove_vardir_subs() {
  foreach my $sdir ( glob("$opt_vardir/*") ) {
    mtr_verbose("Removing subdir $sdir");
    rmtree($sdir);
  }
}

#
# Remove var and any directories in var/ created by previous
# tests
#
sub remove_stale_vardir () {

  mtr_report("Removing old var directory...");

  # Safety!
  mtr_error("No, don't remove the vardir when running with --extern")
    if using_extern();

  mtr_verbose("opt_vardir: $opt_vardir");
  if ( $opt_vardir eq $default_vardir )
  {
    #
    # Running with "var" in mysql-test dir
    #
    if ( -l $opt_vardir)
    {
      # var is a symlink

      if ( $opt_mem )
      {
	# Remove the directory which the link points at
	mtr_verbose("Removing " . readlink($opt_vardir));
	rmtree(readlink($opt_vardir));

	# Remove the "var" symlink
	mtr_verbose("unlink($opt_vardir)");
	unlink($opt_vardir);
      }
      else
      {
	# Some users creates a soft link in mysql-test/var to another area
	# - allow it, but remove all files in it

	mtr_report(" - WARNING: Using the 'mysql-test/var' symlink");

	# Make sure the directory where it points exist
	mtr_error("The destination for symlink $opt_vardir does not exist")
	  if ! -d readlink($opt_vardir);

	remove_vardir_subs();
      }
    }
    else
    {
      # Remove the entire "var" dir
      mtr_verbose("Removing $opt_vardir/");
      rmtree("$opt_vardir/");
    }

    if ( $opt_mem )
    {
      # A symlink from var/ to $opt_mem will be set up
      # remove the $opt_mem dir to assure the symlink
      # won't point at an old directory
      mtr_verbose("Removing $opt_mem");
      rmtree($opt_mem);
    }

  }
  else
  {
    #
    # Running with "var" in some other place
    #

    # Remove the var/ dir in mysql-test dir if any
    # this could be an old symlink that shouldn't be there
    mtr_verbose("Removing $default_vardir");
    rmtree($default_vardir);

    # Remove the "var" dir
    mtr_verbose("Removing $opt_vardir/");
    rmtree("$opt_vardir/");
  }
  # Remove the "tmp" dir
  mtr_verbose("Removing $opt_tmpdir/");
  rmtree("$opt_tmpdir/");
}



#
# Create var and the directories needed in var
#
sub setup_vardir() {
  mtr_report("Creating var directory '$opt_vardir'...");

  if ( $opt_vardir eq $default_vardir )
  {
    #
    # Running with "var" in mysql-test dir
    #
    if ( -l $opt_vardir )
    {
      #  it's a symlink

      # Make sure the directory where it points exist
      mtr_error("The destination for symlink $opt_vardir does not exist")
	if ! -d readlink($opt_vardir);
    }
    elsif ( $opt_mem )
    {
      # Runinng with "var" as a link to some "memory" location, normally tmpfs
      mtr_verbose("Creating $opt_mem");
      mkpath($opt_mem);

      mtr_report(" - symlinking 'var' to '$opt_mem'");
      symlink($opt_mem, $opt_vardir);
    }
  }

  if ( ! -d $opt_vardir )
  {
    mtr_verbose("Creating $opt_vardir");
    mkpath($opt_vardir);
  }

  # Ensure a proper error message if vardir couldn't be created
  unless ( -d $opt_vardir and -w $opt_vardir )
  {
    mtr_error("Writable 'var' directory is needed, use the " .
	      "'--vardir=<path>' option");
  }

  mkpath("$opt_vardir/log");
  mkpath("$opt_vardir/run");

  # Create var/tmp and tmp - they might be different
  mkpath("$opt_vardir/tmp");
  mkpath($opt_tmpdir) if ($opt_tmpdir ne "$opt_vardir/tmp");

  # On some operating systems, there is a limit to the length of a
  # UNIX domain socket's path far below PATH_MAX.
  # Don't allow that to happen
  if (check_socket_path_length("$opt_tmpdir/testsocket.sock")){
    mtr_error("Socket path '$opt_tmpdir' too long, it would be ",
	      "truncated and thus not possible to use for connection to ",
	      "MySQL Server. Set a shorter with --tmpdir=<path> option");
  }

  # copy all files from std_data into var/std_data
  # and make them world readable
  copytree("$glob_mysql_test_dir/std_data", "$opt_vardir/std_data", "0022");

  # Remove old log files
  foreach my $name (glob("r/*.progress r/*.log r/*.warnings"))
  {
    unlink($name);
  }
}


#
# Check if running as root
# i.e a file can be read regardless what mode we set it to
#
sub  check_running_as_root () {
  my $test_file= "$opt_vardir/test_running_as_root.txt";
  mtr_tofile($test_file, "MySQL");
  chmod(oct("0000"), $test_file);

  my $result="";
  if (open(FILE,"<",$test_file))
  {
    $result= join('', <FILE>);
    close FILE;
  }

  # Some filesystems( for example CIFS) allows reading a file
  # although mode was set to 0000, but in that case a stat on
  # the file will not return 0000
  my $file_mode= (stat($test_file))[2] & 07777;

  mtr_verbose("result: $result, file_mode: $file_mode");
  if ($result eq "MySQL" && $file_mode == 0)
  {
    mtr_warning("running this script as _root_ will cause some " .
                "tests to be skipped");
    $ENV{'MYSQL_TEST_ROOT'}= "YES";
  }

  chmod(oct("0755"), $test_file);
  unlink($test_file);
}


sub check_ssl_support ($) {
  my $mysqld_variables= shift;

  if ($opt_skip_ssl)
  {
    mtr_report(" - skipping SSL");
    $opt_ssl_supported= 0;
    $opt_ssl= 0;
    return;
  }

  if ( ! $mysqld_variables->{'ssl'} )
  {
    if ( $opt_ssl)
    {
      mtr_error("Couldn't find support for SSL");
      return;
    }
    mtr_report(" - skipping SSL, mysqld not compiled with SSL");
    $opt_ssl_supported= 0;
    $opt_ssl= 0;
    return;
  }
  mtr_report(" - SSL connections supported");
  $opt_ssl_supported= 1;
}


sub check_debug_support ($) {
  my $mysqld_variables= shift;

  if ( ! $mysqld_variables->{'debug'} )
  {
    #mtr_report(" - binaries are not debug compiled");
    $debug_compiled_binaries= 0;

    if ( $opt_debug )
    {
      mtr_error("Can't use --debug, binary does not support it");
    }
    if ( $opt_debug_server )
    {
      mtr_warning("Ignoring --debug-server, binary does not support it");
    }
    return;
  }
  mtr_report(" - binaries are debug compiled");
  $debug_compiled_binaries= 1;
}


#
# Helper function to handle configuration-based subdirectories which Visual
# Studio uses for storing binaries.  If opt_vs_config is set, this returns
# a path based on that setting; if not, it returns paths for the default
# /release/ and /debug/ subdirectories.
#
# $exe can be undefined, if the directory itself will be used
#
sub vs_config_dirs ($$) {
  my ($path_part, $exe) = @_;

  $exe = "" if not defined $exe;
  if ($opt_vs_config)
  {
    return ("$bindir/$path_part/$opt_vs_config/$exe");
  }

  return ("$bindir/$path_part/Release/$exe",
          "$bindir/$path_part/RelWithDebinfo/$exe",
          "$bindir/$path_part/Debug/$exe",
          "$bindir/$path_part/$exe");
}


sub check_ndbcluster_support ($) {
  my $mysqld_variables= shift;

  my $ndbcluster_supported = 0;
  if ($mysqld_variables{'ndb-connectstring'})
  {
<<<<<<< HEAD
    mtr_report(" - MySQL Cluster");
    # Enable ndb engine and add more test suites
    $opt_include_ndbcluster = 1;
    $DEFAULT_SUITES.=",ndb,ndb_binlog,rpl_ndb,ndb_rpl,ndb_memcache";
=======
    $ndbcluster_supported = 1;
>>>>>>> 78d81e9c
  }

  if ($opt_skip_ndbcluster && $opt_include_ndbcluster)
  {
    # User is ambivalent. Theoretically the arg which was
    # given last on command line should win, but that order is
    # unknown at this time.
    mtr_error("Ambigous command, both --include-ndbcluster " .
	      " and --skip-ndbcluster was specified");
  }

  # Check if this is MySQL Cluster, ie. mysql version string ends
  # with -ndb-Y.Y.Y[-status]
  if ( defined $mysql_version_extra &&
       $mysql_version_extra =~ /-ndb-([0-9]*)\.([0-9]*)\.([0-9]*)/ )
  {
    # MySQL Cluster tree
    mtr_report(" - MySQL Cluster detected");

    if ($opt_skip_ndbcluster)
    {
      mtr_report(" - skipping ndbcluster(--skip-ndbcluster)");
      return;
    }

    if (!$ndbcluster_supported)
    {
      # MySQL Cluster tree, but mysqld was not compiled with
      # ndbcluster -> fail unless --skip-ndbcluster was used
      mtr_error("This is MySQL Cluster but mysqld does not " .
		"support ndbcluster. Use --skip-ndbcluster to " .
		"force mtr to run without it.");
    }

    # mysqld was compiled with ndbcluster -> auto enable
  }
  else
  {
    # Not a MySQL Cluster tree
    if (!$ndbcluster_supported)
    {
      if ($opt_include_ndbcluster)
      {
	mtr_error("Could not detect ndbcluster support ".
		  "requested with --include-ndbcluster");
      }

      # Silently skip, mysqld was compiled without ndbcluster
      # which is the default case
      return;
    }

    if ($opt_skip_ndbcluster)
    {
      # Compiled with ndbcluster but ndbcluster skipped
      mtr_report(" - skipping ndbcluster(--skip-ndbcluster)");
      return;
    }


    # Not a MySQL Cluster tree, enable ndbcluster
    # if --include-ndbcluster was used
    if ($opt_include_ndbcluster)
    {
      # enable ndbcluster
    }
    else
    {
      mtr_report(" - skipping ndbcluster(disabled by default)");
      return;
    }
  }

  mtr_report(" - enabling ndbcluster");
  $ndbcluster_enabled= 1;
  # Add MySQL Cluster test suites
  $DEFAULT_SUITES.=",ndb,ndb_binlog,rpl_ndb,ndb_rpl,ndb_memcache";
  return;
}


sub ndbcluster_wait_started($$){
  my $cluster= shift;
  my $ndb_waiter_extra_opt= shift;
  my $path_waitlog= join('/', $opt_vardir, $cluster->name(), "ndb_waiter.log");

  my $args;
  mtr_init_args(\$args);
  mtr_add_arg($args, "--defaults-file=%s", $path_config_file);
  mtr_add_arg($args, "--defaults-group-suffix=%s", $cluster->suffix());
  mtr_add_arg($args, "--timeout=%d", $opt_start_timeout);

  if ($ndb_waiter_extra_opt)
  {
    mtr_add_arg($args, "$ndb_waiter_extra_opt");
  }

  # Start the ndb_waiter which will connect to the ndb_mgmd
  # and poll it for state of the ndbd's, will return when
  # all nodes in the cluster is started

  my $res= My::SafeProcess->run
    (
     name          => "ndb_waiter ".$cluster->name(),
     path          => $exe_ndb_waiter,
     args          => \$args,
     output        => $path_waitlog,
     error         => $path_waitlog,
     append        => 1,
    );

  # Check that ndb_mgmd(s) are still alive
  foreach my $ndb_mgmd ( in_cluster($cluster, ndb_mgmds()) )
  {
    my $proc= $ndb_mgmd->{proc};
    if ( ! $proc->wait_one(0) )
    {
      mtr_warning("$proc died");
      return 2;
    }
  }

  # Check that all started ndbd(s) are still alive
  foreach my $ndbd ( in_cluster($cluster, ndbds()) )
  {
    my $proc= $ndbd->{proc};
    next unless defined $proc;
    if ( ! $proc->wait_one(0) )
    {
      mtr_warning("$proc died");
      return 3;
    }
  }

  if ($res)
  {
    mtr_verbose("ndbcluster_wait_started failed");
    return 1;
  }
  return 0;
}


sub ndbcluster_dump($) {
  my ($cluster)= @_;

  print "\n== Dumping cluster log files\n\n";

  # ndb_mgmd(s)
  foreach my $ndb_mgmd ( in_cluster($cluster, ndb_mgmds()) )
  {
    my $datadir = $ndb_mgmd->value('DataDir');

    # Should find ndb_<nodeid>_cluster.log and ndb_mgmd.log
    foreach my $file ( glob("$datadir/ndb*.log") )
    {
      print "$file:\n";
      mtr_printfile("$file");
      print "\n";
    }
  }

  # ndb(s)
  foreach my $ndbd ( in_cluster($cluster, ndbds()) )
  {
    my $datadir = $ndbd->value('DataDir');

    # Should find ndbd.log
    foreach my $file ( glob("$datadir/ndbd.log") )
    {
      print "$file:\n";
      mtr_printfile("$file");
      print "\n";
    }
  }
}


sub ndb_mgmd_wait_started($) {
  my ($cluster)= @_;

  my $retries= 100;
  while ($retries)
  {
    my $result= ndbcluster_wait_started($cluster, "--no-contact");
    if ($result == 0)
    {
      # ndb_mgmd is started
      mtr_verbose("ndb_mgmd is started");
      return 0;
    }
    elsif ($result > 1)
    {
      mtr_warning("Cluster process failed while waiting for start");
      return $result;
    }

    mtr_milli_sleep(100);
    $retries--;
  }

  return 1;
}

sub ndb_mgmd_stop{
  my $ndb_mgmd= shift or die "usage: ndb_mgmd_stop(<ndb_mgmd>)";

  my $host=$ndb_mgmd->value('HostName');
  my $port=$ndb_mgmd->value('PortNumber');
  mtr_verbose("Stopping cluster '$host:$port'");

  my $args;
  mtr_init_args(\$args);
  mtr_add_arg($args, "--ndb-connectstring=%s:%s", $host,$port);
  mtr_add_arg($args, "-e");
  mtr_add_arg($args, "shutdown");

  My::SafeProcess->run
    (
     name          => "ndb_mgm shutdown $host:$port",
     path          => $exe_ndb_mgm,
     args          => \$args,
     output         => "/dev/null",
    );
}

sub ndb_mgmd_start ($$) {
  my ($cluster, $ndb_mgmd)= @_;

  mtr_verbose("ndb_mgmd_start");

  my $dir= $ndb_mgmd->value("DataDir");
  mkpath($dir) unless -d $dir;

  my $args;
  mtr_init_args(\$args);
  mtr_add_arg($args, "--defaults-file=%s", $path_config_file);
  mtr_add_arg($args, "--defaults-group-suffix=%s", $cluster->suffix());
  mtr_add_arg($args, "--mycnf");
  mtr_add_arg($args, "--nodaemon");
  mtr_add_arg($args, "--configdir=%s", "$dir");

  my $path_ndb_mgmd_log= "$dir/ndb_mgmd.log";

  $ndb_mgmd->{'proc'}= My::SafeProcess->new
    (
     name          => $ndb_mgmd->after('cluster_config.'),
     path          => $exe_ndb_mgmd,
     args          => \$args,
     output        => $path_ndb_mgmd_log,
     error         => $path_ndb_mgmd_log,
     append        => 1,
     verbose       => $opt_verbose,
     shutdown      => sub { ndb_mgmd_stop($ndb_mgmd) },
    );
  mtr_verbose("Started $ndb_mgmd->{proc}");

  # FIXME Should not be needed
  # Unfortunately the cluster nodes will fail to start
  # if ndb_mgmd has not started properly
  if (ndb_mgmd_wait_started($cluster))
  {
    mtr_warning("Failed to wait for start of ndb_mgmd");
    return 1;
  }

  return 0;
}

sub ndbd_stop {
  # Intentionally left empty, ndbd nodes will be shutdown
  # by sending "shutdown" to ndb_mgmd
}

my $exe_ndbmtd_counter= 0;

sub ndbd_start {
  my ($cluster, $ndbd)= @_;

  mtr_verbose("ndbd_start");

  my $dir= $ndbd->value("DataDir");
  mkpath($dir) unless -d $dir;

  my $args;
  mtr_init_args(\$args);
  mtr_add_arg($args, "--defaults-file=%s", $path_config_file);
  mtr_add_arg($args, "--defaults-group-suffix=%s", $cluster->suffix());
  mtr_add_arg($args, "--nodaemon");

# > 5.0 { 'character-sets-dir' => \&fix_charset_dir },

  my $exe= $exe_ndbd;
  if ($exe_ndbmtd and ($exe_ndbmtd_counter++ % 2) == 0)
  {
    # Use ndbmtd every other time
    $exe= $exe_ndbmtd;
  }

  my $path_ndbd_log= "$dir/ndbd.log";
  my $proc= My::SafeProcess->new
    (
     name          => $ndbd->after('cluster_config.'),
     path          => $exe,
     args          => \$args,
     output        => $path_ndbd_log,
     error         => $path_ndbd_log,
     append        => 1,
     verbose       => $opt_verbose,
     shutdown      => sub { ndbd_stop($ndbd) },
    );
  mtr_verbose("Started $proc");

  $ndbd->{proc}= $proc;

  return;
}


sub memcached_start {
  my ($cluster, $memcached) = @_;

  my $name = $memcached->name();
  mtr_verbose("memcached_start '$name'");

  my $found_perl_source = my_find_file($basedir,
     ["storage/ndb/memcache",        # source
      "mysql-test/lib",              # install
      "share/mysql-test/lib"],       # install
      "memcached_path.pl", NOT_REQUIRED);

  mtr_verbose("Found memcache script: '$found_perl_source'");
  $found_perl_source ne "" or return;

  my $found_so = my_find_file($bindir,
    ["storage/ndb/memcache",        # source or build
     "lib", "lib64"],               # install
    "ndb_engine.so");
  mtr_verbose("Found memcache plugin: '$found_so'");

  require "$found_perl_source";
  if(! memcached_is_available())
  {
    mtr_error("Memcached not available.");
  }
  my $exe = "";
  if(memcached_is_bundled())
  {
    $exe = my_find_bin($bindir,
    ["libexec", "sbin", "bin", "storage/ndb/memcache/extra/memcached"],
    "memcached", NOT_REQUIRED);
  }
  else
  {
    $exe = get_memcached_exe_path();
  }
  $exe ne "" or mtr_error("Failed to find memcached.");

  my $args;
  mtr_init_args(\$args);
  # TCP port number to listen on
  mtr_add_arg($args, "-p %d", $memcached->value('port'));
  # Max simultaneous connections
  mtr_add_arg($args, "-c %d", $memcached->value('max_connections'));
  # Load engine as storage engine, ie. /path/ndb_engine.so
  mtr_add_arg($args, "-E");
  mtr_add_arg($args, $found_so);
  # Config options for loaded storage engine
  {
    my @opts;
    push(@opts, "connectstring=" . $memcached->value('ndb_connectstring'));
    push(@opts, $memcached->if_exist("options"));
    mtr_add_arg($args, "-e");
    mtr_add_arg($args, join(";", @opts));
  }

  if($opt_gdb)
  {
    gdb_arguments(\$args, \$exe, "memcached");
  }

  my $proc = My::SafeProcess->new
  ( name     =>  $name,
    path     =>  $exe,
    args     => \$args,
    output   =>  "$opt_vardir/log/$name.out",
    error    =>  "$opt_vardir/log/$name.out",
    append   =>  1,
    verbose  => $opt_verbose,
  );
  mtr_verbose("Started $proc");

  $memcached->{proc} = $proc;

  return;
}


sub memcached_load_metadata($) {
  my $cluster= shift;

  foreach my $mysqld (mysqlds())
  {
    if(-d $mysqld->value('datadir') . "/" . "ndbmemcache")
    {
      mtr_verbose("skipping memcache metadata (already stored)");
      return;
    }
  }

  my $sql_script= my_find_file($bindir,
                              ["share/mysql/memcache-api", # RPM install
                               "share/memcache-api",       # Other installs
                               "scripts"                   # Build tree
                              ],
                              "ndb_memcache_metadata.sql", NOT_REQUIRED);
  mtr_verbose("memcached_load_metadata: '$sql_script'");
  if (-f $sql_script )
  {
    my $args;
    mtr_init_args(\$args);
    mtr_add_arg($args, "--defaults-file=%s", $path_config_file);
    mtr_add_arg($args, "--defaults-group-suffix=%s", $cluster->suffix());
    mtr_add_arg($args, "--connect-timeout=20");
    if ( My::SafeProcess->run(
           name   => "ndbmemcache config loader",
           path   => $exe_mysql,
           args   => \$args,
           input  => $sql_script,
           output => "$opt_vardir/log/memcache_config.log",
           error  => "$opt_vardir/log/memcache_config.log"
       ) != 0)
    {
      mtr_error("Could not load ndb_memcache_metadata.sql file");
    }
  }
}


sub ndbcluster_start ($) {
  my $cluster= shift;

  mtr_verbose("ndbcluster_start '".$cluster->name()."'");

  foreach my $ndb_mgmd ( in_cluster($cluster, ndb_mgmds()) )
  {
    next if started($ndb_mgmd);
    ndb_mgmd_start($cluster, $ndb_mgmd);
  }

  foreach my $ndbd ( in_cluster($cluster, ndbds()) )
  {
    next if started($ndbd);
    ndbd_start($cluster, $ndbd);
  }

  return 0;
}


sub create_config_file_for_extern {
  my %opts=
    (
     socket     => '/tmp/mysqld.sock',
     port       => 3306,
     user       => $opt_user,
     password   => '',
     @_
    );

  mtr_report("Creating my.cnf file for extern server...");
  my $F= IO::File->new($path_config_file, "w")
    or mtr_error("Can't write to $path_config_file: $!");

  print $F "[client]\n";
  while (my ($option, $value)= each( %opts )) {
    print $F "$option= $value\n";
    mtr_report(" $option= $value");
  }

  print $F <<EOF

# binlog reads from [client] and [mysqlbinlog]
[mysqlbinlog]
character-sets-dir= $path_charsetsdir
local-load= $opt_tmpdir

EOF
;

  $F= undef; # Close file
}


#
# Kill processes left from previous runs, normally
# there should be none so make sure to warn
# if there is one
#
sub kill_leftovers ($) {
  my $rundir= shift;
  return unless ( -d $rundir );

  mtr_report("Checking leftover processes...");

  # Scan the "run" directory for process id's to kill
  opendir(RUNDIR, $rundir)
    or mtr_error("kill_leftovers, can't open dir \"$rundir\": $!");
  while ( my $elem= readdir(RUNDIR) )
  {
    # Only read pid from files that end with .pid
    if ( $elem =~ /.*[.]pid$/ )
    {
      my $pidfile= "$rundir/$elem";
      next unless -f $pidfile;
      my $pid= mtr_fromfile($pidfile);
      unlink($pidfile);
      unless ($pid=~ /^(\d+)/){
	# The pid was not a valid number
	mtr_warning("Got invalid pid '$pid' from '$elem'");
	next;
      }
      mtr_report(" - found old pid $pid in '$elem', killing it...");

      my $ret= kill("KILL", $pid);
      if ($ret == 0) {
	mtr_report("   process did not exist!");
	next;
      }

      my $check_counter= 100;
      while ($ret > 0 and $check_counter--) {
	mtr_milli_sleep(100);
	$ret= kill(0, $pid);
      }
      mtr_report($check_counter ? "   ok!" : "   failed!");
    }
    else
    {
      mtr_warning("Found non pid file '$elem' in '$rundir'")
	if -f "$rundir/$elem";
    }
  }
  closedir(RUNDIR);
}

#
# Check that all the ports that are going to
# be used are free
#
sub check_ports_free ($)
{
  my $bthread= shift;
  my $portbase = $bthread * 10 + 10000;
  for ($portbase..$portbase+9){
    if (mtr_ping_port($_)){
      mtr_report(" - 'localhost:$_' was not free");
      return 0; # One port was not free
    }
  }

  return 1; # All ports free
}


sub initialize_servers {

  if ( using_extern() )
  {
    # Running against an already started server, if the specified
    # vardir does not already exist it should be created
    if ( ! -d $opt_vardir )
    {
      setup_vardir();
    }
    else
    {
      mtr_verbose("No need to create '$opt_vardir' it already exists");
    }
  }
  else
  {
    # Kill leftovers from previous run
    # using any pidfiles found in var/run
    kill_leftovers("$opt_vardir/run");

    if ( ! $opt_start_dirty )
    {
      remove_stale_vardir();
      setup_vardir();

      mysql_install_db(default_mysqld(), "$opt_vardir/install.db");
    }
  }
}


#
# Remove all newline characters expect after semicolon
#
sub sql_to_bootstrap {
  my ($sql) = @_;
  my @lines= split(/\n/, $sql);
  my $result= "\n";
  my $delimiter= ';';

  foreach my $line (@lines) {

    # Change current delimiter if line starts with "delimiter"
    if ( $line =~ /^delimiter (.*)/ ) {
      my $new= $1;
      # Remove old delimiter from end of new
      $new=~ s/\Q$delimiter\E$//;
      $delimiter = $new;
      mtr_debug("changed delimiter to $delimiter");
      # No need to add the delimiter to result
      next;
    }

    # Add newline if line ends with $delimiter
    # and convert the current delimiter to semicolon
    if ( $line =~ /\Q$delimiter\E$/ ){
      $line =~ s/\Q$delimiter\E$/;/;
      $result.= "$line\n";
      mtr_debug("Added default delimiter");
      next;
    }

    # Remove comments starting with --
    if ( $line =~ /^\s*--/ ) {
      mtr_debug("Discarded $line");
      next;
    }

    # Replace @HOSTNAME with localhost
    $line=~ s/\'\@HOSTNAME\@\'/localhost/;

    # Default, just add the line without newline
    # but with a space as separator
    $result.= "$line ";

  }
  return $result;
}


sub default_mysqld {
  # Generate new config file from template
  my $config= My::ConfigFactory->new_config
    ( {
       basedir         => $basedir,
       testdir         => $glob_mysql_test_dir,
       template_path   => "include/default_my.cnf",
       vardir          => $opt_vardir,
       tmpdir          => $opt_tmpdir,
       baseport        => 0,
       user            => $opt_user,
       password        => '',
      }
    );

  my $mysqld= $config->group('mysqld.1')
    or mtr_error("Couldn't find mysqld.1 in default config");
  return $mysqld;
}


sub mysql_install_db {
  my ($mysqld, $datadir)= @_;

  my $install_datadir= $datadir || $mysqld->value('datadir');
  my $install_basedir= $mysqld->value('basedir');
  my $install_lang= $mysqld->value('lc-messages-dir');
  my $install_chsdir= $mysqld->value('character-sets-dir');

  mtr_report("Installing system database...");

  my $args;
  mtr_init_args(\$args);
  mtr_add_arg($args, "--no-defaults");
  mtr_add_arg($args, "--bootstrap");
  mtr_add_arg($args, "--basedir=%s", $install_basedir);
  mtr_add_arg($args, "--datadir=%s", $install_datadir);
  mtr_add_arg($args, "--loose-skip-falcon");
  mtr_add_arg($args, "--loose-skip-ndbcluster");
  mtr_add_arg($args, "--tmpdir=%s", "$opt_vardir/tmp/");
  mtr_add_arg($args, "--innodb-log-file-size=5M");
  mtr_add_arg($args, "--core-file");

  if ( $opt_debug )
  {
    mtr_add_arg($args, "--debug=$debug_d:t:i:A,%s/log/bootstrap.trace",
		$path_vardir_trace);
  }

  mtr_add_arg($args, "--lc-messages-dir=%s", $install_lang);
  mtr_add_arg($args, "--character-sets-dir=%s", $install_chsdir);

  # On some old linux kernels, aio on tmpfs is not supported
  # Remove this if/when Bug #58421 fixes this in the server
  if ($^O eq "linux" && $opt_mem) {
    mtr_add_arg($args, "--loose-skip-innodb-use-native-aio");
  }

  # InnoDB arguments that affect file location and sizes may
  # need to be given to the bootstrap process as well as the
  # server process.
  foreach my $extra_opt ( @opt_extra_mysqld_opt ) {
    if ($extra_opt =~ /--innodb/) {
      mtr_add_arg($args, $extra_opt);
    }
  }

  # If DISABLE_GRANT_OPTIONS is defined when the server is compiled (e.g.,
  # configure --disable-grant-options), mysqld will not recognize the
  # --bootstrap or --skip-grant-tables options.  The user can set
  # MYSQLD_BOOTSTRAP to the full path to a mysqld which does accept
  # --bootstrap, to accommodate this.
  my $exe_mysqld_bootstrap =
    $ENV{'MYSQLD_BOOTSTRAP'} || find_mysqld($install_basedir);

  # ----------------------------------------------------------------------
  # export MYSQLD_BOOTSTRAP_CMD variable containing <path>/mysqld <args>
  # ----------------------------------------------------------------------
  $ENV{'MYSQLD_BOOTSTRAP_CMD'}= "$exe_mysqld_bootstrap " . join(" ", @$args);



  # ----------------------------------------------------------------------
  # Create the bootstrap.sql file
  # ----------------------------------------------------------------------
  my $bootstrap_sql_file= "$opt_vardir/tmp/bootstrap.sql";

  if ($opt_boot_gdb) {
    gdb_arguments(\$args, \$exe_mysqld_bootstrap, $mysqld->name(),
		  $bootstrap_sql_file);
  }
  if ($opt_boot_dbx) {
    dbx_arguments(\$args, \$exe_mysqld_bootstrap, $mysqld->name(),
		  $bootstrap_sql_file);
  }
  if ($opt_boot_ddd) {
    ddd_arguments(\$args, \$exe_mysqld_bootstrap, $mysqld->name(),
		  $bootstrap_sql_file);
  }

  my $path_sql= my_find_file($install_basedir,
			     ["mysql", "sql/share", "share/mysql",
			      "share", "scripts"],
			     "mysql_system_tables.sql",
			     NOT_REQUIRED);

  if (-f $path_sql )
  {
    my $sql_dir= dirname($path_sql);
    # Use the mysql database for system tables
    mtr_tofile($bootstrap_sql_file, "use mysql;\n");

    # Add the offical mysql system tables
    # for a production system
    mtr_appendfile_to_file("$sql_dir/mysql_system_tables.sql",
			   $bootstrap_sql_file);

    # Add the mysql system tables initial data
    # for a production system
    mtr_appendfile_to_file("$sql_dir/mysql_system_tables_data.sql",
			   $bootstrap_sql_file);

    # Add test data for timezone - this is just a subset, on a real
    # system these tables will be populated either by mysql_tzinfo_to_sql
    # or by downloading the timezone table package from our website
    mtr_appendfile_to_file("$sql_dir/mysql_test_data_timezone.sql",
			   $bootstrap_sql_file);

    # Fill help tables, just an empty file when running from bk repo
    # but will be replaced by a real fill_help_tables.sql when
    # building the source dist
    mtr_appendfile_to_file("$sql_dir/fill_help_tables.sql",
			   $bootstrap_sql_file);

  }
  else
  {
    # Install db from init_db.sql that exist in early 5.1 and 5.0
    # versions of MySQL
    my $init_file= "$install_basedir/mysql-test/lib/init_db.sql";
    mtr_report(" - from '$init_file'");
    my $text= mtr_grab_file($init_file) or
      mtr_error("Can't open '$init_file': $!");

    mtr_tofile($bootstrap_sql_file,
	       sql_to_bootstrap($text));
  }

  # Remove anonymous users
  mtr_tofile($bootstrap_sql_file,
	     "DELETE FROM mysql.user where user= '';\n");

  # Create mtr database
  mtr_tofile($bootstrap_sql_file,
	     "CREATE DATABASE mtr;\n");

  # Add help tables and data for warning detection and supression
  mtr_tofile($bootstrap_sql_file,
             sql_to_bootstrap(mtr_grab_file("include/mtr_warnings.sql")));

  # Add procedures for checking server is restored after testcase
  mtr_tofile($bootstrap_sql_file,
             sql_to_bootstrap(mtr_grab_file("include/mtr_check.sql")));

  # Log bootstrap command
  my $path_bootstrap_log= "$opt_vardir/log/bootstrap.log";
  mtr_tofile($path_bootstrap_log,
	     "$exe_mysqld_bootstrap " . join(" ", @$args) . "\n");

  # Create directories mysql and test
  mkpath("$install_datadir/mysql");
  mkpath("$install_datadir/test");

  if ( My::SafeProcess->run
       (
	name          => "bootstrap",
	path          => $exe_mysqld_bootstrap,
	args          => \$args,
	input         => $bootstrap_sql_file,
	output        => $path_bootstrap_log,
	error         => $path_bootstrap_log,
	append        => 1,
	verbose       => $opt_verbose,
       ) != 0)
  {
    mtr_error("Error executing mysqld --bootstrap\n" .
              "Could not install system database from $bootstrap_sql_file\n" .
	      "see $path_bootstrap_log for errors");
  }
}


sub run_testcase_check_skip_test($)
{
  my ($tinfo)= @_;

  # ----------------------------------------------------------------------
  # If marked to skip, just print out and return.
  # Note that a test case not marked as 'skip' can still be
  # skipped later, because of the test case itself in cooperation
  # with the mysqltest program tells us so.
  # ----------------------------------------------------------------------

  if ( $tinfo->{'skip'} )
  {
    mtr_report_test_skipped($tinfo) unless $start_only;
    return 1;
  }

  return 0;
}


sub run_query {
  my ($tinfo, $mysqld, $query)= @_;

  my $args;
  mtr_init_args(\$args);
  mtr_add_arg($args, "--defaults-file=%s", $path_config_file);
  mtr_add_arg($args, "--defaults-group-suffix=%s", $mysqld->after('mysqld'));

  mtr_add_arg($args, "-e %s", $query);

  my $res= My::SafeProcess->run
    (
     name          => "run_query -> ".$mysqld->name(),
     path          => $exe_mysql,
     args          => \$args,
     output        => '/dev/null',
     error         => '/dev/null'
    );

  return $res
}


sub do_before_run_mysqltest($)
{
  my $tinfo= shift;

  # Remove old files produced by mysqltest
  my $base_file= mtr_match_extension($tinfo->{result_file},
				     "result"); # Trim extension
  if (defined $base_file ){
    unlink("$base_file.reject");
    unlink("$base_file.progress");
    unlink("$base_file.log");
    unlink("$base_file.warnings");
  }

  if ( $mysql_version_id < 50000 ) {
    # Set environment variable NDB_STATUS_OK to 1
    # if script decided to run mysqltest cluster _is_ installed ok
    $ENV{'NDB_STATUS_OK'} = "1";
  } elsif ( $mysql_version_id < 50100 ) {
    # Set environment variable NDB_STATUS_OK to YES
    # if script decided to run mysqltest cluster _is_ installed ok
    $ENV{'NDB_STATUS_OK'} = "YES";
  }
}


#
# Check all server for sideffects
#
# RETURN VALUE
#  0 ok
#  1 Check failed
#  >1 Fatal errro

sub check_testcase($$)
{
  my ($tinfo, $mode)= @_;
  my $tname= $tinfo->{name};

  # Start the mysqltest processes in parallel to save time
  # also makes it possible to wait for any process to exit during the check
  my %started;
  foreach my $mysqld ( mysqlds() )
  {
    # Skip if server has been restarted with additional options
    if ( defined $mysqld->{'proc'} && ! exists $mysqld->{'restart_opts'} )
    {
      my $proc= start_check_testcase($tinfo, $mode, $mysqld);
      $started{$proc->pid()}= $proc;
    }
  }

  # Return immediately if no check proceess was started
  return 0 unless ( keys %started );

  my $timeout= start_timer(check_timeout($tinfo));

  while (1){
    my $result;
    my $proc= My::SafeProcess->wait_any_timeout($timeout);
    mtr_report("Got $proc");

    if ( delete $started{$proc->pid()} ) {

      my $err_file= $proc->user_data();
      my $base_file= mtr_match_extension($err_file, "err"); # Trim extension

      # One check testcase process returned
      my $res= $proc->exit_status();

      if ( $res == 0){
	# Check completed without problem

	# Remove the .err file the check generated
	unlink($err_file);

	# Remove the .result file the check generated
	if ( $mode eq 'after' ){
	  unlink("$base_file.result");
	}

	if ( keys(%started) == 0){
	  # All checks completed
	  mark_time_used('check');
	  return 0;
	}
	# Wait for next process to exit
	next;
      }
      else
      {
	if ( $mode eq "after" and $res == 1 )
	{
	  # Test failed, grab the report mysqltest has created
	  my $report= mtr_grab_file($err_file);
	  $tinfo->{check}.=
	    "\nMTR's internal check of the test case '$tname' failed.
This means that the test case does not preserve the state that existed
before the test case was executed.  Most likely the test case did not
do a proper clean-up. It could also be caused by the previous test run
by this thread, if the server wasn't restarted.
This is the diff of the states of the servers before and after the
test case was executed:\n";
	  $tinfo->{check}.= $report;

	  # Check failed, mark the test case with that info
	  $tinfo->{'check_testcase_failed'}= 1;
	  $result= 1;
	}
	elsif ( $res )
	{
	  my $report= mtr_grab_file($err_file);
	  $tinfo->{comment}.=
	    "Could not execute 'check-testcase' $mode ".
	      "testcase '$tname' (res: $res):\n";
	  $tinfo->{comment}.= $report;

	  $result= 2;
	}

	# Remove the .result file the check generated
	unlink("$base_file.result");

      }
    }
    elsif ( $proc->{timeout} ) {
      $tinfo->{comment}.= "Timeout for 'check-testcase' expired after "
	.check_timeout($tinfo)." seconds";
      $result= 4;
    }
    else {
      # Unknown process returned, most likley a crash, abort everything
      $tinfo->{comment}=
	"The server $proc crashed while running ".
	"'check testcase $mode test'".
	get_log_from_proc($proc, $tinfo->{name});
      $result= 3;
    }

    # Kill any check processes still running
    map($_->kill(), values(%started));

    mtr_warning("Check-testcase failed, this could also be caused by the" .
		" previous test run by this worker thread")
      if $result > 1 && $mode eq "before";
    mark_time_used('check');

    return $result;
  }

  mtr_error("INTERNAL_ERROR: check_testcase");
}


# Start run mysqltest on one server
#
# RETURN VALUE
#  0 OK
#  1 Check failed
#
sub start_run_one ($$) {
  my ($mysqld, $run)= @_;

  my $name= "$run-".$mysqld->name();

  my $args;
  mtr_init_args(\$args);

  mtr_add_arg($args, "--defaults-file=%s", $path_config_file);
  mtr_add_arg($args, "--defaults-group-suffix=%s", $mysqld->after('mysqld'));

  mtr_add_arg($args, "--silent");
  mtr_add_arg($args, "--test-file=%s", "include/$run.test");

  my $errfile= "$opt_vardir/tmp/$name.err";
  my $proc= My::SafeProcess->new
    (
     name          => $name,
     path          => $exe_mysqltest,
     error         => $errfile,
     output        => $errfile,
     args          => \$args,
     user_data     => $errfile,
     verbose       => $opt_verbose,
    );
  mtr_verbose("Started $proc");
  return $proc;
}


#
# Run script on all servers, collect results
#
# RETURN VALUE
#  0 ok
#  1 Failure

sub run_on_all($$)
{
  my ($tinfo, $run)= @_;

  # Start the mysqltest processes in parallel to save time
  # also makes it possible to wait for any process to exit during the check
  # and to have a timeout process
  my %started;
  foreach my $mysqld ( mysqlds() )
  {
    if ( defined $mysqld->{'proc'} )
    {
      my $proc= start_run_one($mysqld, $run);
      $started{$proc->pid()}= $proc;
    }
  }

  # Return immediately if no check proceess was started
  return 0 unless ( keys %started );

  my $timeout= start_timer(check_timeout($tinfo));

  while (1){
    my $result;
    my $proc= My::SafeProcess->wait_any_timeout($timeout);
    mtr_report("Got $proc");

    if ( delete $started{$proc->pid()} ) {

      # One mysqltest process returned
      my $err_file= $proc->user_data();
      my $res= $proc->exit_status();

      # Append the report from .err file
      $tinfo->{comment}.= " == $err_file ==\n";
      $tinfo->{comment}.= mtr_grab_file($err_file);
      $tinfo->{comment}.= "\n";

      # Remove the .err file
      unlink($err_file);

      if ( keys(%started) == 0){
	# All completed
	return 0;
      }

      # Wait for next process to exit
      next;
    }
    elsif ($proc->{timeout}) {
      $tinfo->{comment}.= "Timeout for '$run' expired after "
	.check_timeout($tinfo)." seconds";
    }
    else {
      # Unknown process returned, most likley a crash, abort everything
      $tinfo->{comment}.=
	"The server $proc crashed while running '$run'".
	get_log_from_proc($proc, $tinfo->{name});
    }

    # Kill any check processes still running
    map($_->kill(), values(%started));

    return 1;
  }
  mtr_error("INTERNAL_ERROR: run_on_all");
}


sub mark_log {
  my ($log, $tinfo)= @_;
  my $log_msg= "CURRENT_TEST: $tinfo->{name}\n";
  mtr_tofile($log, $log_msg);
}


sub find_testcase_skipped_reason($)
{
  my ($tinfo)= @_;

  # Set default message
  $tinfo->{'comment'}= "Detected by testcase(no log file)";

  # Open the test log file
  my $F= IO::File->new($path_current_testlog)
    or return;
  my $reason;

  while ( my $line= <$F> )
  {
    # Look for "reason: <reason for skipping test>"
    if ( $line =~ /reason: (.*)/ )
    {
      $reason= $1;
    }
  }

  if ( ! $reason )
  {
    mtr_warning("Could not find reason for skipping test in $path_current_testlog");
    $reason= "Detected by testcase(reason unknown) ";
  }
  $tinfo->{'comment'}= $reason;
}


sub find_analyze_request
{
  # Open the test log file
  my $F= IO::File->new($path_current_testlog)
    or return;
  my $analyze;

  while ( my $line= <$F> )
  {
    # Look for "reason: <reason for skipping test>"
    if ( $line =~ /analyze: (.*)/ )
    {
      $analyze= $1;
    }
  }

  return $analyze;
}


# The test can leave a file in var/tmp/ to signal
# that all servers should be restarted
sub restart_forced_by_test($)
{
  my $file = shift;
  my $restart = 0;
  foreach my $mysqld ( mysqlds() )
  {
    my $datadir = $mysqld->value('datadir');
    my $force_restart_file = "$datadir/mtr/$file";
    if ( -f $force_restart_file )
    {
      mtr_verbose("Restart of servers forced by test");
      $restart = 1;
      last;
    }
  }
  return $restart;
}


# Return timezone value of tinfo or default value
sub timezone {
  my ($tinfo)= @_;
  return $tinfo->{timezone} || "GMT-3";
}


# Storage for changed environment variables
my %old_env;

sub resfile_report_test ($) {
  my $tinfo=  shift;

  resfile_new_test();

  resfile_test_info("name", $tinfo->{name});
  resfile_test_info("variation", $tinfo->{combination})
    if $tinfo->{combination};
  resfile_test_info("start_time", isotime time);
}


#
# Run a single test case
#
# RETURN VALUE
#  0 OK
#  > 0 failure
#

sub run_testcase ($) {
  my $tinfo=  shift;

  my $print_freq=20;

  mtr_verbose("Running test:", $tinfo->{name});
  resfile_report_test($tinfo) if $opt_resfile;

  # Allow only alpanumerics pluss _ - + . in combination names,
  # or anything beginning with -- (the latter comes from --combination)
  my $combination= $tinfo->{combination};
  if ($combination && $combination !~ /^\w[-\w\.\+]+$/
                   && $combination !~ /^--/)
  {
    mtr_error("Combination '$combination' contains illegal characters");
  }
  # -------------------------------------------------------
  # Init variables that can change between each test case
  # -------------------------------------------------------
  my $timezone= timezone($tinfo);
  $ENV{'TZ'}= $timezone;
  mtr_verbose("Setting timezone: $timezone");

  if ( ! using_extern() )
  {
    my @restart= servers_need_restart($tinfo);
    if ( @restart != 0) {
      stop_servers($tinfo, @restart );
    }

    if ( started(all_servers()) == 0 )
    {

      # Remove old datadirs
      clean_datadir() unless $opt_start_dirty;

      # Restore old ENV
      while (my ($option, $value)= each( %old_env )) {
	if (defined $value){
	  mtr_verbose("Restoring $option to $value");
	  $ENV{$option}= $value;

	} else {
	  mtr_verbose("Removing $option");
	  delete($ENV{$option});
	}
      }
      %old_env= ();

      mtr_verbose("Generating my.cnf from '$tinfo->{template_path}'");

      # Generate new config file from template
      $config= My::ConfigFactory->new_config
	( {
	   basedir         => $basedir,
	   testdir         => $glob_mysql_test_dir,
	   template_path   => $tinfo->{template_path},
	   extra_template_path => $tinfo->{extra_template_path},
	   vardir          => $opt_vardir,
	   tmpdir          => $opt_tmpdir,
	   baseport        => $baseport,
	   #hosts          => [ 'host1', 'host2' ],
	   user            => $opt_user,
	   password        => '',
	   ssl             => $opt_ssl_supported,
	   embedded        => $opt_embedded_server,
	  }
	);

      # Write the new my.cnf
      $config->save($path_config_file);

      # Remember current config so a restart can occur when a test need
      # to use a different one
      $current_config_name= $tinfo->{template_path};

      #
      # Set variables in the ENV section
      #
      foreach my $option ($config->options_in_group("ENV"))
      {
	# Save old value to restore it before next time
	$old_env{$option->name()}= $ENV{$option->name()};

	mtr_verbose($option->name(), "=",$option->value());
	$ENV{$option->name()}= $option->value();
      }
    }

    # Write start of testcase to log
    mark_log($path_current_testlog, $tinfo);

    if (start_servers($tinfo))
    {
      report_failure_and_restart($tinfo);
      return 1;
    }
  }
  mark_time_used('restart');

  # --------------------------------------------------------------------
  # If --start or --start-dirty given, stop here to let user manually
  # run tests
  # If --wait-all is also given, do the same, but don't die if one
  # server exits
  # ----------------------------------------------------------------------

  if ( $start_only )
  {
    mtr_print("\nStarted", started(all_servers()));
    mtr_print("Using config for test", $tinfo->{name});
    mtr_print("Port and socket path for server(s):");
    foreach my $mysqld ( mysqlds() )
    {
      mtr_print ($mysqld->name() . "  " . $mysqld->value('port') .
	      "  " . $mysqld->value('socket'));
    }
    if ( $opt_start_exit )
    {
      mtr_print("Server(s) started, not waiting for them to finish");
      if (IS_WINDOWS)
      {
	POSIX::_exit(0);	# exit hangs here in ActiveState Perl
      }
      else
      {
	exit(0);
      }
    }
    mtr_print("Waiting for server(s) to exit...");
    if ( $opt_wait_all ) {
      My::SafeProcess->wait_all();
      mtr_print( "All servers exited" );
      exit(1);
    }
    else {
      my $proc= My::SafeProcess->wait_any();
      if ( grep($proc eq $_, started(all_servers())) )
      {
        mtr_print("Server $proc died");
        exit(1);
      }
      mtr_print("Unknown process $proc died");
      exit(1);
    }
  }

  my $test_timeout= start_timer(testcase_timeout($tinfo));

  do_before_run_mysqltest($tinfo);

  mark_time_used('admin');

  if ( $opt_check_testcases and check_testcase($tinfo, "before") ){
    # Failed to record state of server or server crashed
    report_failure_and_restart($tinfo);

    return 1;
  }

  my $test= start_mysqltest($tinfo);
  # Set only when we have to keep waiting after expectedly died server
  my $keep_waiting_proc = 0;
  my $print_timeout= start_timer($print_freq * 60);

  while (1)
  {
    my $proc;
    if ($keep_waiting_proc)
    {
      # Any other process exited?
      $proc = My::SafeProcess->check_any();
      if ($proc)
      {
	mtr_verbose ("Found exited process $proc");
      }
      else
      {
	$proc = $keep_waiting_proc;
	# Also check if timer has expired, if so cancel waiting
	if ( has_expired($test_timeout) )
	{
	  $keep_waiting_proc = 0;
	}
      }
    }
    if (! $keep_waiting_proc)
    {
      if($test_timeout > $print_timeout)
      {
         $proc= My::SafeProcess->wait_any_timeout($print_timeout);
         if ( $proc->{timeout} )
         {
            #print out that the test is still on
            mtr_print("Test still running: $tinfo->{name}");
            #reset the timer
            $print_timeout= start_timer($print_freq * 60);
            next;
         }
      }
      else
      {
         $proc= My::SafeProcess->wait_any_timeout($test_timeout);
      }
    }

    # Will be restored if we need to keep waiting
    $keep_waiting_proc = 0;

    unless ( defined $proc )
    {
      mtr_error("wait_any failed");
    }
    mtr_verbose("Got $proc");

    mark_time_used('test');
    # ----------------------------------------------------
    # Was it the test program that exited
    # ----------------------------------------------------
    if ($proc eq $test)
    {
      my $res= $test->exit_status();

      if ($res == 0 and $opt_warnings and check_warnings($tinfo) )
      {
	# Test case suceeded, but it has produced unexpected
	# warnings, continue in $res == 1
	$res= 1;
	resfile_output($tinfo->{'warnings'}) if $opt_resfile;
      }

      if ( $res == 0 )
      {
	my $check_res;
	if ( restart_forced_by_test('force_restart') )
	{
	  stop_all_servers($opt_shutdown_timeout);
	}
	elsif ( $opt_check_testcases and
	     $check_res= check_testcase($tinfo, "after"))
	{
	  if ($check_res == 1) {
	    # Test case had sideeffects, not fatal error, just continue
	    stop_all_servers($opt_shutdown_timeout);
	    mtr_report("Resuming tests...\n");
	    resfile_output($tinfo->{'check'}) if $opt_resfile;
	  }
	  else {
	    # Test case check failed fatally, probably a server crashed
	    report_failure_and_restart($tinfo);
	    return 1;
	  }
	}
	mtr_report_test_passed($tinfo);
      }
      elsif ( $res == 62 )
      {
	# Testcase itself tell us to skip this one
	$tinfo->{skip_detected_by_test}= 1;
	# Try to get reason from test log file
	find_testcase_skipped_reason($tinfo);
	mtr_report_test_skipped($tinfo);
	# Restart if skipped due to missing perl, it may have had side effects
	if ( restart_forced_by_test('force_restart_if_skipped') ||
             $tinfo->{'comment'} =~ /^perl not found/ )
	{
	  stop_all_servers($opt_shutdown_timeout);
	}
      }
      elsif ( $res == 65 )
      {
	# Testprogram killed by signal
	$tinfo->{comment}=
	  "testprogram crashed(returned code $res)";
	report_failure_and_restart($tinfo);
      }
      elsif ( $res == 1 )
      {
	# Check if the test tool requests that
	# an analyze script should be run
	my $analyze= find_analyze_request();
	if ($analyze){
	  run_on_all($tinfo, "analyze-$analyze");
	}

	# Wait a bit and see if a server died, if so report that instead
	mtr_milli_sleep(100);
	my $srvproc= My::SafeProcess::check_any();
	if ($srvproc && grep($srvproc eq $_, started(all_servers()))) {
	  $proc= $srvproc;
	  goto SRVDIED;
	}

	# Test case failure reported by mysqltest
	report_failure_and_restart($tinfo);
      }
      else
      {
	# mysqltest failed, probably crashed
	$tinfo->{comment}=
	  "mysqltest failed with unexpected return code $res\n";
	report_failure_and_restart($tinfo);
      }

      # Save info from this testcase run to mysqltest.log
      if( -f $path_current_testlog)
      {
	if ($opt_resfile && $res && $res != 62) {
	  resfile_output_file($path_current_testlog);
	}
	mtr_appendfile_to_file($path_current_testlog, $path_testlog);
	unlink($path_current_testlog);
      }

      return ($res == 62) ? 0 : $res;

    }

    # ----------------------------------------------------
    # Check if it was an expected crash
    # ----------------------------------------------------
    my $check_crash = check_expected_crash_and_restart($proc);
    if ($check_crash)
    {
      # Keep waiting if it returned 2, if 1 don't wait or stop waiting.
      $keep_waiting_proc = 0 if $check_crash == 1;
      $keep_waiting_proc = $proc if $check_crash == 2;
      next;
    }

  SRVDIED:
    # ----------------------------------------------------
    # Stop the test case timer
    # ----------------------------------------------------
    $test_timeout= 0;

    # ----------------------------------------------------
    # Check if it was a server that died
    # ----------------------------------------------------
    if ( grep($proc eq $_, started(all_servers())) )
    {
      # Server failed, probably crashed
      $tinfo->{comment}=
	"Server $proc failed during test run" .
	get_log_from_proc($proc, $tinfo->{name});

      # ----------------------------------------------------
      # It's not mysqltest that has exited, kill it
      # ----------------------------------------------------
      $test->kill();

      report_failure_and_restart($tinfo);
      return 1;
    }

    # Try to dump core for mysqltest and all servers
    foreach my $proc ($test, started(all_servers()))
    {
      mtr_print("Trying to dump core for $proc");
      if ($proc->dump_core())
      {
	$proc->wait_one(20);
      }
    }

    # ----------------------------------------------------
    # It's not mysqltest that has exited, kill it
    # ----------------------------------------------------
    $test->kill();

    # ----------------------------------------------------
    # Check if testcase timer expired
    # ----------------------------------------------------
    if ( $proc->{timeout} )
    {
      my $log_file_name= $opt_vardir."/log/".$tinfo->{shortname}.".log";
      $tinfo->{comment}=
        "Test case timeout after ".testcase_timeout($tinfo).
	  " seconds\n\n";
      # Add 20 last executed commands from test case log file
      if  (-e $log_file_name)
      {
        $tinfo->{comment}.=
	   "== $log_file_name == \n".
	     mtr_lastlinesfromfile($log_file_name, 20)."\n";
      }
      $tinfo->{'timeout'}= testcase_timeout($tinfo); # Mark as timeout
      run_on_all($tinfo, 'analyze-timeout');

      report_failure_and_restart($tinfo);
      return 1;
    }

    mtr_error("Unhandled process $proc exited");
  }
  mtr_error("Should never come here");
}


# Extract server log from after the last occurrence of named test
# Return as an array of lines
#

sub extract_server_log ($$) {
  my ($error_log, $tname) = @_;

  # Open the servers .err log file and read all lines
  # belonging to current tets into @lines
  my $Ferr = IO::File->new($error_log)
    or mtr_error("Could not open file '$error_log' for reading: $!");

  my @lines;
  my $found_test= 0;		# Set once we've found the log of this test
  while ( my $line = <$Ferr> )
  {
    if ($found_test)
    {
      # If test wasn't last after all, discard what we found, test again.
      if ( $line =~ /^CURRENT_TEST:/)
      {
	@lines= ();
	$found_test= $line =~ /^CURRENT_TEST: $tname$/;
      }
      else
      {
	push(@lines, $line);
	if (scalar(@lines) > 1000000) {
	  $Ferr = undef;
	  mtr_warning("Too much log from test, bailing out from extracting");
	  return ();
	}
      }
    }
    else
    {
      # Search for beginning of test, until found
      $found_test= 1 if ($line =~ /^CURRENT_TEST: $tname$/);
    }
  }
  $Ferr = undef; # Close error log file

  return @lines;
}

# Get log from server identified from its $proc object, from named test
# Return as a single string
#

sub get_log_from_proc ($$) {
  my ($proc, $name)= @_;
  my $srv_log= "";

  foreach my $mysqld (mysqlds()) {
    if ($mysqld->{proc} eq $proc) {
      my @srv_lines= extract_server_log($mysqld->value('#log-error'), $name);
      $srv_log= "\nServer log from this test:\n" .
	"----------SERVER LOG START-----------\n". join ("", @srv_lines) .
	"----------SERVER LOG END-------------\n";
      last;
    }
  }
  return $srv_log;
}

# Perform a rough examination of the servers
# error log and write all lines that look
# suspicious into $error_log.warnings
#
sub extract_warning_lines ($$) {
  my ($error_log, $tname) = @_;

  my @lines= extract_server_log($error_log, $tname);

# Write all suspicious lines to $error_log.warnings file
  my $warning_log = "$error_log.warnings";
  my $Fwarn = IO::File->new($warning_log, "w")
    or die("Could not open file '$warning_log' for writing: $!");
  print $Fwarn "Suspicious lines from $error_log\n";

  my @patterns =
    (
     qr/^Warning:|mysqld: Warning|\[Warning\]/,
     qr/^Error:|\[ERROR\]/,
     qr/^==\d+==\s+\S/, # valgrind errors
     qr/InnoDB: Warning|InnoDB: Error/,
     qr/^safe_mutex:|allocated at line/,
     qr/missing DBUG_RETURN/,
     qr/Attempting backtrace/,
     qr/Assertion .* failed/,
    );
  my $skip_valgrind= 0;

  my $last_pat= "";
  my $num_rep= 0;

  foreach my $line ( @lines )
  {
    if ($opt_valgrind_mysqld) {
      # Skip valgrind summary from tests where server has been restarted
      # Should this contain memory leaks, the final report will find it
      # Use a generic pattern for summaries
      $skip_valgrind= 1 if $line =~ /^==\d+== [A-Z ]+ SUMMARY:/;
      $skip_valgrind= 0 unless $line =~ /^==\d+==/;
      next if $skip_valgrind;
    }
    foreach my $pat ( @patterns )
    {
      if ( $line =~ /$pat/ )
      {
	# Remove initial timestamp and look for consecutive identical lines
	my $line_pat= $line;
	$line_pat =~ s/^[0-9: ]*//;
	if ($line_pat eq $last_pat) {
	  $num_rep++;
	} else {
	  # Previous line had been repeated, report that first
	  if ($num_rep) {
	    print $Fwarn ".... repeated $num_rep times: $last_pat";
	    $num_rep= 0;
	  }
	  $last_pat= $line_pat;
	  print $Fwarn $line;
	}
	last;
      }
    }
  }
  # Catch the case of last warning being repeated
  if ($num_rep) {
    print $Fwarn ".... repeated $num_rep times: $last_pat";
  }

  $Fwarn = undef; # Close file

}


# Run include/check-warnings.test
#
# RETURN VALUE
#  0 OK
#  1 Check failed
#
sub start_check_warnings ($$) {
  my $tinfo=    shift;
  my $mysqld=   shift;

  my $name= "warnings-".$mysqld->name();

  my $log_error= $mysqld->value('#log-error');
  # To be communicated to the test
  $ENV{MTR_LOG_ERROR}= $log_error;
  extract_warning_lines($log_error, $tinfo->{name});

  my $args;
  mtr_init_args(\$args);

  mtr_add_arg($args, "--defaults-file=%s", $path_config_file);
  mtr_add_arg($args, "--defaults-group-suffix=%s", $mysqld->after('mysqld'));
  mtr_add_arg($args, "--test-file=%s", "include/check-warnings.test");

  if ( $opt_embedded_server )
  {

    # Get the args needed for the embedded server
    # and append them to args prefixed
    # with --sever-arg=

    my $mysqld=  $config->group('embedded')
      or mtr_error("Could not get [embedded] section");

    my $mysqld_args;
    mtr_init_args(\$mysqld_args);
    my $extra_opts= get_extra_opts($mysqld, $tinfo);
    mysqld_arguments($mysqld_args, $mysqld, $extra_opts);
    mtr_add_arg($args, "--server-arg=%s", $_) for @$mysqld_args;
  }

  my $errfile= "$opt_vardir/tmp/$name.err";
  my $proc= My::SafeProcess->new
    (
     name          => $name,
     path          => $exe_mysqltest,
     error         => $errfile,
     output        => $errfile,
     args          => \$args,
     user_data     => $errfile,
     verbose       => $opt_verbose,
    );
  mtr_verbose("Started $proc");
  return $proc;
}


#
# Loop through our list of processes and check the error log
# for unexepcted errors and warnings
#
sub check_warnings ($) {
  my ($tinfo)= @_;
  my $res= 0;

  my $tname= $tinfo->{name};

  # Clear previous warnings
  delete($tinfo->{warnings});

  # Start the mysqltest processes in parallel to save time
  # also makes it possible to wait for any process to exit during the check
  my %started;
  foreach my $mysqld ( mysqlds() )
  {
    if ( defined $mysqld->{'proc'} )
    {
      my $proc= start_check_warnings($tinfo, $mysqld);
      $started{$proc->pid()}= $proc;
    }
  }

  # Return immediately if no check proceess was started
  return 0 unless ( keys %started );

  my $timeout= start_timer(check_timeout($tinfo));

  while (1){
    my $result= 0;
    my $proc= My::SafeProcess->wait_any_timeout($timeout);
    mtr_report("Got $proc");

    if ( delete $started{$proc->pid()} ) {
      # One check warning process returned
      my $res= $proc->exit_status();
      my $err_file= $proc->user_data();

      if ( $res == 0 or $res == 62 ){

	if ( $res == 0 ) {
	  # Check completed with problem
	  my $report= mtr_grab_file($err_file);
	  # In rare cases on Windows, exit code 62 is lost, so check output
	  if (IS_WINDOWS and
	      $report =~ /^The test .* is not supported by this installation/) {
	    # Extra sanity check
	    if ($report =~ /^reason: OK$/m) {
	      $res= 62;
	      mtr_print("Seems to have lost exit code 62, assume no warn\n");
	      goto LOST62;
	    }
	  }
	  # Log to var/log/warnings file
	  mtr_tofile("$opt_vardir/log/warnings",
		     $tname."\n".$report);

	  $tinfo->{'warnings'}.= $report;
	  $result= 1;
	}
      LOST62:
	if ( $res == 62 ) {
	  # Test case was ok and called "skip"
	  # Remove the .err file the check generated
	  unlink($err_file);
	}

	if ( keys(%started) == 0){
	  # All checks completed
	  mark_time_used('ch-warn');
	  return $result;
	}
	# Wait for next process to exit
	next;
      }
      else
      {
	my $report= mtr_grab_file($err_file);
	$tinfo->{comment}.=
	  "Could not execute 'check-warnings' for ".
	    "testcase '$tname' (res: $res):\n";
	$tinfo->{comment}.= $report;

	$result= 2;
      }
    }
    elsif ( $proc->{timeout} ) {
      $tinfo->{comment}.= "Timeout for 'check warnings' expired after "
	.check_timeout($tinfo)." seconds";
      $result= 4;
    }
    else {
      # Unknown process returned, most likley a crash, abort everything
      $tinfo->{comment}=
	"The server $proc crashed while running 'check warnings'".
	get_log_from_proc($proc, $tinfo->{name});
      $result= 3;
    }

    # Kill any check processes still running
    map($_->kill(), values(%started));

    mark_time_used('ch-warn');
    return $result;
  }

  mtr_error("INTERNAL_ERROR: check_warnings");
}


#
# Loop through our list of processes and look for and entry
# with the provided pid, if found check for the file indicating
# expected crash and restart it.
#
sub check_expected_crash_and_restart {
  my ($proc)= @_;

  foreach my $mysqld ( mysqlds() )
  {
    next unless ( $mysqld->{proc} and $mysqld->{proc} eq $proc );

    # Check if crash expected by looking at the .expect file
    # in var/tmp
    my $expect_file= "$opt_vardir/tmp/".$mysqld->name().".expect";
    if ( -f $expect_file )
    {
      mtr_verbose("Crash was expected, file '$expect_file' exists");

      for (my $waits = 0;  $waits < 50;  mtr_milli_sleep(100), $waits++)
      {
	# Race condition seen on Windows: try again until file not empty
	next if -z $expect_file;
	# If last line in expect file starts with "wait"
	# sleep a little and try again, thus allowing the
	# test script to control when the server should start
	# up again. Keep trying for up to 5s at a time.
	my $last_line= mtr_lastlinesfromfile($expect_file, 1);
	if ($last_line =~ /^wait/ )
	{
	  mtr_verbose("Test says wait before restart") if $waits == 0;
	  next;
	}

	# Ignore any partial or unknown command
	next unless $last_line =~ /^restart/;
	# If last line begins "restart:", the rest of the line is read as
        # extra command line options to add to the restarted mysqld.
        # Anything other than 'wait' or 'restart:' (with a colon) will
        # result in a restart with original mysqld options.
	if ($last_line =~ /restart:(.+)/) {
	  my @rest_opt= split(' ', $1);
	  $mysqld->{'restart_opts'}= \@rest_opt;
	} else {
	  delete $mysqld->{'restart_opts'};
	}
	unlink($expect_file);

	# Start server with same settings as last time
	mysqld_start($mysqld, $mysqld->{'started_opts'});

	return 1;
      }
      # Loop ran through: we should keep waiting after a re-check
      return 2;
    }
  }

  # Not an expected crash
  return 0;
}


# Remove all files and subdirectories of a directory
sub clean_dir {
  my ($dir)= @_;
  mtr_verbose("clean_dir: $dir");
  finddepth(
	  { no_chdir => 1,
	    wanted => sub {
	      if (-d $_){
		# A dir
		if ($_ eq $dir){
		  # The dir to clean
		  return;
		} else {
		  mtr_verbose("rmdir: '$_'");
		  rmdir($_) or mtr_warning("rmdir($_) failed: $!");
		}
	      } else {
		# Hopefully a file
		mtr_verbose("unlink: '$_'");
		unlink($_) or mtr_warning("unlink($_) failed: $!");
	      }
	    }
	  },
	    $dir);
}


sub clean_datadir {

  mtr_verbose("Cleaning datadirs...");

  if (started(all_servers()) != 0){
    mtr_error("Trying to clean datadir before all servers stopped");
  }

  foreach my $cluster ( clusters() )
  {
    my $cluster_dir= "$opt_vardir/".$cluster->{name};
    mtr_verbose(" - removing '$cluster_dir'");
    rmtree($cluster_dir);

  }

  foreach my $mysqld ( mysqlds() )
  {
    my $mysqld_dir= dirname($mysqld->value('datadir'));
    if (-d $mysqld_dir ) {
      mtr_verbose(" - removing '$mysqld_dir'");
      rmtree($mysqld_dir);
    }
  }

  # Remove all files in tmp and var/tmp
  clean_dir("$opt_vardir/tmp");
  if ($opt_tmpdir ne "$opt_vardir/tmp"){
    clean_dir($opt_tmpdir);
  }
}


#
# Save datadir before it's removed
#
sub save_datadir_after_failure($$) {
  my ($dir, $savedir)= @_;

  mtr_report(" - saving '$dir'");
  my $dir_name= basename($dir);
  rename("$dir", "$savedir/$dir_name");
}


sub remove_ndbfs_from_ndbd_datadir {
  my ($ndbd_datadir)= @_;
  # Remove the ndb_*_fs directory from ndbd.X/ dir
  foreach my $ndbfs_dir ( glob("$ndbd_datadir/ndb_*_fs") )
  {
    next unless -d $ndbfs_dir; # Skip if not a directory
    rmtree($ndbfs_dir);
  }
}


sub after_failure ($) {
  my ($tinfo)= @_;

  mtr_report("Saving datadirs...");

  my $save_dir= "$opt_vardir/log/";
  $save_dir.= $tinfo->{name};
  # Add combination name if any
  $save_dir.= "-$tinfo->{combination}"
    if defined $tinfo->{combination};

  # Save savedir  path for server
  $tinfo->{savedir}= $save_dir;

  mkpath($save_dir) if ! -d $save_dir;

  # Save the used my.cnf file
  copy($path_config_file, $save_dir);

  # Copy the tmp dir
  copytree("$opt_vardir/tmp/", "$save_dir/tmp/");

  if ( clusters() ) {
    foreach my $cluster ( clusters() ) {
      my $cluster_dir= "$opt_vardir/".$cluster->{name};

      # Remove the fileystem of each ndbd
      foreach my $ndbd ( in_cluster($cluster, ndbds()) )
      {
        my $ndbd_datadir= $ndbd->value("DataDir");
        remove_ndbfs_from_ndbd_datadir($ndbd_datadir);
      }

      save_datadir_after_failure($cluster_dir, $save_dir);
    }
  }
  else {
    foreach my $mysqld ( mysqlds() ) {
      my $data_dir= $mysqld->value('datadir');
      save_datadir_after_failure(dirname($data_dir), $save_dir);
    }
  }
}


sub report_failure_and_restart ($) {
  my $tinfo= shift;

  if ($opt_valgrind_mysqld && ($tinfo->{'warnings'} || $tinfo->{'timeout'})) {
    # In these cases we may want valgrind report from normal termination
    $tinfo->{'dont_kill_server'}= 1;
  }
  # Shotdown properly if not to be killed (for valgrind)
  stop_all_servers($tinfo->{'dont_kill_server'} ? $opt_shutdown_timeout : 0);

  $tinfo->{'result'}= 'MTR_RES_FAILED';

  my $test_failures= $tinfo->{'failures'} || 0;
  $tinfo->{'failures'}=  $test_failures + 1;


  if ( $tinfo->{comment} )
  {
    # The test failure has been detected by mysql-test-run.pl
    # when starting the servers or due to other error, the reason for
    # failing the test is saved in "comment"
    ;
  }

  if ( !defined $tinfo->{logfile} )
  {
    my $logfile= $path_current_testlog;
    if ( defined $logfile )
    {
      if ( -f $logfile )
      {
	# Test failure was detected by test tool and its report
	# about what failed has been saved to file. Save the report
	# in tinfo
	$tinfo->{logfile}= mtr_fromfile($logfile);
	# If no newlines in the test log:
	# (it will contain the CURRENT_TEST written by mtr, so is not empty)
	if ($tinfo->{logfile} !~ /\n/)
	{
	  # Show how far it got before suddenly failing
	  $tinfo->{comment}.= "mysqltest failed but provided no output\n";
	  my $log_file_name= $opt_vardir."/log/".$tinfo->{shortname}.".log";
	  if (-e $log_file_name) {
	    $tinfo->{comment}.=
	      "The result from queries just before the failure was:".
	      "\n< snip >\n".
	      mtr_lastlinesfromfile($log_file_name, 20)."\n";
	  }
	}
      }
      else
      {
	# The test tool report didn't exist, display an
	# error message
	$tinfo->{logfile}= "Could not open test tool report '$logfile'";
      }
    }
  }

  after_failure($tinfo);

  mtr_report_test($tinfo);

}


sub run_sh_script {
  my ($script)= @_;

  return 0 unless defined $script;

  mtr_verbose("Running '$script'");
  my $ret= system("/bin/sh $script") >> 8;
  return $ret;
}


sub mysqld_stop {
  my $mysqld= shift or die "usage: mysqld_stop(<mysqld>)";

  my $args;
  mtr_init_args(\$args);

  mtr_add_arg($args, "--no-defaults");
  mtr_add_arg($args, "--character-sets-dir=%s", $mysqld->value('character-sets-dir'));
  mtr_add_arg($args, "--user=%s", $opt_user);
  mtr_add_arg($args, "--password=");
  mtr_add_arg($args, "--port=%d", $mysqld->value('port'));
  mtr_add_arg($args, "--host=%s", $mysqld->value('#host'));
  mtr_add_arg($args, "--connect_timeout=20");
  mtr_add_arg($args, "--protocol=tcp");

  mtr_add_arg($args, "shutdown");

  My::SafeProcess->run
    (
     name          => "mysqladmin shutdown ".$mysqld->name(),
     path          => $exe_mysqladmin,
     args          => \$args,
     error         => "/dev/null",

    );
}


sub mysqld_arguments ($$$) {
  my $args=              shift;
  my $mysqld=            shift;
  my $extra_opts=        shift;

  my @defaults = grep(/^--defaults-file=/, @$extra_opts);
  if (@defaults > 0) {
    mtr_add_arg($args, pop(@defaults))
  }
  else {
    mtr_add_arg($args, "--defaults-file=%s",  $path_config_file);
  }

  # When mysqld is run by a root user(euid is 0), it will fail
  # to start unless we specify what user to run as, see BUG#30630
  my $euid= $>;
  if (!IS_WINDOWS and $euid == 0 and
      (grep(/^--user/, @$extra_opts)) == 0) {
    mtr_add_arg($args, "--user=root");
  }

  if ( $opt_valgrind_mysqld )
  {
    if ( $mysql_version_id < 50100 )
    {
      mtr_add_arg($args, "--skip-bdb");
    }
  }

  # On some old linux kernels, aio on tmpfs is not supported
  # Remove this if/when Bug #58421 fixes this in the server
  if ($^O eq "linux" && $opt_mem)
  {
    mtr_add_arg($args, "--loose-skip-innodb-use-native-aio");
  }

  if ( $mysql_version_id >= 50106 && !$opt_user_args)
  {
    # Turn on logging to file
    mtr_add_arg($args, "--log-output=file");
  }

  # Check if "extra_opt" contains skip-log-bin
  my $skip_binlog= grep(/^(--|--loose-)skip-log-bin/, @$extra_opts);

  # Indicate to mysqld it will be debugged in debugger
  if ( $glob_debugger )
  {
    mtr_add_arg($args, "--gdb");
  }

  # Enable the debug sync facility, set default wait timeout.
  # Facility stays disabled if timeout value is zero.
  mtr_add_arg($args, "--loose-debug-sync-timeout=%s",
              $opt_debug_sync_timeout) unless $opt_user_args;

  # Options specified in .opt files should be added last so they can
  # override defaults above.

  my $found_skip_core= 0;
  foreach my $arg ( @$extra_opts )
  {
    # Skip --defaults-file option since it's handled above.
    next if $arg =~ /^--defaults-file/;

    # Allow --skip-core-file to be set in <testname>-[master|slave].opt file
    if ($arg eq "--skip-core-file")
    {
      $found_skip_core= 1;
    }
    elsif ($skip_binlog and mtr_match_prefix($arg, "--binlog-format"))
    {
      ; # Dont add --binlog-format when running without binlog
    }
    elsif ($arg eq "--loose-skip-log-bin" and
           $mysqld->option("log-slave-updates"))
    {
      ; # Dont add --skip-log-bin when mysqld have --log-slave-updates in config
    }
    elsif ($arg eq "")
    {
      # We can get an empty argument when  we set environment variables to ""
      # (e.g plugin not found). Just skip it.
    }
    else
    {
      mtr_add_arg($args, "%s", $arg);
    }
  }
  $opt_skip_core = $found_skip_core;
  if ( !$found_skip_core && !$opt_user_args )
  {
    mtr_add_arg($args, "%s", "--core-file");
  }

  return $args;
}



sub mysqld_start ($$) {
  my $mysqld=            shift;
  my $extra_opts=        shift;

  mtr_verbose(My::Options::toStr("mysqld_start", @$extra_opts));

  my $exe= find_mysqld($mysqld->value('basedir'));
  my $wait_for_pid_file= 1;

  mtr_error("Internal error: mysqld should never be started for embedded")
    if $opt_embedded_server;

  my $args;
  mtr_init_args(\$args);
# implementation for strace-server
  if ( $opt_strace_server )
  {
    strace_server_arguments($args, \$exe, $mysqld->name());
  }


  if ( $opt_valgrind_mysqld )
  {
    valgrind_arguments($args, \$exe);
  }

  mtr_add_arg($args, "--defaults-group-suffix=%s", $mysqld->after('mysqld'));

  # Add any additional options from an in-test restart
  my @all_opts= @$extra_opts;
  if (exists $mysqld->{'restart_opts'}) {
    push (@all_opts, @{$mysqld->{'restart_opts'}});
    mtr_verbose(My::Options::toStr("mysqld_start restart",
				   @{$mysqld->{'restart_opts'}}));
  }
  mysqld_arguments($args,$mysqld,\@all_opts);

  if ( $opt_debug )
  {
    mtr_add_arg($args, "--debug=$debug_d:t:i:A,%s/log/%s.trace",
		$path_vardir_trace, $mysqld->name());
  }

  if (IS_WINDOWS)
  {
    # Trick the server to send output to stderr, with --console
    mtr_add_arg($args, "--console");
  }

  if ( $opt_gdb || $opt_manual_gdb )
  {
    gdb_arguments(\$args, \$exe, $mysqld->name());
  }
  elsif ( $opt_ddd || $opt_manual_ddd )
  {
    ddd_arguments(\$args, \$exe, $mysqld->name());
  }
  if ( $opt_dbx || $opt_manual_dbx ) {
    dbx_arguments(\$args, \$exe, $mysqld->name());
  }
  elsif ( $opt_debugger )
  {
    debugger_arguments(\$args, \$exe, $mysqld->name());
  }
  elsif ( $opt_manual_debug )
  {
     print "\nStart " .$mysqld->name()." in your debugger\n" .
           "dir: $glob_mysql_test_dir\n" .
           "exe: $exe\n" .
	   "args:  " . join(" ", @$args)  . "\n\n" .
	   "Waiting ....\n";

     # Indicate the exe should not be started
    $exe= undef;
  }
  else
  {
    # Default to not wait until pid file has been created
    $wait_for_pid_file= 0;
  }

  # Remove the old pidfile if any
  unlink($mysqld->value('pid-file'));

  my $output= $mysqld->value('#log-error');
  # Remember this log file for valgrind error report search
  $mysqld_logs{$output}= 1 if $opt_valgrind;
  # Remember data dir for gmon.out files if using gprof
  $gprof_dirs{$mysqld->value('datadir')}= 1 if $opt_gprof;

  if ( defined $exe )
  {
    $mysqld->{'proc'}= My::SafeProcess->new
      (
       name          => $mysqld->name(),
       path          => $exe,
       args          => \$args,
       output        => $output,
       error         => $output,
       append        => 1,
       verbose       => $opt_verbose,
       nocore        => $opt_skip_core,
       host          => undef,
       shutdown      => sub { mysqld_stop($mysqld) },
       envs          => \@opt_mysqld_envs,
      );
    mtr_verbose("Started $mysqld->{proc}");
  }

  if ( $wait_for_pid_file &&
       !sleep_until_file_created($mysqld->value('pid-file'),
				 $opt_start_timeout,
				 $mysqld->{'proc'}))
  {
    my $mname= $mysqld->name();
    mtr_error("Failed to start mysqld $mname with command $exe");
  }

  # Remember options used when starting
  $mysqld->{'started_opts'}= $extra_opts;

  return;
}


sub stop_all_servers () {
  my $shutdown_timeout = $_[0] or 0;

  mtr_verbose("Stopping all servers...");

  # Kill all started servers
  My::SafeProcess::shutdown($shutdown_timeout,
			    started(all_servers()));

  # Remove pidfiles
  foreach my $server ( all_servers() )
  {
    my $pid_file= $server->if_exist('pid-file');
    unlink($pid_file) if defined $pid_file;
  }

  # Mark servers as stopped
  map($_->{proc}= undef, all_servers());

}


# Find out if server should be restarted for this test
sub server_need_restart {
  my ($tinfo, $server)= @_;

  # Mark the tinfo so slaves will restart if server restarts
  # This assumes master will be considered first.
  my $is_master= $server->option("#!run-master-sh");

  if ( using_extern() )
  {
    mtr_verbose_restart($server, "no restart for --extern server");
    return 0;
  }

  if ( $tinfo->{'force_restart'} ) {
    mtr_verbose_restart($server, "forced in .opt file");
    $tinfo->{master_restart}= 1 if $is_master;
    return 1;
  }

  if ( $opt_force_restart ) {
    mtr_verbose_restart($server, "forced restart turned on");
    $tinfo->{master_restart}= 1 if $is_master;
    return 1;
  }

  if ( $tinfo->{template_path} ne $current_config_name)
  {
    mtr_verbose_restart($server, "using different config file");
    $tinfo->{master_restart}= 1 if $is_master;
    return 1;
  }

  if ( $tinfo->{'master_sh'}  || $tinfo->{'slave_sh'} )
  {
    mtr_verbose_restart($server, "sh script to run");
    $tinfo->{master_restart}= 1 if $is_master;
    return 1;
  }

  if ( ! started($server) )
  {
    mtr_verbose_restart($server, "not started");
    $tinfo->{master_restart}= 1 if $is_master;
    return 1;
  }

  my $started_tinfo= $server->{'started_tinfo'};
  if ( defined $started_tinfo )
  {

    # Check if timezone of  test that server was started
    # with differs from timezone of next test
    if ( timezone($started_tinfo) ne timezone($tinfo) )
    {
      mtr_verbose_restart($server, "different timezone");
      $tinfo->{master_restart}= 1 if $is_master;
      return 1;
    }
  }

  my $is_mysqld= grep ($server eq $_, mysqlds());
  if ($is_mysqld)
  {

    # Check that running process was started with same options
    # as the current test requires
    my $extra_opts= get_extra_opts($server, $tinfo);
    my $started_opts= $server->{'started_opts'};

    # Also, always restart if server had been restarted with additional
    # options within test.
    if (!My::Options::same($started_opts, $extra_opts) ||
        exists $server->{'restart_opts'})
    {
      my $use_dynamic_option_switch= 0;
      if (!$use_dynamic_option_switch)
      {
	mtr_verbose_restart($server, "running with different options '" .
			    join(" ", @{$extra_opts}) . "' != '" .
			    join(" ", @{$started_opts}) . "'" );
	$tinfo->{master_restart}= 1 if $is_master;
	return 1;
      }

      mtr_verbose(My::Options::toStr("started_opts", @$started_opts));
      mtr_verbose(My::Options::toStr("extra_opts", @$extra_opts));

      # Get diff and check if dynamic switch is possible
      my @diff_opts= My::Options::diff($started_opts, $extra_opts);
      mtr_verbose(My::Options::toStr("diff_opts", @diff_opts));

      my $query= My::Options::toSQL(@diff_opts);
      mtr_verbose("Attempting dynamic switch '$query'");
      if (run_query($tinfo, $server, $query)){
	mtr_verbose("Restart: running with different options '" .
		    join(" ", @{$extra_opts}) . "' != '" .
		    join(" ", @{$started_opts}) . "'" );
	$tinfo->{master_restart}= 1 if $is_master;
	return 1;
      }

      # Remember the dynamically set options
      $server->{'started_opts'}= $extra_opts;
    }
  }

  if ($server->option("#!use-slave-opt") && $tinfo->{master_restart}) {
    mtr_verbose_restart($server, "master will be restarted");
    return 1;
  }

  # Default, no restart
  return 0;
}


sub servers_need_restart($) {
  my ($tinfo)= @_;
  return grep { server_need_restart($tinfo, $_); } all_servers();
}



#
# Return list of specific servers
#  - there is no servers in an empty config
#
sub _like   { return $config ? $config->like($_[0]) : (); }
sub mysqlds { return _like('mysqld.'); }
sub ndbds   { return _like('cluster_config.ndbd.');}
sub ndb_mgmds { return _like('cluster_config.ndb_mgmd.'); }
sub clusters  { return _like('mysql_cluster.'); }
sub memcacheds { return _like('memcached.'); }
sub all_servers { return ( mysqlds(), ndb_mgmds(), ndbds(), memcacheds() ); }

#
# Filter a list of servers and return only those that are part
# of the specified cluster
#
sub in_cluster {
  my ($cluster)= shift;
  # Return only processes for a specific cluster
  return grep { $_->suffix() eq $cluster->suffix() } @_;
}



#
# Filter a list of servers and return the SafeProcess
# for only those that are started or stopped
#
sub started { return grep(defined $_, map($_->{proc}, @_));  }
sub stopped { return grep(!defined $_, map($_->{proc}, @_)); }


sub envsubst {
  my $string= shift;
# Check for the ? symbol in the var name and remove it.
  if ( $string =~ s/^\?// )
  {
    if ( ! defined $ENV{$string} )
    {
      return "";
    }
  }
  else
  {
    if ( ! defined $ENV{$string} )
    {
      mtr_error(".opt file references '$string' which is not set");
    }
  }

  return $ENV{$string};
}


sub get_extra_opts {
  # No extra options if --user-args
  return \@opt_extra_mysqld_opt if $opt_user_args;

  my ($mysqld, $tinfo)= @_;

  my $opts=
    $mysqld->option("#!use-slave-opt") ?
      $tinfo->{slave_opt} : $tinfo->{master_opt};

  # Expand environment variables
  foreach my $opt ( @$opts )
  {
    $opt =~ s/\$\{(\??\w+)\}/envsubst($1)/ge;
    $opt =~ s/\$(\??\w+)/envsubst($1)/ge;
  }
  return $opts;
}


sub stop_servers($$) {
  my ($tinfo, @servers)= @_;

  # Remember if we restarted for this test case (count restarts)
  $tinfo->{'restarted'}= 1;

  if ( join('|', @servers) eq join('|', all_servers()) )
  {
    # All servers are going down, use some kind of order to
    # avoid too many warnings in the log files

   mtr_report("Restarting all servers");

    #  mysqld processes
    My::SafeProcess::shutdown( $opt_shutdown_timeout, started(mysqlds()) );

    # cluster processes
    My::SafeProcess::shutdown( $opt_shutdown_timeout,
			       started(ndbds(), ndb_mgmds(), memcacheds()) );
  }
  else
  {
    mtr_report("Restarting ", started(@servers));

     # Stop only some servers
    My::SafeProcess::shutdown( $opt_shutdown_timeout,
			       started(@servers) );
  }

  foreach my $server (@servers)
  {
    # Mark server as stopped
    $server->{proc}= undef;

    # Forget history
    delete $server->{'started_tinfo'};
    delete $server->{'started_opts'};
    delete $server->{'started_cnf'};
  }
}


#
# start_servers
#
# Start servers not already started
#
# RETURN
#  0 OK
#  1 Start failed
#
sub start_servers($) {
  my ($tinfo)= @_;

  # Make sure the safe_process also exits from now on
  # Could not be done before, as we don't want this for the bootstrap
  if ($opt_start_exit) {
    My::SafeProcess->start_exit();
  }

  # Start clusters
  foreach my $cluster ( clusters() )
  {
    ndbcluster_start($cluster);
  }

  # Start mysqlds
  foreach my $mysqld ( mysqlds() )
  {
    if ( $mysqld->{proc} )
    {
      # Already started

      # Write start of testcase to log file
      mark_log($mysqld->value('#log-error'), $tinfo);

      next;
    }

    my $datadir= $mysqld->value('datadir');
    if ($opt_start_dirty)
    {
      # Don't delete anything if starting dirty
      ;
    }
    else
    {

      my @options= ('log-bin', 'relay-log');
      foreach my $option_name ( @options )  {
	next unless $mysqld->option($option_name);

	my $file_name= $mysqld->value($option_name);
	next unless
	  defined $file_name and
	    -e $file_name;

	mtr_debug(" -removing '$file_name'");
	unlink($file_name) or die ("unable to remove file '$file_name'");
      }

      if (-d $datadir ) {
	mtr_verbose(" - removing '$datadir'");
	rmtree($datadir);
      }
    }

    my $mysqld_basedir= $mysqld->value('basedir');
    if ( $basedir eq $mysqld_basedir )
    {
      if (! $opt_start_dirty)	# If dirty, keep possibly grown system db
      {
	# Copy datadir from installed system db
	for my $path ( "$opt_vardir", "$opt_vardir/..") {
	  my $install_db= "$path/install.db";
	  copytree($install_db, $datadir)
	    if -d $install_db;
	}
	mtr_error("Failed to copy system db to '$datadir'")
	  unless -d $datadir;
      }
    }
    else
    {
      mysql_install_db($mysqld); # For versional testing

      mtr_error("Failed to install system db to '$datadir'")
	unless -d $datadir;

    }

    # Create the servers tmpdir
    my $tmpdir= $mysqld->value('tmpdir');
    mkpath($tmpdir) unless -d $tmpdir;

    # Write start of testcase to log file
    mark_log($mysqld->value('#log-error'), $tinfo);

    # Run <tname>-master.sh
    if ($mysqld->option('#!run-master-sh') and
       run_sh_script($tinfo->{master_sh}) )
    {
      $tinfo->{'comment'}= "Failed to execute '$tinfo->{master_sh}'";
      return 1;
    }

    # Run <tname>-slave.sh
    if ($mysqld->option('#!run-slave-sh') and
	run_sh_script($tinfo->{slave_sh}))
    {
      $tinfo->{'comment'}= "Failed to execute '$tinfo->{slave_sh}'";
      return 1;
    }

    if (!$opt_embedded_server)
    {
      my $extra_opts= get_extra_opts($mysqld, $tinfo);
      mysqld_start($mysqld,$extra_opts);

      # Save this test case information, so next can examine it
      $mysqld->{'started_tinfo'}= $tinfo;

      # Wait until server's uuid is generated. This avoids that master and
      # slave generate the same UUID sporadically.
      sleep_until_file_created("$datadir/auto.cnf", $opt_start_timeout,
                               $mysqld->{'proc'});

    }

  }

  # Wait for clusters to start
  foreach my $cluster ( clusters() )
  {
    if (ndbcluster_wait_started($cluster, ""))
    {
      # failed to start
      $tinfo->{'comment'}= "Start of '".$cluster->name()."' cluster failed";

      #
      # Dump cluster log files to log file to help analyze the
      # cause of the failed start
      #
      ndbcluster_dump($cluster);

      return 1;
    }
  }

  # Wait for mysqlds to start
  foreach my $mysqld ( mysqlds() )
  {
    next if !started($mysqld);

    if (sleep_until_file_created($mysqld->value('pid-file'),
				 $opt_start_timeout,
				 $mysqld->{'proc'}) == 0) {
      $tinfo->{comment}=
	"Failed to start ".$mysqld->name();

      my $logfile= $mysqld->value('#log-error');
      if ( defined $logfile and -f $logfile )
      {
        my @srv_lines= extract_server_log($logfile, $tinfo->{name});
	$tinfo->{logfile}= "Server log is:\n" . join ("", @srv_lines);
      }
      else
      {
	$tinfo->{logfile}= "Could not open server logfile: '$logfile'";
      }
      return 1;
    }
  }

  # Start memcached(s) for each cluster
  foreach my $cluster ( clusters() )
  {
    next if !in_cluster($cluster, memcacheds());

    # Load the memcache metadata into this cluster
    memcached_load_metadata($cluster);

    # Start memcached(s)
    foreach my $memcached ( in_cluster($cluster, memcacheds()))
    {
      next if started($memcached);
      memcached_start($cluster, $memcached);
    }
  }

  return 0;
}


#
# Run include/check-testcase.test
# Before a testcase, run in record mode and save result file to var/tmp
# After testcase, run and compare with the recorded file, they should be equal!
#
# RETURN VALUE
#  The newly started process
#
sub start_check_testcase ($$$) {
  my $tinfo=    shift;
  my $mode=     shift;
  my $mysqld=   shift;

  my $name= "check-".$mysqld->name();
  # Replace dots in name with underscore to avoid that mysqltest
  # misinterpret's what the filename extension is :(
  $name=~ s/\./_/g;

  my $args;
  mtr_init_args(\$args);

  mtr_add_arg($args, "--defaults-file=%s", $path_config_file);
  mtr_add_arg($args, "--defaults-group-suffix=%s", $mysqld->after('mysqld'));
  mtr_add_arg($args, "--result-file=%s", "$opt_vardir/tmp/$name.result");
  mtr_add_arg($args, "--test-file=%s", "include/check-testcase.test");
  mtr_add_arg($args, "--verbose");

  if ( $mode eq "before" )
  {
    mtr_add_arg($args, "--record");
  }
  my $errfile= "$opt_vardir/tmp/$name.err";
  my $proc= My::SafeProcess->new
    (
     name          => $name,
     path          => $exe_mysqltest,
     error         => $errfile,
     output        => $errfile,
     args          => \$args,
     user_data     => $errfile,
     verbose       => $opt_verbose,
    );

  mtr_report("Started $proc");
  return $proc;
}


sub run_mysqltest ($) {
  my $proc= start_mysqltest(@_);
  $proc->wait();
}


sub start_mysqltest ($) {
  my ($tinfo)= @_;
  my $exe= $exe_mysqltest;
  my $args;

  mark_time_used('admin');

  mtr_init_args(\$args);

  if ( $opt_strace_client )
  {
    $exe=  "strace";
    mtr_add_arg($args, "-o");
    mtr_add_arg($args, "%s/log/mysqltest.strace", $opt_vardir);
    mtr_add_arg($args, "$exe_mysqltest");
  }

  mtr_add_arg($args, "--defaults-file=%s", $path_config_file);
  mtr_add_arg($args, "--silent");
  mtr_add_arg($args, "--tmpdir=%s", $opt_tmpdir);
  mtr_add_arg($args, "--character-sets-dir=%s", $path_charsetsdir);
  mtr_add_arg($args, "--logdir=%s/log", $opt_vardir);
  if ($auth_plugin)
  {
    mtr_add_arg($args, "--plugin_dir=%s", dirname($auth_plugin));
  }

  # Log line number and time  for each line in .test file
  mtr_add_arg($args, "--mark-progress")
    if $opt_mark_progress;

  mtr_add_arg($args, "--database=test");

  if ( $opt_ps_protocol )
  {
    mtr_add_arg($args, "--ps-protocol");
  }

  if ( $opt_sp_protocol )
  {
    mtr_add_arg($args, "--sp-protocol");
  }

  if ( $opt_explain_protocol )
  {
    mtr_add_arg($args, "--explain-protocol");
  }

  if ( $opt_json_explain_protocol )
  {
    mtr_add_arg($args, "--json-explain-protocol");
  }

  if ( $opt_view_protocol )
  {
    mtr_add_arg($args, "--view-protocol");
  }

  if ( $opt_trace_protocol )
  {
    mtr_add_arg($args, "--opt-trace-protocol");
  }

  if ( $opt_cursor_protocol )
  {
    mtr_add_arg($args, "--cursor-protocol");
  }


  mtr_add_arg($args, "--timer-file=%s/log/timer", $opt_vardir);

  if ( $opt_compress )
  {
    mtr_add_arg($args, "--compress");
  }

  if ( $opt_sleep )
  {
    mtr_add_arg($args, "--sleep=%d", $opt_sleep);
  }

  if ( $opt_ssl )
  {
    # Turn on SSL for _all_ test cases if option --ssl was used
    mtr_add_arg($args, "--ssl");
  }

  if ( $opt_max_connections ) {
    mtr_add_arg($args, "--max-connections=%d", $opt_max_connections);
  }

  if ( $opt_embedded_server )
  {

    # Get the args needed for the embedded server
    # and append them to args prefixed
    # with --sever-arg=

    my $mysqld=  $config->group('embedded')
      or mtr_error("Could not get [embedded] section");

    my $mysqld_args;
    mtr_init_args(\$mysqld_args);
    my $extra_opts= get_extra_opts($mysqld, $tinfo);
    mysqld_arguments($mysqld_args, $mysqld, $extra_opts);
    mtr_add_arg($args, "--server-arg=%s", $_) for @$mysqld_args;

    if (IS_WINDOWS)
    {
      # Trick the server to send output to stderr, with --console
      mtr_add_arg($args, "--server-arg=--console");
    }
  }

  # ----------------------------------------------------------------------
  # export MYSQL_TEST variable containing <path>/mysqltest <args>
  # ----------------------------------------------------------------------
  $ENV{'MYSQL_TEST'}= mtr_args2str($exe_mysqltest, @$args);

  # ----------------------------------------------------------------------
  # Add arguments that should not go into the MYSQL_TEST env var
  # ----------------------------------------------------------------------
  if ( $opt_valgrind_mysqltest )
  {
    # Prefix the Valgrind options to the argument list.
    # We do this here, since we do not want to Valgrind the nested invocations
    # of mysqltest; that would mess up the stderr output causing test failure.
    my @args_saved = @$args;
    mtr_init_args(\$args);
    valgrind_arguments($args, \$exe);
    mtr_add_arg($args, "%s", $_) for @args_saved;
  }

  mtr_add_arg($args, "--test-file=%s", $tinfo->{'path'});

  # Number of lines of resut to include in failure report
  mtr_add_arg($args, "--tail-lines=20");

  if ( defined $tinfo->{'result_file'} ) {
    mtr_add_arg($args, "--result-file=%s", $tinfo->{'result_file'});
  }

  client_debug_arg($args, "mysqltest");

  if ( $opt_record )
  {
    mtr_add_arg($args, "--record");

    # When recording to a non existing result file
    # the name of that file is in "record_file"
    if ( defined $tinfo->{'record_file'} ) {
      mtr_add_arg($args, "--result-file=%s", $tinfo->{record_file});
    }
  }

  if ( $opt_client_gdb )
  {
    gdb_arguments(\$args, \$exe, "client");
  }
  elsif ( $opt_client_ddd )
  {
    ddd_arguments(\$args, \$exe, "client");
  }
  if ( $opt_client_dbx ) {
    dbx_arguments(\$args, \$exe, "client");
  }
  elsif ( $opt_client_debugger )
  {
    debugger_arguments(\$args, \$exe, "client");
  }

  my $proc= My::SafeProcess->new
    (
     name          => "mysqltest",
     path          => $exe,
     args          => \$args,
     append        => 1,
     error         => $path_current_testlog,
     verbose       => $opt_verbose,
    );
  mtr_verbose("Started $proc");
  return $proc;
}


#
# Modify the exe and args so that program is run in gdb in xterm
#
sub gdb_arguments {
  my $args= shift;
  my $exe=  shift;
  my $type= shift;
  my $input= shift;

  my $gdb_init_file= "$opt_vardir/tmp/gdbinit.$type";

  # Remove the old gdbinit file
  unlink($gdb_init_file);

  # Put $args into a single string
  my $str= join(" ", @$$args);
  my $runline= $input ? "run $str < $input" : "run $str";

  # write init file for mysqld or client
  mtr_tofile($gdb_init_file,
	     "break main\n" .
	     $runline);

  if ( $opt_manual_gdb )
  {
     print "\nTo start gdb for $type, type in another window:\n";
     print "gdb -cd $glob_mysql_test_dir -x $gdb_init_file $$exe\n";

     # Indicate the exe should not be started
     $$exe= undef;
     return;
  }

  $$args= [];
  mtr_add_arg($$args, "-title");
  mtr_add_arg($$args, "$type");
  mtr_add_arg($$args, "-e");

  if ( $exe_libtool )
  {
    mtr_add_arg($$args, $exe_libtool);
    mtr_add_arg($$args, "--mode=execute");
  }

  mtr_add_arg($$args, "gdb");
  mtr_add_arg($$args, "-x");
  mtr_add_arg($$args, "$gdb_init_file");
  mtr_add_arg($$args, "$$exe");

  $$exe= "xterm";
}


#
# Modify the exe and args so that program is run in ddd
#
sub ddd_arguments {
  my $args= shift;
  my $exe=  shift;
  my $type= shift;
  my $input= shift;

  my $gdb_init_file= "$opt_vardir/tmp/gdbinit.$type";

  # Remove the old gdbinit file
  unlink($gdb_init_file);

  # Put $args into a single string
  my $str= join(" ", @$$args);
  my $runline= $input ? "run $str < $input" : "run $str";

  # write init file for mysqld or client
  mtr_tofile($gdb_init_file,
	     "file $$exe\n" .
	     "break main\n" .
	     $runline);

  if ( $opt_manual_ddd )
  {
     print "\nTo start ddd for $type, type in another window:\n";
     print "ddd -cd $glob_mysql_test_dir -x $gdb_init_file $$exe\n";

     # Indicate the exe should not be started
     $$exe= undef;
     return;
  }

  my $save_exe= $$exe;
  $$args= [];
  if ( $exe_libtool )
  {
    $$exe= $exe_libtool;
    mtr_add_arg($$args, "--mode=execute");
    mtr_add_arg($$args, "ddd");
  }
  else
  {
    $$exe= "ddd";
  }
  mtr_add_arg($$args, "--command=$gdb_init_file");
  mtr_add_arg($$args, "$save_exe");
}


#
# Modify the exe and args so that program is run in dbx in xterm
#
sub dbx_arguments {
  my $args= shift;
  my $exe=  shift;
  my $type= shift;
  my $input= shift;

  # Put $args into a single string
  my $str= join " ", @$$args;
  my $runline= $input ? "run $str < $input" : "run $str";

  if ( $opt_manual_dbx ) {
    print "\nTo start dbx for $type, type in another window:\n";
    print "cd $glob_mysql_test_dir; dbx -c \"stop in main; " .
          "$runline\" $$exe\n";

    # Indicate the exe should not be started
    $$exe= undef;
    return;
  }

  $$args= [];
  mtr_add_arg($$args, "-title");
  mtr_add_arg($$args, "$type");
  mtr_add_arg($$args, "-e");

  if ( $exe_libtool ) {
    mtr_add_arg($$args, $exe_libtool);
    mtr_add_arg($$args, "--mode=execute");
  }

  mtr_add_arg($$args, "dbx");
  mtr_add_arg($$args, "-c");
  mtr_add_arg($$args, "stop in main; $runline");
  mtr_add_arg($$args, "$$exe");

  $$exe= "xterm";
}


#
# Modify the exe and args so that program is run in the selected debugger
#
sub debugger_arguments {
  my $args= shift;
  my $exe=  shift;
  my $debugger= $opt_debugger || $opt_client_debugger;

  if ( $debugger =~ /vcexpress|vc|devenv/ )
  {
    # vc[express] /debugexe exe arg1 .. argn

    # Add name of the exe and /debugexe before args
    unshift(@$$args, "$$exe");
    unshift(@$$args, "/debugexe");

    # Set exe to debuggername
    $$exe= $debugger;

  }
  elsif ( $debugger =~ /windbg/ )
  {
    # windbg exe arg1 .. argn

    # Add name of the exe before args
    unshift(@$$args, "$$exe");

    # Set exe to debuggername
    $$exe= $debugger;

  }
  else
  {
    mtr_error("Unknown argument \"$debugger\" passed to --debugger");
  }
}

#
# Modify the exe and args so that program is run in strace 
#
sub strace_server_arguments {
  my $args= shift;
  my $exe=  shift;
  my $type= shift;

  mtr_add_arg($args, "-o");
  mtr_add_arg($args, "%s/log/%s.strace", $opt_vardir, $type);
  mtr_add_arg($args, $$exe);
  $$exe= "strace";
}

#
# Modify the exe and args so that program is run in valgrind
#
sub valgrind_arguments {
  my $args= shift;
  my $exe=  shift;

  if ( $opt_callgrind)
  {
    mtr_add_arg($args, "--tool=callgrind");
    mtr_add_arg($args, "--base=$opt_vardir/log");
  }
  else
  {
    mtr_add_arg($args, "--tool=memcheck"); # From >= 2.1.2 needs this option
    mtr_add_arg($args, "--leak-check=yes");
    mtr_add_arg($args, "--num-callers=16");
    mtr_add_arg($args, "--suppressions=%s/valgrind.supp", $glob_mysql_test_dir)
      if -f "$glob_mysql_test_dir/valgrind.supp";
  }

  # Add valgrind options, can be overriden by user
  mtr_add_arg($args, '%s', $_) for (@valgrind_args);

  mtr_add_arg($args, $$exe);

  $$exe= $opt_valgrind_path || "valgrind";

  if ($exe_libtool)
  {
    # Add "libtool --mode-execute" before the test to execute
    # if running in valgrind(to avoid valgrinding bash)
    unshift(@$args, "--mode=execute", $$exe);
    $$exe= $exe_libtool;
  }
}

#
# Search server logs for valgrind reports printed at mysqld termination
#

sub valgrind_exit_reports() {
  my $found_err= 0;

  foreach my $log_file (keys %mysqld_logs)
  {
    my @culprits= ();
    my $valgrind_rep= "";
    my $found_report= 0;
    my $err_in_report= 0;

    my $LOGF = IO::File->new($log_file)
      or mtr_error("Could not open file '$log_file' for reading: $!");

    while ( my $line = <$LOGF> )
    {
      if ($line =~ /^CURRENT_TEST: (.+)$/)
      {
        my $testname= $1;
        # If we have a report, report it if needed and start new list of tests
        if ($found_report)
        {
          if ($err_in_report)
          {
            mtr_print ("Valgrind report from $log_file after tests:\n",
                        @culprits);
            mtr_print_line();
            print ("$valgrind_rep\n");
            $found_err= 1;
            $err_in_report= 0;
          }
          # Make ready to collect new report
          @culprits= ();
          $found_report= 0;
          $valgrind_rep= "";
        }
        push (@culprits, $testname);
        next;
      }
      # This line marks the start of a valgrind report
      $found_report= 1 if $line =~ /^==\d+== .* SUMMARY:/;

      if ($found_report) {
        $line=~ s/^==\d+== //;
        $valgrind_rep .= $line;
        $err_in_report= 1 if $line =~ /ERROR SUMMARY: [1-9]/;
        $err_in_report= 1 if $line =~ /definitely lost: [1-9]/;
        $err_in_report= 1 if $line =~ /possibly lost: [1-9]/;
      }
    }

    $LOGF= undef;

    if ($err_in_report) {
      mtr_print ("Valgrind report from $log_file after tests:\n", @culprits);
      mtr_print_line();
      print ("$valgrind_rep\n");
      $found_err= 1;
    }
  }

  return $found_err;
}

sub run_ctest() {
  my $olddir= getcwd();
  chdir ($bindir) or die ("Could not chdir to $bindir");
  my $tinfo;
  my $no_ctest= (IS_WINDOWS) ? 256 : -1;
  my $ctest_vs= "";

  # Just ignore if not configured/built to run ctest
  if (! -f "CTestTestfile.cmake") {
    chdir($olddir);
    return;
  }

  # Add vs-config option if needed
  $ctest_vs= "-C $opt_vs_config" if $opt_vs_config;

  # Also silently ignore if we don't have ctest and didn't insist
  # Special override: also ignore in Pushbuild, some platforms may not have it
  # Now, run ctest and collect output
  my $ctest_out= `ctest $ctest_vs 2>&1`;
  if ($? == $no_ctest && $opt_ctest == -1 && ! defined $ENV{PB2WORKDIR}) {
    chdir($olddir);
    return;
  }

  # Create minimalistic "test" for the reporting
  $tinfo = My::Test->new
    (
     name           => 'unit_tests',
    );
  # Set dummy worker id to align report with normal tests
  $tinfo->{worker} = 0 if $opt_parallel > 1;

  my $ctfail= 0;		# Did ctest fail?
  if ($?) {
    $ctfail= 1;
    $tinfo->{result}= 'MTR_RES_FAILED';
    $tinfo->{comment}= "ctest failed with exit code $?, see result below";
    $ctest_out= "" unless $ctest_out;
  }
  my $ctfile= "$opt_vardir/ctest.log";
  my $ctres= 0;			# Did ctest produce report summary?

  open (CTEST, " > $ctfile") or die ("Could not open output file $ctfile");

  # Put ctest output in log file, while analyzing results
  for (split ('\n', $ctest_out)) {
    print CTEST "$_\n";
    if (/tests passed/) {
      $ctres= 1;
      $ctest_report .= "\nUnit tests: $_\n";
    }
    if ( /FAILED/ or /\(Failed\)/ ) {
      $ctfail= 1;
      $ctest_report .= "  $_\n";
    }
  }
  close CTEST;

  # Set needed 'attributes' for test reporting
  $tinfo->{comment}.= "\nctest did not pruduce report summary" if ! $ctres;
  $tinfo->{result}= ($ctres && !$ctfail)
    ? 'MTR_RES_PASSED' : 'MTR_RES_FAILED';
  $ctest_report .= "Report from unit tests in $ctfile";
  $tinfo->{failures}= ($tinfo->{result} eq 'MTR_RES_FAILED');

  mark_time_used('test');
  mtr_report_test($tinfo);
  chdir($olddir);
  return $tinfo;
}

#
# Usage
#
sub usage ($) {
  my ($message)= @_;

  if ( $message )
  {
    print STDERR "$message\n";
  }

  print <<HERE;

$0 [ OPTIONS ] [ TESTCASE ]

Options to control what engine/variation to run

  embedded-server       Use the embedded server, i.e. no mysqld daemons
  ps-protocol           Use the binary protocol between client and server
  cursor-protocol       Use the cursor protocol between client and server
                        (implies --ps-protocol)
  view-protocol         Create a view to execute all non updating queries
  opt-trace-protocol    Print optimizer trace
  explain-protocol      Run 'EXPLAIN EXTENDED' on all SELECT, INSERT,
                        REPLACE, UPDATE and DELETE queries.
  json-explain-protocol Run 'EXPLAIN FORMAT=JSON' on all SELECT, INSERT,
                        REPLACE, UPDATE and DELETE queries.
  sp-protocol           Create a stored procedure to execute all queries
  compress              Use the compressed protocol between client and server
  ssl                   Use ssl protocol between client and server
  skip-ssl              Dont start server with support for ssl connections
  vs-config             Visual Studio configuration used to create executables
                        (default: MTR_VS_CONFIG environment variable)

  defaults-file=<config template> Use fixed config template for all
                        tests
  defaults-extra-file=<config template> Extra config template to add to
                        all generated configs
  combination=<opt>     Use at least twice to run tests with specified 
                        options to mysqld
  skip-combinations     Ignore combination file (or options)

Options to control directories to use
  tmpdir=DIR            The directory where temporary files are stored
                        (default: ./var/tmp).
  vardir=DIR            The directory where files generated from the test run
                        is stored (default: ./var). Specifying a ramdisk or
                        tmpfs will speed up tests.
  mem                   Run testsuite in "memory" using tmpfs or ramdisk
                        Attempts to find a suitable location
                        using a builtin list of standard locations
                        for tmpfs (/dev/shm)
                        The option can also be set using environment
                        variable MTR_MEM=[DIR]
  clean-vardir          Clean vardir if tests were successful and if
                        running in "memory". Otherwise this option is ignored
  client-bindir=PATH    Path to the directory where client binaries are located
  client-libdir=PATH    Path to the directory where client libraries are located


Options to control what test suites or cases to run

  force                 Continue to run the suite after failure
  with-ndbcluster-only  Run only tests that include "ndb" in the filename
  skip-ndb[cluster]     Skip all tests that need cluster. Default.
  include-ndb[cluster]  Enable all tests that need cluster
  do-test=PREFIX or REGEX
                        Run test cases which name are prefixed with PREFIX
                        or fulfills REGEX
  skip-test=PREFIX or REGEX
                        Skip test cases which name are prefixed with PREFIX
                        or fulfills REGEX
  start-from=PREFIX     Run test cases starting test prefixed with PREFIX where
                        prefix may be suite.testname or just testname
  suite[s]=NAME1,..,NAMEN
                        Collect tests in suites from the comma separated
                        list of suite names.
                        The default is: "$DEFAULT_SUITES"
  skip-rpl              Skip the replication test cases.
  big-test              Also run tests marked as "big"
  enable-disabled       Run also tests marked as disabled
  print-testcases       Don't run the tests but print details about all the
                        selected tests, in the order they would be run.
  skip-test-list=FILE   Skip the tests listed in FILE. Each line in the file
                        is an entry and should be formatted as: 
                        <TESTNAME> : <COMMENT>

Options that specify ports

  mtr-port-base=#       Base for port numbers, ports from this number to
  port-base=#           number+9 are reserved. Should be divisible by 10;
                        if not it will be rounded down. May be set with
                        environment variable MTR_PORT_BASE. If this value is
                        set and is not "auto", it overrides build-thread.
  mtr-build-thread=#    Specify unique number to calculate port number(s) from.
  build-thread=#        Can be set in environment variable MTR_BUILD_THREAD.
                        Set  MTR_BUILD_THREAD="auto" to automatically aquire
                        a build thread id that is unique to current host

Options for test case authoring

  record TESTNAME       (Re)genereate the result file for TESTNAME
  check-testcases       Check testcases for sideeffects
  mark-progress         Log line number and elapsed time to <testname>.progress

Options that pass on options (these may be repeated)

  mysqld=ARGS           Specify additional arguments to "mysqld"
  mysqld-env=VAR=VAL    Specify additional environment settings for "mysqld"

Options to run test on running server

  extern option=value   Run only the tests against an already started server
                        the options to use for connection to the extern server
                        must be specified using name-value pair notation
                        For example:
                         ./$0 --extern socket=/tmp/mysqld.sock

Options for debugging the product

  boot-dbx              Start bootstrap server in dbx
  boot-ddd              Start bootstrap server in ddd
  boot-gdb              Start bootstrap server in gdb
  client-dbx            Start mysqltest client in dbx
  client-ddd            Start mysqltest client in ddd
  client-debugger=NAME  Start mysqltest in the selected debugger
  client-gdb            Start mysqltest client in gdb
  dbx                   Start the mysqld(s) in dbx
  ddd                   Start the mysqld(s) in ddd
  debug                 Dump trace output for all servers and client programs
  debug-common          Same as debug, but sets 'd' debug flags to
                        "query,info,error,enter,exit"; you need this if you
                        want both to see debug printouts and to use
                        DBUG_EXECUTE_IF.
  debug-server          Use debug version of server, but without turning on
                        tracing
  debugger=NAME         Start mysqld in the selected debugger
  gdb                   Start the mysqld(s) in gdb
  manual-debug          Let user manually start mysqld in debugger, before
                        running test(s)
  manual-gdb            Let user manually start mysqld in gdb, before running
                        test(s)
  manual-ddd            Let user manually start mysqld in ddd, before running
                        test(s)
  manual-dbx            Let user manually start mysqld in dbx, before running
                        test(s)
  strace-client         Create strace output for mysqltest client, 
  strace-server         Create strace output for mysqltest server, 
  max-save-core         Limit the number of core files saved (to avoid filling
                        up disks for heavily crashing server). Defaults to
                        $opt_max_save_core, set to 0 for no limit. Set
                        it's default with MTR_MAX_SAVE_CORE
  max-save-datadir      Limit the number of datadir saved (to avoid filling
                        up disks for heavily crashing server). Defaults to
                        $opt_max_save_datadir, set to 0 for no limit. Set
                        it's default with MTR_MAX_SAVE_DATDIR
  max-test-fail         Limit the number of test failurs before aborting
                        the current test run. Defaults to
                        $opt_max_test_fail, set to 0 for no limit. Set
                        it's default with MTR_MAX_TEST_FAIL

Options for valgrind

  valgrind              Run the "mysqltest" and "mysqld" executables using
                        valgrind with default options
  valgrind-all          Synonym for --valgrind
  valgrind-mysqltest    Run the "mysqltest" and "mysql_client_test" executable
                        with valgrind
  valgrind-mysqld       Run the "mysqld" executable with valgrind
  valgrind-options=ARGS Deprecated, use --valgrind-option
  valgrind-option=ARGS  Option to give valgrind, replaces default option(s),
                        can be specified more then once
  valgrind-path=<EXE>   Path to the valgrind executable
  callgrind             Instruct valgrind to use callgrind

Misc options
  user=USER             User for connecting to mysqld(default: $opt_user)
  comment=STR           Write STR to the output
  timer                 Show test case execution time.
  verbose               More verbose output(use multiple times for even more)
  verbose-restart       Write when and why servers are restarted
  start                 Only initialize and start the servers, using the
                        startup settings for the first specified test case
                        Example:
                         $0 --start alias &
  start-and-exit        Same as --start, but mysql-test-run terminates and
                        leaves just the server running
  start-dirty           Only start the servers (without initialization) for
                        the first specified test case
  user-args             In combination with start* and no test name, drops
                        arguments to mysqld except those speficied with
                        --mysqld (if any)
  wait-all              If --start or --start-dirty option is used, wait for all
                        servers to exit before finishing the process
  fast                  Run as fast as possible, dont't wait for servers
                        to shutdown etc.
  force-restart         Always restart servers between tests
  parallel=N            Run tests in N parallel threads (default=1)
                        Use parallel=auto for auto-setting of N
  repeat=N              Run each test N number of times
  retry=N               Retry tests that fail N times, limit number of failures
                        to $opt_retry_failure
  retry-failure=N       Limit number of retries for a failed test
  reorder               Reorder tests to get fewer server restarts
  help                  Get this help text

  testcase-timeout=MINUTES Max test case run time (default $opt_testcase_timeout)
  suite-timeout=MINUTES Max test suite run time (default $opt_suite_timeout)
  shutdown-timeout=SECONDS Max number of seconds to wait for server shutdown
                        before killing servers (default $opt_shutdown_timeout)
  warnings              Scan the log files for warnings. Use --nowarnings
                        to turn off.

  sleep=SECONDS         Passed to mysqltest, will be used as fixed sleep time
  debug-sync-timeout=NUM Set default timeout for WAIT_FOR debug sync
                        actions. Disable facility with NUM=0.
  gcov                  Collect coverage information after the test.
                        The result is a gcov file per source and header file.
  gprof                 Collect profiling information using gprof.
  experimental=<file>   Refer to list of tests considered experimental;
                        failures will be marked exp-fail instead of fail.
  report-features       First run a "test" that reports mysql features
  timestamp             Print timestamp before each test report line
  timediff              With --timestamp, also print time passed since
                        *previous* test started
  max-connections=N     Max number of open connection to server in mysqltest
  default-myisam        Set default storage engine to MyISAM for non-innodb
                        tests. This is needed after switching default storage
                        engine to InnoDB.
  report-times          Report how much time has been spent on different
                        phases of test execution.
  nounit-tests          Do not run unit tests. Normally run if configured
                        and if not running named tests/suites
  unit-tests            Run unit tests even if they would otherwise not be run
  stress=ARGS           Run stress test, providing options to
                        mysql-stress-test.pl. Options are separated by comma.

Some options that control enabling a feature for normal test runs,
can be turned off by prepending 'no' to the option, e.g. --notimer.
This applies to reorder, timer, check-testcases and warnings.

HERE
  exit(1);

}

sub list_options ($) {
  my $hash= shift;

  for (keys %$hash) {
    s/([:=].*|[+!])$//;
    s/\|/\n--/g;
    print "--$_\n" unless /list-options/;
  }

  exit(1);
}
<|MERGE_RESOLUTION|>--- conflicted
+++ resolved
@@ -2811,14 +2811,7 @@
   my $ndbcluster_supported = 0;
   if ($mysqld_variables{'ndb-connectstring'})
   {
-<<<<<<< HEAD
-    mtr_report(" - MySQL Cluster");
-    # Enable ndb engine and add more test suites
-    $opt_include_ndbcluster = 1;
-    $DEFAULT_SUITES.=",ndb,ndb_binlog,rpl_ndb,ndb_rpl,ndb_memcache";
-=======
     $ndbcluster_supported = 1;
->>>>>>> 78d81e9c
   }
 
   if ($opt_skip_ndbcluster && $opt_include_ndbcluster)

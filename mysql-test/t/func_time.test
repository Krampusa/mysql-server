--- conflicted
+++ resolved
@@ -909,7 +909,12 @@
 SELECT MAKEDATE(11111111,1);
 SELECT WEEK(DATE_ADD(FROM_DAYS(1),INTERVAL 1 MONTH), 1);
 
-<<<<<<< HEAD
+--echo #
+--echo # Bug#12584302 AFTER FIX FOR #12403504: ASSERTION FAILED: DELSUM+(INT) Y/4-TEMP > 0,
+--echo #
+
+DO WEEK((DATE_ADD((CAST(0 AS DATE)), INTERVAL 1 YEAR_MONTH)), 5);
+
 --echo End of 5.1 tests
 
 --echo #
@@ -944,13 +949,4 @@
 create table t1(a time);
 insert into t1 values ('00:00:00'),('00:01:00');
 select 1 from t1 where 1 < some (select cast(a as datetime) from t1);
-drop table t1;
-=======
---echo #
---echo # Bug#12584302 AFTER FIX FOR #12403504: ASSERTION FAILED: DELSUM+(INT) Y/4-TEMP > 0,
---echo #
-
-DO WEEK((DATE_ADD((CAST(0 AS DATE)), INTERVAL 1 YEAR_MONTH)), 5);
-
---echo End of 5.1 tests
->>>>>>> 75eaa30d
+drop table t1;
#
# Testing of table locking
#

--disable_warnings
drop table if exists t1,t2;
--enable_warnings
CREATE TABLE t1 (  `id` int(11) NOT NULL default '0', `id2` int(11) NOT NULL default '0', `id3` int(11) NOT NULL default '0', `dummy1` char(30) default NULL, PRIMARY KEY  (`id`,`id2`), KEY `index_id3` (`id3`)) ENGINE=MyISAM;
insert into t1 (id,id2) values (1,1),(1,2),(1,3);
LOCK TABLE t1 WRITE;
select dummy1,count(distinct id) from t1 group by dummy1;
update t1 set id=-1 where id=1;
LOCK TABLE t1 READ;
--error 1099
update t1 set id=1 where id=1;
--error 1100
create table t2 SELECT * from t1;
create temporary table t2 SELECT * from t1;
drop table if exists t2;
unlock tables;
create table t2 SELECT * from t1;
LOCK TABLE t1 WRITE,t2 write;
insert into t2 SELECT * from t1;
update t1 set id=1 where id=-1;
drop table t1,t2;


#
# Check bug with INSERT ... SELECT with lock tables
#

CREATE TABLE t1 (
  index1 smallint(6) default NULL,
  nr smallint(6) default NULL,
  KEY index1(index1)
) ENGINE=MyISAM;

CREATE TABLE t2 (
  nr smallint(6) default NULL,
  name varchar(20) default NULL
) ENGINE=MyISAM;

INSERT INTO t2 VALUES (1,'item1');
INSERT INTO t2 VALUES (2,'item2');

# problem begins here!
lock tables t1 write, t2 read;
insert into t1 select 1,nr from t2 where name='item1';
insert into t1 select 2,nr from t2 where name='item2';
unlock tables;
check table t1;

# Check error message
lock tables t1 write;
check table t2;
--error 1100
insert into t1 select nr from t1;
unlock tables;
lock tables t1 write, t1 as t1_alias read;
insert into t1 select index1,nr from t1 as t1_alias;
drop table t1,t2;

#
<<<<<<< HEAD
# Bug7241 - Invalid response when DELETE .. USING and LOCK TABLES used.
#
create table t1 ( a int(11) not null auto_increment, primary key(a));
create table t2 ( a int(11) not null auto_increment, primary key(a));
lock tables t1 write, t2 read;
delete from t1 using t1,t2 where t1.a=t2.a;
delete t1 from t1,t2 where t1.a=t2.a;
--error 1099
delete from t2 using t1,t2 where t1.a=t2.a;
--error 1099
delete t2 from t1,t2 where t1.a=t2.a;
drop table t1,t2;

# End of 4.1 tests
=======
# BUG#5390 - problems with merge tables
# Supplement test for the after-fix optimization
# Check that a dropped table is correctly removed from a lock.
create table t1 (c1 int);
create table t2 (c1 int);
create table t3 (c1 int);
lock tables t1 write, t2 write, t3 write;
# This removes one table after the other from the lock.
drop table t2, t3, t1;
#
# Check that a lock merge works.
create table t1 (c1 int);
create table t2 (c1 int);
create table t3 (c1 int);
lock tables t1 write, t2 write, t3 write, t1 as t4 read;
alter table t2 add column c2 int;
drop table t1, t2, t3;
>>>>>>> 87f9c10d
<|MERGE_RESOLUTION|>--- conflicted
+++ resolved
@@ -61,22 +61,6 @@
 drop table t1,t2;
 
 #
-<<<<<<< HEAD
-# Bug7241 - Invalid response when DELETE .. USING and LOCK TABLES used.
-#
-create table t1 ( a int(11) not null auto_increment, primary key(a));
-create table t2 ( a int(11) not null auto_increment, primary key(a));
-lock tables t1 write, t2 read;
-delete from t1 using t1,t2 where t1.a=t2.a;
-delete t1 from t1,t2 where t1.a=t2.a;
---error 1099
-delete from t2 using t1,t2 where t1.a=t2.a;
---error 1099
-delete t2 from t1,t2 where t1.a=t2.a;
-drop table t1,t2;
-
-# End of 4.1 tests
-=======
 # BUG#5390 - problems with merge tables
 # Supplement test for the after-fix optimization
 # Check that a dropped table is correctly removed from a lock.
@@ -94,4 +78,18 @@
 lock tables t1 write, t2 write, t3 write, t1 as t4 read;
 alter table t2 add column c2 int;
 drop table t1, t2, t3;
->>>>>>> 87f9c10d
+
+# Bug7241 - Invalid response when DELETE .. USING and LOCK TABLES used.
+#
+create table t1 ( a int(11) not null auto_increment, primary key(a));
+create table t2 ( a int(11) not null auto_increment, primary key(a));
+lock tables t1 write, t2 read;
+delete from t1 using t1,t2 where t1.a=t2.a;
+delete t1 from t1,t2 where t1.a=t2.a;
+--error 1099
+delete from t2 using t1,t2 where t1.a=t2.a;
+--error 1099
+delete t2 from t1,t2 where t1.a=t2.a;
+drop table t1,t2;
+
+# End of 4.1 tests

# Initialise
--disable_warnings
drop table if exists t1,t2,t3;
--enable_warnings

#
# Simple test without tables

-- error 1111
SELECT 1 FROM (SELECT 1) as a  GROUP BY SUM(1);

#
# Test of group (Failed for Lars Hoss <lh@pbm.de>)
#

CREATE TABLE t1 (
  spID int(10) unsigned,
  userID int(10) unsigned,
  score smallint(5) unsigned,
  lsg char(40),
  date date
);

INSERT INTO t1 VALUES (1,1,1,'','0000-00-00');
INSERT INTO t1 VALUES (2,2,2,'','0000-00-00');
INSERT INTO t1 VALUES (2,1,1,'','0000-00-00');
INSERT INTO t1 VALUES (3,3,3,'','0000-00-00');

CREATE TABLE t2 (
  userID int(10) unsigned NOT NULL auto_increment,
  niName char(15),
  passwd char(8),
  mail char(50),
  isAukt enum('N','Y') DEFAULT 'N',
  vName char(30),
  nName char(40),
  adr char(60),
  plz char(5),
  ort char(35),
  land char(20),
  PRIMARY KEY (userID)
);

INSERT INTO t2 VALUES (1,'name','pass','mail','Y','v','n','adr','1','1','1');
INSERT INTO t2 VALUES (2,'name','pass','mail','Y','v','n','adr','1','1','1');
INSERT INTO t2 VALUES (3,'name','pass','mail','Y','v','n','adr','1','1','1');
INSERT INTO t2 VALUES (4,'name','pass','mail','Y','v','n','adr','1','1','1');
INSERT INTO t2 VALUES (5,'name','pass','mail','Y','v','n','adr','1','1','1');

SELECT t2.userid, MIN(t1.score) FROM t1, t2 WHERE t1.userID=t2.userID GROUP BY t2.userid;
SELECT t2.userid, MIN(t1.score) FROM t1, t2 WHERE t1.userID=t2.userID GROUP BY t2.userid ORDER BY NULL;
SELECT t2.userid, MIN(t1.score) FROM t1, t2 WHERE t1.userID=t2.userID AND t1.spID=2  GROUP BY t2.userid;
SELECT t2.userid, MIN(t1.score+0.0) FROM t1, t2 WHERE t1.userID=t2.userID AND t1.spID=2  GROUP BY t2.userid;
SELECT t2.userid, MIN(t1.score+0.0) FROM t1, t2 WHERE t1.userID=t2.userID AND t1.spID=2  GROUP BY t2.userid ORDER BY NULL;
EXPLAIN SELECT t2.userid, MIN(t1.score+0.0) FROM t1, t2 WHERE t1.userID=t2.userID AND t1.spID=2  GROUP BY t2.userid ORDER BY NULL;
drop table t1,t2;

#
# Bug in GROUP BY, by Nikki Chumakov <nikki@saddam.cityline.ru>
#

CREATE TABLE t1 (
  PID int(10) unsigned NOT NULL auto_increment,
  payDate date DEFAULT '0000-00-00' NOT NULL,
  recDate datetime DEFAULT '0000-00-00 00:00:00' NOT NULL,
  URID int(10) unsigned DEFAULT '0' NOT NULL,
  CRID int(10) unsigned DEFAULT '0' NOT NULL,
  amount int(10) unsigned DEFAULT '0' NOT NULL,
  operator int(10) unsigned,
  method enum('unknown','cash','dealer','check','card','lazy','delayed','test') DEFAULT 'unknown' NOT NULL,
  DIID int(10) unsigned,
  reason char(1) binary DEFAULT '' NOT NULL,
  code_id int(10) unsigned,
  qty mediumint(8) unsigned DEFAULT '0' NOT NULL,
  PRIMARY KEY (PID),
  KEY URID (URID),
  KEY reason (reason),
  KEY method (method),
  KEY payDate (payDate)
);

INSERT INTO t1 VALUES (1,'1970-01-01','1997-10-17 00:00:00',2529,1,21000,11886,'check',0,'F',16200,6);

--error 1056
SELECT COUNT(P.URID),SUM(P.amount),P.method, MIN(PP.recdate+0) > 19980501000000   AS IsNew FROM t1 AS P JOIN t1 as PP WHERE P.URID = PP.URID GROUP BY method,IsNew;

drop table t1;

#
# Problem with GROUP BY + ORDER BY when no match
# Tested with locking
#

CREATE TABLE t1 (
  cid mediumint(9) NOT NULL auto_increment,
  firstname varchar(32) DEFAULT '' NOT NULL,
  surname varchar(32) DEFAULT '' NOT NULL,
  PRIMARY KEY (cid)
);
INSERT INTO t1 VALUES (1,'That','Guy');
INSERT INTO t1 VALUES (2,'Another','Gent');

CREATE TABLE t2 (
  call_id mediumint(8) NOT NULL auto_increment,
  contact_id mediumint(8) DEFAULT '0' NOT NULL,
  PRIMARY KEY (call_id),
  KEY contact_id (contact_id)
);

lock tables t1 read,t2 write;

INSERT INTO t2 VALUES (10,2);
INSERT INTO t2 VALUES (18,2);
INSERT INTO t2 VALUES (62,2);
INSERT INTO t2 VALUES (91,2);
INSERT INTO t2 VALUES (92,2);

SELECT cid, CONCAT(firstname, ' ', surname), COUNT(call_id) FROM t1 LEFT JOIN t2 ON cid=contact_id WHERE firstname like '%foo%' GROUP BY cid;
SELECT cid, CONCAT(firstname, ' ', surname), COUNT(call_id) FROM t1 LEFT JOIN t2 ON cid=contact_id WHERE firstname like '%foo%' GROUP BY cid ORDER BY NULL;
SELECT HIGH_PRIORITY cid, CONCAT(firstname, ' ', surname), COUNT(call_id) FROM t1 LEFT JOIN t2 ON cid=contact_id WHERE firstname like '%foo%' GROUP BY cid ORDER BY surname, firstname;

drop table t1,t2;
unlock tables;

#
# Test of group by bug in bugzilla
#

CREATE TABLE t1 (
  bug_id mediumint(9) NOT NULL auto_increment,
  groupset bigint(20) DEFAULT '0' NOT NULL,
  assigned_to mediumint(9) DEFAULT '0' NOT NULL,
  bug_file_loc text,
  bug_severity enum('blocker','critical','major','normal','minor','trivial','enhancement') DEFAULT 'blocker' NOT NULL,
  bug_status enum('','NEW','ASSIGNED','REOPENED','RESOLVED','VERIFIED','CLOSED') DEFAULT 'NEW' NOT NULL,
  creation_ts datetime DEFAULT '0000-00-00 00:00:00' NOT NULL,
  delta_ts timestamp,
  short_desc mediumtext,
  long_desc mediumtext,
  op_sys enum('All','Windows 3.1','Windows 95','Windows 98','Windows NT','Windows 2000','Linux','other') DEFAULT 'All' NOT NULL,
  priority enum('P1','P2','P3','P4','P5') DEFAULT 'P1' NOT NULL,
  product varchar(64) DEFAULT '' NOT NULL,
  rep_platform enum('All','PC','VTD-8','Other'),
  reporter mediumint(9) DEFAULT '0' NOT NULL,
  version varchar(16) DEFAULT '' NOT NULL,
  component varchar(50) DEFAULT '' NOT NULL,
  resolution enum('','FIXED','INVALID','WONTFIX','LATER','REMIND','DUPLICATE','WORKSFORME') DEFAULT '' NOT NULL,
  target_milestone varchar(20) DEFAULT '' NOT NULL,
  qa_contact mediumint(9) DEFAULT '0' NOT NULL,
  status_whiteboard mediumtext NOT NULL,
  votes mediumint(9) DEFAULT '0' NOT NULL,
  PRIMARY KEY (bug_id),
  KEY assigned_to (assigned_to),
  KEY creation_ts (creation_ts),
  KEY delta_ts (delta_ts),
  KEY bug_severity (bug_severity),
  KEY bug_status (bug_status),
  KEY op_sys (op_sys),
  KEY priority (priority),
  KEY product (product),
  KEY reporter (reporter),
  KEY version (version),
  KEY component (component),
  KEY resolution (resolution),
  KEY target_milestone (target_milestone),
  KEY qa_contact (qa_contact),
  KEY votes (votes)
);

INSERT INTO t1 VALUES (1,0,0,'','normal','','2000-02-10 09:25:12',20000321114747,'','','Linux','P1','TestProduct','PC',3,'other','TestComponent','','M1',0,'',0);
INSERT INTO t1 VALUES (9,0,0,'','enhancement','','2000-03-10 11:49:36',20000321114747,'','','All','P5','AAAAA','PC',3,'2.00 CD - Pre','BBBBBBBBBBBBB - conversion','','',0,'',0);
INSERT INTO t1 VALUES (10,0,0,'','enhancement','','2000-03-10 18:10:16',20000321114747,'','','All','P4','AAAAA','PC',3,'2.00 CD - Pre','BBBBBBBBBBBBB - conversion','','',0,'',0);
INSERT INTO t1 VALUES (7,0,0,'','critical','','2000-03-09 10:50:21',20000321114747,'','','All','P1','AAAAA','PC',3,'2.00 CD - Pre','BBBBBBBBBBBBB - generic','','',0,'',0);
INSERT INTO t1 VALUES (6,0,0,'','normal','','2000-03-09 10:42:44',20000321114747,'','','All','P2','AAAAA','PC',3,'2.00 CD - Pre','kkkkkkkkkkk lllllllllll','','',0,'',0);
INSERT INTO t1 VALUES (8,0,0,'','major','','2000-03-09 11:32:14',20000321114747,'','','All','P3','AAAAA','PC',3,'2.00 CD - Pre','kkkkkkkkkkk lllllllllll','','',0,'',0);
INSERT INTO t1 VALUES (5,0,0,'','enhancement','','2000-03-09 10:38:59',20000321114747,'','','All','P5','CCC/CCCCCC','PC',5,'7.00','Administration','','',0,'',0);
INSERT INTO t1 VALUES (4,0,0,'','normal','','2000-03-08 18:32:14',20000321114747,'','','other','P2','TestProduct','Other',3,'other','TestComponent2','','',0,'',0);
INSERT INTO t1 VALUES (3,0,0,'','normal','','2000-03-08 18:30:52',20000321114747,'','','other','P2','TestProduct','Other',3,'other','TestComponent','','',0,'',0);
INSERT INTO t1 VALUES (2,0,0,'','enhancement','','2000-03-08 18:24:51',20000321114747,'','','All','P2','TestProduct','Other',4,'other','TestComponent2','','',0,'',0);
INSERT INTO t1 VALUES (11,0,0,'','blocker','','2000-03-13 09:43:41',20000321114747,'','','All','P2','CCC/CCCCCC','PC',5,'7.00','DDDDDDDDD','','',0,'',0);
INSERT INTO t1 VALUES (12,0,0,'','normal','','2000-03-13 16:14:31',20000321114747,'','','All','P2','AAAAA','PC',3,'2.00 CD - Pre','kkkkkkkkkkk lllllllllll','','',0,'',0);
INSERT INTO t1 VALUES (13,0,0,'','normal','','2000-03-15 16:20:44',20000321114747,'','','other','P2','TestProduct','Other',3,'other','TestComponent','','',0,'',0);
INSERT INTO t1 VALUES (14,0,0,'','blocker','','2000-03-15 18:13:47',20000321114747,'','','All','P1','AAAAA','PC',3,'2.00 CD - Pre','BBBBBBBBBBBBB - generic','','',0,'',0);
INSERT INTO t1 VALUES (15,0,0,'','minor','','2000-03-16 18:03:28',20000321114747,'','','All','P2','CCC/CCCCCC','Other',5,'7.00','DDDDDDDDD','','',0,'',0);
INSERT INTO t1 VALUES (16,0,0,'','normal','','2000-03-16 18:33:41',20000321114747,'','','All','P2','CCC/CCCCCC','Other',5,'7.00','Administration','','',0,'',0);
INSERT INTO t1 VALUES (17,0,0,'','normal','','2000-03-16 18:34:18',20000321114747,'','','All','P2','CCC/CCCCCC','Other',5,'7.00','Administration','','',0,'',0);
INSERT INTO t1 VALUES (18,0,0,'','normal','','2000-03-16 18:34:56',20000321114747,'','','All','P2','CCC/CCCCCC','Other',5,'7.00','Administration','','',0,'',0);
INSERT INTO t1 VALUES (19,0,0,'','enhancement','','2000-03-16 18:35:34',20000321114747,'','','All','P2','CCC/CCCCCC','Other',5,'7.00','Administration','','',0,'',0);
INSERT INTO t1 VALUES (20,0,0,'','enhancement','','2000-03-16 18:36:23',20000321114747,'','','All','P2','CCC/CCCCCC','Other',5,'7.00','Administration','','',0,'',0);
INSERT INTO t1 VALUES (21,0,0,'','enhancement','','2000-03-16 18:37:23',20000321114747,'','','All','P2','CCC/CCCCCC','Other',5,'7.00','Administration','','',0,'',0);
INSERT INTO t1 VALUES (22,0,0,'','enhancement','','2000-03-16 18:38:16',20000321114747,'','','All','P2','CCC/CCCCCC','Other',5,'7.00','Administration','','',0,'',0);
INSERT INTO t1 VALUES (23,0,0,'','normal','','2000-03-16 18:58:12',20000321114747,'','','All','P2','CCC/CCCCCC','Other',5,'7.00','DDDDDDDDD','','',0,'',0);
INSERT INTO t1 VALUES (24,0,0,'','normal','','2000-03-17 11:08:10',20000321114747,'','','All','P2','AAAAAAAA-AAA','PC',3,'2.8','Web Interface','','',0,'',0);
INSERT INTO t1 VALUES (25,0,0,'','normal','','2000-03-17 11:10:45',20000321114747,'','','All','P2','AAAAAAAA-AAA','PC',3,'2.8','Web Interface','','',0,'',0);
INSERT INTO t1 VALUES (26,0,0,'','normal','','2000-03-17 11:15:47',20000321114747,'','','All','P2','AAAAAAAA-AAA','PC',3,'2.8','Web Interface','','',0,'',0);
INSERT INTO t1 VALUES (27,0,0,'','normal','','2000-03-17 17:45:41',20000321114747,'','','All','P2','CCC/CCCCCC','PC',5,'7.00','DDDDDDDDD','','',0,'',0);
INSERT INTO t1 VALUES (28,0,0,'','normal','','2000-03-20 09:51:45',20000321114747,'','','Windows NT','P2','TestProduct','PC',8,'other','TestComponent','','',0,'',0);
INSERT INTO t1 VALUES (29,0,0,'','normal','','2000-03-20 11:15:09',20000321114747,'','','All','P5','AAAAAAAA-AAA','PC',3,'2.8','Web Interface','','',0,'',0);
CREATE TABLE t2 (
  value tinytext,
  program varchar(64),
  initialowner tinytext NOT NULL,
  initialqacontact tinytext NOT NULL,
  description mediumtext NOT NULL
);

INSERT INTO t2 VALUES ('TestComponent','TestProduct','id0001','','');
INSERT INTO t2 VALUES ('BBBBBBBBBBBBB - conversion','AAAAA','id0001','','');
INSERT INTO t2 VALUES ('BBBBBBBBBBBBB - generic','AAAAA','id0001','','');
INSERT INTO t2 VALUES ('TestComponent2','TestProduct','id0001','','');
INSERT INTO t2 VALUES ('BBBBBBBBBBBBB - eeeeeeeee','AAAAA','id0001','','');
INSERT INTO t2 VALUES ('kkkkkkkkkkk lllllllllll','AAAAA','id0001','','');
INSERT INTO t2 VALUES ('Test Procedures','AAAAA','id0001','','');
INSERT INTO t2 VALUES ('Documentation','AAAAA','id0003','','');
INSERT INTO t2 VALUES ('DDDDDDDDD','CCC/CCCCCC','id0002','','');
INSERT INTO t2 VALUES ('Eeeeeeee Lite','CCC/CCCCCC','id0002','','');
INSERT INTO t2 VALUES ('Eeeeeeee Full','CCC/CCCCCC','id0002','','');
INSERT INTO t2 VALUES ('Administration','CCC/CCCCCC','id0002','','');
INSERT INTO t2 VALUES ('Distribution','CCC/CCCCCC','id0002','','');
INSERT INTO t2 VALUES ('Setup','CCC/CCCCCC','id0002','','');
INSERT INTO t2 VALUES ('Unspecified','CCC/CCCCCC','id0002','','');
INSERT INTO t2 VALUES ('Web Interface','AAAAAAAA-AAA','id0001','','');
INSERT INTO t2 VALUES ('Host communication','AAAAA','id0001','','');
select value,description,bug_id from t2 left join t1 on t2.program=t1.product and t2.value=t1.component where program="AAAAA";
select value,description,COUNT(bug_id) from t2 left join t1 on t2.program=t1.product and t2.value=t1.component where program="AAAAA" group by value;
select value,description,COUNT(bug_id) from t2 left join t1 on t2.program=t1.product and t2.value=t1.component where program="AAAAA" group by value having COUNT(bug_id) IN (0,2);

drop table t1,t2;

#
# Problem with functions and group functions when no matching rows
#

create table t1 (foo int);
insert into t1 values (1);
select 1+1, "a",count(*) from t1 where foo in (2);
insert into t1 values (1);
select 1+1,"a",count(*) from t1 where foo in (2);
drop table t1;

#
# Test GROUP BY DESC

CREATE TABLE t1 (
  spID int(10) unsigned,
  userID int(10) unsigned,
  score smallint(5) unsigned,
  key (spid),
  key (score)
);

INSERT INTO t1 VALUES (1,1,1),(2,2,2),(2,1,1),(3,3,3),(4,3,3),(5,3,3),(6,3,3),(7,3,3);
explain select userid,count(*) from t1 group by userid desc;
explain select userid,count(*) from t1 group by userid desc order by null;
select userid,count(*) from t1 group by userid desc;
select userid,count(*) from t1 group by userid desc having (count(*)+1) IN (4,3);
select userid,count(*) from t1 group by userid desc having 3  IN (1,COUNT(*));
explain select spid,count(*) from t1 where spid between 1 and 2 group by spid desc;
explain select spid,count(*) from t1 where spid between 1 and 2 group by spid;
explain select spid,count(*) from t1 where spid between 1 and 2 group by spid order by null;
select spid,count(*) from t1 where spid between 1 and 2 group by spid;
select spid,count(*) from t1 where spid between 1 and 2 group by spid desc;
explain extended select sql_big_result spid,sum(userid) from t1 group by spid desc;
explain select sql_big_result spid,sum(userid) from t1 group by spid desc order by null;
select sql_big_result spid,sum(userid) from t1 group by spid desc;
explain select sql_big_result score,count(*) from t1 group by score desc;
explain select sql_big_result score,count(*) from t1 group by score desc order by null;
select sql_big_result score,count(*) from t1 group by score desc;
drop table t1;

# not purely group_by bug, but group_by is involved...

create table t1 (a date default null, b date default null);
insert t1 values ('1999-10-01','2000-01-10'), ('1997-01-01','1998-10-01');
select a,min(b) c,count(distinct rand()) from t1 group by a having c<a + interval 1 day;
drop table t1;

# Compare with hash keys

CREATE TABLE t1 (a char(1));
INSERT INTO t1 VALUES ('A'),('B'),('A'),('B'),('A'),('B'),(NULL),('a'),('b'),(NULL),('A'),('B'),(NULL);
SELECT a FROM t1 GROUP BY a;
SELECT a,count(*) FROM t1 GROUP BY a;
SELECT a FROM t1 GROUP BY binary a;
SELECT a,count(*) FROM t1 GROUP BY binary a;
SELECT binary a FROM t1 GROUP BY 1;
SELECT binary a,count(*) FROM t1 GROUP BY 1;
# Do the same tests with MyISAM temporary tables
SET SQL_BIG_TABLES=1;
SELECT a FROM t1 GROUP BY a;
SELECT a,count(*) FROM t1 GROUP BY a;
SELECT a FROM t1 GROUP BY binary a;
SELECT a,count(*) FROM t1 GROUP BY binary a;
SELECT binary a FROM t1 GROUP BY 1;
SELECT binary a,count(*) FROM t1 GROUP BY 1;
SET SQL_BIG_TABLES=0;
drop table t1;

#
# Test of key >= 256 bytes
#

CREATE TABLE t1 (
  `a` char(193) default NULL,
  `b` char(63) default NULL
);
INSERT INTO t1 VALUES ('abc','def'),('hij','klm');
SELECT CONCAT(a, b) FROM t1 GROUP BY 1;
SELECT CONCAT(a, b),count(*) FROM t1 GROUP BY 1;
SELECT CONCAT(a, b),count(distinct a) FROM t1 GROUP BY 1;
SELECT 1 FROM t1 GROUP BY CONCAT(a, b);
INSERT INTO t1 values ('hij','klm');
SELECT CONCAT(a, b),count(*) FROM t1 GROUP BY 1;
DROP TABLE t1;

#
# Test problem with ORDER BY on a SUM() column
#

create table t1 (One int unsigned, Two int unsigned, Three int unsigned, Four int unsigned);
insert into t1 values (1,2,1,4),(1,2,2,4),(1,2,3,4),(1,2,4,4),(1,1,1,4),(1,1,2,4),(1,1,3,4),(1,1,4,4),(1,3,1,4),(1,3,2,4),(1,3,3,4),(1,3,4,4);
select One, Two, sum(Four) from t1 group by One,Two;
drop table t1;

create table t1 (id integer primary key not null auto_increment, gender char(1));
insert into t1 values (NULL, 'M'), (NULL, 'F'),(NULL, 'F'),(NULL, 'F'),(NULL, 'M');
create table t2 (user_id integer not null, date date);
insert into t2 values (1, '2002-06-09'),(2, '2002-06-09'),(1, '2002-06-09'),(3, '2002-06-09'),(4, '2002-06-09'),(4, '2002-06-09');
select u.gender as gender, count(distinct  u.id) as dist_count, (count(distinct u.id)/5*100) as percentage from t1 u, t2 l where l.user_id = u.id group by u.gender;
select u.gender as  gender, count(distinct  u.id) as dist_count, (count(distinct u.id)/5*100) as percentage from t1 u, t2 l where l.user_id = u.id group by u.gender  order by percentage;
drop table t1,t2;

#
# The GROUP BY returned rows in wrong order in 3.23.51
#

CREATE TABLE t1 (ID1 int, ID2 int, ID int NOT NULL AUTO_INCREMENT,PRIMARY KEY(ID
));
insert into t1 values (1,244,NULL),(2,243,NULL),(134,223,NULL),(185,186,NULL);
select S.ID as xID, S.ID1 as xID1 from t1 as S left join t1 as yS  on S.ID1 between yS.ID1 and yS.ID2;
select S.ID as xID, S.ID1 as xID1, repeat('*',count(distinct yS.ID)) as Level from t1 as S left join t1 as yS  on S.ID1 between yS.ID1 and yS.ID2 group by xID order by xID1;
drop table t1;

#
# Problem with MAX and LEFT JOIN
#

CREATE TABLE t1 (
  pid int(11) unsigned NOT NULL default '0',
  c1id int(11) unsigned default NULL,
  c2id int(11) unsigned default NULL,
  value int(11) unsigned NOT NULL default '0',
  UNIQUE KEY pid2 (pid,c1id,c2id),
  UNIQUE KEY pid (pid,value)
) ENGINE=MyISAM;

INSERT INTO t1 VALUES (1, 1, NULL, 1),(1, 2, NULL, 2),(1, NULL, 3, 3),(1, 4, NULL, 4),(1, 5, NULL, 5);

CREATE TABLE t2 (
  id int(11) unsigned NOT NULL default '0',
  active enum('Yes','No') NOT NULL default 'Yes',
  PRIMARY KEY  (id)
) ENGINE=MyISAM;

INSERT INTO t2 VALUES (1, 'Yes'),(2, 'No'),(4, 'Yes'),(5, 'No');

CREATE TABLE t3 (
  id int(11) unsigned NOT NULL default '0',
  active enum('Yes','No') NOT NULL default 'Yes',
  PRIMARY KEY  (id)
);
INSERT INTO t3 VALUES (3, 'Yes');

select * from t1 AS m LEFT JOIN t2 AS c1 ON m.c1id = 
c1.id AND c1.active = 'Yes' LEFT JOIN t3 AS c2 ON m.c2id = c2.id AND 
c2.active = 'Yes' WHERE m.pid=1  AND (c1.id IS NOT NULL OR c2.id IS NOT NULL);
select max(value) from t1 AS m LEFT JOIN t2 AS c1 ON 
m.c1id = c1.id AND c1.active = 'Yes' LEFT JOIN t3 AS c2 ON m.c2id = 
c2.id AND c2.active = 'Yes' WHERE m.pid=1  AND (c1.id IS NOT NULL OR c2.id IS 
NOT NULL);
drop table t1,t2,t3;

#
# Test bug in GROUP BY on BLOB that is NULL or empty
#

create table t1 (a blob null);
insert into t1 values (NULL),(NULL),(NULL),(NULL),(NULL),(NULL),(NULL),(NULL),(NULL),(""),(""),(""),("b");
select a,count(*) from t1 group by a;
set option sql_big_tables=1;
select a,count(*) from t1 group by a;
drop table t1;

#
# Test of GROUP BY ... ORDER BY NULL optimization
#

create table t1 (a int not null, b int not null);
insert into t1 values (1,1),(1,2),(3,1),(3,2),(2,2),(2,1);
create table t2 (a int not null, b int not null, key(a));
insert into t2 values (1,3),(3,1),(2,2),(1,1);
select t1.a,t2.b from t1,t2 where t1.a=t2.a group by t1.a,t2.b;
select t1.a,t2.b from t1,t2 where t1.a=t2.a group by t1.a,t2.b ORDER BY NULL;
explain select t1.a,t2.b from t1,t2 where t1.a=t2.a group by t1.a,t2.b;
explain select t1.a,t2.b from t1,t2 where t1.a=t2.a group by t1.a,t2.b ORDER BY NULL;
drop table t1,t2;

#
# group function arguments in some functions
#

create table t1 (a int, b int);
insert into t1 values (1, 4),(10, 40),(1, 4),(10, 43),(1, 4),(10, 41),(1, 4),(10, 43),(1, 4);
select a, MAX(b), INTERVAL (MAX(b), 1,3,10,30,39,40,50,60,100,1000) from t1 group by a;
select a, MAX(b), CASE MAX(b) when 4 then 4 when 43 then 43 else 0 end from t1 group by a;
select a, MAX(b), FIELD(MAX(b), '43', '4', '5') from t1 group by a;
select a, MAX(b), CONCAT_WS(MAX(b), '43', '4', '5') from t1 group by a;
select a, MAX(b), ELT(MAX(b), 'a', 'b', 'c', 'd', 'e', 'f') from t1 group by a;
select a, MAX(b), MAKE_SET(MAX(b), 'a', 'b', 'c', 'd', 'e', 'f', 'g', 'h') from t1 group by a;
drop table t1;

#
# Problem with group by and alias
#

create table t1 (id int not null, qty int not null);
insert into t1 values (1,2),(1,3),(2,4),(2,5);
select id, sum(qty) as sqty, count(qty) as cqty from t1 group by id having sum(qty)>2 and cqty>1;
select id, sum(qty) as sqty from t1 group by id having sqty>2 and count(qty)>1;
select id, sum(qty) as sqty, count(qty) as cqty from t1 group by id having sqty>2 and cqty>1;
select id, sum(qty) as sqty, count(qty) as cqty from t1 group by id having sum(qty)>2 and count(qty)>1;
select count(*), case interval(qty,2,3,4,5,6,7,8) when -1 then NULL when 0 then "zero" when 1 then "one" when 2 then "two" end as category from t1 group by category;
select count(*), interval(qty,2,3,4,5,6,7,8) as category from t1 group by category;
drop table t1;
#
# Tests for bug #1355: 'Using filesort' is missing in EXPLAIN when ORDER BY
# NULL is used.
#
CREATE TABLE t1 (
  userid int(10) unsigned,
  score smallint(5) unsigned,
  key (score)
);
INSERT INTO t1 VALUES (1,1),(2,2),(1,1),(3,3),(3,3),(3,3),(3,3),(3,3);
# Here we select unordered GROUP BY into a temporary talbe, 
# and then sort it with filesort (GROUP BY in MySQL 
# implies sorted order of results)
SELECT userid,count(*) FROM t1 GROUP BY userid DESC;
EXPLAIN SELECT userid,count(*) FROM t1 GROUP BY userid DESC;
DROP TABLE t1;
CREATE TABLE t1 (
  i int(11) default NULL,
  j int(11) default NULL
);
INSERT INTO t1 VALUES (1,2),(2,3),(4,5),(3,5),(1,5),(23,5);
SELECT i, COUNT(DISTINCT(i)) FROM t1 GROUP BY j ORDER BY NULL;
explain SELECT i, COUNT(DISTINCT(i)) FROM t1 GROUP BY j ORDER BY NULL;
DROP TABLE t1;

#Test for BUG#6976: Aggregate functions have incorrect NULL-ness
create table t1 (a int);
insert into t1 values(null);
select min(a) is null from t1;
select min(a) is null or null from t1;
select 1 and min(a) is null from t1;
drop table t1;

# Test for BUG#5400: GROUP_CONCAT returns everything twice.
create table t1 ( col1 int, col2 int );
insert into t1 values (1,1),(1,2),(1,3),(2,1),(2,2);
select group_concat( distinct col1 ) as alias from t1
  group by col2 having alias like '%';

drop table t1;

#
# Test BUG#8216 when referring in HAVING to n alias which is rand() function
#

create table t1 (a integer, b integer, c integer);
insert into t1 (a,b) values (1,2),(1,3),(2,5);
select a, 0.1*0+1 r2, sum(1) r1 from t1 where a = 1 group  by a having r1>1 and r2=1;
# rand(100)*10 will be < 2 only for the first row (of 6)
select a, round(rand(100)*10) r2, sum(1) r1 from t1 where a = 1 group  by a having r1>1 and r2<=2;
select a,sum(b) from t1 where a=1 group by c;
select a*sum(b) from t1 where a=1 group by c;
select sum(a)*sum(b) from t1 where a=1 group by c;
select a,sum(b) from t1 where a=1 group by c having a=1;
select a as d,sum(b) from t1 where a=1 group by c having d=1;
select sum(a)*sum(b) as d from t1 where a=1 group by c having d > 0;
drop table t1;

# Test for BUG#9213 GROUP BY query on utf-8 key returns wrong results
create table t1(a int);
insert into t1 values (0),(1),(2),(3),(4),(5),(6),(8),(9);
create table t2 (
  a int,
  b varchar(200) NOT NULL,
  c varchar(50) NOT NULL,
  d varchar(100) NOT NULL,
  primary key (a,b(132),c,d),
  key a (a,b)
) charset=utf8;

insert into t2 select 
   x3.a,  -- 3
   concat('val-', x3.a + 3*x4.a), -- 12
   concat('val-', @a:=x3.a + 3*x4.a + 12*C.a), -- 120
   concat('val-', @a + 120*D.a)
from t1 x3, t1 x4, t1 C, t1 D where x3.a < 3 and x4.a < 4 and D.a < 4;

delete from t2  where a = 2 and b = 'val-2' order by a,b,c,d limit 30;

explain select c from t2 where a = 2 and b = 'val-2' group by c;
select c from t2 where a = 2 and b = 'val-2' group by c;
drop table t1,t2;

# Test for BUG#9298 "Wrong handling of int4 unsigned columns in GROUP functions"
# (the actual problem was with protocol code, not GROUP BY)
create table t1 (b int4 unsigned not null);
insert into t1 values(3000000000);
select * from t1;
select min(b) from t1;
drop table t1;

#
# Test for bug #11088: GROUP BY a BLOB column with COUNT(DISTINCT column1) 
#

CREATE TABLE t1 (id int PRIMARY KEY, user_id int, hostname longtext);

INSERT INTO t1 VALUES
  (1, 7, 'cache-dtc-af05.proxy.aol.com'),
  (2, 3, 'what.ever.com'),
  (3, 7, 'cache-dtc-af05.proxy.aol.com'),
  (4, 7, 'cache-dtc-af05.proxy.aol.com');

SELECT hostname, COUNT(DISTINCT user_id) as no FROM t1
  WHERE hostname LIKE '%aol%'
    GROUP BY hostname;

DROP TABLE t1;

#
# Test for bug #8614: GROUP BY 'const' with DISTINCT  
#

CREATE TABLE t1 (a  int, b int);
INSERT INTO t1 VALUES (1,2), (1,3);
SELECT a, b FROM t1 GROUP BY 'const';
SELECT DISTINCT a, b FROM t1 GROUP BY 'const';

DROP TABLE t1;

#
# Test for bug #11385: GROUP BY for datetime converted to decimals  
#

CREATE TABLE t1 (id INT, dt DATETIME);
INSERT INTO t1 VALUES ( 1, '2005-05-01 12:30:00' );
INSERT INTO t1 VALUES ( 1, '2005-05-01 12:30:00' );
INSERT INTO t1 VALUES ( 1, '2005-05-01 12:30:00' );
INSERT INTO t1 VALUES ( 1, '2005-05-01 12:30:00' );
SELECT dt DIV 1 AS f, id FROM t1 GROUP BY f;

DROP TABLE t1;

#
# Test for bug #11295: GROUP BY a BLOB column with COUNT(DISTINCT column1) 
#                      when the BLOB column takes NULL values
# 

CREATE TABLE t1 (id varchar(20) NOT NULL);
INSERT INTO t1 VALUES ('trans1'), ('trans2');
CREATE TABLE t2 (id varchar(20) NOT NULL, err_comment blob NOT NULL);
INSERT INTO t2 VALUES ('trans1', 'a problem');
SELECT COUNT(DISTINCT(t1.id)), LEFT(err_comment, 256) AS comment
  FROM t1 LEFT JOIN t2 ON t1.id=t2.id GROUP BY comment;

DROP TABLE t1, t2;

#
# Bug #12266 GROUP BY expression on DATE column produces result with
#            reduced length
#
create table t1 (f1 date);
insert into t1 values('2005-06-06');
insert into t1 values('2005-06-06'); 
select date(left(f1+0,8)) from t1 group by 1;
drop table t1;

#
# Test for bug #11414: crash on Windows for a simple GROUP BY query 
#  
                    
CREATE TABLE t1 (n int);
INSERT INTO t1 VALUES (1);
SELECT n+1 AS n FROM t1 GROUP BY n;
DROP TABLE t1;

#
# BUG#12695: Item_func_isnull::update_used_tables
# did not update const_item_cache
#
create table t1(f1 varchar(5) key);
insert into t1 values (1),(2);
select sql_buffer_result max(f1) is null from t1;
select sql_buffer_result max(f1)+1 from t1;
drop table t1;

#
# BUG#14019-4.1-opt
#
CREATE TABLE t1(a INT); INSERT INTO t1 VALUES (1),(2);

SELECT a FROM t1 GROUP BY 'a';
SELECT a FROM t1 GROUP BY "a";
SELECT a FROM t1 GROUP BY `a`;

set sql_mode=ANSI_QUOTES;
SELECT a FROM t1 GROUP BY "a";
SELECT a FROM t1 GROUP BY 'a';
SELECT a FROM t1 GROUP BY `a`;
set sql_mode='';

SELECT a FROM t1 HAVING 'a' > 1;
SELECT a FROM t1 HAVING "a" > 1;
SELECT a FROM t1 HAVING `a` > 1;

SELECT a FROM t1 ORDER BY 'a' DESC;
SELECT a FROM t1 ORDER BY "a" DESC;
SELECT a FROM t1 ORDER BY `a` DESC;
DROP TABLE t1;

#
# Bug #29717 INSERT INTO SELECT inserts values even if SELECT statement itself
# returns empty
# 
CREATE TABLE t1 (
    f1 int(10) unsigned NOT NULL auto_increment primary key,
    f2 varchar(100) NOT NULL default ''
);
CREATE TABLE t2 (
    f1 varchar(10) NOT NULL default '',
    f2 char(3) NOT NULL default '',
    PRIMARY KEY  (`f1`),
    KEY `k1` (`f2`,`f1`)
);

INSERT INTO t1 values(NULL, '');
INSERT INTO `t2` VALUES ('486878','WDT'),('486910','WDT');
SELECT SQL_BUFFER_RESULT avg(t2.f1) FROM t1, t2 where t2.f2 = 'SIR' GROUP BY t1.f1;
SELECT avg(t2.f1) FROM t1, t2 where t2.f2 = 'SIR' GROUP BY t1.f1;
DROP TABLE t1, t2;


# End of 4.1 tests

#
# Bug#11211: Ambiguous column reference in GROUP BY.
#

create table t1 (c1 char(3), c2 char(3));
create table t2 (c3 char(3), c4 char(3));
insert into t1 values ('aaa', 'bb1'), ('aaa', 'bb2');
insert into t2 values ('aaa', 'bb1'), ('aaa', 'bb2');

# query with ambiguous column reference 'c2'
select t1.c1 as c2 from t1, t2 where t1.c2 = t2.c4
group by c2;
show warnings;

# this query has no ambiguity
select t1.c1 as c2 from t1, t2 where t1.c2 = t2.c4
group by t1.c1;

show warnings;
drop table t1, t2;

#
# Bug #20466: a view is mixing data when there's a trigger on the table
#
CREATE TABLE t1 (a tinyint(3), b varchar(255), PRIMARY KEY  (a));

INSERT INTO t1 VALUES (1,'-----'), (6,'Allemagne'), (17,'Autriche'), 
    (25,'Belgique'), (54,'Danemark'), (62,'Espagne'), (68,'France');

CREATE TABLE t2 (a tinyint(3), b tinyint(3), PRIMARY KEY  (a), KEY b (b));

INSERT INTO t2 VALUES (1,1), (2,1), (6,6), (18,17), (15,25), (16,25),
 (17,25), (10,54), (5,62),(3,68);

CREATE VIEW v1 AS select t1.a, concat(t1.b,'') AS b, t1.b as real_b from t1;

explain 
SELECT straight_join sql_no_cache v1.a, v1.b, v1.real_b from t2, v1
where t2.b=v1.a GROUP BY t2.b;
SELECT straight_join sql_no_cache v1.a, v1.b, v1.real_b from t2, v1
where t2.b=v1.a GROUP BY t2.b;

DROP VIEW v1;
DROP TABLE t1,t2;

#
# Bug#22781: SQL_BIG_RESULT fails to influence sort plan
#
CREATE TABLE t1 (a INT PRIMARY KEY, b INT, key (b));

INSERT INTO t1 VALUES (1,      1);
INSERT INTO t1 SELECT  a + 1 , MOD(a + 1 , 20) FROM t1;
INSERT INTO t1 SELECT  a + 2 , MOD(a + 2 , 20) FROM t1;
INSERT INTO t1 SELECT  a + 4 , MOD(a + 4 , 20) FROM t1;
INSERT INTO t1 SELECT  a + 8 , MOD(a + 8 , 20) FROM t1;
INSERT INTO t1 SELECT  a + 16, MOD(a + 16, 20) FROM t1;
INSERT INTO t1 SELECT  a + 32, MOD(a + 32, 20) FROM t1;
INSERT INTO t1 SELECT  a + 64, MOD(a + 64, 20) FROM t1;

SELECT MIN(b), MAX(b) from t1;

EXPLAIN SELECT b, sum(1) FROM t1 GROUP BY b;
EXPLAIN SELECT SQL_BIG_RESULT b, sum(1) FROM t1 GROUP BY b;
SELECT b, sum(1) FROM t1 GROUP BY b;
SELECT SQL_BIG_RESULT b, sum(1) FROM t1 GROUP BY b;
DROP TABLE t1;

#
# Bug #23417: Too strict checks against GROUP BY in the ONLY_FULL_GROUP_BY mode
#
CREATE TABLE t1 (a INT PRIMARY KEY, b INT);
INSERT INTO t1 VALUES (1,1),(2,1),(3,2),(4,2),(5,3),(6,3);

SET SQL_MODE = 'ONLY_FULL_GROUP_BY';
SELECT MAX(a)-MIN(a) FROM t1 GROUP BY b;
SELECT CEILING(MIN(a)) FROM t1 GROUP BY b;
SELECT CASE WHEN AVG(a)>=0 THEN 'Positive' ELSE 'Negative' END FROM t1 
 GROUP BY b;
SELECT a + 1 FROM t1 GROUP BY a;
--error ER_WRONG_FIELD_WITH_GROUP 
SELECT a + b FROM t1 GROUP BY b;
SELECT (SELECT t1_outer.a FROM t1 AS t1_inner GROUP BY b LIMIT 1) 
  FROM t1 AS t1_outer;
SELECT 1 FROM t1 as t1_outer GROUP BY a 
  HAVING (SELECT t1_outer.a FROM t1 AS t1_inner GROUP BY b LIMIT 1);
--error ER_WRONG_FIELD_WITH_GROUP 
SELECT (SELECT t1_outer.a FROM t1 AS t1_inner LIMIT 1) 
  FROM t1 AS t1_outer GROUP BY t1_outer.b;
--error ER_BAD_FIELD_ERROR 
SELECT 1 FROM t1 as t1_outer GROUP BY a 
  HAVING (SELECT t1_outer.b FROM t1 AS t1_inner LIMIT 1);
SELECT (SELECT SUM(t1_inner.a) FROM t1 AS t1_inner LIMIT 1) 
  FROM t1 AS t1_outer GROUP BY t1_outer.b;
SELECT (SELECT SUM(t1_inner.a) FROM t1 AS t1_inner GROUP BY t1_inner.b LIMIT 1)
  FROM t1 AS t1_outer;
--error ER_WRONG_FIELD_WITH_GROUP 
SELECT (SELECT SUM(t1_outer.a) FROM t1 AS t1_inner LIMIT 1) 
  FROM t1 AS t1_outer GROUP BY t1_outer.b;

SELECT 1 FROM t1 as t1_outer 
  WHERE (SELECT t1_outer.b FROM t1 AS t1_inner GROUP BY t1_inner.b LIMIT 1);

SELECT b FROM t1 GROUP BY b HAVING CEILING(b) > 0;

SELECT 1 FROM t1 GROUP BY b HAVING b = 2 OR b = 3 OR SUM(a) > 12;
SELECT 1 FROM t1 GROUP BY b HAVING ROW (b,b) = ROW (1,1);

--error ER_BAD_FIELD_ERROR
SELECT 1 FROM t1 GROUP BY b HAVING a = 2;
--error ER_INVALID_GROUP_FUNC_USE
SELECT 1 FROM t1 GROUP BY SUM(b);
--error ER_WRONG_FIELD_WITH_GROUP 
SELECT b FROM t1 AS t1_outer GROUP BY a HAVING t1_outer.a IN 
  (SELECT SUM(t1_inner.b)+t1_outer.b FROM t1 AS t1_inner GROUP BY t1_inner.a
   HAVING SUM(t1_inner.b)+t1_outer.b > 5);
DROP TABLE t1;
SET SQL_MODE = '';
#
# Bug#27874: Non-grouped columns are allowed by * in ONLY_FULL_GROUP_BY mode.
#
SET SQL_MODE = 'ONLY_FULL_GROUP_BY';
create table t1(f1 int, f2 int);
--error 1055
select * from t1 group by f1;
--error 1055
select * from t1 group by f2;
select * from t1 group by f1, f2;
--error 1055
select t1.f1,t.* from t1, t1 t group by 1;
drop table t1;
SET SQL_MODE = '';

#
# Bug #21174: Index degrades sort performance and 
#             optimizer does not honor IGNORE INDEX.
#             a.k.a WL3527.
#
CREATE TABLE t1 (a INT, b INT,
                 PRIMARY KEY (a),
                 KEY i2(a,b));
INSERT INTO t1 VALUES (1,1),(2,2),(3,3),(4,4),(5,5),(6,6),(7,7),(8,8);
INSERT INTO t1 SELECT a + 8,b FROM t1;
INSERT INTO t1 SELECT a + 16,b FROM t1;
INSERT INTO t1 SELECT a + 32,b FROM t1;
INSERT INTO t1 SELECT a + 64,b FROM t1;
INSERT INTO t1 SELECT a + 128,b FROM t1 limit 16;
ANALYZE TABLE t1;
EXPLAIN SELECT a FROM t1 WHERE a < 2;
EXPLAIN SELECT a FROM t1 WHERE a < 2 ORDER BY a;
EXPLAIN SELECT a FROM t1 WHERE a < 2 GROUP BY a;
EXPLAIN SELECT a FROM t1 IGNORE INDEX (PRIMARY,i2);
EXPLAIN SELECT a FROM t1 IGNORE INDEX FOR JOIN (PRIMARY,i2);
EXPLAIN SELECT a FROM t1 IGNORE INDEX FOR GROUP BY (PRIMARY,i2) GROUP BY a;
EXPLAIN SELECT a FROM t1 IGNORE INDEX FOR ORDER BY (PRIMARY,i2) ORDER BY a;
SELECT a FROM t1 IGNORE INDEX FOR ORDER BY (PRIMARY,i2) ORDER BY a;
EXPLAIN SELECT a FROM t1 IGNORE INDEX FOR ORDER BY (PRIMARY)
  IGNORE INDEX FOR GROUP BY (i2) GROUP BY a;
EXPLAIN SELECT a FROM t1 IGNORE INDEX (PRIMARY) IGNORE INDEX FOR ORDER BY (i2);
EXPLAIN SELECT a FROM t1 FORCE INDEX (i2);
EXPLAIN SELECT a FROM t1 USE INDEX ();
EXPLAIN SELECT a FROM t1 USE INDEX () USE INDEX (i2);
--error ER_WRONG_USAGE
EXPLAIN SELECT a FROM t1 
  FORCE INDEX (PRIMARY) 
  IGNORE INDEX FOR GROUP BY (i2)
  IGNORE INDEX FOR ORDER BY (i2)
  USE INDEX (i2);
EXPLAIN SELECT a FROM t1 USE INDEX (i2) USE INDEX ();
--error ER_PARSE_ERROR
EXPLAIN SELECT a FROM t1 FORCE INDEX ();
--error ER_PARSE_ERROR
EXPLAIN SELECT a FROM t1 IGNORE INDEX ();
# disable the columns irrelevant to this test here. On some systems 
# without support for large files the rowid is shorter and its size affects 
# the cost calculations. This causes the optimizer to choose loose index
# scan over normal index access.
--replace_column 4 # 7 # 9 # 10 #
EXPLAIN SELECT a FROM t1 USE INDEX FOR JOIN (i2) 
  USE INDEX FOR GROUP BY (i2) GROUP BY a;
EXPLAIN SELECT a FROM t1 FORCE INDEX FOR JOIN (i2) 
  FORCE INDEX FOR GROUP BY (i2) GROUP BY a;
EXPLAIN SELECT a FROM t1 USE INDEX () IGNORE INDEX (i2);
EXPLAIN SELECT a FROM t1 IGNORE INDEX (i2) USE INDEX ();

EXPLAIN SELECT a FROM t1 
  USE INDEX FOR GROUP BY (i2) 
  USE INDEX FOR ORDER BY (i2)
  USE INDEX FOR JOIN (i2);

EXPLAIN SELECT a FROM t1 
  USE INDEX FOR JOIN (i2) 
  USE INDEX FOR JOIN (i2) 
  USE INDEX FOR JOIN (i2,i2);

EXPLAIN SELECT 1 FROM t1 WHERE a IN
  (SELECT a FROM t1 USE INDEX (i2) IGNORE INDEX (i2));

CREATE TABLE t2 (a INT, b INT, KEY(a));
INSERT INTO t2 VALUES (1, 1), (2, 2), (3,3), (4,4);
EXPLAIN SELECT a, SUM(b) FROM t2 GROUP BY a LIMIT 2; 
EXPLAIN SELECT a, SUM(b) FROM t2 IGNORE INDEX (a) GROUP BY a LIMIT 2;

EXPLAIN SELECT 1 FROM t2 WHERE a IN
  (SELECT a FROM t1 USE INDEX (i2) IGNORE INDEX (i2));

SHOW VARIABLES LIKE 'old';  
--error ER_INCORRECT_GLOBAL_LOCAL_VAR
SET @@old = off;  

DROP TABLE t1, t2;

#
# Bug#30596: GROUP BY optimization gives wrong result order
#
CREATE TABLE t1(
  a INT, 
  b INT NOT NULL, 
  c INT NOT NULL, 
  d INT, 
  UNIQUE KEY (c,b)
);

INSERT INTO t1 VALUES (1,1,1,50), (1,2,3,40), (2,1,3,4);

CREATE TABLE t2(
  a INT,
  b INT,
  UNIQUE KEY(a,b)
);

INSERT INTO t2 VALUES (NULL, NULL), (NULL, NULL), (NULL, 1), (1, NULL), (1, 1), (1,2);

EXPLAIN SELECT c,b,d FROM t1 GROUP BY c,b,d;
SELECT c,b,d FROM t1 GROUP BY c,b,d;
EXPLAIN SELECT c,b,d FROM t1 GROUP BY c,b,d ORDER BY NULL;
SELECT c,b,d FROM t1 GROUP BY c,b,d ORDER BY NULL;
EXPLAIN SELECT c,b,d FROM t1 ORDER BY c,b,d;
SELECT c,b,d FROM t1 ORDER BY c,b,d;

EXPLAIN SELECT c,b,d FROM t1 GROUP BY c,b;
SELECT c,b,d FROM t1 GROUP BY c,b;
EXPLAIN SELECT c,b   FROM t1 GROUP BY c,b;
SELECT c,b   FROM t1 GROUP BY c,b;

<<<<<<< HEAD
EXPLAIN SELECT a,b from t2 ORDER BY a,b;
SELECT a,b from t2 ORDER BY a,b;
EXPLAIN SELECT a,b from t2 GROUP BY a,b;
SELECT a,b from t2 GROUP BY a,b;
EXPLAIN SELECT a from t2 GROUP BY a;
SELECT a from t2 GROUP BY a;
EXPLAIN SELECT b from t2 GROUP BY b;
SELECT b from t2 GROUP BY b;

DROP TABLE t1;
=======
DROP TABLE t1;

#
# Bug #32202: ORDER BY not working with GROUP BY
#

CREATE TABLE t1(
  id INT AUTO_INCREMENT PRIMARY KEY, 
  c1 INT NOT NULL, 
  c2 INT NOT NULL,
  UNIQUE KEY (c2,c1));

INSERT INTO t1(c1,c2) VALUES (5,1), (4,1), (3,5), (2,3), (1,3);

# Show that the test cases from the bug report pass
SELECT * FROM t1 ORDER BY c1;
SELECT * FROM t1 GROUP BY id ORDER BY c1;

# Show that DESC is handled correctly
SELECT * FROM t1 GROUP BY id ORDER BY id DESC;

# Show that results are correctly ordered when ORDER BY fields
# are a subset of GROUP BY ones
SELECT * FROM t1 GROUP BY c2 ,c1, id ORDER BY c2, c1;
SELECT * FROM t1 GROUP BY c2, c1, id ORDER BY c2 DESC, c1;
SELECT * FROM t1 GROUP BY c2, c1, id ORDER BY c2 DESC, c1 DESC;

# Show that results are correctly ordered when GROUP BY fields
# are a subset of ORDER BY ones
SELECT * FROM t1 GROUP BY c2  ORDER BY c2, c1;
SELECT * FROM t1 GROUP BY c2  ORDER BY c2 DESC, c1;
SELECT * FROM t1 GROUP BY c2  ORDER BY c2 DESC, c1 DESC;

DROP TABLE t1;

--echo End of 5.0 tests
>>>>>>> 8c193678
<|MERGE_RESOLUTION|>--- conflicted
+++ resolved
@@ -790,6 +790,41 @@
 SET SQL_MODE = '';
 
 #
+
+#
+# Bug #32202: ORDER BY not working with GROUP BY
+#
+
+CREATE TABLE t1(
+  id INT AUTO_INCREMENT PRIMARY KEY, 
+  c1 INT NOT NULL, 
+  c2 INT NOT NULL,
+  UNIQUE KEY (c2,c1));
+
+INSERT INTO t1(c1,c2) VALUES (5,1), (4,1), (3,5), (2,3), (1,3);
+
+# Show that the test cases from the bug report pass
+SELECT * FROM t1 ORDER BY c1;
+SELECT * FROM t1 GROUP BY id ORDER BY c1;
+
+# Show that DESC is handled correctly
+SELECT * FROM t1 GROUP BY id ORDER BY id DESC;
+
+# Show that results are correctly ordered when ORDER BY fields
+# are a subset of GROUP BY ones
+SELECT * FROM t1 GROUP BY c2 ,c1, id ORDER BY c2, c1;
+SELECT * FROM t1 GROUP BY c2, c1, id ORDER BY c2 DESC, c1;
+SELECT * FROM t1 GROUP BY c2, c1, id ORDER BY c2 DESC, c1 DESC;
+
+# Show that results are correctly ordered when GROUP BY fields
+# are a subset of ORDER BY ones
+SELECT * FROM t1 GROUP BY c2  ORDER BY c2, c1;
+SELECT * FROM t1 GROUP BY c2  ORDER BY c2 DESC, c1;
+SELECT * FROM t1 GROUP BY c2  ORDER BY c2 DESC, c1 DESC;
+
+DROP TABLE t1;
+
+--echo End of 5.0 tests
 # Bug #21174: Index degrades sort performance and 
 #             optimizer does not honor IGNORE INDEX.
 #             a.k.a WL3527.
@@ -901,7 +936,6 @@
 EXPLAIN SELECT c,b   FROM t1 GROUP BY c,b;
 SELECT c,b   FROM t1 GROUP BY c,b;
 
-<<<<<<< HEAD
 EXPLAIN SELECT a,b from t2 ORDER BY a,b;
 SELECT a,b from t2 ORDER BY a,b;
 EXPLAIN SELECT a,b from t2 GROUP BY a,b;
@@ -911,42 +945,4 @@
 EXPLAIN SELECT b from t2 GROUP BY b;
 SELECT b from t2 GROUP BY b;
 
-DROP TABLE t1;
-=======
-DROP TABLE t1;
-
-#
-# Bug #32202: ORDER BY not working with GROUP BY
-#
-
-CREATE TABLE t1(
-  id INT AUTO_INCREMENT PRIMARY KEY, 
-  c1 INT NOT NULL, 
-  c2 INT NOT NULL,
-  UNIQUE KEY (c2,c1));
-
-INSERT INTO t1(c1,c2) VALUES (5,1), (4,1), (3,5), (2,3), (1,3);
-
-# Show that the test cases from the bug report pass
-SELECT * FROM t1 ORDER BY c1;
-SELECT * FROM t1 GROUP BY id ORDER BY c1;
-
-# Show that DESC is handled correctly
-SELECT * FROM t1 GROUP BY id ORDER BY id DESC;
-
-# Show that results are correctly ordered when ORDER BY fields
-# are a subset of GROUP BY ones
-SELECT * FROM t1 GROUP BY c2 ,c1, id ORDER BY c2, c1;
-SELECT * FROM t1 GROUP BY c2, c1, id ORDER BY c2 DESC, c1;
-SELECT * FROM t1 GROUP BY c2, c1, id ORDER BY c2 DESC, c1 DESC;
-
-# Show that results are correctly ordered when GROUP BY fields
-# are a subset of ORDER BY ones
-SELECT * FROM t1 GROUP BY c2  ORDER BY c2, c1;
-SELECT * FROM t1 GROUP BY c2  ORDER BY c2 DESC, c1;
-SELECT * FROM t1 GROUP BY c2  ORDER BY c2 DESC, c1 DESC;
-
-DROP TABLE t1;
-
---echo End of 5.0 tests
->>>>>>> 8c193678
+DROP TABLE t1;
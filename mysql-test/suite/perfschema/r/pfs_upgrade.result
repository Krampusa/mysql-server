drop table if exists test.user_table;
drop procedure if exists test.user_proc;
drop function if exists test.user_func;
drop event if exists test.user_event;
"Testing mysql_upgrade with TABLE performance_schema.user_table"
create table test.user_table(a int);
use performance_schema;
show tables like "user_table";
Tables_in_performance_schema (user_table)
user_table
<<<<<<< HEAD
ERROR 1050 (42S01) at line 100: Table 'cond_instances' already exists
ERROR 1050 (42S01) at line 124: Table 'events_waits_current' already exists
ERROR 1050 (42S01) at line 148: Table 'events_waits_history' already exists
ERROR 1050 (42S01) at line 172: Table 'events_waits_history_long' already exists
ERROR 1050 (42S01) at line 185: Table 'events_waits_summary_by_instance' already exists
ERROR 1050 (42S01) at line 198: Table 'events_waits_summary_by_host_by_event_name' already exists
ERROR 1050 (42S01) at line 211: Table 'events_waits_summary_by_user_by_event_name' already exists
ERROR 1050 (42S01) at line 225: Table 'events_waits_summary_by_account_by_event_name' already exists
ERROR 1050 (42S01) at line 238: Table 'events_waits_summary_by_thread_by_event_name' already exists
ERROR 1050 (42S01) at line 250: Table 'events_waits_summary_global_by_event_name' already exists
ERROR 1050 (42S01) at line 259: Table 'file_instances' already exists
ERROR 1050 (42S01) at line 270: Table 'file_summary_by_event_name' already exists
ERROR 1050 (42S01) at line 282: Table 'file_summary_by_instance' already exists
ERROR 1050 (42S01) at line 295: Table 'socket_instances' already exists
ERROR 1050 (42S01) at line 325: Table 'socket_summary_by_instance' already exists
ERROR 1050 (42S01) at line 354: Table 'socket_summary_by_event_name' already exists
ERROR 1050 (42S01) at line 363: Table 'mutex_instances' already exists
ERROR 1050 (42S01) at line 377: Table 'objects_summary_global_by_type' already exists
ERROR 1050 (42S01) at line 387: Table 'performance_timers' already exists
ERROR 1050 (42S01) at line 397: Table 'rwlock_instances' already exists
ERROR 1050 (42S01) at line 406: Table 'setup_actors' already exists
ERROR 1050 (42S01) at line 414: Table 'setup_consumers' already exists
ERROR 1050 (42S01) at line 423: Table 'setup_instruments' already exists
ERROR 1050 (42S01) at line 434: Table 'setup_objects' already exists
ERROR 1050 (42S01) at line 442: Table 'setup_timers' already exists
ERROR 1050 (42S01) at line 487: Table 'table_io_waits_summary_by_index_usage' already exists
ERROR 1050 (42S01) at line 531: Table 'table_io_waits_summary_by_table' already exists
ERROR 1050 (42S01) at line 610: Table 'table_lock_waits_summary_by_table' already exists
ERROR 1050 (42S01) at line 630: Table 'threads' already exists
ERROR 1050 (42S01) at line 645: Table 'events_stages_current' already exists
ERROR 1050 (42S01) at line 660: Table 'events_stages_history' already exists
ERROR 1050 (42S01) at line 675: Table 'events_stages_history_long' already exists
ERROR 1050 (42S01) at line 688: Table 'events_stages_summary_by_thread_by_event_name' already exists
ERROR 1050 (42S01) at line 701: Table 'events_stages_summary_by_host_by_event_name' already exists
ERROR 1050 (42S01) at line 714: Table 'events_stages_summary_by_user_by_event_name' already exists
ERROR 1050 (42S01) at line 728: Table 'events_stages_summary_by_account_by_event_name' already exists
ERROR 1050 (42S01) at line 740: Table 'events_stages_summary_global_by_event_name' already exists
ERROR 1050 (42S01) at line 783: Table 'events_statements_current' already exists
ERROR 1050 (42S01) at line 826: Table 'events_statements_history' already exists
ERROR 1050 (42S01) at line 869: Table 'events_statements_history_long' already exists
ERROR 1050 (42S01) at line 901: Table 'events_statements_summary_by_thread_by_event_name' already exists
ERROR 1050 (42S01) at line 933: Table 'events_statements_summary_by_host_by_event_name' already exists
ERROR 1050 (42S01) at line 965: Table 'events_statements_summary_by_user_by_event_name' already exists
ERROR 1050 (42S01) at line 998: Table 'events_statements_summary_by_account_by_event_name' already exists
ERROR 1050 (42S01) at line 1029: Table 'events_statements_summary_global_by_event_name' already exists
ERROR 1050 (42S01) at line 1038: Table 'hosts' already exists
ERROR 1050 (42S01) at line 1047: Table 'users' already exists
ERROR 1050 (42S01) at line 1057: Table 'accounts' already exists
ERROR 1644 (HY000) at line 1682: Unexpected content found in the performance_schema database.
=======
ERROR 1050 (42S01) at line 183: Table 'cond_instances' already exists
ERROR 1050 (42S01) at line 213: Table 'events_waits_current' already exists
ERROR 1050 (42S01) at line 227: Table 'events_waits_history' already exists
ERROR 1050 (42S01) at line 241: Table 'events_waits_history_long' already exists
ERROR 1050 (42S01) at line 262: Table 'events_waits_summary_by_instance' already exists
ERROR 1050 (42S01) at line 283: Table 'events_waits_summary_by_thread_by_event_name' already exists
ERROR 1050 (42S01) at line 303: Table 'events_waits_summary_global_by_event_name' already exists
ERROR 1050 (42S01) at line 320: Table 'file_instances' already exists
ERROR 1050 (42S01) at line 339: Table 'file_summary_by_event_name' already exists
ERROR 1050 (42S01) at line 359: Table 'file_summary_by_instance' already exists
ERROR 1050 (42S01) at line 376: Table 'mutex_instances' already exists
ERROR 1050 (42S01) at line 394: Table 'performance_timers' already exists
ERROR 1050 (42S01) at line 412: Table 'rwlock_instances' already exists
ERROR 1050 (42S01) at line 428: Table 'setup_consumers' already exists
ERROR 1050 (42S01) at line 445: Table 'setup_instruments' already exists
ERROR 1050 (42S01) at line 461: Table 'setup_timers' already exists
ERROR 1050 (42S01) at line 478: Table 'threads' already exists
ERROR 1644 (HY000) at line 1568: Unexpected content found in the performance_schema database.
>>>>>>> 0465c2d7
FATAL ERROR: Upgrade failed
show tables like "user_table";
Tables_in_performance_schema (user_table)
user_table
use test;
drop table test.user_table;
"Testing mysql_upgrade with VIEW performance_schema.user_view"
create view test.user_view as select "Not supposed to be here";
use performance_schema;
show tables like "user_view";
Tables_in_performance_schema (user_view)
user_view
<<<<<<< HEAD
ERROR 1050 (42S01) at line 100: Table 'cond_instances' already exists
ERROR 1050 (42S01) at line 124: Table 'events_waits_current' already exists
ERROR 1050 (42S01) at line 148: Table 'events_waits_history' already exists
ERROR 1050 (42S01) at line 172: Table 'events_waits_history_long' already exists
ERROR 1050 (42S01) at line 185: Table 'events_waits_summary_by_instance' already exists
ERROR 1050 (42S01) at line 198: Table 'events_waits_summary_by_host_by_event_name' already exists
ERROR 1050 (42S01) at line 211: Table 'events_waits_summary_by_user_by_event_name' already exists
ERROR 1050 (42S01) at line 225: Table 'events_waits_summary_by_account_by_event_name' already exists
ERROR 1050 (42S01) at line 238: Table 'events_waits_summary_by_thread_by_event_name' already exists
ERROR 1050 (42S01) at line 250: Table 'events_waits_summary_global_by_event_name' already exists
ERROR 1050 (42S01) at line 259: Table 'file_instances' already exists
ERROR 1050 (42S01) at line 270: Table 'file_summary_by_event_name' already exists
ERROR 1050 (42S01) at line 282: Table 'file_summary_by_instance' already exists
ERROR 1050 (42S01) at line 295: Table 'socket_instances' already exists
ERROR 1050 (42S01) at line 325: Table 'socket_summary_by_instance' already exists
ERROR 1050 (42S01) at line 354: Table 'socket_summary_by_event_name' already exists
ERROR 1050 (42S01) at line 363: Table 'mutex_instances' already exists
ERROR 1050 (42S01) at line 377: Table 'objects_summary_global_by_type' already exists
ERROR 1050 (42S01) at line 387: Table 'performance_timers' already exists
ERROR 1050 (42S01) at line 397: Table 'rwlock_instances' already exists
ERROR 1050 (42S01) at line 406: Table 'setup_actors' already exists
ERROR 1050 (42S01) at line 414: Table 'setup_consumers' already exists
ERROR 1050 (42S01) at line 423: Table 'setup_instruments' already exists
ERROR 1050 (42S01) at line 434: Table 'setup_objects' already exists
ERROR 1050 (42S01) at line 442: Table 'setup_timers' already exists
ERROR 1050 (42S01) at line 487: Table 'table_io_waits_summary_by_index_usage' already exists
ERROR 1050 (42S01) at line 531: Table 'table_io_waits_summary_by_table' already exists
ERROR 1050 (42S01) at line 610: Table 'table_lock_waits_summary_by_table' already exists
ERROR 1050 (42S01) at line 630: Table 'threads' already exists
ERROR 1050 (42S01) at line 645: Table 'events_stages_current' already exists
ERROR 1050 (42S01) at line 660: Table 'events_stages_history' already exists
ERROR 1050 (42S01) at line 675: Table 'events_stages_history_long' already exists
ERROR 1050 (42S01) at line 688: Table 'events_stages_summary_by_thread_by_event_name' already exists
ERROR 1050 (42S01) at line 701: Table 'events_stages_summary_by_host_by_event_name' already exists
ERROR 1050 (42S01) at line 714: Table 'events_stages_summary_by_user_by_event_name' already exists
ERROR 1050 (42S01) at line 728: Table 'events_stages_summary_by_account_by_event_name' already exists
ERROR 1050 (42S01) at line 740: Table 'events_stages_summary_global_by_event_name' already exists
ERROR 1050 (42S01) at line 783: Table 'events_statements_current' already exists
ERROR 1050 (42S01) at line 826: Table 'events_statements_history' already exists
ERROR 1050 (42S01) at line 869: Table 'events_statements_history_long' already exists
ERROR 1050 (42S01) at line 901: Table 'events_statements_summary_by_thread_by_event_name' already exists
ERROR 1050 (42S01) at line 933: Table 'events_statements_summary_by_host_by_event_name' already exists
ERROR 1050 (42S01) at line 965: Table 'events_statements_summary_by_user_by_event_name' already exists
ERROR 1050 (42S01) at line 998: Table 'events_statements_summary_by_account_by_event_name' already exists
ERROR 1050 (42S01) at line 1029: Table 'events_statements_summary_global_by_event_name' already exists
ERROR 1050 (42S01) at line 1038: Table 'hosts' already exists
ERROR 1050 (42S01) at line 1047: Table 'users' already exists
ERROR 1050 (42S01) at line 1057: Table 'accounts' already exists
ERROR 1644 (HY000) at line 1682: Unexpected content found in the performance_schema database.
=======
ERROR 1050 (42S01) at line 183: Table 'cond_instances' already exists
ERROR 1050 (42S01) at line 213: Table 'events_waits_current' already exists
ERROR 1050 (42S01) at line 227: Table 'events_waits_history' already exists
ERROR 1050 (42S01) at line 241: Table 'events_waits_history_long' already exists
ERROR 1050 (42S01) at line 262: Table 'events_waits_summary_by_instance' already exists
ERROR 1050 (42S01) at line 283: Table 'events_waits_summary_by_thread_by_event_name' already exists
ERROR 1050 (42S01) at line 303: Table 'events_waits_summary_global_by_event_name' already exists
ERROR 1050 (42S01) at line 320: Table 'file_instances' already exists
ERROR 1050 (42S01) at line 339: Table 'file_summary_by_event_name' already exists
ERROR 1050 (42S01) at line 359: Table 'file_summary_by_instance' already exists
ERROR 1050 (42S01) at line 376: Table 'mutex_instances' already exists
ERROR 1050 (42S01) at line 394: Table 'performance_timers' already exists
ERROR 1050 (42S01) at line 412: Table 'rwlock_instances' already exists
ERROR 1050 (42S01) at line 428: Table 'setup_consumers' already exists
ERROR 1050 (42S01) at line 445: Table 'setup_instruments' already exists
ERROR 1050 (42S01) at line 461: Table 'setup_timers' already exists
ERROR 1050 (42S01) at line 478: Table 'threads' already exists
ERROR 1644 (HY000) at line 1568: Unexpected content found in the performance_schema database.
>>>>>>> 0465c2d7
FATAL ERROR: Upgrade failed
show tables like "user_view";
Tables_in_performance_schema (user_view)
user_view
use test;
drop view test.user_view;
"Testing mysql_upgrade with PROCEDURE performance_schema.user_proc"
create procedure test.user_proc()
select "Not supposed to be here";
update mysql.proc set db='performance_schema' where name='user_proc';
<<<<<<< HEAD
ERROR 1050 (42S01) at line 100: Table 'cond_instances' already exists
ERROR 1050 (42S01) at line 124: Table 'events_waits_current' already exists
ERROR 1050 (42S01) at line 148: Table 'events_waits_history' already exists
ERROR 1050 (42S01) at line 172: Table 'events_waits_history_long' already exists
ERROR 1050 (42S01) at line 185: Table 'events_waits_summary_by_instance' already exists
ERROR 1050 (42S01) at line 198: Table 'events_waits_summary_by_host_by_event_name' already exists
ERROR 1050 (42S01) at line 211: Table 'events_waits_summary_by_user_by_event_name' already exists
ERROR 1050 (42S01) at line 225: Table 'events_waits_summary_by_account_by_event_name' already exists
ERROR 1050 (42S01) at line 238: Table 'events_waits_summary_by_thread_by_event_name' already exists
ERROR 1050 (42S01) at line 250: Table 'events_waits_summary_global_by_event_name' already exists
ERROR 1050 (42S01) at line 259: Table 'file_instances' already exists
ERROR 1050 (42S01) at line 270: Table 'file_summary_by_event_name' already exists
ERROR 1050 (42S01) at line 282: Table 'file_summary_by_instance' already exists
ERROR 1050 (42S01) at line 295: Table 'socket_instances' already exists
ERROR 1050 (42S01) at line 325: Table 'socket_summary_by_instance' already exists
ERROR 1050 (42S01) at line 354: Table 'socket_summary_by_event_name' already exists
ERROR 1050 (42S01) at line 363: Table 'mutex_instances' already exists
ERROR 1050 (42S01) at line 377: Table 'objects_summary_global_by_type' already exists
ERROR 1050 (42S01) at line 387: Table 'performance_timers' already exists
ERROR 1050 (42S01) at line 397: Table 'rwlock_instances' already exists
ERROR 1050 (42S01) at line 406: Table 'setup_actors' already exists
ERROR 1050 (42S01) at line 414: Table 'setup_consumers' already exists
ERROR 1050 (42S01) at line 423: Table 'setup_instruments' already exists
ERROR 1050 (42S01) at line 434: Table 'setup_objects' already exists
ERROR 1050 (42S01) at line 442: Table 'setup_timers' already exists
ERROR 1050 (42S01) at line 487: Table 'table_io_waits_summary_by_index_usage' already exists
ERROR 1050 (42S01) at line 531: Table 'table_io_waits_summary_by_table' already exists
ERROR 1050 (42S01) at line 610: Table 'table_lock_waits_summary_by_table' already exists
ERROR 1050 (42S01) at line 630: Table 'threads' already exists
ERROR 1050 (42S01) at line 645: Table 'events_stages_current' already exists
ERROR 1050 (42S01) at line 660: Table 'events_stages_history' already exists
ERROR 1050 (42S01) at line 675: Table 'events_stages_history_long' already exists
ERROR 1050 (42S01) at line 688: Table 'events_stages_summary_by_thread_by_event_name' already exists
ERROR 1050 (42S01) at line 701: Table 'events_stages_summary_by_host_by_event_name' already exists
ERROR 1050 (42S01) at line 714: Table 'events_stages_summary_by_user_by_event_name' already exists
ERROR 1050 (42S01) at line 728: Table 'events_stages_summary_by_account_by_event_name' already exists
ERROR 1050 (42S01) at line 740: Table 'events_stages_summary_global_by_event_name' already exists
ERROR 1050 (42S01) at line 783: Table 'events_statements_current' already exists
ERROR 1050 (42S01) at line 826: Table 'events_statements_history' already exists
ERROR 1050 (42S01) at line 869: Table 'events_statements_history_long' already exists
ERROR 1050 (42S01) at line 901: Table 'events_statements_summary_by_thread_by_event_name' already exists
ERROR 1050 (42S01) at line 933: Table 'events_statements_summary_by_host_by_event_name' already exists
ERROR 1050 (42S01) at line 965: Table 'events_statements_summary_by_user_by_event_name' already exists
ERROR 1050 (42S01) at line 998: Table 'events_statements_summary_by_account_by_event_name' already exists
ERROR 1050 (42S01) at line 1029: Table 'events_statements_summary_global_by_event_name' already exists
ERROR 1050 (42S01) at line 1038: Table 'hosts' already exists
ERROR 1050 (42S01) at line 1047: Table 'users' already exists
ERROR 1050 (42S01) at line 1057: Table 'accounts' already exists
ERROR 1644 (HY000) at line 1682: Unexpected content found in the performance_schema database.
=======
ERROR 1050 (42S01) at line 183: Table 'cond_instances' already exists
ERROR 1050 (42S01) at line 213: Table 'events_waits_current' already exists
ERROR 1050 (42S01) at line 227: Table 'events_waits_history' already exists
ERROR 1050 (42S01) at line 241: Table 'events_waits_history_long' already exists
ERROR 1050 (42S01) at line 262: Table 'events_waits_summary_by_instance' already exists
ERROR 1050 (42S01) at line 283: Table 'events_waits_summary_by_thread_by_event_name' already exists
ERROR 1050 (42S01) at line 303: Table 'events_waits_summary_global_by_event_name' already exists
ERROR 1050 (42S01) at line 320: Table 'file_instances' already exists
ERROR 1050 (42S01) at line 339: Table 'file_summary_by_event_name' already exists
ERROR 1050 (42S01) at line 359: Table 'file_summary_by_instance' already exists
ERROR 1050 (42S01) at line 376: Table 'mutex_instances' already exists
ERROR 1050 (42S01) at line 394: Table 'performance_timers' already exists
ERROR 1050 (42S01) at line 412: Table 'rwlock_instances' already exists
ERROR 1050 (42S01) at line 428: Table 'setup_consumers' already exists
ERROR 1050 (42S01) at line 445: Table 'setup_instruments' already exists
ERROR 1050 (42S01) at line 461: Table 'setup_timers' already exists
ERROR 1050 (42S01) at line 478: Table 'threads' already exists
ERROR 1644 (HY000) at line 1568: Unexpected content found in the performance_schema database.
>>>>>>> 0465c2d7
FATAL ERROR: Upgrade failed
select name from mysql.proc where db='performance_schema';
name
user_proc
update mysql.proc set db='test' where name='user_proc';
drop procedure test.user_proc;
"Testing mysql_upgrade with FUNCTION performance_schema.user_func"
create function test.user_func() returns integer
return 0;
update mysql.proc set db='performance_schema' where name='user_func';
<<<<<<< HEAD
ERROR 1050 (42S01) at line 100: Table 'cond_instances' already exists
ERROR 1050 (42S01) at line 124: Table 'events_waits_current' already exists
ERROR 1050 (42S01) at line 148: Table 'events_waits_history' already exists
ERROR 1050 (42S01) at line 172: Table 'events_waits_history_long' already exists
ERROR 1050 (42S01) at line 185: Table 'events_waits_summary_by_instance' already exists
ERROR 1050 (42S01) at line 198: Table 'events_waits_summary_by_host_by_event_name' already exists
ERROR 1050 (42S01) at line 211: Table 'events_waits_summary_by_user_by_event_name' already exists
ERROR 1050 (42S01) at line 225: Table 'events_waits_summary_by_account_by_event_name' already exists
ERROR 1050 (42S01) at line 238: Table 'events_waits_summary_by_thread_by_event_name' already exists
ERROR 1050 (42S01) at line 250: Table 'events_waits_summary_global_by_event_name' already exists
ERROR 1050 (42S01) at line 259: Table 'file_instances' already exists
ERROR 1050 (42S01) at line 270: Table 'file_summary_by_event_name' already exists
ERROR 1050 (42S01) at line 282: Table 'file_summary_by_instance' already exists
ERROR 1050 (42S01) at line 295: Table 'socket_instances' already exists
ERROR 1050 (42S01) at line 325: Table 'socket_summary_by_instance' already exists
ERROR 1050 (42S01) at line 354: Table 'socket_summary_by_event_name' already exists
ERROR 1050 (42S01) at line 363: Table 'mutex_instances' already exists
ERROR 1050 (42S01) at line 377: Table 'objects_summary_global_by_type' already exists
ERROR 1050 (42S01) at line 387: Table 'performance_timers' already exists
ERROR 1050 (42S01) at line 397: Table 'rwlock_instances' already exists
ERROR 1050 (42S01) at line 406: Table 'setup_actors' already exists
ERROR 1050 (42S01) at line 414: Table 'setup_consumers' already exists
ERROR 1050 (42S01) at line 423: Table 'setup_instruments' already exists
ERROR 1050 (42S01) at line 434: Table 'setup_objects' already exists
ERROR 1050 (42S01) at line 442: Table 'setup_timers' already exists
ERROR 1050 (42S01) at line 487: Table 'table_io_waits_summary_by_index_usage' already exists
ERROR 1050 (42S01) at line 531: Table 'table_io_waits_summary_by_table' already exists
ERROR 1050 (42S01) at line 610: Table 'table_lock_waits_summary_by_table' already exists
ERROR 1050 (42S01) at line 630: Table 'threads' already exists
ERROR 1050 (42S01) at line 645: Table 'events_stages_current' already exists
ERROR 1050 (42S01) at line 660: Table 'events_stages_history' already exists
ERROR 1050 (42S01) at line 675: Table 'events_stages_history_long' already exists
ERROR 1050 (42S01) at line 688: Table 'events_stages_summary_by_thread_by_event_name' already exists
ERROR 1050 (42S01) at line 701: Table 'events_stages_summary_by_host_by_event_name' already exists
ERROR 1050 (42S01) at line 714: Table 'events_stages_summary_by_user_by_event_name' already exists
ERROR 1050 (42S01) at line 728: Table 'events_stages_summary_by_account_by_event_name' already exists
ERROR 1050 (42S01) at line 740: Table 'events_stages_summary_global_by_event_name' already exists
ERROR 1050 (42S01) at line 783: Table 'events_statements_current' already exists
ERROR 1050 (42S01) at line 826: Table 'events_statements_history' already exists
ERROR 1050 (42S01) at line 869: Table 'events_statements_history_long' already exists
ERROR 1050 (42S01) at line 901: Table 'events_statements_summary_by_thread_by_event_name' already exists
ERROR 1050 (42S01) at line 933: Table 'events_statements_summary_by_host_by_event_name' already exists
ERROR 1050 (42S01) at line 965: Table 'events_statements_summary_by_user_by_event_name' already exists
ERROR 1050 (42S01) at line 998: Table 'events_statements_summary_by_account_by_event_name' already exists
ERROR 1050 (42S01) at line 1029: Table 'events_statements_summary_global_by_event_name' already exists
ERROR 1050 (42S01) at line 1038: Table 'hosts' already exists
ERROR 1050 (42S01) at line 1047: Table 'users' already exists
ERROR 1050 (42S01) at line 1057: Table 'accounts' already exists
ERROR 1644 (HY000) at line 1682: Unexpected content found in the performance_schema database.
=======
ERROR 1050 (42S01) at line 183: Table 'cond_instances' already exists
ERROR 1050 (42S01) at line 213: Table 'events_waits_current' already exists
ERROR 1050 (42S01) at line 227: Table 'events_waits_history' already exists
ERROR 1050 (42S01) at line 241: Table 'events_waits_history_long' already exists
ERROR 1050 (42S01) at line 262: Table 'events_waits_summary_by_instance' already exists
ERROR 1050 (42S01) at line 283: Table 'events_waits_summary_by_thread_by_event_name' already exists
ERROR 1050 (42S01) at line 303: Table 'events_waits_summary_global_by_event_name' already exists
ERROR 1050 (42S01) at line 320: Table 'file_instances' already exists
ERROR 1050 (42S01) at line 339: Table 'file_summary_by_event_name' already exists
ERROR 1050 (42S01) at line 359: Table 'file_summary_by_instance' already exists
ERROR 1050 (42S01) at line 376: Table 'mutex_instances' already exists
ERROR 1050 (42S01) at line 394: Table 'performance_timers' already exists
ERROR 1050 (42S01) at line 412: Table 'rwlock_instances' already exists
ERROR 1050 (42S01) at line 428: Table 'setup_consumers' already exists
ERROR 1050 (42S01) at line 445: Table 'setup_instruments' already exists
ERROR 1050 (42S01) at line 461: Table 'setup_timers' already exists
ERROR 1050 (42S01) at line 478: Table 'threads' already exists
ERROR 1644 (HY000) at line 1568: Unexpected content found in the performance_schema database.
>>>>>>> 0465c2d7
FATAL ERROR: Upgrade failed
select name from mysql.proc where db='performance_schema';
name
user_func
update mysql.proc set db='test' where name='user_func';
drop function test.user_func;
"Testing mysql_upgrade with EVENT performance_schema.user_event"
create event test.user_event on schedule every 1 day do
select "not supposed to be here";
update mysql.event set db='performance_schema' where name='user_event';
<<<<<<< HEAD
ERROR 1050 (42S01) at line 100: Table 'cond_instances' already exists
ERROR 1050 (42S01) at line 124: Table 'events_waits_current' already exists
ERROR 1050 (42S01) at line 148: Table 'events_waits_history' already exists
ERROR 1050 (42S01) at line 172: Table 'events_waits_history_long' already exists
ERROR 1050 (42S01) at line 185: Table 'events_waits_summary_by_instance' already exists
ERROR 1050 (42S01) at line 198: Table 'events_waits_summary_by_host_by_event_name' already exists
ERROR 1050 (42S01) at line 211: Table 'events_waits_summary_by_user_by_event_name' already exists
ERROR 1050 (42S01) at line 225: Table 'events_waits_summary_by_account_by_event_name' already exists
ERROR 1050 (42S01) at line 238: Table 'events_waits_summary_by_thread_by_event_name' already exists
ERROR 1050 (42S01) at line 250: Table 'events_waits_summary_global_by_event_name' already exists
ERROR 1050 (42S01) at line 259: Table 'file_instances' already exists
ERROR 1050 (42S01) at line 270: Table 'file_summary_by_event_name' already exists
ERROR 1050 (42S01) at line 282: Table 'file_summary_by_instance' already exists
ERROR 1050 (42S01) at line 295: Table 'socket_instances' already exists
ERROR 1050 (42S01) at line 325: Table 'socket_summary_by_instance' already exists
ERROR 1050 (42S01) at line 354: Table 'socket_summary_by_event_name' already exists
ERROR 1050 (42S01) at line 363: Table 'mutex_instances' already exists
ERROR 1050 (42S01) at line 377: Table 'objects_summary_global_by_type' already exists
ERROR 1050 (42S01) at line 387: Table 'performance_timers' already exists
ERROR 1050 (42S01) at line 397: Table 'rwlock_instances' already exists
ERROR 1050 (42S01) at line 406: Table 'setup_actors' already exists
ERROR 1050 (42S01) at line 414: Table 'setup_consumers' already exists
ERROR 1050 (42S01) at line 423: Table 'setup_instruments' already exists
ERROR 1050 (42S01) at line 434: Table 'setup_objects' already exists
ERROR 1050 (42S01) at line 442: Table 'setup_timers' already exists
ERROR 1050 (42S01) at line 487: Table 'table_io_waits_summary_by_index_usage' already exists
ERROR 1050 (42S01) at line 531: Table 'table_io_waits_summary_by_table' already exists
ERROR 1050 (42S01) at line 610: Table 'table_lock_waits_summary_by_table' already exists
ERROR 1050 (42S01) at line 630: Table 'threads' already exists
ERROR 1050 (42S01) at line 645: Table 'events_stages_current' already exists
ERROR 1050 (42S01) at line 660: Table 'events_stages_history' already exists
ERROR 1050 (42S01) at line 675: Table 'events_stages_history_long' already exists
ERROR 1050 (42S01) at line 688: Table 'events_stages_summary_by_thread_by_event_name' already exists
ERROR 1050 (42S01) at line 701: Table 'events_stages_summary_by_host_by_event_name' already exists
ERROR 1050 (42S01) at line 714: Table 'events_stages_summary_by_user_by_event_name' already exists
ERROR 1050 (42S01) at line 728: Table 'events_stages_summary_by_account_by_event_name' already exists
ERROR 1050 (42S01) at line 740: Table 'events_stages_summary_global_by_event_name' already exists
ERROR 1050 (42S01) at line 783: Table 'events_statements_current' already exists
ERROR 1050 (42S01) at line 826: Table 'events_statements_history' already exists
ERROR 1050 (42S01) at line 869: Table 'events_statements_history_long' already exists
ERROR 1050 (42S01) at line 901: Table 'events_statements_summary_by_thread_by_event_name' already exists
ERROR 1050 (42S01) at line 933: Table 'events_statements_summary_by_host_by_event_name' already exists
ERROR 1050 (42S01) at line 965: Table 'events_statements_summary_by_user_by_event_name' already exists
ERROR 1050 (42S01) at line 998: Table 'events_statements_summary_by_account_by_event_name' already exists
ERROR 1050 (42S01) at line 1029: Table 'events_statements_summary_global_by_event_name' already exists
ERROR 1050 (42S01) at line 1038: Table 'hosts' already exists
ERROR 1050 (42S01) at line 1047: Table 'users' already exists
ERROR 1050 (42S01) at line 1057: Table 'accounts' already exists
ERROR 1644 (HY000) at line 1682: Unexpected content found in the performance_schema database.
=======
ERROR 1050 (42S01) at line 183: Table 'cond_instances' already exists
ERROR 1050 (42S01) at line 213: Table 'events_waits_current' already exists
ERROR 1050 (42S01) at line 227: Table 'events_waits_history' already exists
ERROR 1050 (42S01) at line 241: Table 'events_waits_history_long' already exists
ERROR 1050 (42S01) at line 262: Table 'events_waits_summary_by_instance' already exists
ERROR 1050 (42S01) at line 283: Table 'events_waits_summary_by_thread_by_event_name' already exists
ERROR 1050 (42S01) at line 303: Table 'events_waits_summary_global_by_event_name' already exists
ERROR 1050 (42S01) at line 320: Table 'file_instances' already exists
ERROR 1050 (42S01) at line 339: Table 'file_summary_by_event_name' already exists
ERROR 1050 (42S01) at line 359: Table 'file_summary_by_instance' already exists
ERROR 1050 (42S01) at line 376: Table 'mutex_instances' already exists
ERROR 1050 (42S01) at line 394: Table 'performance_timers' already exists
ERROR 1050 (42S01) at line 412: Table 'rwlock_instances' already exists
ERROR 1050 (42S01) at line 428: Table 'setup_consumers' already exists
ERROR 1050 (42S01) at line 445: Table 'setup_instruments' already exists
ERROR 1050 (42S01) at line 461: Table 'setup_timers' already exists
ERROR 1050 (42S01) at line 478: Table 'threads' already exists
ERROR 1644 (HY000) at line 1568: Unexpected content found in the performance_schema database.
>>>>>>> 0465c2d7
FATAL ERROR: Upgrade failed
select name from mysql.event where db='performance_schema';
name
user_event
update mysql.event set db='test' where name='user_event';
drop event test.user_event;<|MERGE_RESOLUTION|>--- conflicted
+++ resolved
@@ -8,76 +8,55 @@
 show tables like "user_table";
 Tables_in_performance_schema (user_table)
 user_table
-<<<<<<< HEAD
-ERROR 1050 (42S01) at line 100: Table 'cond_instances' already exists
-ERROR 1050 (42S01) at line 124: Table 'events_waits_current' already exists
-ERROR 1050 (42S01) at line 148: Table 'events_waits_history' already exists
-ERROR 1050 (42S01) at line 172: Table 'events_waits_history_long' already exists
-ERROR 1050 (42S01) at line 185: Table 'events_waits_summary_by_instance' already exists
-ERROR 1050 (42S01) at line 198: Table 'events_waits_summary_by_host_by_event_name' already exists
-ERROR 1050 (42S01) at line 211: Table 'events_waits_summary_by_user_by_event_name' already exists
-ERROR 1050 (42S01) at line 225: Table 'events_waits_summary_by_account_by_event_name' already exists
-ERROR 1050 (42S01) at line 238: Table 'events_waits_summary_by_thread_by_event_name' already exists
-ERROR 1050 (42S01) at line 250: Table 'events_waits_summary_global_by_event_name' already exists
-ERROR 1050 (42S01) at line 259: Table 'file_instances' already exists
-ERROR 1050 (42S01) at line 270: Table 'file_summary_by_event_name' already exists
-ERROR 1050 (42S01) at line 282: Table 'file_summary_by_instance' already exists
-ERROR 1050 (42S01) at line 295: Table 'socket_instances' already exists
-ERROR 1050 (42S01) at line 325: Table 'socket_summary_by_instance' already exists
-ERROR 1050 (42S01) at line 354: Table 'socket_summary_by_event_name' already exists
-ERROR 1050 (42S01) at line 363: Table 'mutex_instances' already exists
-ERROR 1050 (42S01) at line 377: Table 'objects_summary_global_by_type' already exists
-ERROR 1050 (42S01) at line 387: Table 'performance_timers' already exists
-ERROR 1050 (42S01) at line 397: Table 'rwlock_instances' already exists
-ERROR 1050 (42S01) at line 406: Table 'setup_actors' already exists
-ERROR 1050 (42S01) at line 414: Table 'setup_consumers' already exists
-ERROR 1050 (42S01) at line 423: Table 'setup_instruments' already exists
-ERROR 1050 (42S01) at line 434: Table 'setup_objects' already exists
-ERROR 1050 (42S01) at line 442: Table 'setup_timers' already exists
-ERROR 1050 (42S01) at line 487: Table 'table_io_waits_summary_by_index_usage' already exists
-ERROR 1050 (42S01) at line 531: Table 'table_io_waits_summary_by_table' already exists
-ERROR 1050 (42S01) at line 610: Table 'table_lock_waits_summary_by_table' already exists
-ERROR 1050 (42S01) at line 630: Table 'threads' already exists
-ERROR 1050 (42S01) at line 645: Table 'events_stages_current' already exists
-ERROR 1050 (42S01) at line 660: Table 'events_stages_history' already exists
-ERROR 1050 (42S01) at line 675: Table 'events_stages_history_long' already exists
-ERROR 1050 (42S01) at line 688: Table 'events_stages_summary_by_thread_by_event_name' already exists
-ERROR 1050 (42S01) at line 701: Table 'events_stages_summary_by_host_by_event_name' already exists
-ERROR 1050 (42S01) at line 714: Table 'events_stages_summary_by_user_by_event_name' already exists
-ERROR 1050 (42S01) at line 728: Table 'events_stages_summary_by_account_by_event_name' already exists
-ERROR 1050 (42S01) at line 740: Table 'events_stages_summary_global_by_event_name' already exists
-ERROR 1050 (42S01) at line 783: Table 'events_statements_current' already exists
-ERROR 1050 (42S01) at line 826: Table 'events_statements_history' already exists
-ERROR 1050 (42S01) at line 869: Table 'events_statements_history_long' already exists
-ERROR 1050 (42S01) at line 901: Table 'events_statements_summary_by_thread_by_event_name' already exists
-ERROR 1050 (42S01) at line 933: Table 'events_statements_summary_by_host_by_event_name' already exists
-ERROR 1050 (42S01) at line 965: Table 'events_statements_summary_by_user_by_event_name' already exists
-ERROR 1050 (42S01) at line 998: Table 'events_statements_summary_by_account_by_event_name' already exists
-ERROR 1050 (42S01) at line 1029: Table 'events_statements_summary_global_by_event_name' already exists
-ERROR 1050 (42S01) at line 1038: Table 'hosts' already exists
-ERROR 1050 (42S01) at line 1047: Table 'users' already exists
-ERROR 1050 (42S01) at line 1057: Table 'accounts' already exists
-ERROR 1644 (HY000) at line 1682: Unexpected content found in the performance_schema database.
-=======
-ERROR 1050 (42S01) at line 183: Table 'cond_instances' already exists
-ERROR 1050 (42S01) at line 213: Table 'events_waits_current' already exists
-ERROR 1050 (42S01) at line 227: Table 'events_waits_history' already exists
-ERROR 1050 (42S01) at line 241: Table 'events_waits_history_long' already exists
-ERROR 1050 (42S01) at line 262: Table 'events_waits_summary_by_instance' already exists
-ERROR 1050 (42S01) at line 283: Table 'events_waits_summary_by_thread_by_event_name' already exists
-ERROR 1050 (42S01) at line 303: Table 'events_waits_summary_global_by_event_name' already exists
-ERROR 1050 (42S01) at line 320: Table 'file_instances' already exists
-ERROR 1050 (42S01) at line 339: Table 'file_summary_by_event_name' already exists
-ERROR 1050 (42S01) at line 359: Table 'file_summary_by_instance' already exists
-ERROR 1050 (42S01) at line 376: Table 'mutex_instances' already exists
-ERROR 1050 (42S01) at line 394: Table 'performance_timers' already exists
-ERROR 1050 (42S01) at line 412: Table 'rwlock_instances' already exists
-ERROR 1050 (42S01) at line 428: Table 'setup_consumers' already exists
-ERROR 1050 (42S01) at line 445: Table 'setup_instruments' already exists
-ERROR 1050 (42S01) at line 461: Table 'setup_timers' already exists
-ERROR 1050 (42S01) at line 478: Table 'threads' already exists
-ERROR 1644 (HY000) at line 1568: Unexpected content found in the performance_schema database.
->>>>>>> 0465c2d7
+ERROR 1050 (42S01) at line 100: Table 'cond_instances' already exists
+ERROR 1050 (42S01) at line 124: Table 'events_waits_current' already exists
+ERROR 1050 (42S01) at line 148: Table 'events_waits_history' already exists
+ERROR 1050 (42S01) at line 172: Table 'events_waits_history_long' already exists
+ERROR 1050 (42S01) at line 185: Table 'events_waits_summary_by_instance' already exists
+ERROR 1050 (42S01) at line 198: Table 'events_waits_summary_by_host_by_event_name' already exists
+ERROR 1050 (42S01) at line 211: Table 'events_waits_summary_by_user_by_event_name' already exists
+ERROR 1050 (42S01) at line 225: Table 'events_waits_summary_by_account_by_event_name' already exists
+ERROR 1050 (42S01) at line 238: Table 'events_waits_summary_by_thread_by_event_name' already exists
+ERROR 1050 (42S01) at line 250: Table 'events_waits_summary_global_by_event_name' already exists
+ERROR 1050 (42S01) at line 259: Table 'file_instances' already exists
+ERROR 1050 (42S01) at line 270: Table 'file_summary_by_event_name' already exists
+ERROR 1050 (42S01) at line 282: Table 'file_summary_by_instance' already exists
+ERROR 1050 (42S01) at line 295: Table 'socket_instances' already exists
+ERROR 1050 (42S01) at line 325: Table 'socket_summary_by_instance' already exists
+ERROR 1050 (42S01) at line 354: Table 'socket_summary_by_event_name' already exists
+ERROR 1050 (42S01) at line 363: Table 'mutex_instances' already exists
+ERROR 1050 (42S01) at line 377: Table 'objects_summary_global_by_type' already exists
+ERROR 1050 (42S01) at line 387: Table 'performance_timers' already exists
+ERROR 1050 (42S01) at line 397: Table 'rwlock_instances' already exists
+ERROR 1050 (42S01) at line 406: Table 'setup_actors' already exists
+ERROR 1050 (42S01) at line 414: Table 'setup_consumers' already exists
+ERROR 1050 (42S01) at line 423: Table 'setup_instruments' already exists
+ERROR 1050 (42S01) at line 434: Table 'setup_objects' already exists
+ERROR 1050 (42S01) at line 442: Table 'setup_timers' already exists
+ERROR 1050 (42S01) at line 487: Table 'table_io_waits_summary_by_index_usage' already exists
+ERROR 1050 (42S01) at line 531: Table 'table_io_waits_summary_by_table' already exists
+ERROR 1050 (42S01) at line 610: Table 'table_lock_waits_summary_by_table' already exists
+ERROR 1050 (42S01) at line 630: Table 'threads' already exists
+ERROR 1050 (42S01) at line 645: Table 'events_stages_current' already exists
+ERROR 1050 (42S01) at line 660: Table 'events_stages_history' already exists
+ERROR 1050 (42S01) at line 675: Table 'events_stages_history_long' already exists
+ERROR 1050 (42S01) at line 688: Table 'events_stages_summary_by_thread_by_event_name' already exists
+ERROR 1050 (42S01) at line 701: Table 'events_stages_summary_by_host_by_event_name' already exists
+ERROR 1050 (42S01) at line 714: Table 'events_stages_summary_by_user_by_event_name' already exists
+ERROR 1050 (42S01) at line 728: Table 'events_stages_summary_by_account_by_event_name' already exists
+ERROR 1050 (42S01) at line 740: Table 'events_stages_summary_global_by_event_name' already exists
+ERROR 1050 (42S01) at line 783: Table 'events_statements_current' already exists
+ERROR 1050 (42S01) at line 826: Table 'events_statements_history' already exists
+ERROR 1050 (42S01) at line 869: Table 'events_statements_history_long' already exists
+ERROR 1050 (42S01) at line 901: Table 'events_statements_summary_by_thread_by_event_name' already exists
+ERROR 1050 (42S01) at line 933: Table 'events_statements_summary_by_host_by_event_name' already exists
+ERROR 1050 (42S01) at line 965: Table 'events_statements_summary_by_user_by_event_name' already exists
+ERROR 1050 (42S01) at line 998: Table 'events_statements_summary_by_account_by_event_name' already exists
+ERROR 1050 (42S01) at line 1029: Table 'events_statements_summary_global_by_event_name' already exists
+ERROR 1050 (42S01) at line 1038: Table 'hosts' already exists
+ERROR 1050 (42S01) at line 1047: Table 'users' already exists
+ERROR 1050 (42S01) at line 1057: Table 'accounts' already exists
+ERROR 1644 (HY000) at line 1794: Unexpected content found in the performance_schema database.
 FATAL ERROR: Upgrade failed
 show tables like "user_table";
 Tables_in_performance_schema (user_table)
@@ -90,76 +69,55 @@
 show tables like "user_view";
 Tables_in_performance_schema (user_view)
 user_view
-<<<<<<< HEAD
-ERROR 1050 (42S01) at line 100: Table 'cond_instances' already exists
-ERROR 1050 (42S01) at line 124: Table 'events_waits_current' already exists
-ERROR 1050 (42S01) at line 148: Table 'events_waits_history' already exists
-ERROR 1050 (42S01) at line 172: Table 'events_waits_history_long' already exists
-ERROR 1050 (42S01) at line 185: Table 'events_waits_summary_by_instance' already exists
-ERROR 1050 (42S01) at line 198: Table 'events_waits_summary_by_host_by_event_name' already exists
-ERROR 1050 (42S01) at line 211: Table 'events_waits_summary_by_user_by_event_name' already exists
-ERROR 1050 (42S01) at line 225: Table 'events_waits_summary_by_account_by_event_name' already exists
-ERROR 1050 (42S01) at line 238: Table 'events_waits_summary_by_thread_by_event_name' already exists
-ERROR 1050 (42S01) at line 250: Table 'events_waits_summary_global_by_event_name' already exists
-ERROR 1050 (42S01) at line 259: Table 'file_instances' already exists
-ERROR 1050 (42S01) at line 270: Table 'file_summary_by_event_name' already exists
-ERROR 1050 (42S01) at line 282: Table 'file_summary_by_instance' already exists
-ERROR 1050 (42S01) at line 295: Table 'socket_instances' already exists
-ERROR 1050 (42S01) at line 325: Table 'socket_summary_by_instance' already exists
-ERROR 1050 (42S01) at line 354: Table 'socket_summary_by_event_name' already exists
-ERROR 1050 (42S01) at line 363: Table 'mutex_instances' already exists
-ERROR 1050 (42S01) at line 377: Table 'objects_summary_global_by_type' already exists
-ERROR 1050 (42S01) at line 387: Table 'performance_timers' already exists
-ERROR 1050 (42S01) at line 397: Table 'rwlock_instances' already exists
-ERROR 1050 (42S01) at line 406: Table 'setup_actors' already exists
-ERROR 1050 (42S01) at line 414: Table 'setup_consumers' already exists
-ERROR 1050 (42S01) at line 423: Table 'setup_instruments' already exists
-ERROR 1050 (42S01) at line 434: Table 'setup_objects' already exists
-ERROR 1050 (42S01) at line 442: Table 'setup_timers' already exists
-ERROR 1050 (42S01) at line 487: Table 'table_io_waits_summary_by_index_usage' already exists
-ERROR 1050 (42S01) at line 531: Table 'table_io_waits_summary_by_table' already exists
-ERROR 1050 (42S01) at line 610: Table 'table_lock_waits_summary_by_table' already exists
-ERROR 1050 (42S01) at line 630: Table 'threads' already exists
-ERROR 1050 (42S01) at line 645: Table 'events_stages_current' already exists
-ERROR 1050 (42S01) at line 660: Table 'events_stages_history' already exists
-ERROR 1050 (42S01) at line 675: Table 'events_stages_history_long' already exists
-ERROR 1050 (42S01) at line 688: Table 'events_stages_summary_by_thread_by_event_name' already exists
-ERROR 1050 (42S01) at line 701: Table 'events_stages_summary_by_host_by_event_name' already exists
-ERROR 1050 (42S01) at line 714: Table 'events_stages_summary_by_user_by_event_name' already exists
-ERROR 1050 (42S01) at line 728: Table 'events_stages_summary_by_account_by_event_name' already exists
-ERROR 1050 (42S01) at line 740: Table 'events_stages_summary_global_by_event_name' already exists
-ERROR 1050 (42S01) at line 783: Table 'events_statements_current' already exists
-ERROR 1050 (42S01) at line 826: Table 'events_statements_history' already exists
-ERROR 1050 (42S01) at line 869: Table 'events_statements_history_long' already exists
-ERROR 1050 (42S01) at line 901: Table 'events_statements_summary_by_thread_by_event_name' already exists
-ERROR 1050 (42S01) at line 933: Table 'events_statements_summary_by_host_by_event_name' already exists
-ERROR 1050 (42S01) at line 965: Table 'events_statements_summary_by_user_by_event_name' already exists
-ERROR 1050 (42S01) at line 998: Table 'events_statements_summary_by_account_by_event_name' already exists
-ERROR 1050 (42S01) at line 1029: Table 'events_statements_summary_global_by_event_name' already exists
-ERROR 1050 (42S01) at line 1038: Table 'hosts' already exists
-ERROR 1050 (42S01) at line 1047: Table 'users' already exists
-ERROR 1050 (42S01) at line 1057: Table 'accounts' already exists
-ERROR 1644 (HY000) at line 1682: Unexpected content found in the performance_schema database.
-=======
-ERROR 1050 (42S01) at line 183: Table 'cond_instances' already exists
-ERROR 1050 (42S01) at line 213: Table 'events_waits_current' already exists
-ERROR 1050 (42S01) at line 227: Table 'events_waits_history' already exists
-ERROR 1050 (42S01) at line 241: Table 'events_waits_history_long' already exists
-ERROR 1050 (42S01) at line 262: Table 'events_waits_summary_by_instance' already exists
-ERROR 1050 (42S01) at line 283: Table 'events_waits_summary_by_thread_by_event_name' already exists
-ERROR 1050 (42S01) at line 303: Table 'events_waits_summary_global_by_event_name' already exists
-ERROR 1050 (42S01) at line 320: Table 'file_instances' already exists
-ERROR 1050 (42S01) at line 339: Table 'file_summary_by_event_name' already exists
-ERROR 1050 (42S01) at line 359: Table 'file_summary_by_instance' already exists
-ERROR 1050 (42S01) at line 376: Table 'mutex_instances' already exists
-ERROR 1050 (42S01) at line 394: Table 'performance_timers' already exists
-ERROR 1050 (42S01) at line 412: Table 'rwlock_instances' already exists
-ERROR 1050 (42S01) at line 428: Table 'setup_consumers' already exists
-ERROR 1050 (42S01) at line 445: Table 'setup_instruments' already exists
-ERROR 1050 (42S01) at line 461: Table 'setup_timers' already exists
-ERROR 1050 (42S01) at line 478: Table 'threads' already exists
-ERROR 1644 (HY000) at line 1568: Unexpected content found in the performance_schema database.
->>>>>>> 0465c2d7
+ERROR 1050 (42S01) at line 100: Table 'cond_instances' already exists
+ERROR 1050 (42S01) at line 124: Table 'events_waits_current' already exists
+ERROR 1050 (42S01) at line 148: Table 'events_waits_history' already exists
+ERROR 1050 (42S01) at line 172: Table 'events_waits_history_long' already exists
+ERROR 1050 (42S01) at line 185: Table 'events_waits_summary_by_instance' already exists
+ERROR 1050 (42S01) at line 198: Table 'events_waits_summary_by_host_by_event_name' already exists
+ERROR 1050 (42S01) at line 211: Table 'events_waits_summary_by_user_by_event_name' already exists
+ERROR 1050 (42S01) at line 225: Table 'events_waits_summary_by_account_by_event_name' already exists
+ERROR 1050 (42S01) at line 238: Table 'events_waits_summary_by_thread_by_event_name' already exists
+ERROR 1050 (42S01) at line 250: Table 'events_waits_summary_global_by_event_name' already exists
+ERROR 1050 (42S01) at line 259: Table 'file_instances' already exists
+ERROR 1050 (42S01) at line 270: Table 'file_summary_by_event_name' already exists
+ERROR 1050 (42S01) at line 282: Table 'file_summary_by_instance' already exists
+ERROR 1050 (42S01) at line 295: Table 'socket_instances' already exists
+ERROR 1050 (42S01) at line 325: Table 'socket_summary_by_instance' already exists
+ERROR 1050 (42S01) at line 354: Table 'socket_summary_by_event_name' already exists
+ERROR 1050 (42S01) at line 363: Table 'mutex_instances' already exists
+ERROR 1050 (42S01) at line 377: Table 'objects_summary_global_by_type' already exists
+ERROR 1050 (42S01) at line 387: Table 'performance_timers' already exists
+ERROR 1050 (42S01) at line 397: Table 'rwlock_instances' already exists
+ERROR 1050 (42S01) at line 406: Table 'setup_actors' already exists
+ERROR 1050 (42S01) at line 414: Table 'setup_consumers' already exists
+ERROR 1050 (42S01) at line 423: Table 'setup_instruments' already exists
+ERROR 1050 (42S01) at line 434: Table 'setup_objects' already exists
+ERROR 1050 (42S01) at line 442: Table 'setup_timers' already exists
+ERROR 1050 (42S01) at line 487: Table 'table_io_waits_summary_by_index_usage' already exists
+ERROR 1050 (42S01) at line 531: Table 'table_io_waits_summary_by_table' already exists
+ERROR 1050 (42S01) at line 610: Table 'table_lock_waits_summary_by_table' already exists
+ERROR 1050 (42S01) at line 630: Table 'threads' already exists
+ERROR 1050 (42S01) at line 645: Table 'events_stages_current' already exists
+ERROR 1050 (42S01) at line 660: Table 'events_stages_history' already exists
+ERROR 1050 (42S01) at line 675: Table 'events_stages_history_long' already exists
+ERROR 1050 (42S01) at line 688: Table 'events_stages_summary_by_thread_by_event_name' already exists
+ERROR 1050 (42S01) at line 701: Table 'events_stages_summary_by_host_by_event_name' already exists
+ERROR 1050 (42S01) at line 714: Table 'events_stages_summary_by_user_by_event_name' already exists
+ERROR 1050 (42S01) at line 728: Table 'events_stages_summary_by_account_by_event_name' already exists
+ERROR 1050 (42S01) at line 740: Table 'events_stages_summary_global_by_event_name' already exists
+ERROR 1050 (42S01) at line 783: Table 'events_statements_current' already exists
+ERROR 1050 (42S01) at line 826: Table 'events_statements_history' already exists
+ERROR 1050 (42S01) at line 869: Table 'events_statements_history_long' already exists
+ERROR 1050 (42S01) at line 901: Table 'events_statements_summary_by_thread_by_event_name' already exists
+ERROR 1050 (42S01) at line 933: Table 'events_statements_summary_by_host_by_event_name' already exists
+ERROR 1050 (42S01) at line 965: Table 'events_statements_summary_by_user_by_event_name' already exists
+ERROR 1050 (42S01) at line 998: Table 'events_statements_summary_by_account_by_event_name' already exists
+ERROR 1050 (42S01) at line 1029: Table 'events_statements_summary_global_by_event_name' already exists
+ERROR 1050 (42S01) at line 1038: Table 'hosts' already exists
+ERROR 1050 (42S01) at line 1047: Table 'users' already exists
+ERROR 1050 (42S01) at line 1057: Table 'accounts' already exists
+ERROR 1644 (HY000) at line 1794: Unexpected content found in the performance_schema database.
 FATAL ERROR: Upgrade failed
 show tables like "user_view";
 Tables_in_performance_schema (user_view)
@@ -170,76 +128,55 @@
 create procedure test.user_proc()
 select "Not supposed to be here";
 update mysql.proc set db='performance_schema' where name='user_proc';
-<<<<<<< HEAD
-ERROR 1050 (42S01) at line 100: Table 'cond_instances' already exists
-ERROR 1050 (42S01) at line 124: Table 'events_waits_current' already exists
-ERROR 1050 (42S01) at line 148: Table 'events_waits_history' already exists
-ERROR 1050 (42S01) at line 172: Table 'events_waits_history_long' already exists
-ERROR 1050 (42S01) at line 185: Table 'events_waits_summary_by_instance' already exists
-ERROR 1050 (42S01) at line 198: Table 'events_waits_summary_by_host_by_event_name' already exists
-ERROR 1050 (42S01) at line 211: Table 'events_waits_summary_by_user_by_event_name' already exists
-ERROR 1050 (42S01) at line 225: Table 'events_waits_summary_by_account_by_event_name' already exists
-ERROR 1050 (42S01) at line 238: Table 'events_waits_summary_by_thread_by_event_name' already exists
-ERROR 1050 (42S01) at line 250: Table 'events_waits_summary_global_by_event_name' already exists
-ERROR 1050 (42S01) at line 259: Table 'file_instances' already exists
-ERROR 1050 (42S01) at line 270: Table 'file_summary_by_event_name' already exists
-ERROR 1050 (42S01) at line 282: Table 'file_summary_by_instance' already exists
-ERROR 1050 (42S01) at line 295: Table 'socket_instances' already exists
-ERROR 1050 (42S01) at line 325: Table 'socket_summary_by_instance' already exists
-ERROR 1050 (42S01) at line 354: Table 'socket_summary_by_event_name' already exists
-ERROR 1050 (42S01) at line 363: Table 'mutex_instances' already exists
-ERROR 1050 (42S01) at line 377: Table 'objects_summary_global_by_type' already exists
-ERROR 1050 (42S01) at line 387: Table 'performance_timers' already exists
-ERROR 1050 (42S01) at line 397: Table 'rwlock_instances' already exists
-ERROR 1050 (42S01) at line 406: Table 'setup_actors' already exists
-ERROR 1050 (42S01) at line 414: Table 'setup_consumers' already exists
-ERROR 1050 (42S01) at line 423: Table 'setup_instruments' already exists
-ERROR 1050 (42S01) at line 434: Table 'setup_objects' already exists
-ERROR 1050 (42S01) at line 442: Table 'setup_timers' already exists
-ERROR 1050 (42S01) at line 487: Table 'table_io_waits_summary_by_index_usage' already exists
-ERROR 1050 (42S01) at line 531: Table 'table_io_waits_summary_by_table' already exists
-ERROR 1050 (42S01) at line 610: Table 'table_lock_waits_summary_by_table' already exists
-ERROR 1050 (42S01) at line 630: Table 'threads' already exists
-ERROR 1050 (42S01) at line 645: Table 'events_stages_current' already exists
-ERROR 1050 (42S01) at line 660: Table 'events_stages_history' already exists
-ERROR 1050 (42S01) at line 675: Table 'events_stages_history_long' already exists
-ERROR 1050 (42S01) at line 688: Table 'events_stages_summary_by_thread_by_event_name' already exists
-ERROR 1050 (42S01) at line 701: Table 'events_stages_summary_by_host_by_event_name' already exists
-ERROR 1050 (42S01) at line 714: Table 'events_stages_summary_by_user_by_event_name' already exists
-ERROR 1050 (42S01) at line 728: Table 'events_stages_summary_by_account_by_event_name' already exists
-ERROR 1050 (42S01) at line 740: Table 'events_stages_summary_global_by_event_name' already exists
-ERROR 1050 (42S01) at line 783: Table 'events_statements_current' already exists
-ERROR 1050 (42S01) at line 826: Table 'events_statements_history' already exists
-ERROR 1050 (42S01) at line 869: Table 'events_statements_history_long' already exists
-ERROR 1050 (42S01) at line 901: Table 'events_statements_summary_by_thread_by_event_name' already exists
-ERROR 1050 (42S01) at line 933: Table 'events_statements_summary_by_host_by_event_name' already exists
-ERROR 1050 (42S01) at line 965: Table 'events_statements_summary_by_user_by_event_name' already exists
-ERROR 1050 (42S01) at line 998: Table 'events_statements_summary_by_account_by_event_name' already exists
-ERROR 1050 (42S01) at line 1029: Table 'events_statements_summary_global_by_event_name' already exists
-ERROR 1050 (42S01) at line 1038: Table 'hosts' already exists
-ERROR 1050 (42S01) at line 1047: Table 'users' already exists
-ERROR 1050 (42S01) at line 1057: Table 'accounts' already exists
-ERROR 1644 (HY000) at line 1682: Unexpected content found in the performance_schema database.
-=======
-ERROR 1050 (42S01) at line 183: Table 'cond_instances' already exists
-ERROR 1050 (42S01) at line 213: Table 'events_waits_current' already exists
-ERROR 1050 (42S01) at line 227: Table 'events_waits_history' already exists
-ERROR 1050 (42S01) at line 241: Table 'events_waits_history_long' already exists
-ERROR 1050 (42S01) at line 262: Table 'events_waits_summary_by_instance' already exists
-ERROR 1050 (42S01) at line 283: Table 'events_waits_summary_by_thread_by_event_name' already exists
-ERROR 1050 (42S01) at line 303: Table 'events_waits_summary_global_by_event_name' already exists
-ERROR 1050 (42S01) at line 320: Table 'file_instances' already exists
-ERROR 1050 (42S01) at line 339: Table 'file_summary_by_event_name' already exists
-ERROR 1050 (42S01) at line 359: Table 'file_summary_by_instance' already exists
-ERROR 1050 (42S01) at line 376: Table 'mutex_instances' already exists
-ERROR 1050 (42S01) at line 394: Table 'performance_timers' already exists
-ERROR 1050 (42S01) at line 412: Table 'rwlock_instances' already exists
-ERROR 1050 (42S01) at line 428: Table 'setup_consumers' already exists
-ERROR 1050 (42S01) at line 445: Table 'setup_instruments' already exists
-ERROR 1050 (42S01) at line 461: Table 'setup_timers' already exists
-ERROR 1050 (42S01) at line 478: Table 'threads' already exists
-ERROR 1644 (HY000) at line 1568: Unexpected content found in the performance_schema database.
->>>>>>> 0465c2d7
+ERROR 1050 (42S01) at line 100: Table 'cond_instances' already exists
+ERROR 1050 (42S01) at line 124: Table 'events_waits_current' already exists
+ERROR 1050 (42S01) at line 148: Table 'events_waits_history' already exists
+ERROR 1050 (42S01) at line 172: Table 'events_waits_history_long' already exists
+ERROR 1050 (42S01) at line 185: Table 'events_waits_summary_by_instance' already exists
+ERROR 1050 (42S01) at line 198: Table 'events_waits_summary_by_host_by_event_name' already exists
+ERROR 1050 (42S01) at line 211: Table 'events_waits_summary_by_user_by_event_name' already exists
+ERROR 1050 (42S01) at line 225: Table 'events_waits_summary_by_account_by_event_name' already exists
+ERROR 1050 (42S01) at line 238: Table 'events_waits_summary_by_thread_by_event_name' already exists
+ERROR 1050 (42S01) at line 250: Table 'events_waits_summary_global_by_event_name' already exists
+ERROR 1050 (42S01) at line 259: Table 'file_instances' already exists
+ERROR 1050 (42S01) at line 270: Table 'file_summary_by_event_name' already exists
+ERROR 1050 (42S01) at line 282: Table 'file_summary_by_instance' already exists
+ERROR 1050 (42S01) at line 295: Table 'socket_instances' already exists
+ERROR 1050 (42S01) at line 325: Table 'socket_summary_by_instance' already exists
+ERROR 1050 (42S01) at line 354: Table 'socket_summary_by_event_name' already exists
+ERROR 1050 (42S01) at line 363: Table 'mutex_instances' already exists
+ERROR 1050 (42S01) at line 377: Table 'objects_summary_global_by_type' already exists
+ERROR 1050 (42S01) at line 387: Table 'performance_timers' already exists
+ERROR 1050 (42S01) at line 397: Table 'rwlock_instances' already exists
+ERROR 1050 (42S01) at line 406: Table 'setup_actors' already exists
+ERROR 1050 (42S01) at line 414: Table 'setup_consumers' already exists
+ERROR 1050 (42S01) at line 423: Table 'setup_instruments' already exists
+ERROR 1050 (42S01) at line 434: Table 'setup_objects' already exists
+ERROR 1050 (42S01) at line 442: Table 'setup_timers' already exists
+ERROR 1050 (42S01) at line 487: Table 'table_io_waits_summary_by_index_usage' already exists
+ERROR 1050 (42S01) at line 531: Table 'table_io_waits_summary_by_table' already exists
+ERROR 1050 (42S01) at line 610: Table 'table_lock_waits_summary_by_table' already exists
+ERROR 1050 (42S01) at line 630: Table 'threads' already exists
+ERROR 1050 (42S01) at line 645: Table 'events_stages_current' already exists
+ERROR 1050 (42S01) at line 660: Table 'events_stages_history' already exists
+ERROR 1050 (42S01) at line 675: Table 'events_stages_history_long' already exists
+ERROR 1050 (42S01) at line 688: Table 'events_stages_summary_by_thread_by_event_name' already exists
+ERROR 1050 (42S01) at line 701: Table 'events_stages_summary_by_host_by_event_name' already exists
+ERROR 1050 (42S01) at line 714: Table 'events_stages_summary_by_user_by_event_name' already exists
+ERROR 1050 (42S01) at line 728: Table 'events_stages_summary_by_account_by_event_name' already exists
+ERROR 1050 (42S01) at line 740: Table 'events_stages_summary_global_by_event_name' already exists
+ERROR 1050 (42S01) at line 783: Table 'events_statements_current' already exists
+ERROR 1050 (42S01) at line 826: Table 'events_statements_history' already exists
+ERROR 1050 (42S01) at line 869: Table 'events_statements_history_long' already exists
+ERROR 1050 (42S01) at line 901: Table 'events_statements_summary_by_thread_by_event_name' already exists
+ERROR 1050 (42S01) at line 933: Table 'events_statements_summary_by_host_by_event_name' already exists
+ERROR 1050 (42S01) at line 965: Table 'events_statements_summary_by_user_by_event_name' already exists
+ERROR 1050 (42S01) at line 998: Table 'events_statements_summary_by_account_by_event_name' already exists
+ERROR 1050 (42S01) at line 1029: Table 'events_statements_summary_global_by_event_name' already exists
+ERROR 1050 (42S01) at line 1038: Table 'hosts' already exists
+ERROR 1050 (42S01) at line 1047: Table 'users' already exists
+ERROR 1050 (42S01) at line 1057: Table 'accounts' already exists
+ERROR 1644 (HY000) at line 1794: Unexpected content found in the performance_schema database.
 FATAL ERROR: Upgrade failed
 select name from mysql.proc where db='performance_schema';
 name
@@ -250,76 +187,55 @@
 create function test.user_func() returns integer
 return 0;
 update mysql.proc set db='performance_schema' where name='user_func';
-<<<<<<< HEAD
-ERROR 1050 (42S01) at line 100: Table 'cond_instances' already exists
-ERROR 1050 (42S01) at line 124: Table 'events_waits_current' already exists
-ERROR 1050 (42S01) at line 148: Table 'events_waits_history' already exists
-ERROR 1050 (42S01) at line 172: Table 'events_waits_history_long' already exists
-ERROR 1050 (42S01) at line 185: Table 'events_waits_summary_by_instance' already exists
-ERROR 1050 (42S01) at line 198: Table 'events_waits_summary_by_host_by_event_name' already exists
-ERROR 1050 (42S01) at line 211: Table 'events_waits_summary_by_user_by_event_name' already exists
-ERROR 1050 (42S01) at line 225: Table 'events_waits_summary_by_account_by_event_name' already exists
-ERROR 1050 (42S01) at line 238: Table 'events_waits_summary_by_thread_by_event_name' already exists
-ERROR 1050 (42S01) at line 250: Table 'events_waits_summary_global_by_event_name' already exists
-ERROR 1050 (42S01) at line 259: Table 'file_instances' already exists
-ERROR 1050 (42S01) at line 270: Table 'file_summary_by_event_name' already exists
-ERROR 1050 (42S01) at line 282: Table 'file_summary_by_instance' already exists
-ERROR 1050 (42S01) at line 295: Table 'socket_instances' already exists
-ERROR 1050 (42S01) at line 325: Table 'socket_summary_by_instance' already exists
-ERROR 1050 (42S01) at line 354: Table 'socket_summary_by_event_name' already exists
-ERROR 1050 (42S01) at line 363: Table 'mutex_instances' already exists
-ERROR 1050 (42S01) at line 377: Table 'objects_summary_global_by_type' already exists
-ERROR 1050 (42S01) at line 387: Table 'performance_timers' already exists
-ERROR 1050 (42S01) at line 397: Table 'rwlock_instances' already exists
-ERROR 1050 (42S01) at line 406: Table 'setup_actors' already exists
-ERROR 1050 (42S01) at line 414: Table 'setup_consumers' already exists
-ERROR 1050 (42S01) at line 423: Table 'setup_instruments' already exists
-ERROR 1050 (42S01) at line 434: Table 'setup_objects' already exists
-ERROR 1050 (42S01) at line 442: Table 'setup_timers' already exists
-ERROR 1050 (42S01) at line 487: Table 'table_io_waits_summary_by_index_usage' already exists
-ERROR 1050 (42S01) at line 531: Table 'table_io_waits_summary_by_table' already exists
-ERROR 1050 (42S01) at line 610: Table 'table_lock_waits_summary_by_table' already exists
-ERROR 1050 (42S01) at line 630: Table 'threads' already exists
-ERROR 1050 (42S01) at line 645: Table 'events_stages_current' already exists
-ERROR 1050 (42S01) at line 660: Table 'events_stages_history' already exists
-ERROR 1050 (42S01) at line 675: Table 'events_stages_history_long' already exists
-ERROR 1050 (42S01) at line 688: Table 'events_stages_summary_by_thread_by_event_name' already exists
-ERROR 1050 (42S01) at line 701: Table 'events_stages_summary_by_host_by_event_name' already exists
-ERROR 1050 (42S01) at line 714: Table 'events_stages_summary_by_user_by_event_name' already exists
-ERROR 1050 (42S01) at line 728: Table 'events_stages_summary_by_account_by_event_name' already exists
-ERROR 1050 (42S01) at line 740: Table 'events_stages_summary_global_by_event_name' already exists
-ERROR 1050 (42S01) at line 783: Table 'events_statements_current' already exists
-ERROR 1050 (42S01) at line 826: Table 'events_statements_history' already exists
-ERROR 1050 (42S01) at line 869: Table 'events_statements_history_long' already exists
-ERROR 1050 (42S01) at line 901: Table 'events_statements_summary_by_thread_by_event_name' already exists
-ERROR 1050 (42S01) at line 933: Table 'events_statements_summary_by_host_by_event_name' already exists
-ERROR 1050 (42S01) at line 965: Table 'events_statements_summary_by_user_by_event_name' already exists
-ERROR 1050 (42S01) at line 998: Table 'events_statements_summary_by_account_by_event_name' already exists
-ERROR 1050 (42S01) at line 1029: Table 'events_statements_summary_global_by_event_name' already exists
-ERROR 1050 (42S01) at line 1038: Table 'hosts' already exists
-ERROR 1050 (42S01) at line 1047: Table 'users' already exists
-ERROR 1050 (42S01) at line 1057: Table 'accounts' already exists
-ERROR 1644 (HY000) at line 1682: Unexpected content found in the performance_schema database.
-=======
-ERROR 1050 (42S01) at line 183: Table 'cond_instances' already exists
-ERROR 1050 (42S01) at line 213: Table 'events_waits_current' already exists
-ERROR 1050 (42S01) at line 227: Table 'events_waits_history' already exists
-ERROR 1050 (42S01) at line 241: Table 'events_waits_history_long' already exists
-ERROR 1050 (42S01) at line 262: Table 'events_waits_summary_by_instance' already exists
-ERROR 1050 (42S01) at line 283: Table 'events_waits_summary_by_thread_by_event_name' already exists
-ERROR 1050 (42S01) at line 303: Table 'events_waits_summary_global_by_event_name' already exists
-ERROR 1050 (42S01) at line 320: Table 'file_instances' already exists
-ERROR 1050 (42S01) at line 339: Table 'file_summary_by_event_name' already exists
-ERROR 1050 (42S01) at line 359: Table 'file_summary_by_instance' already exists
-ERROR 1050 (42S01) at line 376: Table 'mutex_instances' already exists
-ERROR 1050 (42S01) at line 394: Table 'performance_timers' already exists
-ERROR 1050 (42S01) at line 412: Table 'rwlock_instances' already exists
-ERROR 1050 (42S01) at line 428: Table 'setup_consumers' already exists
-ERROR 1050 (42S01) at line 445: Table 'setup_instruments' already exists
-ERROR 1050 (42S01) at line 461: Table 'setup_timers' already exists
-ERROR 1050 (42S01) at line 478: Table 'threads' already exists
-ERROR 1644 (HY000) at line 1568: Unexpected content found in the performance_schema database.
->>>>>>> 0465c2d7
+ERROR 1050 (42S01) at line 100: Table 'cond_instances' already exists
+ERROR 1050 (42S01) at line 124: Table 'events_waits_current' already exists
+ERROR 1050 (42S01) at line 148: Table 'events_waits_history' already exists
+ERROR 1050 (42S01) at line 172: Table 'events_waits_history_long' already exists
+ERROR 1050 (42S01) at line 185: Table 'events_waits_summary_by_instance' already exists
+ERROR 1050 (42S01) at line 198: Table 'events_waits_summary_by_host_by_event_name' already exists
+ERROR 1050 (42S01) at line 211: Table 'events_waits_summary_by_user_by_event_name' already exists
+ERROR 1050 (42S01) at line 225: Table 'events_waits_summary_by_account_by_event_name' already exists
+ERROR 1050 (42S01) at line 238: Table 'events_waits_summary_by_thread_by_event_name' already exists
+ERROR 1050 (42S01) at line 250: Table 'events_waits_summary_global_by_event_name' already exists
+ERROR 1050 (42S01) at line 259: Table 'file_instances' already exists
+ERROR 1050 (42S01) at line 270: Table 'file_summary_by_event_name' already exists
+ERROR 1050 (42S01) at line 282: Table 'file_summary_by_instance' already exists
+ERROR 1050 (42S01) at line 295: Table 'socket_instances' already exists
+ERROR 1050 (42S01) at line 325: Table 'socket_summary_by_instance' already exists
+ERROR 1050 (42S01) at line 354: Table 'socket_summary_by_event_name' already exists
+ERROR 1050 (42S01) at line 363: Table 'mutex_instances' already exists
+ERROR 1050 (42S01) at line 377: Table 'objects_summary_global_by_type' already exists
+ERROR 1050 (42S01) at line 387: Table 'performance_timers' already exists
+ERROR 1050 (42S01) at line 397: Table 'rwlock_instances' already exists
+ERROR 1050 (42S01) at line 406: Table 'setup_actors' already exists
+ERROR 1050 (42S01) at line 414: Table 'setup_consumers' already exists
+ERROR 1050 (42S01) at line 423: Table 'setup_instruments' already exists
+ERROR 1050 (42S01) at line 434: Table 'setup_objects' already exists
+ERROR 1050 (42S01) at line 442: Table 'setup_timers' already exists
+ERROR 1050 (42S01) at line 487: Table 'table_io_waits_summary_by_index_usage' already exists
+ERROR 1050 (42S01) at line 531: Table 'table_io_waits_summary_by_table' already exists
+ERROR 1050 (42S01) at line 610: Table 'table_lock_waits_summary_by_table' already exists
+ERROR 1050 (42S01) at line 630: Table 'threads' already exists
+ERROR 1050 (42S01) at line 645: Table 'events_stages_current' already exists
+ERROR 1050 (42S01) at line 660: Table 'events_stages_history' already exists
+ERROR 1050 (42S01) at line 675: Table 'events_stages_history_long' already exists
+ERROR 1050 (42S01) at line 688: Table 'events_stages_summary_by_thread_by_event_name' already exists
+ERROR 1050 (42S01) at line 701: Table 'events_stages_summary_by_host_by_event_name' already exists
+ERROR 1050 (42S01) at line 714: Table 'events_stages_summary_by_user_by_event_name' already exists
+ERROR 1050 (42S01) at line 728: Table 'events_stages_summary_by_account_by_event_name' already exists
+ERROR 1050 (42S01) at line 740: Table 'events_stages_summary_global_by_event_name' already exists
+ERROR 1050 (42S01) at line 783: Table 'events_statements_current' already exists
+ERROR 1050 (42S01) at line 826: Table 'events_statements_history' already exists
+ERROR 1050 (42S01) at line 869: Table 'events_statements_history_long' already exists
+ERROR 1050 (42S01) at line 901: Table 'events_statements_summary_by_thread_by_event_name' already exists
+ERROR 1050 (42S01) at line 933: Table 'events_statements_summary_by_host_by_event_name' already exists
+ERROR 1050 (42S01) at line 965: Table 'events_statements_summary_by_user_by_event_name' already exists
+ERROR 1050 (42S01) at line 998: Table 'events_statements_summary_by_account_by_event_name' already exists
+ERROR 1050 (42S01) at line 1029: Table 'events_statements_summary_global_by_event_name' already exists
+ERROR 1050 (42S01) at line 1038: Table 'hosts' already exists
+ERROR 1050 (42S01) at line 1047: Table 'users' already exists
+ERROR 1050 (42S01) at line 1057: Table 'accounts' already exists
+ERROR 1644 (HY000) at line 1794: Unexpected content found in the performance_schema database.
 FATAL ERROR: Upgrade failed
 select name from mysql.proc where db='performance_schema';
 name
@@ -330,76 +246,55 @@
 create event test.user_event on schedule every 1 day do
 select "not supposed to be here";
 update mysql.event set db='performance_schema' where name='user_event';
-<<<<<<< HEAD
-ERROR 1050 (42S01) at line 100: Table 'cond_instances' already exists
-ERROR 1050 (42S01) at line 124: Table 'events_waits_current' already exists
-ERROR 1050 (42S01) at line 148: Table 'events_waits_history' already exists
-ERROR 1050 (42S01) at line 172: Table 'events_waits_history_long' already exists
-ERROR 1050 (42S01) at line 185: Table 'events_waits_summary_by_instance' already exists
-ERROR 1050 (42S01) at line 198: Table 'events_waits_summary_by_host_by_event_name' already exists
-ERROR 1050 (42S01) at line 211: Table 'events_waits_summary_by_user_by_event_name' already exists
-ERROR 1050 (42S01) at line 225: Table 'events_waits_summary_by_account_by_event_name' already exists
-ERROR 1050 (42S01) at line 238: Table 'events_waits_summary_by_thread_by_event_name' already exists
-ERROR 1050 (42S01) at line 250: Table 'events_waits_summary_global_by_event_name' already exists
-ERROR 1050 (42S01) at line 259: Table 'file_instances' already exists
-ERROR 1050 (42S01) at line 270: Table 'file_summary_by_event_name' already exists
-ERROR 1050 (42S01) at line 282: Table 'file_summary_by_instance' already exists
-ERROR 1050 (42S01) at line 295: Table 'socket_instances' already exists
-ERROR 1050 (42S01) at line 325: Table 'socket_summary_by_instance' already exists
-ERROR 1050 (42S01) at line 354: Table 'socket_summary_by_event_name' already exists
-ERROR 1050 (42S01) at line 363: Table 'mutex_instances' already exists
-ERROR 1050 (42S01) at line 377: Table 'objects_summary_global_by_type' already exists
-ERROR 1050 (42S01) at line 387: Table 'performance_timers' already exists
-ERROR 1050 (42S01) at line 397: Table 'rwlock_instances' already exists
-ERROR 1050 (42S01) at line 406: Table 'setup_actors' already exists
-ERROR 1050 (42S01) at line 414: Table 'setup_consumers' already exists
-ERROR 1050 (42S01) at line 423: Table 'setup_instruments' already exists
-ERROR 1050 (42S01) at line 434: Table 'setup_objects' already exists
-ERROR 1050 (42S01) at line 442: Table 'setup_timers' already exists
-ERROR 1050 (42S01) at line 487: Table 'table_io_waits_summary_by_index_usage' already exists
-ERROR 1050 (42S01) at line 531: Table 'table_io_waits_summary_by_table' already exists
-ERROR 1050 (42S01) at line 610: Table 'table_lock_waits_summary_by_table' already exists
-ERROR 1050 (42S01) at line 630: Table 'threads' already exists
-ERROR 1050 (42S01) at line 645: Table 'events_stages_current' already exists
-ERROR 1050 (42S01) at line 660: Table 'events_stages_history' already exists
-ERROR 1050 (42S01) at line 675: Table 'events_stages_history_long' already exists
-ERROR 1050 (42S01) at line 688: Table 'events_stages_summary_by_thread_by_event_name' already exists
-ERROR 1050 (42S01) at line 701: Table 'events_stages_summary_by_host_by_event_name' already exists
-ERROR 1050 (42S01) at line 714: Table 'events_stages_summary_by_user_by_event_name' already exists
-ERROR 1050 (42S01) at line 728: Table 'events_stages_summary_by_account_by_event_name' already exists
-ERROR 1050 (42S01) at line 740: Table 'events_stages_summary_global_by_event_name' already exists
-ERROR 1050 (42S01) at line 783: Table 'events_statements_current' already exists
-ERROR 1050 (42S01) at line 826: Table 'events_statements_history' already exists
-ERROR 1050 (42S01) at line 869: Table 'events_statements_history_long' already exists
-ERROR 1050 (42S01) at line 901: Table 'events_statements_summary_by_thread_by_event_name' already exists
-ERROR 1050 (42S01) at line 933: Table 'events_statements_summary_by_host_by_event_name' already exists
-ERROR 1050 (42S01) at line 965: Table 'events_statements_summary_by_user_by_event_name' already exists
-ERROR 1050 (42S01) at line 998: Table 'events_statements_summary_by_account_by_event_name' already exists
-ERROR 1050 (42S01) at line 1029: Table 'events_statements_summary_global_by_event_name' already exists
-ERROR 1050 (42S01) at line 1038: Table 'hosts' already exists
-ERROR 1050 (42S01) at line 1047: Table 'users' already exists
-ERROR 1050 (42S01) at line 1057: Table 'accounts' already exists
-ERROR 1644 (HY000) at line 1682: Unexpected content found in the performance_schema database.
-=======
-ERROR 1050 (42S01) at line 183: Table 'cond_instances' already exists
-ERROR 1050 (42S01) at line 213: Table 'events_waits_current' already exists
-ERROR 1050 (42S01) at line 227: Table 'events_waits_history' already exists
-ERROR 1050 (42S01) at line 241: Table 'events_waits_history_long' already exists
-ERROR 1050 (42S01) at line 262: Table 'events_waits_summary_by_instance' already exists
-ERROR 1050 (42S01) at line 283: Table 'events_waits_summary_by_thread_by_event_name' already exists
-ERROR 1050 (42S01) at line 303: Table 'events_waits_summary_global_by_event_name' already exists
-ERROR 1050 (42S01) at line 320: Table 'file_instances' already exists
-ERROR 1050 (42S01) at line 339: Table 'file_summary_by_event_name' already exists
-ERROR 1050 (42S01) at line 359: Table 'file_summary_by_instance' already exists
-ERROR 1050 (42S01) at line 376: Table 'mutex_instances' already exists
-ERROR 1050 (42S01) at line 394: Table 'performance_timers' already exists
-ERROR 1050 (42S01) at line 412: Table 'rwlock_instances' already exists
-ERROR 1050 (42S01) at line 428: Table 'setup_consumers' already exists
-ERROR 1050 (42S01) at line 445: Table 'setup_instruments' already exists
-ERROR 1050 (42S01) at line 461: Table 'setup_timers' already exists
-ERROR 1050 (42S01) at line 478: Table 'threads' already exists
-ERROR 1644 (HY000) at line 1568: Unexpected content found in the performance_schema database.
->>>>>>> 0465c2d7
+ERROR 1050 (42S01) at line 100: Table 'cond_instances' already exists
+ERROR 1050 (42S01) at line 124: Table 'events_waits_current' already exists
+ERROR 1050 (42S01) at line 148: Table 'events_waits_history' already exists
+ERROR 1050 (42S01) at line 172: Table 'events_waits_history_long' already exists
+ERROR 1050 (42S01) at line 185: Table 'events_waits_summary_by_instance' already exists
+ERROR 1050 (42S01) at line 198: Table 'events_waits_summary_by_host_by_event_name' already exists
+ERROR 1050 (42S01) at line 211: Table 'events_waits_summary_by_user_by_event_name' already exists
+ERROR 1050 (42S01) at line 225: Table 'events_waits_summary_by_account_by_event_name' already exists
+ERROR 1050 (42S01) at line 238: Table 'events_waits_summary_by_thread_by_event_name' already exists
+ERROR 1050 (42S01) at line 250: Table 'events_waits_summary_global_by_event_name' already exists
+ERROR 1050 (42S01) at line 259: Table 'file_instances' already exists
+ERROR 1050 (42S01) at line 270: Table 'file_summary_by_event_name' already exists
+ERROR 1050 (42S01) at line 282: Table 'file_summary_by_instance' already exists
+ERROR 1050 (42S01) at line 295: Table 'socket_instances' already exists
+ERROR 1050 (42S01) at line 325: Table 'socket_summary_by_instance' already exists
+ERROR 1050 (42S01) at line 354: Table 'socket_summary_by_event_name' already exists
+ERROR 1050 (42S01) at line 363: Table 'mutex_instances' already exists
+ERROR 1050 (42S01) at line 377: Table 'objects_summary_global_by_type' already exists
+ERROR 1050 (42S01) at line 387: Table 'performance_timers' already exists
+ERROR 1050 (42S01) at line 397: Table 'rwlock_instances' already exists
+ERROR 1050 (42S01) at line 406: Table 'setup_actors' already exists
+ERROR 1050 (42S01) at line 414: Table 'setup_consumers' already exists
+ERROR 1050 (42S01) at line 423: Table 'setup_instruments' already exists
+ERROR 1050 (42S01) at line 434: Table 'setup_objects' already exists
+ERROR 1050 (42S01) at line 442: Table 'setup_timers' already exists
+ERROR 1050 (42S01) at line 487: Table 'table_io_waits_summary_by_index_usage' already exists
+ERROR 1050 (42S01) at line 531: Table 'table_io_waits_summary_by_table' already exists
+ERROR 1050 (42S01) at line 610: Table 'table_lock_waits_summary_by_table' already exists
+ERROR 1050 (42S01) at line 630: Table 'threads' already exists
+ERROR 1050 (42S01) at line 645: Table 'events_stages_current' already exists
+ERROR 1050 (42S01) at line 660: Table 'events_stages_history' already exists
+ERROR 1050 (42S01) at line 675: Table 'events_stages_history_long' already exists
+ERROR 1050 (42S01) at line 688: Table 'events_stages_summary_by_thread_by_event_name' already exists
+ERROR 1050 (42S01) at line 701: Table 'events_stages_summary_by_host_by_event_name' already exists
+ERROR 1050 (42S01) at line 714: Table 'events_stages_summary_by_user_by_event_name' already exists
+ERROR 1050 (42S01) at line 728: Table 'events_stages_summary_by_account_by_event_name' already exists
+ERROR 1050 (42S01) at line 740: Table 'events_stages_summary_global_by_event_name' already exists
+ERROR 1050 (42S01) at line 783: Table 'events_statements_current' already exists
+ERROR 1050 (42S01) at line 826: Table 'events_statements_history' already exists
+ERROR 1050 (42S01) at line 869: Table 'events_statements_history_long' already exists
+ERROR 1050 (42S01) at line 901: Table 'events_statements_summary_by_thread_by_event_name' already exists
+ERROR 1050 (42S01) at line 933: Table 'events_statements_summary_by_host_by_event_name' already exists
+ERROR 1050 (42S01) at line 965: Table 'events_statements_summary_by_user_by_event_name' already exists
+ERROR 1050 (42S01) at line 998: Table 'events_statements_summary_by_account_by_event_name' already exists
+ERROR 1050 (42S01) at line 1029: Table 'events_statements_summary_global_by_event_name' already exists
+ERROR 1050 (42S01) at line 1038: Table 'hosts' already exists
+ERROR 1050 (42S01) at line 1047: Table 'users' already exists
+ERROR 1050 (42S01) at line 1057: Table 'accounts' already exists
+ERROR 1644 (HY000) at line 1794: Unexpected content found in the performance_schema database.
 FATAL ERROR: Upgrade failed
 select name from mysql.event where db='performance_schema';
 name

--- conflicted
+++ resolved
@@ -9,106 +9,55 @@
 Tables_in_performance_schema (user_table)
 user_table
 ERROR 1050 (42S01) at line 100: Table 'cond_instances' already exists
-<<<<<<< HEAD
-ERROR 1050 (42S01) at line 124: Table 'events_waits_current' already exists
-ERROR 1050 (42S01) at line 148: Table 'events_waits_history' already exists
-ERROR 1050 (42S01) at line 172: Table 'events_waits_history_long' already exists
-ERROR 1050 (42S01) at line 185: Table 'events_waits_summary_by_instance' already exists
-ERROR 1050 (42S01) at line 198: Table 'events_waits_summary_by_host_by_event_name' already exists
-ERROR 1050 (42S01) at line 211: Table 'events_waits_summary_by_user_by_event_name' already exists
-ERROR 1050 (42S01) at line 225: Table 'events_waits_summary_by_account_by_event_name' already exists
-ERROR 1050 (42S01) at line 238: Table 'events_waits_summary_by_thread_by_event_name' already exists
-ERROR 1050 (42S01) at line 250: Table 'events_waits_summary_global_by_event_name' already exists
-ERROR 1050 (42S01) at line 259: Table 'file_instances' already exists
-ERROR 1050 (42S01) at line 270: Table 'file_summary_by_event_name' already exists
-ERROR 1050 (42S01) at line 282: Table 'file_summary_by_instance' already exists
-ERROR 1050 (42S01) at line 295: Table 'socket_instances' already exists
-ERROR 1050 (42S01) at line 325: Table 'socket_summary_by_instance' already exists
-ERROR 1050 (42S01) at line 354: Table 'socket_summary_by_event_name' already exists
-ERROR 1050 (42S01) at line 363: Table 'mutex_instances' already exists
-ERROR 1050 (42S01) at line 377: Table 'objects_summary_global_by_type' already exists
-ERROR 1050 (42S01) at line 387: Table 'performance_timers' already exists
-ERROR 1050 (42S01) at line 397: Table 'rwlock_instances' already exists
-ERROR 1050 (42S01) at line 406: Table 'setup_actors' already exists
-ERROR 1050 (42S01) at line 414: Table 'setup_consumers' already exists
-ERROR 1050 (42S01) at line 423: Table 'setup_instruments' already exists
-ERROR 1050 (42S01) at line 434: Table 'setup_objects' already exists
-ERROR 1050 (42S01) at line 442: Table 'setup_timers' already exists
-ERROR 1050 (42S01) at line 487: Table 'table_io_waits_summary_by_index_usage' already exists
-ERROR 1050 (42S01) at line 531: Table 'table_io_waits_summary_by_table' already exists
-ERROR 1050 (42S01) at line 610: Table 'table_lock_waits_summary_by_table' already exists
-ERROR 1050 (42S01) at line 630: Table 'threads' already exists
-ERROR 1050 (42S01) at line 645: Table 'events_stages_current' already exists
-ERROR 1050 (42S01) at line 660: Table 'events_stages_history' already exists
-ERROR 1050 (42S01) at line 675: Table 'events_stages_history_long' already exists
-ERROR 1050 (42S01) at line 688: Table 'events_stages_summary_by_thread_by_event_name' already exists
-ERROR 1050 (42S01) at line 701: Table 'events_stages_summary_by_host_by_event_name' already exists
-ERROR 1050 (42S01) at line 714: Table 'events_stages_summary_by_user_by_event_name' already exists
-ERROR 1050 (42S01) at line 728: Table 'events_stages_summary_by_account_by_event_name' already exists
-ERROR 1050 (42S01) at line 740: Table 'events_stages_summary_global_by_event_name' already exists
-ERROR 1050 (42S01) at line 785: Table 'events_statements_current' already exists
-ERROR 1050 (42S01) at line 830: Table 'events_statements_history' already exists
-ERROR 1050 (42S01) at line 875: Table 'events_statements_history_long' already exists
-ERROR 1050 (42S01) at line 907: Table 'events_statements_summary_by_thread_by_event_name' already exists
-ERROR 1050 (42S01) at line 939: Table 'events_statements_summary_by_host_by_event_name' already exists
-ERROR 1050 (42S01) at line 971: Table 'events_statements_summary_by_user_by_event_name' already exists
-ERROR 1050 (42S01) at line 1004: Table 'events_statements_summary_by_account_by_event_name' already exists
-ERROR 1050 (42S01) at line 1035: Table 'events_statements_summary_global_by_event_name' already exists
-ERROR 1050 (42S01) at line 1044: Table 'hosts' already exists
-ERROR 1050 (42S01) at line 1053: Table 'users' already exists
-ERROR 1050 (42S01) at line 1063: Table 'accounts' already exists
-ERROR 1050 (42S01) at line 1095: Table 'events_statements_summary_by_digest' already exists
-ERROR 1644 (HY000) at line 1515: Unexpected content found in the performance_schema database.
-=======
-ERROR 1050 (42S01) at line 125: Table 'events_waits_current' already exists
-ERROR 1050 (42S01) at line 150: Table 'events_waits_history' already exists
-ERROR 1050 (42S01) at line 175: Table 'events_waits_history_long' already exists
-ERROR 1050 (42S01) at line 188: Table 'events_waits_summary_by_instance' already exists
-ERROR 1050 (42S01) at line 201: Table 'events_waits_summary_by_host_by_event_name' already exists
-ERROR 1050 (42S01) at line 214: Table 'events_waits_summary_by_user_by_event_name' already exists
-ERROR 1050 (42S01) at line 228: Table 'events_waits_summary_by_account_by_event_name' already exists
-ERROR 1050 (42S01) at line 241: Table 'events_waits_summary_by_thread_by_event_name' already exists
-ERROR 1050 (42S01) at line 253: Table 'events_waits_summary_global_by_event_name' already exists
-ERROR 1050 (42S01) at line 262: Table 'file_instances' already exists
-ERROR 1050 (42S01) at line 291: Table 'file_summary_by_event_name' already exists
-ERROR 1050 (42S01) at line 322: Table 'file_summary_by_instance' already exists
-ERROR 1050 (42S01) at line 335: Table 'socket_instances' already exists
-ERROR 1050 (42S01) at line 365: Table 'socket_summary_by_instance' already exists
-ERROR 1050 (42S01) at line 394: Table 'socket_summary_by_event_name' already exists
-ERROR 1050 (42S01) at line 403: Table 'mutex_instances' already exists
-ERROR 1050 (42S01) at line 417: Table 'objects_summary_global_by_type' already exists
-ERROR 1050 (42S01) at line 427: Table 'performance_timers' already exists
-ERROR 1050 (42S01) at line 437: Table 'rwlock_instances' already exists
-ERROR 1050 (42S01) at line 446: Table 'setup_actors' already exists
-ERROR 1050 (42S01) at line 454: Table 'setup_consumers' already exists
-ERROR 1050 (42S01) at line 463: Table 'setup_instruments' already exists
-ERROR 1050 (42S01) at line 474: Table 'setup_objects' already exists
-ERROR 1050 (42S01) at line 482: Table 'setup_timers' already exists
-ERROR 1050 (42S01) at line 527: Table 'table_io_waits_summary_by_index_usage' already exists
-ERROR 1050 (42S01) at line 571: Table 'table_io_waits_summary_by_table' already exists
-ERROR 1050 (42S01) at line 650: Table 'table_lock_waits_summary_by_table' already exists
-ERROR 1050 (42S01) at line 670: Table 'threads' already exists
-ERROR 1050 (42S01) at line 686: Table 'events_stages_current' already exists
-ERROR 1050 (42S01) at line 702: Table 'events_stages_history' already exists
-ERROR 1050 (42S01) at line 718: Table 'events_stages_history_long' already exists
-ERROR 1050 (42S01) at line 731: Table 'events_stages_summary_by_thread_by_event_name' already exists
-ERROR 1050 (42S01) at line 744: Table 'events_stages_summary_by_host_by_event_name' already exists
-ERROR 1050 (42S01) at line 757: Table 'events_stages_summary_by_user_by_event_name' already exists
-ERROR 1050 (42S01) at line 771: Table 'events_stages_summary_by_account_by_event_name' already exists
-ERROR 1050 (42S01) at line 783: Table 'events_stages_summary_global_by_event_name' already exists
-ERROR 1050 (42S01) at line 827: Table 'events_statements_current' already exists
-ERROR 1050 (42S01) at line 871: Table 'events_statements_history' already exists
-ERROR 1050 (42S01) at line 915: Table 'events_statements_history_long' already exists
-ERROR 1050 (42S01) at line 947: Table 'events_statements_summary_by_thread_by_event_name' already exists
-ERROR 1050 (42S01) at line 979: Table 'events_statements_summary_by_host_by_event_name' already exists
-ERROR 1050 (42S01) at line 1011: Table 'events_statements_summary_by_user_by_event_name' already exists
-ERROR 1050 (42S01) at line 1044: Table 'events_statements_summary_by_account_by_event_name' already exists
-ERROR 1050 (42S01) at line 1075: Table 'events_statements_summary_global_by_event_name' already exists
-ERROR 1050 (42S01) at line 1084: Table 'hosts' already exists
-ERROR 1050 (42S01) at line 1093: Table 'users' already exists
-ERROR 1050 (42S01) at line 1103: Table 'accounts' already exists
-ERROR 1644 (HY000) at line 1523: Unexpected content found in the performance_schema database.
->>>>>>> a71017df
+ERROR 1050 (42S01) at line 125: Table 'events_waits_current' already exists
+ERROR 1050 (42S01) at line 150: Table 'events_waits_history' already exists
+ERROR 1050 (42S01) at line 175: Table 'events_waits_history_long' already exists
+ERROR 1050 (42S01) at line 188: Table 'events_waits_summary_by_instance' already exists
+ERROR 1050 (42S01) at line 201: Table 'events_waits_summary_by_host_by_event_name' already exists
+ERROR 1050 (42S01) at line 214: Table 'events_waits_summary_by_user_by_event_name' already exists
+ERROR 1050 (42S01) at line 228: Table 'events_waits_summary_by_account_by_event_name' already exists
+ERROR 1050 (42S01) at line 241: Table 'events_waits_summary_by_thread_by_event_name' already exists
+ERROR 1050 (42S01) at line 253: Table 'events_waits_summary_global_by_event_name' already exists
+ERROR 1050 (42S01) at line 262: Table 'file_instances' already exists
+ERROR 1050 (42S01) at line 291: Table 'file_summary_by_event_name' already exists
+ERROR 1050 (42S01) at line 322: Table 'file_summary_by_instance' already exists
+ERROR 1050 (42S01) at line 335: Table 'socket_instances' already exists
+ERROR 1050 (42S01) at line 365: Table 'socket_summary_by_instance' already exists
+ERROR 1050 (42S01) at line 394: Table 'socket_summary_by_event_name' already exists
+ERROR 1050 (42S01) at line 403: Table 'mutex_instances' already exists
+ERROR 1050 (42S01) at line 417: Table 'objects_summary_global_by_type' already exists
+ERROR 1050 (42S01) at line 427: Table 'performance_timers' already exists
+ERROR 1050 (42S01) at line 437: Table 'rwlock_instances' already exists
+ERROR 1050 (42S01) at line 446: Table 'setup_actors' already exists
+ERROR 1050 (42S01) at line 454: Table 'setup_consumers' already exists
+ERROR 1050 (42S01) at line 463: Table 'setup_instruments' already exists
+ERROR 1050 (42S01) at line 474: Table 'setup_objects' already exists
+ERROR 1050 (42S01) at line 482: Table 'setup_timers' already exists
+ERROR 1050 (42S01) at line 527: Table 'table_io_waits_summary_by_index_usage' already exists
+ERROR 1050 (42S01) at line 571: Table 'table_io_waits_summary_by_table' already exists
+ERROR 1050 (42S01) at line 650: Table 'table_lock_waits_summary_by_table' already exists
+ERROR 1050 (42S01) at line 670: Table 'threads' already exists
+ERROR 1050 (42S01) at line 686: Table 'events_stages_current' already exists
+ERROR 1050 (42S01) at line 702: Table 'events_stages_history' already exists
+ERROR 1050 (42S01) at line 718: Table 'events_stages_history_long' already exists
+ERROR 1050 (42S01) at line 731: Table 'events_stages_summary_by_thread_by_event_name' already exists
+ERROR 1050 (42S01) at line 744: Table 'events_stages_summary_by_host_by_event_name' already exists
+ERROR 1050 (42S01) at line 757: Table 'events_stages_summary_by_user_by_event_name' already exists
+ERROR 1050 (42S01) at line 771: Table 'events_stages_summary_by_account_by_event_name' already exists
+ERROR 1050 (42S01) at line 783: Table 'events_stages_summary_global_by_event_name' already exists
+ERROR 1050 (42S01) at line 829: Table 'events_statements_current' already exists
+ERROR 1050 (42S01) at line 875: Table 'events_statements_history' already exists
+ERROR 1050 (42S01) at line 921: Table 'events_statements_history_long' already exists
+ERROR 1050 (42S01) at line 953: Table 'events_statements_summary_by_thread_by_event_name' already exists
+ERROR 1050 (42S01) at line 985: Table 'events_statements_summary_by_host_by_event_name' already exists
+ERROR 1050 (42S01) at line 1017: Table 'events_statements_summary_by_user_by_event_name' already exists
+ERROR 1050 (42S01) at line 1050: Table 'events_statements_summary_by_account_by_event_name' already exists
+ERROR 1050 (42S01) at line 1081: Table 'events_statements_summary_global_by_event_name' already exists
+ERROR 1050 (42S01) at line 1090: Table 'hosts' already exists
+ERROR 1050 (42S01) at line 1099: Table 'users' already exists
+ERROR 1050 (42S01) at line 1109: Table 'accounts' already exists
+ERROR 1050 (42S01) at line 1141: Table 'events_statements_summary_by_digest' already exists
+ERROR 1644 (HY000) at line 1561: Unexpected content found in the performance_schema database.
 FATAL ERROR: Upgrade failed
 show tables like "user_table";
 Tables_in_performance_schema (user_table)
@@ -122,106 +71,55 @@
 Tables_in_performance_schema (user_view)
 user_view
 ERROR 1050 (42S01) at line 100: Table 'cond_instances' already exists
-<<<<<<< HEAD
-ERROR 1050 (42S01) at line 124: Table 'events_waits_current' already exists
-ERROR 1050 (42S01) at line 148: Table 'events_waits_history' already exists
-ERROR 1050 (42S01) at line 172: Table 'events_waits_history_long' already exists
-ERROR 1050 (42S01) at line 185: Table 'events_waits_summary_by_instance' already exists
-ERROR 1050 (42S01) at line 198: Table 'events_waits_summary_by_host_by_event_name' already exists
-ERROR 1050 (42S01) at line 211: Table 'events_waits_summary_by_user_by_event_name' already exists
-ERROR 1050 (42S01) at line 225: Table 'events_waits_summary_by_account_by_event_name' already exists
-ERROR 1050 (42S01) at line 238: Table 'events_waits_summary_by_thread_by_event_name' already exists
-ERROR 1050 (42S01) at line 250: Table 'events_waits_summary_global_by_event_name' already exists
-ERROR 1050 (42S01) at line 259: Table 'file_instances' already exists
-ERROR 1050 (42S01) at line 270: Table 'file_summary_by_event_name' already exists
-ERROR 1050 (42S01) at line 282: Table 'file_summary_by_instance' already exists
-ERROR 1050 (42S01) at line 295: Table 'socket_instances' already exists
-ERROR 1050 (42S01) at line 325: Table 'socket_summary_by_instance' already exists
-ERROR 1050 (42S01) at line 354: Table 'socket_summary_by_event_name' already exists
-ERROR 1050 (42S01) at line 363: Table 'mutex_instances' already exists
-ERROR 1050 (42S01) at line 377: Table 'objects_summary_global_by_type' already exists
-ERROR 1050 (42S01) at line 387: Table 'performance_timers' already exists
-ERROR 1050 (42S01) at line 397: Table 'rwlock_instances' already exists
-ERROR 1050 (42S01) at line 406: Table 'setup_actors' already exists
-ERROR 1050 (42S01) at line 414: Table 'setup_consumers' already exists
-ERROR 1050 (42S01) at line 423: Table 'setup_instruments' already exists
-ERROR 1050 (42S01) at line 434: Table 'setup_objects' already exists
-ERROR 1050 (42S01) at line 442: Table 'setup_timers' already exists
-ERROR 1050 (42S01) at line 487: Table 'table_io_waits_summary_by_index_usage' already exists
-ERROR 1050 (42S01) at line 531: Table 'table_io_waits_summary_by_table' already exists
-ERROR 1050 (42S01) at line 610: Table 'table_lock_waits_summary_by_table' already exists
-ERROR 1050 (42S01) at line 630: Table 'threads' already exists
-ERROR 1050 (42S01) at line 645: Table 'events_stages_current' already exists
-ERROR 1050 (42S01) at line 660: Table 'events_stages_history' already exists
-ERROR 1050 (42S01) at line 675: Table 'events_stages_history_long' already exists
-ERROR 1050 (42S01) at line 688: Table 'events_stages_summary_by_thread_by_event_name' already exists
-ERROR 1050 (42S01) at line 701: Table 'events_stages_summary_by_host_by_event_name' already exists
-ERROR 1050 (42S01) at line 714: Table 'events_stages_summary_by_user_by_event_name' already exists
-ERROR 1050 (42S01) at line 728: Table 'events_stages_summary_by_account_by_event_name' already exists
-ERROR 1050 (42S01) at line 740: Table 'events_stages_summary_global_by_event_name' already exists
-ERROR 1050 (42S01) at line 785: Table 'events_statements_current' already exists
-ERROR 1050 (42S01) at line 830: Table 'events_statements_history' already exists
-ERROR 1050 (42S01) at line 875: Table 'events_statements_history_long' already exists
-ERROR 1050 (42S01) at line 907: Table 'events_statements_summary_by_thread_by_event_name' already exists
-ERROR 1050 (42S01) at line 939: Table 'events_statements_summary_by_host_by_event_name' already exists
-ERROR 1050 (42S01) at line 971: Table 'events_statements_summary_by_user_by_event_name' already exists
-ERROR 1050 (42S01) at line 1004: Table 'events_statements_summary_by_account_by_event_name' already exists
-ERROR 1050 (42S01) at line 1035: Table 'events_statements_summary_global_by_event_name' already exists
-ERROR 1050 (42S01) at line 1044: Table 'hosts' already exists
-ERROR 1050 (42S01) at line 1053: Table 'users' already exists
-ERROR 1050 (42S01) at line 1063: Table 'accounts' already exists
-ERROR 1050 (42S01) at line 1095: Table 'events_statements_summary_by_digest' already exists
-ERROR 1644 (HY000) at line 1515: Unexpected content found in the performance_schema database.
-=======
-ERROR 1050 (42S01) at line 125: Table 'events_waits_current' already exists
-ERROR 1050 (42S01) at line 150: Table 'events_waits_history' already exists
-ERROR 1050 (42S01) at line 175: Table 'events_waits_history_long' already exists
-ERROR 1050 (42S01) at line 188: Table 'events_waits_summary_by_instance' already exists
-ERROR 1050 (42S01) at line 201: Table 'events_waits_summary_by_host_by_event_name' already exists
-ERROR 1050 (42S01) at line 214: Table 'events_waits_summary_by_user_by_event_name' already exists
-ERROR 1050 (42S01) at line 228: Table 'events_waits_summary_by_account_by_event_name' already exists
-ERROR 1050 (42S01) at line 241: Table 'events_waits_summary_by_thread_by_event_name' already exists
-ERROR 1050 (42S01) at line 253: Table 'events_waits_summary_global_by_event_name' already exists
-ERROR 1050 (42S01) at line 262: Table 'file_instances' already exists
-ERROR 1050 (42S01) at line 291: Table 'file_summary_by_event_name' already exists
-ERROR 1050 (42S01) at line 322: Table 'file_summary_by_instance' already exists
-ERROR 1050 (42S01) at line 335: Table 'socket_instances' already exists
-ERROR 1050 (42S01) at line 365: Table 'socket_summary_by_instance' already exists
-ERROR 1050 (42S01) at line 394: Table 'socket_summary_by_event_name' already exists
-ERROR 1050 (42S01) at line 403: Table 'mutex_instances' already exists
-ERROR 1050 (42S01) at line 417: Table 'objects_summary_global_by_type' already exists
-ERROR 1050 (42S01) at line 427: Table 'performance_timers' already exists
-ERROR 1050 (42S01) at line 437: Table 'rwlock_instances' already exists
-ERROR 1050 (42S01) at line 446: Table 'setup_actors' already exists
-ERROR 1050 (42S01) at line 454: Table 'setup_consumers' already exists
-ERROR 1050 (42S01) at line 463: Table 'setup_instruments' already exists
-ERROR 1050 (42S01) at line 474: Table 'setup_objects' already exists
-ERROR 1050 (42S01) at line 482: Table 'setup_timers' already exists
-ERROR 1050 (42S01) at line 527: Table 'table_io_waits_summary_by_index_usage' already exists
-ERROR 1050 (42S01) at line 571: Table 'table_io_waits_summary_by_table' already exists
-ERROR 1050 (42S01) at line 650: Table 'table_lock_waits_summary_by_table' already exists
-ERROR 1050 (42S01) at line 670: Table 'threads' already exists
-ERROR 1050 (42S01) at line 686: Table 'events_stages_current' already exists
-ERROR 1050 (42S01) at line 702: Table 'events_stages_history' already exists
-ERROR 1050 (42S01) at line 718: Table 'events_stages_history_long' already exists
-ERROR 1050 (42S01) at line 731: Table 'events_stages_summary_by_thread_by_event_name' already exists
-ERROR 1050 (42S01) at line 744: Table 'events_stages_summary_by_host_by_event_name' already exists
-ERROR 1050 (42S01) at line 757: Table 'events_stages_summary_by_user_by_event_name' already exists
-ERROR 1050 (42S01) at line 771: Table 'events_stages_summary_by_account_by_event_name' already exists
-ERROR 1050 (42S01) at line 783: Table 'events_stages_summary_global_by_event_name' already exists
-ERROR 1050 (42S01) at line 827: Table 'events_statements_current' already exists
-ERROR 1050 (42S01) at line 871: Table 'events_statements_history' already exists
-ERROR 1050 (42S01) at line 915: Table 'events_statements_history_long' already exists
-ERROR 1050 (42S01) at line 947: Table 'events_statements_summary_by_thread_by_event_name' already exists
-ERROR 1050 (42S01) at line 979: Table 'events_statements_summary_by_host_by_event_name' already exists
-ERROR 1050 (42S01) at line 1011: Table 'events_statements_summary_by_user_by_event_name' already exists
-ERROR 1050 (42S01) at line 1044: Table 'events_statements_summary_by_account_by_event_name' already exists
-ERROR 1050 (42S01) at line 1075: Table 'events_statements_summary_global_by_event_name' already exists
-ERROR 1050 (42S01) at line 1084: Table 'hosts' already exists
-ERROR 1050 (42S01) at line 1093: Table 'users' already exists
-ERROR 1050 (42S01) at line 1103: Table 'accounts' already exists
-ERROR 1644 (HY000) at line 1523: Unexpected content found in the performance_schema database.
->>>>>>> a71017df
+ERROR 1050 (42S01) at line 125: Table 'events_waits_current' already exists
+ERROR 1050 (42S01) at line 150: Table 'events_waits_history' already exists
+ERROR 1050 (42S01) at line 175: Table 'events_waits_history_long' already exists
+ERROR 1050 (42S01) at line 188: Table 'events_waits_summary_by_instance' already exists
+ERROR 1050 (42S01) at line 201: Table 'events_waits_summary_by_host_by_event_name' already exists
+ERROR 1050 (42S01) at line 214: Table 'events_waits_summary_by_user_by_event_name' already exists
+ERROR 1050 (42S01) at line 228: Table 'events_waits_summary_by_account_by_event_name' already exists
+ERROR 1050 (42S01) at line 241: Table 'events_waits_summary_by_thread_by_event_name' already exists
+ERROR 1050 (42S01) at line 253: Table 'events_waits_summary_global_by_event_name' already exists
+ERROR 1050 (42S01) at line 262: Table 'file_instances' already exists
+ERROR 1050 (42S01) at line 291: Table 'file_summary_by_event_name' already exists
+ERROR 1050 (42S01) at line 322: Table 'file_summary_by_instance' already exists
+ERROR 1050 (42S01) at line 335: Table 'socket_instances' already exists
+ERROR 1050 (42S01) at line 365: Table 'socket_summary_by_instance' already exists
+ERROR 1050 (42S01) at line 394: Table 'socket_summary_by_event_name' already exists
+ERROR 1050 (42S01) at line 403: Table 'mutex_instances' already exists
+ERROR 1050 (42S01) at line 417: Table 'objects_summary_global_by_type' already exists
+ERROR 1050 (42S01) at line 427: Table 'performance_timers' already exists
+ERROR 1050 (42S01) at line 437: Table 'rwlock_instances' already exists
+ERROR 1050 (42S01) at line 446: Table 'setup_actors' already exists
+ERROR 1050 (42S01) at line 454: Table 'setup_consumers' already exists
+ERROR 1050 (42S01) at line 463: Table 'setup_instruments' already exists
+ERROR 1050 (42S01) at line 474: Table 'setup_objects' already exists
+ERROR 1050 (42S01) at line 482: Table 'setup_timers' already exists
+ERROR 1050 (42S01) at line 527: Table 'table_io_waits_summary_by_index_usage' already exists
+ERROR 1050 (42S01) at line 571: Table 'table_io_waits_summary_by_table' already exists
+ERROR 1050 (42S01) at line 650: Table 'table_lock_waits_summary_by_table' already exists
+ERROR 1050 (42S01) at line 670: Table 'threads' already exists
+ERROR 1050 (42S01) at line 686: Table 'events_stages_current' already exists
+ERROR 1050 (42S01) at line 702: Table 'events_stages_history' already exists
+ERROR 1050 (42S01) at line 718: Table 'events_stages_history_long' already exists
+ERROR 1050 (42S01) at line 731: Table 'events_stages_summary_by_thread_by_event_name' already exists
+ERROR 1050 (42S01) at line 744: Table 'events_stages_summary_by_host_by_event_name' already exists
+ERROR 1050 (42S01) at line 757: Table 'events_stages_summary_by_user_by_event_name' already exists
+ERROR 1050 (42S01) at line 771: Table 'events_stages_summary_by_account_by_event_name' already exists
+ERROR 1050 (42S01) at line 783: Table 'events_stages_summary_global_by_event_name' already exists
+ERROR 1050 (42S01) at line 829: Table 'events_statements_current' already exists
+ERROR 1050 (42S01) at line 875: Table 'events_statements_history' already exists
+ERROR 1050 (42S01) at line 921: Table 'events_statements_history_long' already exists
+ERROR 1050 (42S01) at line 953: Table 'events_statements_summary_by_thread_by_event_name' already exists
+ERROR 1050 (42S01) at line 985: Table 'events_statements_summary_by_host_by_event_name' already exists
+ERROR 1050 (42S01) at line 1017: Table 'events_statements_summary_by_user_by_event_name' already exists
+ERROR 1050 (42S01) at line 1050: Table 'events_statements_summary_by_account_by_event_name' already exists
+ERROR 1050 (42S01) at line 1081: Table 'events_statements_summary_global_by_event_name' already exists
+ERROR 1050 (42S01) at line 1090: Table 'hosts' already exists
+ERROR 1050 (42S01) at line 1099: Table 'users' already exists
+ERROR 1050 (42S01) at line 1109: Table 'accounts' already exists
+ERROR 1050 (42S01) at line 1141: Table 'events_statements_summary_by_digest' already exists
+ERROR 1644 (HY000) at line 1561: Unexpected content found in the performance_schema database.
 FATAL ERROR: Upgrade failed
 show tables like "user_view";
 Tables_in_performance_schema (user_view)
@@ -233,106 +131,55 @@
 select "Not supposed to be here";
 update mysql.proc set db='performance_schema' where name='user_proc';
 ERROR 1050 (42S01) at line 100: Table 'cond_instances' already exists
-<<<<<<< HEAD
-ERROR 1050 (42S01) at line 124: Table 'events_waits_current' already exists
-ERROR 1050 (42S01) at line 148: Table 'events_waits_history' already exists
-ERROR 1050 (42S01) at line 172: Table 'events_waits_history_long' already exists
-ERROR 1050 (42S01) at line 185: Table 'events_waits_summary_by_instance' already exists
-ERROR 1050 (42S01) at line 198: Table 'events_waits_summary_by_host_by_event_name' already exists
-ERROR 1050 (42S01) at line 211: Table 'events_waits_summary_by_user_by_event_name' already exists
-ERROR 1050 (42S01) at line 225: Table 'events_waits_summary_by_account_by_event_name' already exists
-ERROR 1050 (42S01) at line 238: Table 'events_waits_summary_by_thread_by_event_name' already exists
-ERROR 1050 (42S01) at line 250: Table 'events_waits_summary_global_by_event_name' already exists
-ERROR 1050 (42S01) at line 259: Table 'file_instances' already exists
-ERROR 1050 (42S01) at line 270: Table 'file_summary_by_event_name' already exists
-ERROR 1050 (42S01) at line 282: Table 'file_summary_by_instance' already exists
-ERROR 1050 (42S01) at line 295: Table 'socket_instances' already exists
-ERROR 1050 (42S01) at line 325: Table 'socket_summary_by_instance' already exists
-ERROR 1050 (42S01) at line 354: Table 'socket_summary_by_event_name' already exists
-ERROR 1050 (42S01) at line 363: Table 'mutex_instances' already exists
-ERROR 1050 (42S01) at line 377: Table 'objects_summary_global_by_type' already exists
-ERROR 1050 (42S01) at line 387: Table 'performance_timers' already exists
-ERROR 1050 (42S01) at line 397: Table 'rwlock_instances' already exists
-ERROR 1050 (42S01) at line 406: Table 'setup_actors' already exists
-ERROR 1050 (42S01) at line 414: Table 'setup_consumers' already exists
-ERROR 1050 (42S01) at line 423: Table 'setup_instruments' already exists
-ERROR 1050 (42S01) at line 434: Table 'setup_objects' already exists
-ERROR 1050 (42S01) at line 442: Table 'setup_timers' already exists
-ERROR 1050 (42S01) at line 487: Table 'table_io_waits_summary_by_index_usage' already exists
-ERROR 1050 (42S01) at line 531: Table 'table_io_waits_summary_by_table' already exists
-ERROR 1050 (42S01) at line 610: Table 'table_lock_waits_summary_by_table' already exists
-ERROR 1050 (42S01) at line 630: Table 'threads' already exists
-ERROR 1050 (42S01) at line 645: Table 'events_stages_current' already exists
-ERROR 1050 (42S01) at line 660: Table 'events_stages_history' already exists
-ERROR 1050 (42S01) at line 675: Table 'events_stages_history_long' already exists
-ERROR 1050 (42S01) at line 688: Table 'events_stages_summary_by_thread_by_event_name' already exists
-ERROR 1050 (42S01) at line 701: Table 'events_stages_summary_by_host_by_event_name' already exists
-ERROR 1050 (42S01) at line 714: Table 'events_stages_summary_by_user_by_event_name' already exists
-ERROR 1050 (42S01) at line 728: Table 'events_stages_summary_by_account_by_event_name' already exists
-ERROR 1050 (42S01) at line 740: Table 'events_stages_summary_global_by_event_name' already exists
-ERROR 1050 (42S01) at line 785: Table 'events_statements_current' already exists
-ERROR 1050 (42S01) at line 830: Table 'events_statements_history' already exists
-ERROR 1050 (42S01) at line 875: Table 'events_statements_history_long' already exists
-ERROR 1050 (42S01) at line 907: Table 'events_statements_summary_by_thread_by_event_name' already exists
-ERROR 1050 (42S01) at line 939: Table 'events_statements_summary_by_host_by_event_name' already exists
-ERROR 1050 (42S01) at line 971: Table 'events_statements_summary_by_user_by_event_name' already exists
-ERROR 1050 (42S01) at line 1004: Table 'events_statements_summary_by_account_by_event_name' already exists
-ERROR 1050 (42S01) at line 1035: Table 'events_statements_summary_global_by_event_name' already exists
-ERROR 1050 (42S01) at line 1044: Table 'hosts' already exists
-ERROR 1050 (42S01) at line 1053: Table 'users' already exists
-ERROR 1050 (42S01) at line 1063: Table 'accounts' already exists
-ERROR 1050 (42S01) at line 1095: Table 'events_statements_summary_by_digest' already exists
-ERROR 1644 (HY000) at line 1515: Unexpected content found in the performance_schema database.
-=======
-ERROR 1050 (42S01) at line 125: Table 'events_waits_current' already exists
-ERROR 1050 (42S01) at line 150: Table 'events_waits_history' already exists
-ERROR 1050 (42S01) at line 175: Table 'events_waits_history_long' already exists
-ERROR 1050 (42S01) at line 188: Table 'events_waits_summary_by_instance' already exists
-ERROR 1050 (42S01) at line 201: Table 'events_waits_summary_by_host_by_event_name' already exists
-ERROR 1050 (42S01) at line 214: Table 'events_waits_summary_by_user_by_event_name' already exists
-ERROR 1050 (42S01) at line 228: Table 'events_waits_summary_by_account_by_event_name' already exists
-ERROR 1050 (42S01) at line 241: Table 'events_waits_summary_by_thread_by_event_name' already exists
-ERROR 1050 (42S01) at line 253: Table 'events_waits_summary_global_by_event_name' already exists
-ERROR 1050 (42S01) at line 262: Table 'file_instances' already exists
-ERROR 1050 (42S01) at line 291: Table 'file_summary_by_event_name' already exists
-ERROR 1050 (42S01) at line 322: Table 'file_summary_by_instance' already exists
-ERROR 1050 (42S01) at line 335: Table 'socket_instances' already exists
-ERROR 1050 (42S01) at line 365: Table 'socket_summary_by_instance' already exists
-ERROR 1050 (42S01) at line 394: Table 'socket_summary_by_event_name' already exists
-ERROR 1050 (42S01) at line 403: Table 'mutex_instances' already exists
-ERROR 1050 (42S01) at line 417: Table 'objects_summary_global_by_type' already exists
-ERROR 1050 (42S01) at line 427: Table 'performance_timers' already exists
-ERROR 1050 (42S01) at line 437: Table 'rwlock_instances' already exists
-ERROR 1050 (42S01) at line 446: Table 'setup_actors' already exists
-ERROR 1050 (42S01) at line 454: Table 'setup_consumers' already exists
-ERROR 1050 (42S01) at line 463: Table 'setup_instruments' already exists
-ERROR 1050 (42S01) at line 474: Table 'setup_objects' already exists
-ERROR 1050 (42S01) at line 482: Table 'setup_timers' already exists
-ERROR 1050 (42S01) at line 527: Table 'table_io_waits_summary_by_index_usage' already exists
-ERROR 1050 (42S01) at line 571: Table 'table_io_waits_summary_by_table' already exists
-ERROR 1050 (42S01) at line 650: Table 'table_lock_waits_summary_by_table' already exists
-ERROR 1050 (42S01) at line 670: Table 'threads' already exists
-ERROR 1050 (42S01) at line 686: Table 'events_stages_current' already exists
-ERROR 1050 (42S01) at line 702: Table 'events_stages_history' already exists
-ERROR 1050 (42S01) at line 718: Table 'events_stages_history_long' already exists
-ERROR 1050 (42S01) at line 731: Table 'events_stages_summary_by_thread_by_event_name' already exists
-ERROR 1050 (42S01) at line 744: Table 'events_stages_summary_by_host_by_event_name' already exists
-ERROR 1050 (42S01) at line 757: Table 'events_stages_summary_by_user_by_event_name' already exists
-ERROR 1050 (42S01) at line 771: Table 'events_stages_summary_by_account_by_event_name' already exists
-ERROR 1050 (42S01) at line 783: Table 'events_stages_summary_global_by_event_name' already exists
-ERROR 1050 (42S01) at line 827: Table 'events_statements_current' already exists
-ERROR 1050 (42S01) at line 871: Table 'events_statements_history' already exists
-ERROR 1050 (42S01) at line 915: Table 'events_statements_history_long' already exists
-ERROR 1050 (42S01) at line 947: Table 'events_statements_summary_by_thread_by_event_name' already exists
-ERROR 1050 (42S01) at line 979: Table 'events_statements_summary_by_host_by_event_name' already exists
-ERROR 1050 (42S01) at line 1011: Table 'events_statements_summary_by_user_by_event_name' already exists
-ERROR 1050 (42S01) at line 1044: Table 'events_statements_summary_by_account_by_event_name' already exists
-ERROR 1050 (42S01) at line 1075: Table 'events_statements_summary_global_by_event_name' already exists
-ERROR 1050 (42S01) at line 1084: Table 'hosts' already exists
-ERROR 1050 (42S01) at line 1093: Table 'users' already exists
-ERROR 1050 (42S01) at line 1103: Table 'accounts' already exists
-ERROR 1644 (HY000) at line 1523: Unexpected content found in the performance_schema database.
->>>>>>> a71017df
+ERROR 1050 (42S01) at line 125: Table 'events_waits_current' already exists
+ERROR 1050 (42S01) at line 150: Table 'events_waits_history' already exists
+ERROR 1050 (42S01) at line 175: Table 'events_waits_history_long' already exists
+ERROR 1050 (42S01) at line 188: Table 'events_waits_summary_by_instance' already exists
+ERROR 1050 (42S01) at line 201: Table 'events_waits_summary_by_host_by_event_name' already exists
+ERROR 1050 (42S01) at line 214: Table 'events_waits_summary_by_user_by_event_name' already exists
+ERROR 1050 (42S01) at line 228: Table 'events_waits_summary_by_account_by_event_name' already exists
+ERROR 1050 (42S01) at line 241: Table 'events_waits_summary_by_thread_by_event_name' already exists
+ERROR 1050 (42S01) at line 253: Table 'events_waits_summary_global_by_event_name' already exists
+ERROR 1050 (42S01) at line 262: Table 'file_instances' already exists
+ERROR 1050 (42S01) at line 291: Table 'file_summary_by_event_name' already exists
+ERROR 1050 (42S01) at line 322: Table 'file_summary_by_instance' already exists
+ERROR 1050 (42S01) at line 335: Table 'socket_instances' already exists
+ERROR 1050 (42S01) at line 365: Table 'socket_summary_by_instance' already exists
+ERROR 1050 (42S01) at line 394: Table 'socket_summary_by_event_name' already exists
+ERROR 1050 (42S01) at line 403: Table 'mutex_instances' already exists
+ERROR 1050 (42S01) at line 417: Table 'objects_summary_global_by_type' already exists
+ERROR 1050 (42S01) at line 427: Table 'performance_timers' already exists
+ERROR 1050 (42S01) at line 437: Table 'rwlock_instances' already exists
+ERROR 1050 (42S01) at line 446: Table 'setup_actors' already exists
+ERROR 1050 (42S01) at line 454: Table 'setup_consumers' already exists
+ERROR 1050 (42S01) at line 463: Table 'setup_instruments' already exists
+ERROR 1050 (42S01) at line 474: Table 'setup_objects' already exists
+ERROR 1050 (42S01) at line 482: Table 'setup_timers' already exists
+ERROR 1050 (42S01) at line 527: Table 'table_io_waits_summary_by_index_usage' already exists
+ERROR 1050 (42S01) at line 571: Table 'table_io_waits_summary_by_table' already exists
+ERROR 1050 (42S01) at line 650: Table 'table_lock_waits_summary_by_table' already exists
+ERROR 1050 (42S01) at line 670: Table 'threads' already exists
+ERROR 1050 (42S01) at line 686: Table 'events_stages_current' already exists
+ERROR 1050 (42S01) at line 702: Table 'events_stages_history' already exists
+ERROR 1050 (42S01) at line 718: Table 'events_stages_history_long' already exists
+ERROR 1050 (42S01) at line 731: Table 'events_stages_summary_by_thread_by_event_name' already exists
+ERROR 1050 (42S01) at line 744: Table 'events_stages_summary_by_host_by_event_name' already exists
+ERROR 1050 (42S01) at line 757: Table 'events_stages_summary_by_user_by_event_name' already exists
+ERROR 1050 (42S01) at line 771: Table 'events_stages_summary_by_account_by_event_name' already exists
+ERROR 1050 (42S01) at line 783: Table 'events_stages_summary_global_by_event_name' already exists
+ERROR 1050 (42S01) at line 829: Table 'events_statements_current' already exists
+ERROR 1050 (42S01) at line 875: Table 'events_statements_history' already exists
+ERROR 1050 (42S01) at line 921: Table 'events_statements_history_long' already exists
+ERROR 1050 (42S01) at line 953: Table 'events_statements_summary_by_thread_by_event_name' already exists
+ERROR 1050 (42S01) at line 985: Table 'events_statements_summary_by_host_by_event_name' already exists
+ERROR 1050 (42S01) at line 1017: Table 'events_statements_summary_by_user_by_event_name' already exists
+ERROR 1050 (42S01) at line 1050: Table 'events_statements_summary_by_account_by_event_name' already exists
+ERROR 1050 (42S01) at line 1081: Table 'events_statements_summary_global_by_event_name' already exists
+ERROR 1050 (42S01) at line 1090: Table 'hosts' already exists
+ERROR 1050 (42S01) at line 1099: Table 'users' already exists
+ERROR 1050 (42S01) at line 1109: Table 'accounts' already exists
+ERROR 1050 (42S01) at line 1141: Table 'events_statements_summary_by_digest' already exists
+ERROR 1644 (HY000) at line 1561: Unexpected content found in the performance_schema database.
 FATAL ERROR: Upgrade failed
 select name from mysql.proc where db='performance_schema';
 name
@@ -344,106 +191,55 @@
 return 0;
 update mysql.proc set db='performance_schema' where name='user_func';
 ERROR 1050 (42S01) at line 100: Table 'cond_instances' already exists
-<<<<<<< HEAD
-ERROR 1050 (42S01) at line 124: Table 'events_waits_current' already exists
-ERROR 1050 (42S01) at line 148: Table 'events_waits_history' already exists
-ERROR 1050 (42S01) at line 172: Table 'events_waits_history_long' already exists
-ERROR 1050 (42S01) at line 185: Table 'events_waits_summary_by_instance' already exists
-ERROR 1050 (42S01) at line 198: Table 'events_waits_summary_by_host_by_event_name' already exists
-ERROR 1050 (42S01) at line 211: Table 'events_waits_summary_by_user_by_event_name' already exists
-ERROR 1050 (42S01) at line 225: Table 'events_waits_summary_by_account_by_event_name' already exists
-ERROR 1050 (42S01) at line 238: Table 'events_waits_summary_by_thread_by_event_name' already exists
-ERROR 1050 (42S01) at line 250: Table 'events_waits_summary_global_by_event_name' already exists
-ERROR 1050 (42S01) at line 259: Table 'file_instances' already exists
-ERROR 1050 (42S01) at line 270: Table 'file_summary_by_event_name' already exists
-ERROR 1050 (42S01) at line 282: Table 'file_summary_by_instance' already exists
-ERROR 1050 (42S01) at line 295: Table 'socket_instances' already exists
-ERROR 1050 (42S01) at line 325: Table 'socket_summary_by_instance' already exists
-ERROR 1050 (42S01) at line 354: Table 'socket_summary_by_event_name' already exists
-ERROR 1050 (42S01) at line 363: Table 'mutex_instances' already exists
-ERROR 1050 (42S01) at line 377: Table 'objects_summary_global_by_type' already exists
-ERROR 1050 (42S01) at line 387: Table 'performance_timers' already exists
-ERROR 1050 (42S01) at line 397: Table 'rwlock_instances' already exists
-ERROR 1050 (42S01) at line 406: Table 'setup_actors' already exists
-ERROR 1050 (42S01) at line 414: Table 'setup_consumers' already exists
-ERROR 1050 (42S01) at line 423: Table 'setup_instruments' already exists
-ERROR 1050 (42S01) at line 434: Table 'setup_objects' already exists
-ERROR 1050 (42S01) at line 442: Table 'setup_timers' already exists
-ERROR 1050 (42S01) at line 487: Table 'table_io_waits_summary_by_index_usage' already exists
-ERROR 1050 (42S01) at line 531: Table 'table_io_waits_summary_by_table' already exists
-ERROR 1050 (42S01) at line 610: Table 'table_lock_waits_summary_by_table' already exists
-ERROR 1050 (42S01) at line 630: Table 'threads' already exists
-ERROR 1050 (42S01) at line 645: Table 'events_stages_current' already exists
-ERROR 1050 (42S01) at line 660: Table 'events_stages_history' already exists
-ERROR 1050 (42S01) at line 675: Table 'events_stages_history_long' already exists
-ERROR 1050 (42S01) at line 688: Table 'events_stages_summary_by_thread_by_event_name' already exists
-ERROR 1050 (42S01) at line 701: Table 'events_stages_summary_by_host_by_event_name' already exists
-ERROR 1050 (42S01) at line 714: Table 'events_stages_summary_by_user_by_event_name' already exists
-ERROR 1050 (42S01) at line 728: Table 'events_stages_summary_by_account_by_event_name' already exists
-ERROR 1050 (42S01) at line 740: Table 'events_stages_summary_global_by_event_name' already exists
-ERROR 1050 (42S01) at line 785: Table 'events_statements_current' already exists
-ERROR 1050 (42S01) at line 830: Table 'events_statements_history' already exists
-ERROR 1050 (42S01) at line 875: Table 'events_statements_history_long' already exists
-ERROR 1050 (42S01) at line 907: Table 'events_statements_summary_by_thread_by_event_name' already exists
-ERROR 1050 (42S01) at line 939: Table 'events_statements_summary_by_host_by_event_name' already exists
-ERROR 1050 (42S01) at line 971: Table 'events_statements_summary_by_user_by_event_name' already exists
-ERROR 1050 (42S01) at line 1004: Table 'events_statements_summary_by_account_by_event_name' already exists
-ERROR 1050 (42S01) at line 1035: Table 'events_statements_summary_global_by_event_name' already exists
-ERROR 1050 (42S01) at line 1044: Table 'hosts' already exists
-ERROR 1050 (42S01) at line 1053: Table 'users' already exists
-ERROR 1050 (42S01) at line 1063: Table 'accounts' already exists
-ERROR 1050 (42S01) at line 1095: Table 'events_statements_summary_by_digest' already exists
-ERROR 1644 (HY000) at line 1515: Unexpected content found in the performance_schema database.
-=======
-ERROR 1050 (42S01) at line 125: Table 'events_waits_current' already exists
-ERROR 1050 (42S01) at line 150: Table 'events_waits_history' already exists
-ERROR 1050 (42S01) at line 175: Table 'events_waits_history_long' already exists
-ERROR 1050 (42S01) at line 188: Table 'events_waits_summary_by_instance' already exists
-ERROR 1050 (42S01) at line 201: Table 'events_waits_summary_by_host_by_event_name' already exists
-ERROR 1050 (42S01) at line 214: Table 'events_waits_summary_by_user_by_event_name' already exists
-ERROR 1050 (42S01) at line 228: Table 'events_waits_summary_by_account_by_event_name' already exists
-ERROR 1050 (42S01) at line 241: Table 'events_waits_summary_by_thread_by_event_name' already exists
-ERROR 1050 (42S01) at line 253: Table 'events_waits_summary_global_by_event_name' already exists
-ERROR 1050 (42S01) at line 262: Table 'file_instances' already exists
-ERROR 1050 (42S01) at line 291: Table 'file_summary_by_event_name' already exists
-ERROR 1050 (42S01) at line 322: Table 'file_summary_by_instance' already exists
-ERROR 1050 (42S01) at line 335: Table 'socket_instances' already exists
-ERROR 1050 (42S01) at line 365: Table 'socket_summary_by_instance' already exists
-ERROR 1050 (42S01) at line 394: Table 'socket_summary_by_event_name' already exists
-ERROR 1050 (42S01) at line 403: Table 'mutex_instances' already exists
-ERROR 1050 (42S01) at line 417: Table 'objects_summary_global_by_type' already exists
-ERROR 1050 (42S01) at line 427: Table 'performance_timers' already exists
-ERROR 1050 (42S01) at line 437: Table 'rwlock_instances' already exists
-ERROR 1050 (42S01) at line 446: Table 'setup_actors' already exists
-ERROR 1050 (42S01) at line 454: Table 'setup_consumers' already exists
-ERROR 1050 (42S01) at line 463: Table 'setup_instruments' already exists
-ERROR 1050 (42S01) at line 474: Table 'setup_objects' already exists
-ERROR 1050 (42S01) at line 482: Table 'setup_timers' already exists
-ERROR 1050 (42S01) at line 527: Table 'table_io_waits_summary_by_index_usage' already exists
-ERROR 1050 (42S01) at line 571: Table 'table_io_waits_summary_by_table' already exists
-ERROR 1050 (42S01) at line 650: Table 'table_lock_waits_summary_by_table' already exists
-ERROR 1050 (42S01) at line 670: Table 'threads' already exists
-ERROR 1050 (42S01) at line 686: Table 'events_stages_current' already exists
-ERROR 1050 (42S01) at line 702: Table 'events_stages_history' already exists
-ERROR 1050 (42S01) at line 718: Table 'events_stages_history_long' already exists
-ERROR 1050 (42S01) at line 731: Table 'events_stages_summary_by_thread_by_event_name' already exists
-ERROR 1050 (42S01) at line 744: Table 'events_stages_summary_by_host_by_event_name' already exists
-ERROR 1050 (42S01) at line 757: Table 'events_stages_summary_by_user_by_event_name' already exists
-ERROR 1050 (42S01) at line 771: Table 'events_stages_summary_by_account_by_event_name' already exists
-ERROR 1050 (42S01) at line 783: Table 'events_stages_summary_global_by_event_name' already exists
-ERROR 1050 (42S01) at line 827: Table 'events_statements_current' already exists
-ERROR 1050 (42S01) at line 871: Table 'events_statements_history' already exists
-ERROR 1050 (42S01) at line 915: Table 'events_statements_history_long' already exists
-ERROR 1050 (42S01) at line 947: Table 'events_statements_summary_by_thread_by_event_name' already exists
-ERROR 1050 (42S01) at line 979: Table 'events_statements_summary_by_host_by_event_name' already exists
-ERROR 1050 (42S01) at line 1011: Table 'events_statements_summary_by_user_by_event_name' already exists
-ERROR 1050 (42S01) at line 1044: Table 'events_statements_summary_by_account_by_event_name' already exists
-ERROR 1050 (42S01) at line 1075: Table 'events_statements_summary_global_by_event_name' already exists
-ERROR 1050 (42S01) at line 1084: Table 'hosts' already exists
-ERROR 1050 (42S01) at line 1093: Table 'users' already exists
-ERROR 1050 (42S01) at line 1103: Table 'accounts' already exists
-ERROR 1644 (HY000) at line 1523: Unexpected content found in the performance_schema database.
->>>>>>> a71017df
+ERROR 1050 (42S01) at line 125: Table 'events_waits_current' already exists
+ERROR 1050 (42S01) at line 150: Table 'events_waits_history' already exists
+ERROR 1050 (42S01) at line 175: Table 'events_waits_history_long' already exists
+ERROR 1050 (42S01) at line 188: Table 'events_waits_summary_by_instance' already exists
+ERROR 1050 (42S01) at line 201: Table 'events_waits_summary_by_host_by_event_name' already exists
+ERROR 1050 (42S01) at line 214: Table 'events_waits_summary_by_user_by_event_name' already exists
+ERROR 1050 (42S01) at line 228: Table 'events_waits_summary_by_account_by_event_name' already exists
+ERROR 1050 (42S01) at line 241: Table 'events_waits_summary_by_thread_by_event_name' already exists
+ERROR 1050 (42S01) at line 253: Table 'events_waits_summary_global_by_event_name' already exists
+ERROR 1050 (42S01) at line 262: Table 'file_instances' already exists
+ERROR 1050 (42S01) at line 291: Table 'file_summary_by_event_name' already exists
+ERROR 1050 (42S01) at line 322: Table 'file_summary_by_instance' already exists
+ERROR 1050 (42S01) at line 335: Table 'socket_instances' already exists
+ERROR 1050 (42S01) at line 365: Table 'socket_summary_by_instance' already exists
+ERROR 1050 (42S01) at line 394: Table 'socket_summary_by_event_name' already exists
+ERROR 1050 (42S01) at line 403: Table 'mutex_instances' already exists
+ERROR 1050 (42S01) at line 417: Table 'objects_summary_global_by_type' already exists
+ERROR 1050 (42S01) at line 427: Table 'performance_timers' already exists
+ERROR 1050 (42S01) at line 437: Table 'rwlock_instances' already exists
+ERROR 1050 (42S01) at line 446: Table 'setup_actors' already exists
+ERROR 1050 (42S01) at line 454: Table 'setup_consumers' already exists
+ERROR 1050 (42S01) at line 463: Table 'setup_instruments' already exists
+ERROR 1050 (42S01) at line 474: Table 'setup_objects' already exists
+ERROR 1050 (42S01) at line 482: Table 'setup_timers' already exists
+ERROR 1050 (42S01) at line 527: Table 'table_io_waits_summary_by_index_usage' already exists
+ERROR 1050 (42S01) at line 571: Table 'table_io_waits_summary_by_table' already exists
+ERROR 1050 (42S01) at line 650: Table 'table_lock_waits_summary_by_table' already exists
+ERROR 1050 (42S01) at line 670: Table 'threads' already exists
+ERROR 1050 (42S01) at line 686: Table 'events_stages_current' already exists
+ERROR 1050 (42S01) at line 702: Table 'events_stages_history' already exists
+ERROR 1050 (42S01) at line 718: Table 'events_stages_history_long' already exists
+ERROR 1050 (42S01) at line 731: Table 'events_stages_summary_by_thread_by_event_name' already exists
+ERROR 1050 (42S01) at line 744: Table 'events_stages_summary_by_host_by_event_name' already exists
+ERROR 1050 (42S01) at line 757: Table 'events_stages_summary_by_user_by_event_name' already exists
+ERROR 1050 (42S01) at line 771: Table 'events_stages_summary_by_account_by_event_name' already exists
+ERROR 1050 (42S01) at line 783: Table 'events_stages_summary_global_by_event_name' already exists
+ERROR 1050 (42S01) at line 829: Table 'events_statements_current' already exists
+ERROR 1050 (42S01) at line 875: Table 'events_statements_history' already exists
+ERROR 1050 (42S01) at line 921: Table 'events_statements_history_long' already exists
+ERROR 1050 (42S01) at line 953: Table 'events_statements_summary_by_thread_by_event_name' already exists
+ERROR 1050 (42S01) at line 985: Table 'events_statements_summary_by_host_by_event_name' already exists
+ERROR 1050 (42S01) at line 1017: Table 'events_statements_summary_by_user_by_event_name' already exists
+ERROR 1050 (42S01) at line 1050: Table 'events_statements_summary_by_account_by_event_name' already exists
+ERROR 1050 (42S01) at line 1081: Table 'events_statements_summary_global_by_event_name' already exists
+ERROR 1050 (42S01) at line 1090: Table 'hosts' already exists
+ERROR 1050 (42S01) at line 1099: Table 'users' already exists
+ERROR 1050 (42S01) at line 1109: Table 'accounts' already exists
+ERROR 1050 (42S01) at line 1141: Table 'events_statements_summary_by_digest' already exists
+ERROR 1644 (HY000) at line 1561: Unexpected content found in the performance_schema database.
 FATAL ERROR: Upgrade failed
 select name from mysql.proc where db='performance_schema';
 name
@@ -455,106 +251,55 @@
 select "not supposed to be here";
 update mysql.event set db='performance_schema' where name='user_event';
 ERROR 1050 (42S01) at line 100: Table 'cond_instances' already exists
-<<<<<<< HEAD
-ERROR 1050 (42S01) at line 124: Table 'events_waits_current' already exists
-ERROR 1050 (42S01) at line 148: Table 'events_waits_history' already exists
-ERROR 1050 (42S01) at line 172: Table 'events_waits_history_long' already exists
-ERROR 1050 (42S01) at line 185: Table 'events_waits_summary_by_instance' already exists
-ERROR 1050 (42S01) at line 198: Table 'events_waits_summary_by_host_by_event_name' already exists
-ERROR 1050 (42S01) at line 211: Table 'events_waits_summary_by_user_by_event_name' already exists
-ERROR 1050 (42S01) at line 225: Table 'events_waits_summary_by_account_by_event_name' already exists
-ERROR 1050 (42S01) at line 238: Table 'events_waits_summary_by_thread_by_event_name' already exists
-ERROR 1050 (42S01) at line 250: Table 'events_waits_summary_global_by_event_name' already exists
-ERROR 1050 (42S01) at line 259: Table 'file_instances' already exists
-ERROR 1050 (42S01) at line 270: Table 'file_summary_by_event_name' already exists
-ERROR 1050 (42S01) at line 282: Table 'file_summary_by_instance' already exists
-ERROR 1050 (42S01) at line 295: Table 'socket_instances' already exists
-ERROR 1050 (42S01) at line 325: Table 'socket_summary_by_instance' already exists
-ERROR 1050 (42S01) at line 354: Table 'socket_summary_by_event_name' already exists
-ERROR 1050 (42S01) at line 363: Table 'mutex_instances' already exists
-ERROR 1050 (42S01) at line 377: Table 'objects_summary_global_by_type' already exists
-ERROR 1050 (42S01) at line 387: Table 'performance_timers' already exists
-ERROR 1050 (42S01) at line 397: Table 'rwlock_instances' already exists
-ERROR 1050 (42S01) at line 406: Table 'setup_actors' already exists
-ERROR 1050 (42S01) at line 414: Table 'setup_consumers' already exists
-ERROR 1050 (42S01) at line 423: Table 'setup_instruments' already exists
-ERROR 1050 (42S01) at line 434: Table 'setup_objects' already exists
-ERROR 1050 (42S01) at line 442: Table 'setup_timers' already exists
-ERROR 1050 (42S01) at line 487: Table 'table_io_waits_summary_by_index_usage' already exists
-ERROR 1050 (42S01) at line 531: Table 'table_io_waits_summary_by_table' already exists
-ERROR 1050 (42S01) at line 610: Table 'table_lock_waits_summary_by_table' already exists
-ERROR 1050 (42S01) at line 630: Table 'threads' already exists
-ERROR 1050 (42S01) at line 645: Table 'events_stages_current' already exists
-ERROR 1050 (42S01) at line 660: Table 'events_stages_history' already exists
-ERROR 1050 (42S01) at line 675: Table 'events_stages_history_long' already exists
-ERROR 1050 (42S01) at line 688: Table 'events_stages_summary_by_thread_by_event_name' already exists
-ERROR 1050 (42S01) at line 701: Table 'events_stages_summary_by_host_by_event_name' already exists
-ERROR 1050 (42S01) at line 714: Table 'events_stages_summary_by_user_by_event_name' already exists
-ERROR 1050 (42S01) at line 728: Table 'events_stages_summary_by_account_by_event_name' already exists
-ERROR 1050 (42S01) at line 740: Table 'events_stages_summary_global_by_event_name' already exists
-ERROR 1050 (42S01) at line 785: Table 'events_statements_current' already exists
-ERROR 1050 (42S01) at line 830: Table 'events_statements_history' already exists
-ERROR 1050 (42S01) at line 875: Table 'events_statements_history_long' already exists
-ERROR 1050 (42S01) at line 907: Table 'events_statements_summary_by_thread_by_event_name' already exists
-ERROR 1050 (42S01) at line 939: Table 'events_statements_summary_by_host_by_event_name' already exists
-ERROR 1050 (42S01) at line 971: Table 'events_statements_summary_by_user_by_event_name' already exists
-ERROR 1050 (42S01) at line 1004: Table 'events_statements_summary_by_account_by_event_name' already exists
-ERROR 1050 (42S01) at line 1035: Table 'events_statements_summary_global_by_event_name' already exists
-ERROR 1050 (42S01) at line 1044: Table 'hosts' already exists
-ERROR 1050 (42S01) at line 1053: Table 'users' already exists
-ERROR 1050 (42S01) at line 1063: Table 'accounts' already exists
-ERROR 1050 (42S01) at line 1095: Table 'events_statements_summary_by_digest' already exists
-ERROR 1644 (HY000) at line 1515: Unexpected content found in the performance_schema database.
-=======
-ERROR 1050 (42S01) at line 125: Table 'events_waits_current' already exists
-ERROR 1050 (42S01) at line 150: Table 'events_waits_history' already exists
-ERROR 1050 (42S01) at line 175: Table 'events_waits_history_long' already exists
-ERROR 1050 (42S01) at line 188: Table 'events_waits_summary_by_instance' already exists
-ERROR 1050 (42S01) at line 201: Table 'events_waits_summary_by_host_by_event_name' already exists
-ERROR 1050 (42S01) at line 214: Table 'events_waits_summary_by_user_by_event_name' already exists
-ERROR 1050 (42S01) at line 228: Table 'events_waits_summary_by_account_by_event_name' already exists
-ERROR 1050 (42S01) at line 241: Table 'events_waits_summary_by_thread_by_event_name' already exists
-ERROR 1050 (42S01) at line 253: Table 'events_waits_summary_global_by_event_name' already exists
-ERROR 1050 (42S01) at line 262: Table 'file_instances' already exists
-ERROR 1050 (42S01) at line 291: Table 'file_summary_by_event_name' already exists
-ERROR 1050 (42S01) at line 322: Table 'file_summary_by_instance' already exists
-ERROR 1050 (42S01) at line 335: Table 'socket_instances' already exists
-ERROR 1050 (42S01) at line 365: Table 'socket_summary_by_instance' already exists
-ERROR 1050 (42S01) at line 394: Table 'socket_summary_by_event_name' already exists
-ERROR 1050 (42S01) at line 403: Table 'mutex_instances' already exists
-ERROR 1050 (42S01) at line 417: Table 'objects_summary_global_by_type' already exists
-ERROR 1050 (42S01) at line 427: Table 'performance_timers' already exists
-ERROR 1050 (42S01) at line 437: Table 'rwlock_instances' already exists
-ERROR 1050 (42S01) at line 446: Table 'setup_actors' already exists
-ERROR 1050 (42S01) at line 454: Table 'setup_consumers' already exists
-ERROR 1050 (42S01) at line 463: Table 'setup_instruments' already exists
-ERROR 1050 (42S01) at line 474: Table 'setup_objects' already exists
-ERROR 1050 (42S01) at line 482: Table 'setup_timers' already exists
-ERROR 1050 (42S01) at line 527: Table 'table_io_waits_summary_by_index_usage' already exists
-ERROR 1050 (42S01) at line 571: Table 'table_io_waits_summary_by_table' already exists
-ERROR 1050 (42S01) at line 650: Table 'table_lock_waits_summary_by_table' already exists
-ERROR 1050 (42S01) at line 670: Table 'threads' already exists
-ERROR 1050 (42S01) at line 686: Table 'events_stages_current' already exists
-ERROR 1050 (42S01) at line 702: Table 'events_stages_history' already exists
-ERROR 1050 (42S01) at line 718: Table 'events_stages_history_long' already exists
-ERROR 1050 (42S01) at line 731: Table 'events_stages_summary_by_thread_by_event_name' already exists
-ERROR 1050 (42S01) at line 744: Table 'events_stages_summary_by_host_by_event_name' already exists
-ERROR 1050 (42S01) at line 757: Table 'events_stages_summary_by_user_by_event_name' already exists
-ERROR 1050 (42S01) at line 771: Table 'events_stages_summary_by_account_by_event_name' already exists
-ERROR 1050 (42S01) at line 783: Table 'events_stages_summary_global_by_event_name' already exists
-ERROR 1050 (42S01) at line 827: Table 'events_statements_current' already exists
-ERROR 1050 (42S01) at line 871: Table 'events_statements_history' already exists
-ERROR 1050 (42S01) at line 915: Table 'events_statements_history_long' already exists
-ERROR 1050 (42S01) at line 947: Table 'events_statements_summary_by_thread_by_event_name' already exists
-ERROR 1050 (42S01) at line 979: Table 'events_statements_summary_by_host_by_event_name' already exists
-ERROR 1050 (42S01) at line 1011: Table 'events_statements_summary_by_user_by_event_name' already exists
-ERROR 1050 (42S01) at line 1044: Table 'events_statements_summary_by_account_by_event_name' already exists
-ERROR 1050 (42S01) at line 1075: Table 'events_statements_summary_global_by_event_name' already exists
-ERROR 1050 (42S01) at line 1084: Table 'hosts' already exists
-ERROR 1050 (42S01) at line 1093: Table 'users' already exists
-ERROR 1050 (42S01) at line 1103: Table 'accounts' already exists
-ERROR 1644 (HY000) at line 1523: Unexpected content found in the performance_schema database.
->>>>>>> a71017df
+ERROR 1050 (42S01) at line 125: Table 'events_waits_current' already exists
+ERROR 1050 (42S01) at line 150: Table 'events_waits_history' already exists
+ERROR 1050 (42S01) at line 175: Table 'events_waits_history_long' already exists
+ERROR 1050 (42S01) at line 188: Table 'events_waits_summary_by_instance' already exists
+ERROR 1050 (42S01) at line 201: Table 'events_waits_summary_by_host_by_event_name' already exists
+ERROR 1050 (42S01) at line 214: Table 'events_waits_summary_by_user_by_event_name' already exists
+ERROR 1050 (42S01) at line 228: Table 'events_waits_summary_by_account_by_event_name' already exists
+ERROR 1050 (42S01) at line 241: Table 'events_waits_summary_by_thread_by_event_name' already exists
+ERROR 1050 (42S01) at line 253: Table 'events_waits_summary_global_by_event_name' already exists
+ERROR 1050 (42S01) at line 262: Table 'file_instances' already exists
+ERROR 1050 (42S01) at line 291: Table 'file_summary_by_event_name' already exists
+ERROR 1050 (42S01) at line 322: Table 'file_summary_by_instance' already exists
+ERROR 1050 (42S01) at line 335: Table 'socket_instances' already exists
+ERROR 1050 (42S01) at line 365: Table 'socket_summary_by_instance' already exists
+ERROR 1050 (42S01) at line 394: Table 'socket_summary_by_event_name' already exists
+ERROR 1050 (42S01) at line 403: Table 'mutex_instances' already exists
+ERROR 1050 (42S01) at line 417: Table 'objects_summary_global_by_type' already exists
+ERROR 1050 (42S01) at line 427: Table 'performance_timers' already exists
+ERROR 1050 (42S01) at line 437: Table 'rwlock_instances' already exists
+ERROR 1050 (42S01) at line 446: Table 'setup_actors' already exists
+ERROR 1050 (42S01) at line 454: Table 'setup_consumers' already exists
+ERROR 1050 (42S01) at line 463: Table 'setup_instruments' already exists
+ERROR 1050 (42S01) at line 474: Table 'setup_objects' already exists
+ERROR 1050 (42S01) at line 482: Table 'setup_timers' already exists
+ERROR 1050 (42S01) at line 527: Table 'table_io_waits_summary_by_index_usage' already exists
+ERROR 1050 (42S01) at line 571: Table 'table_io_waits_summary_by_table' already exists
+ERROR 1050 (42S01) at line 650: Table 'table_lock_waits_summary_by_table' already exists
+ERROR 1050 (42S01) at line 670: Table 'threads' already exists
+ERROR 1050 (42S01) at line 686: Table 'events_stages_current' already exists
+ERROR 1050 (42S01) at line 702: Table 'events_stages_history' already exists
+ERROR 1050 (42S01) at line 718: Table 'events_stages_history_long' already exists
+ERROR 1050 (42S01) at line 731: Table 'events_stages_summary_by_thread_by_event_name' already exists
+ERROR 1050 (42S01) at line 744: Table 'events_stages_summary_by_host_by_event_name' already exists
+ERROR 1050 (42S01) at line 757: Table 'events_stages_summary_by_user_by_event_name' already exists
+ERROR 1050 (42S01) at line 771: Table 'events_stages_summary_by_account_by_event_name' already exists
+ERROR 1050 (42S01) at line 783: Table 'events_stages_summary_global_by_event_name' already exists
+ERROR 1050 (42S01) at line 829: Table 'events_statements_current' already exists
+ERROR 1050 (42S01) at line 875: Table 'events_statements_history' already exists
+ERROR 1050 (42S01) at line 921: Table 'events_statements_history_long' already exists
+ERROR 1050 (42S01) at line 953: Table 'events_statements_summary_by_thread_by_event_name' already exists
+ERROR 1050 (42S01) at line 985: Table 'events_statements_summary_by_host_by_event_name' already exists
+ERROR 1050 (42S01) at line 1017: Table 'events_statements_summary_by_user_by_event_name' already exists
+ERROR 1050 (42S01) at line 1050: Table 'events_statements_summary_by_account_by_event_name' already exists
+ERROR 1050 (42S01) at line 1081: Table 'events_statements_summary_global_by_event_name' already exists
+ERROR 1050 (42S01) at line 1090: Table 'hosts' already exists
+ERROR 1050 (42S01) at line 1099: Table 'users' already exists
+ERROR 1050 (42S01) at line 1109: Table 'accounts' already exists
+ERROR 1050 (42S01) at line 1141: Table 'events_statements_summary_by_digest' already exists
+ERROR 1644 (HY000) at line 1561: Unexpected content found in the performance_schema database.
 FATAL ERROR: Upgrade failed
 select name from mysql.event where db='performance_schema';
 name

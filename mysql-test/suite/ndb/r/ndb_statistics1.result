set @is_enable_default = @@global.ndb_index_stat_enable;
set @is_enable = 1;
set @is_enable = NULL;
# is_enable_on=1 is_enable_off=0
# ndb_index_stat_enable - before
show global variables like 'ndb_index_stat_enable';
Variable_name	Value
ndb_index_stat_enable	OFF
show local variables like 'ndb_index_stat_enable';
Variable_name	Value
ndb_index_stat_enable	OFF
set @@global.ndb_index_stat_enable = 1;
set @@local.ndb_index_stat_enable = 1;
# ndb_index_stat_enable - after
show global variables like 'ndb_index_stat_enable';
Variable_name	Value
ndb_index_stat_enable	ON
show local variables like 'ndb_index_stat_enable';
Variable_name	Value
ndb_index_stat_enable	ON
drop table if exists t1, t2, t3, t4;
CREATE TABLE t10(
K INT NOT NULL AUTO_INCREMENT,
I INT, J INT,
PRIMARY KEY(K),
KEY(I,J),
UNIQUE KEY(J,K)
) ENGINE=ndbcluster
partition by key (K) partitions 1;
INSERT INTO t10(I,J) VALUES (1,1),(2,2),(3,3),(4,4),(5,5),(6,6),(7,7),(8,8),(9,9),(0,0);
CREATE TABLE t100 LIKE t10;
INSERT INTO t100(I,J)
SELECT X.J, X.J+(10*Y.J) FROM t10 AS X,t10 AS Y;
CREATE TABLE t10000 LIKE t10;
INSERT INTO t10000(I,J)
SELECT X.J, X.J+(100*Y.J) FROM t100 AS X,t100 AS Y
WHERE X.J<50;
INSERT INTO t10000(I,J)
SELECT X.J, X.J+(100*Y.J) FROM t100 AS X,t100 AS Y
WHERE X.J>=50;
ANALYZE TABLE t10,t100,t10000;
Table	Op	Msg_type	Msg_text
test.t10	analyze	status	OK
test.t100	analyze	status	OK
test.t10000	analyze	status	OK
SELECT COUNT(*) FROM t10;
COUNT(*)
10
SELECT COUNT(*) FROM t100;
COUNT(*)
100
SELECT COUNT(*) FROM t10000;
COUNT(*)
10000
EXPLAIN
SELECT * FROM t10000 WHERE k = 42;
id	select_type	table	type	possible_keys	key	key_len	ref	rows	Extra
1	SIMPLE	t10000	const	PRIMARY	PRIMARY	4	const	1	
EXPLAIN
SELECT * FROM t10000 WHERE k >= 42 and k < 10000;
id	select_type	table	type	possible_keys	key	key_len	ref	rows	Extra
1	SIMPLE	t10000	range	PRIMARY	PRIMARY	4	NULL	2	Using where with pushed condition
EXPLAIN
SELECT * FROM t10000 WHERE k BETWEEN 42 AND 10000;
id	select_type	table	type	possible_keys	key	key_len	ref	rows	Extra
1	SIMPLE	t10000	range	PRIMARY	PRIMARY	4	NULL	2	Using where with pushed condition
EXPLAIN
SELECT * FROM t10000 WHERE k < 42;
id	select_type	table	type	possible_keys	key	key_len	ref	rows	Extra
1	SIMPLE	t10000	range	PRIMARY	PRIMARY	4	NULL	42	Using where with pushed condition
EXPLAIN
SELECT * FROM t10000 WHERE k > 42;
id	select_type	table	type	possible_keys	key	key_len	ref	rows	Extra
1	SIMPLE	t10000	range	PRIMARY	PRIMARY	4	NULL	9958	Using where with pushed condition
EXPLAIN
SELECT * FROM t10000 AS X JOIN t10000 AS Y
ON Y.I=X.I AND Y.J = X.I;
id	select_type	table	type	possible_keys	key	key_len	ref	rows	Extra
<<<<<<< HEAD
1	SIMPLE	X	ALL	I	NULL	NULL	NULL	10000	Parent of 2 pushed join@1
1	SIMPLE	Y	ref	J,I	I	10	test.X.I,test.X.I	1	Child of 'X' in pushed join@1; Using where
=======
1	SIMPLE	X	ALL	I	NULL	NULL	NULL	10000	
1	SIMPLE	Y	ref	J,I	J	5	test.X.I	1	Using where
>>>>>>> 660f94da
EXPLAIN
SELECT * FROM t100 WHERE k < 42;
id	select_type	table	type	possible_keys	key	key_len	ref	rows	Extra
1	SIMPLE	t100	range	PRIMARY	PRIMARY	4	NULL	42	Using where with pushed condition
EXPLAIN
SELECT * FROM t100 WHERE k > 42;
id	select_type	table	type	possible_keys	key	key_len	ref	rows	Extra
1	SIMPLE	t100	range	PRIMARY	PRIMARY	4	NULL	58	Using where with pushed condition
EXPLAIN
SELECT * FROM t10000 WHERE k < 42;
id	select_type	table	type	possible_keys	key	key_len	ref	rows	Extra
1	SIMPLE	t10000	range	PRIMARY	PRIMARY	4	NULL	42	Using where with pushed condition
EXPLAIN
SELECT * FROM t10000 WHERE k > 42;
id	select_type	table	type	possible_keys	key	key_len	ref	rows	Extra
1	SIMPLE	t10000	range	PRIMARY	PRIMARY	4	NULL	9958	Using where with pushed condition
EXPLAIN
SELECT * FROM t100 WHERE k BETWEEN 42 AND 10000;
id	select_type	table	type	possible_keys	key	key_len	ref	rows	Extra
1	SIMPLE	t100	range	PRIMARY	PRIMARY	4	NULL	2	Using where with pushed condition
EXPLAIN
SELECT * FROM t10000 WHERE k BETWEEN 42 AND 10000;
id	select_type	table	type	possible_keys	key	key_len	ref	rows	Extra
1	SIMPLE	t10000	range	PRIMARY	PRIMARY	4	NULL	2	Using where with pushed condition
EXPLAIN
SELECT * FROM t10000 WHERE I = 0;
id	select_type	table	type	possible_keys	key	key_len	ref	rows	Extra
1	SIMPLE	t10000	ref	I	I	5	const	100	Using where with pushed condition
EXPLAIN
SELECT * FROM t10000 WHERE J = 0;
id	select_type	table	type	possible_keys	key	key_len	ref	rows	Extra
1	SIMPLE	t10000	ref	J	J	5	const	2	Using where with pushed condition
EXPLAIN
SELECT * FROM t10000 WHERE I = 0 AND J = 0;
id	select_type	table	type	possible_keys	key	key_len	ref	rows	Extra
1	SIMPLE	t10000	ref	J,I	J	5	const	2	Using where with pushed condition
EXPLAIN
SELECT * FROM t10000 WHERE I = 0;
id	select_type	table	type	possible_keys	key	key_len	ref	rows	Extra
1	SIMPLE	t10000	ref	I	I	5	const	100	Using where with pushed condition
EXPLAIN
SELECT * FROM t10000 WHERE I = 0 AND J > 1;
id	select_type	table	type	possible_keys	key	key_len	ref	rows	Extra
1	SIMPLE	t10000	range	J,I	I	10	NULL	99	Using where with pushed condition
EXPLAIN
SELECT * FROM t10000 WHERE I = 0 AND J < 1;
id	select_type	table	type	possible_keys	key	key_len	ref	rows	Extra
1	SIMPLE	t10000	range	J,I	J	5	NULL	2	Using where with pushed condition
EXPLAIN
SELECT * FROM t10000 WHERE I = 0 AND J BETWEEN 1 AND 10;
id	select_type	table	type	possible_keys	key	key_len	ref	rows	Extra
1	SIMPLE	t10000	range	J,I	J	5	NULL	2	Using where with pushed condition
EXPLAIN
SELECT * FROM t10000 WHERE I = 0 AND J = 1;
id	select_type	table	type	possible_keys	key	key_len	ref	rows	Extra
1	SIMPLE	t10000	ref	J,I	J	5	const	2	Using where with pushed condition
EXPLAIN
SELECT * FROM t10000 WHERE J = 0;
id	select_type	table	type	possible_keys	key	key_len	ref	rows	Extra
1	SIMPLE	t10000	ref	J	J	5	const	2	Using where with pushed condition
EXPLAIN
SELECT * FROM t10000 WHERE J = 0 AND K > 1;
id	select_type	table	type	possible_keys	key	key_len	ref	rows	Extra
1	SIMPLE	t10000	range	PRIMARY,J	J	9	NULL	2	Using where with pushed condition
EXPLAIN
SELECT * FROM t10000 WHERE J = 0 AND K < 1;
id	select_type	table	type	possible_keys	key	key_len	ref	rows	Extra
1	SIMPLE	t10000	ref	PRIMARY,J	J	5	const	2	Using where with pushed condition
EXPLAIN
SELECT * FROM t10000 WHERE J = 0 AND K BETWEEN 1 AND 10;
id	select_type	table	type	possible_keys	key	key_len	ref	rows	Extra
1	SIMPLE	t10000	ref	PRIMARY,J	J	5	const	2	Using where with pushed condition
EXPLAIN
SELECT * FROM t10000 WHERE J = 0 AND K = 1;
id	select_type	table	type	possible_keys	key	key_len	ref	rows	Extra
1	SIMPLE	t10000	const	PRIMARY,J	PRIMARY	4	const	1	Using where with pushed condition
EXPLAIN
SELECT * FROM t10000 WHERE I = 0 AND J <> 1;
id	select_type	table	type	possible_keys	key	key_len	ref	rows	Extra
1	SIMPLE	t10000	range	J,I	I	10	NULL	101	Using where with pushed condition
EXPLAIN
SELECT * FROM t10000 WHERE I <> 0 AND J = 1;
id	select_type	table	type	possible_keys	key	key_len	ref	rows	Extra
1	SIMPLE	t10000	ref	J,I	J	5	const	2	Using where with pushed condition
EXPLAIN
SELECT * FROM t10000 WHERE I <> 0 AND J <> 1;
id	select_type	table	type	possible_keys	key	key_len	ref	rows	Extra
1	SIMPLE	t10000	range	J,I	I	5	NULL	9902	Using where with pushed condition
EXPLAIN
SELECT * FROM t10000 WHERE J <> 1 AND I = 0;
id	select_type	table	type	possible_keys	key	key_len	ref	rows	Extra
1	SIMPLE	t10000	range	J,I	I	10	NULL	101	Using where with pushed condition
EXPLAIN
SELECT * FROM t10000 WHERE J = 1 AND I <> 0;
id	select_type	table	type	possible_keys	key	key_len	ref	rows	Extra
1	SIMPLE	t10000	ref	J,I	J	5	const	2	Using where with pushed condition
EXPLAIN
SELECT * FROM t10000 WHERE J <> 1 AND I <> 0;
id	select_type	table	type	possible_keys	key	key_len	ref	rows	Extra
1	SIMPLE	t10000	range	J,I	I	5	NULL	9902	Using where with pushed condition
DROP TABLE t10,t100,t10000;
End of 5.1 tests
set @is_enable = @is_enable_default;
set @is_enable = NULL;
# is_enable_on=0 is_enable_off=1
# ndb_index_stat_enable - before
show global variables like 'ndb_index_stat_enable';
Variable_name	Value
ndb_index_stat_enable	ON
show local variables like 'ndb_index_stat_enable';
Variable_name	Value
ndb_index_stat_enable	ON
set @@local.ndb_index_stat_enable = 0;
set @@global.ndb_index_stat_enable = 0;
drop table mysql.ndb_index_stat_sample;
drop table mysql.ndb_index_stat_head;
# ndb_index_stat_enable - after
show global variables like 'ndb_index_stat_enable';
Variable_name	Value
ndb_index_stat_enable	OFF
show local variables like 'ndb_index_stat_enable';
Variable_name	Value
ndb_index_stat_enable	OFF<|MERGE_RESOLUTION|>--- conflicted
+++ resolved
@@ -76,13 +76,8 @@
 SELECT * FROM t10000 AS X JOIN t10000 AS Y
 ON Y.I=X.I AND Y.J = X.I;
 id	select_type	table	type	possible_keys	key	key_len	ref	rows	Extra
-<<<<<<< HEAD
 1	SIMPLE	X	ALL	I	NULL	NULL	NULL	10000	Parent of 2 pushed join@1
-1	SIMPLE	Y	ref	J,I	I	10	test.X.I,test.X.I	1	Child of 'X' in pushed join@1; Using where
-=======
-1	SIMPLE	X	ALL	I	NULL	NULL	NULL	10000	
-1	SIMPLE	Y	ref	J,I	J	5	test.X.I	1	Using where
->>>>>>> 660f94da
+1	SIMPLE	Y	ref	J,I	J	5	test.X.I	1	Child of 'X' in pushed join@1; Using where
 EXPLAIN
 SELECT * FROM t100 WHERE k < 42;
 id	select_type	table	type	possible_keys	key	key_len	ref	rows	Extra

--- conflicted
+++ resolved
@@ -171,7 +171,6 @@
 
 drop table t1;
 
-<<<<<<< HEAD
 # bug#58280
 create table t1(vc varchar(16), i int, vc2 varchar(1024)
   , PRIMARY KEY(vc,vc2) USING HASH
@@ -218,7 +217,7 @@
   where i>=1 or vc > '0';
 
 drop table t1, t2;
-=======
+
 # Bug#38914 permanent table crash after truncate table with slash in keyname
 CREATE TABLE inleveroverzicht (
   id int(11) NOT NULL auto_increment,
@@ -241,4 +240,3 @@
 SELECT * from inleveroverzicht  ORDER BY id;
 
 DROP TABLE inleveroverzicht;
->>>>>>> 62ca19d5

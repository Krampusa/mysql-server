--- conflicted
+++ resolved
@@ -7,16 +7,10 @@
 insert into t1 values(1),(2);
 ERROR 23000: Duplicate entry '2' for key 'a'
 drop table t1;
-<<<<<<< HEAD
+call mtr.add_suppression("Slave SQL.*Query caused different errors on master and slave.*Error on master:.* error code=1062.*Error on slave:.* Error_code: 0");
 (expect different error codes on master and slave)
 include/wait_for_slave_sql_error.inc [errno=0]
 Last_SQL_Error = 'Query caused different errors on master and slave.     Error on master: message (format)='Duplicate entry '%-.192s' for key %d' error code=1062 ; Error on slave: actual message='no error', error code=0. Default database: 'test'. Query: 'insert into t1 values(1),(2)''
-=======
-include/wait_for_slave_sql_to_stop.inc
-call mtr.add_suppression("Slave SQL.*Query caused different errors on master and slave.*Error on master:.* error code=1062.*Error on slave:.* Error_code: 0");
-Error: "Query caused different errors on master and slave.     Error on master: message (format)='Duplicate entry '%-.192s' for key %d' error code=1062 ; Error on slave: actual message='no error', error code=0. Default database: 'test'. Query: 'insert into t1 values(1),(2)'" (expected different error codes on master and slave)
-Errno: "0" (expected 0)
->>>>>>> fba6bdf9
 drop table t1;
 include/stop_slave.inc
 RESET SLAVE;
